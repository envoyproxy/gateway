// Copyright Envoy Gateway Authors
// SPDX-License-Identifier: Apache-2.0
// The full text of the Apache license is available in the LICENSE file at
// the root of the repo.

package kubernetes

import (
	"fmt"
	"os"
	"testing"

	"github.com/stretchr/testify/require"
	certificatesv1b1 "k8s.io/api/certificates/v1beta1"
	corev1 "k8s.io/api/core/v1"
	metav1 "k8s.io/apimachinery/pkg/apis/meta/v1"
	"k8s.io/apimachinery/pkg/types"
	"k8s.io/apimachinery/pkg/util/sets"
	"k8s.io/utils/ptr"
	"sigs.k8s.io/controller-runtime/pkg/client"
	fakeclient "sigs.k8s.io/controller-runtime/pkg/client/fake"
	gwapiv1 "sigs.k8s.io/gateway-api/apis/v1"
	gwapiv1a2 "sigs.k8s.io/gateway-api/apis/v1alpha2"
	gwapiv1a3 "sigs.k8s.io/gateway-api/apis/v1alpha3"

	egv1a1 "github.com/envoyproxy/gateway/api/v1alpha1"
	"github.com/envoyproxy/gateway/internal/envoygateway"
	"github.com/envoyproxy/gateway/internal/gatewayapi"
	"github.com/envoyproxy/gateway/internal/gatewayapi/resource"
	"github.com/envoyproxy/gateway/internal/infrastructure/kubernetes/proxy"
	"github.com/envoyproxy/gateway/internal/logging"
	"github.com/envoyproxy/gateway/internal/message"
	"github.com/envoyproxy/gateway/internal/provider/kubernetes/test"
)

// TestGatewayClassHasMatchingController tests the hasMatchingController
// predicate function.
func TestGatewayClassHasMatchingController(t *testing.T) {
	testCases := []struct {
		name   string
		gc     *gwapiv1.GatewayClass
		client client.Client
		expect bool
	}{
		{
			name:   "matching controller name",
			gc:     test.GetGatewayClass("test-gc", egv1a1.GatewayControllerName, nil),
			expect: true,
		},
		{
			name:   "non-matching controller name",
			gc:     test.GetGatewayClass("test-gc", "not.configured/controller", nil),
			expect: false,
		},
	}

	// Create the reconciler.
	logger := logging.DefaultLogger(os.Stdout, egv1a1.LogLevelInfo)

	r := gatewayAPIReconciler{
		classController: egv1a1.GatewayControllerName,
		log:             logger,
	}

	for _, tc := range testCases {
		t.Run(tc.name, func(t *testing.T) {
			res := r.hasMatchingController(tc.gc)
			require.Equal(t, tc.expect, res)
		})
	}
}

// TestGatewayClassHasMatchingNamespaceLabels tests the hasMatchingNamespaceLabels
// predicate function.
func TestGatewayClassHasMatchingNamespaceLabels(t *testing.T) {
	matchExpressions := func(key string, operator metav1.LabelSelectorOperator, values []string) []metav1.LabelSelectorRequirement {
		return []metav1.LabelSelectorRequirement{{
			Key:      key,
			Operator: operator,
			Values:   values,
		}}
	}
	ns := "namespace-1"
	testCases := []struct {
		name            string
		labels          map[string]string
		namespaceLabels string
		expect          bool
	}{
		{
			name:            "matching one label when namespace has one label",
			labels:          map[string]string{"label-1": ""},
			namespaceLabels: "label-1",
			expect:          true,
		},
		{
			name:            "matching one label when namespace has two labels",
			labels:          map[string]string{"label-1": ""},
			namespaceLabels: "label-2",
			expect:          false,
		},
		{
			name:            "namespace has less labels than the specified labels",
			labels:          map[string]string{"label-1": "", "label-2": ""},
			namespaceLabels: "label-1",
			expect:          true,
		},
	}

	logger := logging.DefaultLogger(os.Stdout, egv1a1.LogLevelInfo)

	for _, tc := range testCases {
		r := gatewayAPIReconciler{
			classController: egv1a1.GatewayControllerName,
			namespaceLabel:  &metav1.LabelSelector{MatchExpressions: matchExpressions(tc.namespaceLabels, metav1.LabelSelectorOpExists, []string{})},
			log:             logger,
			client: fakeclient.NewClientBuilder().
				WithScheme(envoygateway.GetScheme()).
				WithObjects(&corev1.Namespace{
					TypeMeta: metav1.TypeMeta{
						Kind:       "Namespace",
						APIVersion: "v1",
					},
					ObjectMeta: metav1.ObjectMeta{Name: ns, Labels: tc.labels},
				}).
				Build(),
		}
		t.Run(tc.name, func(t *testing.T) {
			sampleServiceBackendRef := test.GetServiceBackendRef(types.NamespacedName{Name: "service"}, 80)
			res := r.hasMatchingNamespaceLabels(
				test.GetHTTPRoute(types.NamespacedName{
					Namespace: ns,
					Name:      "httproute-test",
				}, "scheduled-status-test", sampleServiceBackendRef, ""))
			require.Equal(t, tc.expect, res)
		})
	}
}

// TestValidateGatewayForReconcile tests the validateGatewayForReconcile
// predicate function.
func TestValidateGatewayForReconcile(t *testing.T) {
	testCases := []struct {
		name    string
		configs []client.Object
		gateway *gwapiv1.Gateway
		expect  bool
	}{
		{
			name:    "references class with matching controller name",
			configs: []client.Object{test.GetGatewayClass("test-gc", egv1a1.GatewayControllerName, nil)},
			gateway: test.GetGateway(types.NamespacedName{Name: "scheduled-status-test"}, "test-gc", 8080),
			expect:  true,
		},
		{
			name:    "references class with non-matching controller name",
			configs: []client.Object{test.GetGatewayClass("test-gc", "not.configured/controller", nil)},
			gateway: test.GetGateway(types.NamespacedName{Name: "scheduled-status-test"}, "test-gc", 8080),
			expect:  false,
		},
	}

	// Create the reconciler.
	logger := logging.DefaultLogger(os.Stdout, egv1a1.LogLevelInfo)

	r := gatewayAPIReconciler{
		classController: egv1a1.GatewayControllerName,
		log:             logger,
	}

	for _, tc := range testCases {
		r.client = fakeclient.NewClientBuilder().WithScheme(envoygateway.GetScheme()).WithObjects(tc.configs...).Build()
		t.Run(tc.name, func(t *testing.T) {
			res := r.validateGatewayForReconcile(tc.gateway)
			require.Equal(t, tc.expect, res)
		})
	}
}

// TestValidateConfigMapForReconcile tests the validateConfigMapForReconcile
// predicate function.
func TestValidateConfigMapForReconcile(t *testing.T) {
	testCases := []struct {
		name      string
		configs   []client.Object
		configMap client.Object
		expect    bool
	}{
		{
			name: "references Backend TLS config map",
			configs: []client.Object{
				&egv1a1.Backend{
					ObjectMeta: metav1.ObjectMeta{
						Name:      "static-backend",
						Namespace: "default",
					},
					Spec: egv1a1.BackendSpec{
						TLS: &egv1a1.BackendTLSSettings{
							CACertificateRefs: []gwapiv1.LocalObjectReference{
								{
									Kind: gwapiv1.Kind(resource.KindConfigMap),
									Name: gwapiv1.ObjectName("backend-ca"),
								},
							},
						},
					},
				},
			},
			configMap: test.GetConfigMap(types.NamespacedName{Namespace: "default", Name: "backend-ca"}, make(map[string]string), make(map[string]string)),
			expect:    true,
		},
		{
			name: "references EnvoyExtensionPolicy Lua config map",
			configs: []client.Object{
				test.GetGatewayClass("test-gc", egv1a1.GatewayControllerName, nil),
				test.GetGateway(types.NamespacedName{Name: "scheduled-status-test"}, "test-gc", 8080),
				&egv1a1.EnvoyExtensionPolicy{
					ObjectMeta: metav1.ObjectMeta{
						Name:      "lua-cm",
						Namespace: "test",
					},
					Spec: egv1a1.EnvoyExtensionPolicySpec{
						PolicyTargetReferences: egv1a1.PolicyTargetReferences{
							TargetRefs: []gwapiv1.LocalPolicyTargetReferenceWithSectionName{
								{
									LocalPolicyTargetReference: gwapiv1.LocalPolicyTargetReference{
										Kind: "Gateway",
										Name: "scheduled-status-test",
									},
								},
							},
						},
						Lua: []egv1a1.Lua{
							{
								Type: egv1a1.LuaValueTypeValueRef,
								ValueRef: &gwapiv1.LocalObjectReference{
									Kind:  gwapiv1.Kind("ConfigMap"),
									Name:  gwapiv1.ObjectName("lua"),
									Group: gwapiv1.Group("v1"),
								},
							},
						},
					},
				},
			},
			configMap: test.GetConfigMap(types.NamespacedName{Name: "lua", Namespace: "test"}, make(map[string]string), make(map[string]string)),
			expect:    true,
		},
		{
			name: "does not reference EnvoyExtensionPolicy Lua config map",
			configs: []client.Object{
				test.GetGatewayClass("test-gc", egv1a1.GatewayControllerName, nil),
				test.GetGateway(types.NamespacedName{Name: "scheduled-status-test"}, "test-gc", 8080),
				&egv1a1.EnvoyExtensionPolicy{
					ObjectMeta: metav1.ObjectMeta{
						Name:      "lua-cm",
						Namespace: "test",
					},
					Spec: egv1a1.EnvoyExtensionPolicySpec{
						PolicyTargetReferences: egv1a1.PolicyTargetReferences{
							TargetRefs: []gwapiv1.LocalPolicyTargetReferenceWithSectionName{
								{
									LocalPolicyTargetReference: gwapiv1.LocalPolicyTargetReference{
										Kind: "Gateway",
										Name: "scheduled-status-test",
									},
								},
							},
						},
						Lua: []egv1a1.Lua{
							{
								Type: egv1a1.LuaValueTypeValueRef,
								ValueRef: &gwapiv1.LocalObjectReference{
									Kind:  gwapiv1.Kind("ConfigMap"),
									Name:  gwapiv1.ObjectName("lua"),
									Group: gwapiv1.Group("v1"),
								},
							},
						},
					},
				},
			},
			configMap: test.GetConfigMap(types.NamespacedName{Name: "not-lua", Namespace: "test"}, make(map[string]string), make(map[string]string)),
			expect:    false,
		},
	}

	// Create the reconciler.
	logger := logging.DefaultLogger(os.Stdout, egv1a1.LogLevelInfo)

	r := gatewayAPIReconciler{
		classController:  egv1a1.GatewayControllerName,
		log:              logger,
		backendCRDExists: true,
		eepCRDExists:     true,
		envoyGateway: &egv1a1.EnvoyGateway{
			EnvoyGatewaySpec: egv1a1.EnvoyGatewaySpec{
				ExtensionAPIs: &egv1a1.ExtensionAPISettings{
					EnableBackend: true,
				},
			},
		},
	}

	for _, tc := range testCases {
		r.client = fakeclient.NewClientBuilder().
			WithScheme(envoygateway.GetScheme()).
			WithObjects(tc.configs...).
			WithIndex(&egv1a1.Backend{}, configMapBackendIndex, configMapBackendIndexFunc).
			WithIndex(&egv1a1.EnvoyExtensionPolicy{}, configMapEepIndex, configMapEepIndexFunc).
			Build()
		t.Run(tc.name, func(t *testing.T) {
			res := r.validateConfigMapForReconcile(tc.configMap)
			require.Equal(t, tc.expect, res)
		})
	}
}

// TestValidateBackendTrafficPolicyForReconcileWithRedirectResponseOverride tests the validateBackendTrafficPolicyForReconcile
// predicate function with a redirect response override.
func TestValidateBackendTrafficPolicyForReconcileWithRedirectResponseOverride(t *testing.T) {
	btpWithRedirect := &egv1a1.BackendTrafficPolicy{
		ObjectMeta: metav1.ObjectMeta{
			Name:      "response-override",
			Namespace: "envoy-gateway-system",
		},
		Spec: egv1a1.BackendTrafficPolicySpec{
			ResponseOverride: []*egv1a1.ResponseOverride{
				{
					Match: egv1a1.CustomResponseMatch{
						StatusCodes: []egv1a1.StatusCodeMatch{
							{
								Type: &[]egv1a1.StatusCodeValueType{egv1a1.StatusCodeValueTypeRange}[0],
								Range: &egv1a1.StatusCodeRange{
									Start: 500,
									End:   511,
								},
							},
						},
					},
					// Using redirect instead of response causes ro.Response to be nil
					Redirect: &egv1a1.CustomRedirect{
						Hostname:   &[]gwapiv1.PreciseHostname{"custom-errors.example.com"}[0],
						StatusCode: &[]int{302}[0],
						Scheme:     &[]string{"https"}[0],
					},
				},
			},
		},
	}
	result := configMapBtpIndexFunc(btpWithRedirect)
	require.Empty(t, result)
}

// TestValidateSecretForReconcile tests the validateSecretForReconcile
// predicate function.
func TestValidateSecretForReconcile(t *testing.T) {
	mtlsEnabledEnvoyProxyConfig := &egv1a1.EnvoyProxy{
		ObjectMeta: metav1.ObjectMeta{
			Namespace: "default",
			Name:      "mtls-settings",
		},
		Spec: egv1a1.EnvoyProxySpec{
			BackendTLS: &egv1a1.BackendTLSConfig{
				ClientCertificateRef: &gwapiv1.SecretObjectReference{
					Kind: gatewayapi.KindPtr("Secret"),
					Name: "client-tls-certificate",
				},
				TLSSettings: egv1a1.TLSSettings{},
			},
		},
	}
	testCases := []struct {
		name    string
		configs []client.Object
		secret  *corev1.Secret
		expect  bool
	}{
		{
			name: "backend references TLS secret",
			configs: []client.Object{
				&egv1a1.Backend{
					ObjectMeta: metav1.ObjectMeta{
						Namespace: "default",
						Name:      "secure-backend",
					},
					Spec: egv1a1.BackendSpec{
						TLS: &egv1a1.BackendTLSSettings{
							CACertificateRefs: []gwapiv1.LocalObjectReference{
								{
									Kind: gwapiv1.Kind(resource.KindSecret),
									Name: gwapiv1.ObjectName("backend-ca-secret"),
								},
							},
						},
					},
				},
			},
			secret: test.GetSecret(types.NamespacedName{Namespace: "default", Name: "backend-ca-secret"}),
			expect: true,
		},
		{
			name: "envoy proxy references a secret",
			configs: []client.Object{
				test.GetGatewayClass("test-secret-ref", egv1a1.GatewayControllerName, &test.GroupKindNamespacedName{
					Group:     gwapiv1.Group(mtlsEnabledEnvoyProxyConfig.GroupVersionKind().Group),
					Kind:      gwapiv1.Kind(mtlsEnabledEnvoyProxyConfig.Kind),
					Namespace: gwapiv1.Namespace(mtlsEnabledEnvoyProxyConfig.Namespace),
					Name:      gwapiv1.ObjectName(mtlsEnabledEnvoyProxyConfig.Name),
				}),
				test.GetSecret(types.NamespacedName{Namespace: mtlsEnabledEnvoyProxyConfig.Namespace, Name: "client-tls-certificate"}),
				mtlsEnabledEnvoyProxyConfig,
			},
			secret: test.GetSecret(types.NamespacedName{Namespace: mtlsEnabledEnvoyProxyConfig.Namespace, Name: "client-tls-certificate"}),
			expect: true,
		},
		{
			name: "references valid gateway",
			configs: []client.Object{
				test.GetGatewayClass("test-gc", egv1a1.GatewayControllerName, nil),
				test.GetSecureGateway(types.NamespacedName{Name: "scheduled-status-test"}, "test-gc", test.GroupKindNamespacedName{
					Kind: resource.KindSecret,
					Name: "secret",
				}),
			},
			secret: test.GetSecret(types.NamespacedName{Name: "secret"}),
			expect: true,
		},
		{
			name: "references invalid gateway",
			configs: []client.Object{
				test.GetGatewayClass("test-gc", "not.configured/controller", nil),
				test.GetSecureGateway(types.NamespacedName{Name: "scheduled-status-test"}, "test-gc", test.GroupKindNamespacedName{
					Kind: resource.KindSecret,
					Name: "secret",
				}),
			},
			secret: test.GetSecret(types.NamespacedName{Name: "secret"}),
			expect: false,
		},
		{
			name: "references SecurityPolicy OIDC",
			configs: []client.Object{
				test.GetGatewayClass("test-gc", egv1a1.GatewayControllerName, nil),
				test.GetGateway(types.NamespacedName{Name: "scheduled-status-test"}, "test-gc", 8080),
				&egv1a1.SecurityPolicy{
					ObjectMeta: metav1.ObjectMeta{
						Name: "oidc",
					},
					Spec: egv1a1.SecurityPolicySpec{
						PolicyTargetReferences: egv1a1.PolicyTargetReferences{
							TargetRef: &gwapiv1.LocalPolicyTargetReferenceWithSectionName{
								LocalPolicyTargetReference: gwapiv1.LocalPolicyTargetReference{
									Kind: "Gateway",
									Name: "scheduled-status-test",
								},
							},
						},
						OIDC: &egv1a1.OIDC{
							Provider: egv1a1.OIDCProvider{
								Issuer:                "https://accounts.google.com",
								AuthorizationEndpoint: ptr.To("https://accounts.google.com/o/oauth2/v2/auth"),
								TokenEndpoint:         ptr.To("https://oauth2.googleapis.com/token"),
							},
							ClientID: ptr.To("client-id"),
							ClientSecret: gwapiv1.SecretObjectReference{
								Name: "secret",
							},
						},
					},
				},
			},
			secret: test.GetSecret(types.NamespacedName{Name: "secret"}),
			expect: true,
		},
		{
			name: "references SecurityPolicy APIKey Auth",
			configs: []client.Object{
				test.GetGatewayClass("test-gc", egv1a1.GatewayControllerName, nil),
				test.GetGateway(types.NamespacedName{Name: "scheduled-status-test"}, "test-gc", 8080),
				&egv1a1.SecurityPolicy{
					ObjectMeta: metav1.ObjectMeta{
						Name: "apikey-auth",
					},
					Spec: egv1a1.SecurityPolicySpec{
						PolicyTargetReferences: egv1a1.PolicyTargetReferences{
							TargetRef: &gwapiv1.LocalPolicyTargetReferenceWithSectionName{
								LocalPolicyTargetReference: gwapiv1.LocalPolicyTargetReference{
									Kind: "Gateway",
									Name: "scheduled-status-test",
								},
							},
						},
						APIKeyAuth: &egv1a1.APIKeyAuth{
							CredentialRefs: []gwapiv1.SecretObjectReference{
								{
									Name: "secret",
								},
							},
						},
					},
				},
			},
			secret: test.GetSecret(types.NamespacedName{Name: "secret"}),
			expect: true,
		},
		{
			name: "references SecurityPolicy Basic Auth",
			configs: []client.Object{
				test.GetGatewayClass("test-gc", egv1a1.GatewayControllerName, nil),
				test.GetGateway(types.NamespacedName{Name: "scheduled-status-test"}, "test-gc", 8080),
				&egv1a1.SecurityPolicy{
					ObjectMeta: metav1.ObjectMeta{
						Name: "basic-auth",
					},
					Spec: egv1a1.SecurityPolicySpec{
						PolicyTargetReferences: egv1a1.PolicyTargetReferences{
							TargetRef: &gwapiv1.LocalPolicyTargetReferenceWithSectionName{
								LocalPolicyTargetReference: gwapiv1.LocalPolicyTargetReference{
									Kind: "Gateway",
									Name: "scheduled-status-test",
								},
							},
						},
						BasicAuth: &egv1a1.BasicAuth{
							Users: gwapiv1.SecretObjectReference{
								Name: "secret",
							},
						},
					},
				},
			},
			secret: test.GetSecret(types.NamespacedName{Name: "secret"}),
			expect: true,
		},
		{
			name: "secret is not referenced by any EG CRs",
			configs: []client.Object{
				test.GetGatewayClass("test-gc", egv1a1.GatewayControllerName, nil),
			},
			secret: test.GetSecret(types.NamespacedName{Name: "secret"}),
			expect: false,
		},
		{
			name: "references EnvoyExtensionPolicy Wasm OCI Image",
			configs: []client.Object{
				test.GetGatewayClass("test-gc", egv1a1.GatewayControllerName, nil),
				test.GetGateway(types.NamespacedName{Name: "scheduled-status-test"}, "test-gc", 8080),
				&egv1a1.EnvoyExtensionPolicy{
					ObjectMeta: metav1.ObjectMeta{
						Name: "wasm-oci",
					},
					Spec: egv1a1.EnvoyExtensionPolicySpec{
						PolicyTargetReferences: egv1a1.PolicyTargetReferences{
							TargetRefs: []gwapiv1.LocalPolicyTargetReferenceWithSectionName{
								{
									LocalPolicyTargetReference: gwapiv1.LocalPolicyTargetReference{
										Kind: "Gateway",
										Name: "scheduled-status-test",
									},
								},
							},
						},
						Wasm: []egv1a1.Wasm{
							{
								Name:   ptr.To("wasm-filter"),
								RootID: ptr.To("my_root_id"),
								Code: egv1a1.WasmCodeSource{
									Type: egv1a1.ImageWasmCodeSourceType,
									Image: &egv1a1.ImageWasmCodeSource{
										URL: "https://example.com/testwasm:v1.0.0",
										PullSecretRef: &gwapiv1.SecretObjectReference{
											Name: "secret",
										},
									},
								},
							},
						},
					},
				},
			},
			secret: test.GetSecret(types.NamespacedName{Name: "secret"}),
			expect: true,
		},
		{
			name: "backend client tls secret",
			configs: []client.Object{
				test.GetGatewayClass("test-gc", egv1a1.GatewayControllerName, nil),
				&egv1a1.Backend{
					ObjectMeta: metav1.ObjectMeta{
						Name:      "backend",
						Namespace: "default",
					},
					Spec: egv1a1.BackendSpec{
						Endpoints: []egv1a1.BackendEndpoint{{
							IP: &egv1a1.IPEndpoint{Address: "1.1.1.1", Port: 80},
						}},
						TLS: &egv1a1.BackendTLSSettings{
							ClientTLS: &egv1a1.BackendTLSConfig{
								ClientCertificateRef: &gwapiv1.SecretObjectReference{
									Name: "secret",
								},
							},
						},
					},
				},
			},
			secret: test.GetSecret(types.NamespacedName{Namespace: "default", Name: "secret"}),
			expect: true,
		},
		{
			name: "backend ca certificate secret",
			configs: []client.Object{
				test.GetGatewayClass("test-gc", egv1a1.GatewayControllerName, nil),
				&egv1a1.Backend{
					ObjectMeta: metav1.ObjectMeta{
						Name:      "backend",
						Namespace: "default",
					},
					Spec: egv1a1.BackendSpec{
						Endpoints: []egv1a1.BackendEndpoint{{
							IP: &egv1a1.IPEndpoint{Address: "1.1.1.1", Port: 80},
						}},
						TLS: &egv1a1.BackendTLSSettings{
							CACertificateRefs: []gwapiv1.LocalObjectReference{{
								Kind: resource.KindSecret,
								Name: "secret",
							}},
						},
					},
				},
			},
			secret: test.GetSecret(types.NamespacedName{Namespace: "default", Name: "secret"}),
			expect: true,
		},
	}

	// Create the reconciler.
	logger := logging.DefaultLogger(os.Stdout, egv1a1.LogLevelInfo)

	r := gatewayAPIReconciler{
		classController:  egv1a1.GatewayControllerName,
		log:              logger,
<<<<<<< HEAD
		spCRDExists:      true,
		epCRDExists:      true,
		eepCRDExists:     true,
		backendCRDExists: true,
		envoyGateway: &egv1a1.EnvoyGateway{
			EnvoyGatewaySpec: egv1a1.EnvoyGatewaySpec{
				ExtensionAPIs: &egv1a1.ExtensionAPISettings{EnableBackend: true},
=======
		backendCRDExists: true,
		spCRDExists:      true,
		epCRDExists:      true,
		eepCRDExists:     true,
		envoyGateway: &egv1a1.EnvoyGateway{
			EnvoyGatewaySpec: egv1a1.EnvoyGatewaySpec{
				ExtensionAPIs: &egv1a1.ExtensionAPISettings{
					EnableBackend: true,
				},
>>>>>>> c68db799
			},
		},
	}

	for _, tc := range testCases {
		r.client = fakeclient.NewClientBuilder().
			WithScheme(envoygateway.GetScheme()).
			WithObjects(tc.configs...).
			WithIndex(&gwapiv1.Gateway{}, secretGatewayIndex, secretGatewayIndexFunc).
			WithIndex(&egv1a1.SecurityPolicy{}, secretSecurityPolicyIndex, secretSecurityPolicyIndexFunc).
			WithIndex(&egv1a1.EnvoyProxy{}, secretEnvoyProxyIndex, secretEnvoyProxyIndexFunc).
			WithIndex(&egv1a1.EnvoyExtensionPolicy{}, secretEnvoyExtensionPolicyIndex, secretEnvoyExtensionPolicyIndexFunc).
			WithIndex(&egv1a1.Backend{}, secretBackendIndex, secretBackendIndexFunc).
			Build()
		t.Run(tc.name, func(t *testing.T) {
			res := r.validateSecretForReconcile(tc.secret)
			require.Equal(t, tc.expect, res)
		})
	}
}

// TestValidateEndpointSliceForReconcile tests the validateEndpointSliceForReconcile
// predicate function.
func TestValidateEndpointSliceForReconcile(t *testing.T) {
	sampleGatewayClass := test.GetGatewayClass("test-gc", egv1a1.GatewayControllerName, nil)
	sampleGateway := test.GetGateway(types.NamespacedName{Namespace: "default", Name: "scheduled-status-test"}, "test-gc", 8080)
	sampleServiceBackendRef := test.GetServiceBackendRef(types.NamespacedName{Name: "service"}, 80)
	sampleServiceImportBackendRef := test.GetServiceImportBackendRef(types.NamespacedName{Name: "imported-service"}, 80)

	testCases := []struct {
		name          string
		configs       []client.Object
		endpointSlice client.Object
		expect        bool
	}{
		{
			name: "route service but no routes exist",
			configs: []client.Object{
				sampleGatewayClass,
				sampleGateway,
			},
			endpointSlice: test.GetEndpointSlice(types.NamespacedName{Name: "endpointslice"}, "service", false),
			expect:        false,
		},
		{
			name: "http route service routes exist, but endpointslice is associated with another service",
			configs: []client.Object{
				sampleGatewayClass,
				sampleGateway,
				test.GetHTTPRoute(types.NamespacedName{Name: "httproute-test"}, "scheduled-status-test", sampleServiceBackendRef, ""),
			},
			endpointSlice: test.GetEndpointSlice(types.NamespacedName{Name: "endpointslice"}, "other-service", false),
			expect:        false,
		},
		{
			name: "http route service routes exist",
			configs: []client.Object{
				sampleGatewayClass,
				sampleGateway,
				test.GetHTTPRoute(types.NamespacedName{Name: "httproute-test"}, "scheduled-status-test", sampleServiceBackendRef, ""),
			},
			endpointSlice: test.GetEndpointSlice(types.NamespacedName{Name: "endpointslice"}, "service", false),
			expect:        true,
		},
		{
			name: "http route serviceimport routes exist",
			configs: []client.Object{
				sampleGatewayClass,
				sampleGateway,
				test.GetHTTPRoute(types.NamespacedName{Name: "httproute-test"}, "scheduled-status-test", sampleServiceImportBackendRef, ""),
			},
			endpointSlice: test.GetEndpointSlice(types.NamespacedName{Name: "endpointslice"}, "imported-service", true),
			expect:        true,
		},
		{
			name: "mirrored backend route exists",
			configs: []client.Object{
				test.GetGatewayClass("test-gc", egv1a1.GatewayControllerName, nil),
				sampleGateway,
				&gwapiv1.HTTPRoute{
					ObjectMeta: metav1.ObjectMeta{
						Name: "httproute-test",
					},
					Spec: gwapiv1.HTTPRouteSpec{
						CommonRouteSpec: gwapiv1.CommonRouteSpec{
							ParentRefs: []gwapiv1.ParentReference{
								{Name: gwapiv1.ObjectName("scheduled-status-test")},
							},
						},
						Rules: []gwapiv1.HTTPRouteRule{
							{
								BackendRefs: []gwapiv1.HTTPBackendRef{
									{
										BackendRef: gwapiv1.BackendRef{
											BackendObjectReference: gwapiv1.BackendObjectReference{
												Name: gwapiv1.ObjectName("service"),
												Port: ptr.To(gwapiv1.PortNumber(80)),
											},
										},
									},
								},
								Filters: []gwapiv1.HTTPRouteFilter{
									{
										Type: gwapiv1.HTTPRouteFilterRequestMirror,
										RequestMirror: &gwapiv1.HTTPRequestMirrorFilter{
											BackendRef: gwapiv1.BackendObjectReference{
												Name: "mirror-service",
												Port: ptr.To(gwapiv1.PortNumber(80)),
											},
										},
									},
								},
							},
						},
					},
				},
			},
			endpointSlice: test.GetEndpointSlice(types.NamespacedName{Name: "endpointslice"}, "mirror-service", false),
			expect:        true,
		},
	}

	// Create the reconciler.
	logger := logging.DefaultLogger(os.Stdout, egv1a1.LogLevelInfo)

	r := gatewayAPIReconciler{
		classController: egv1a1.GatewayControllerName,
		log:             logger,
	}

	for _, tc := range testCases {
		r.client = fakeclient.NewClientBuilder().
			WithScheme(envoygateway.GetScheme()).
			WithObjects(tc.configs...).
			WithIndex(&gwapiv1.HTTPRoute{}, backendHTTPRouteIndex, backendHTTPRouteIndexFunc).
			WithIndex(&gwapiv1.GRPCRoute{}, backendGRPCRouteIndex, backendGRPCRouteIndexFunc).
			WithIndex(&gwapiv1a3.TLSRoute{}, backendTLSRouteIndex, backendTLSRouteIndexFunc).
			WithIndex(&gwapiv1a2.TCPRoute{}, backendTCPRouteIndex, backendTCPRouteIndexFunc).
			WithIndex(&gwapiv1a2.UDPRoute{}, backendUDPRouteIndex, backendUDPRouteIndexFunc).
			Build()
		t.Run(tc.name, func(t *testing.T) {
			res := r.validateEndpointSliceForReconcile(tc.endpointSlice)
			require.Equal(t, tc.expect, res)
		})
	}
}

// TestValidateServiceForReconcile tests the validateServiceForReconcile
// predicate function.
func TestValidateServiceForReconcile(t *testing.T) {
	sampleGateway := test.GetGateway(types.NamespacedName{Namespace: "default", Name: "scheduled-status-test"}, "test-gc", 8080)
	mergeGatewaysConfig := test.GetEnvoyProxy(types.NamespacedName{Namespace: "default", Name: "merge-gateways-config"}, true)
	telemetryEnabledGatewaysConfig := &egv1a1.EnvoyProxy{
		ObjectMeta: metav1.ObjectMeta{
			Namespace: "default",
			Name:      "telemetry",
		},
		Spec: egv1a1.EnvoyProxySpec{
			Telemetry: &egv1a1.ProxyTelemetry{
				AccessLog: &egv1a1.ProxyAccessLog{
					Settings: []egv1a1.ProxyAccessLogSetting{
						{
							Sinks: []egv1a1.ProxyAccessLogSink{
								{
									Type: egv1a1.ProxyAccessLogSinkTypeOpenTelemetry,
									OpenTelemetry: &egv1a1.OpenTelemetryEnvoyProxyAccessLog{
										BackendCluster: egv1a1.BackendCluster{
											BackendRefs: []egv1a1.BackendRef{
												{
													BackendObjectReference: gwapiv1.BackendObjectReference{
														Name:      "otel-collector",
														Namespace: ptr.To(gwapiv1.Namespace("default")),
														Port:      ptr.To(gwapiv1.PortNumber(4317)),
													},
												},
											},
										},
									},
								},
							},
						},
					},
				},
				Metrics: &egv1a1.ProxyMetrics{
					Sinks: []egv1a1.ProxyMetricSink{
						{
							Type: egv1a1.MetricSinkTypeOpenTelemetry,
							OpenTelemetry: &egv1a1.ProxyOpenTelemetrySink{
								BackendCluster: egv1a1.BackendCluster{
									BackendRefs: []egv1a1.BackendRef{
										{
											BackendObjectReference: gwapiv1.BackendObjectReference{
												Name:      "otel-collector",
												Namespace: ptr.To(gwapiv1.Namespace("default")),
												Port:      ptr.To(gwapiv1.PortNumber(4317)),
											},
										},
									},
								},
							},
						},
					},
				},
				Tracing: &egv1a1.ProxyTracing{
					Provider: egv1a1.TracingProvider{
						Type: egv1a1.TracingProviderTypeOpenTelemetry,
						BackendCluster: egv1a1.BackendCluster{
							BackendRefs: []egv1a1.BackendRef{
								{
									BackendObjectReference: gwapiv1.BackendObjectReference{
										Name:      "otel-collector",
										Namespace: ptr.To(gwapiv1.Namespace("default")),
										Port:      ptr.To(gwapiv1.PortNumber(4317)),
									},
								},
							},
						},
					},
				},
			},
		},
	}
	sampleServiceBackendRef := test.GetServiceBackendRef(types.NamespacedName{Name: "service"}, 80)

	testCases := []struct {
		name    string
		configs []client.Object
		service client.Object
		expect  bool
	}{
		{
			name: "gateway service but deployment or daemonset does not exist",
			configs: []client.Object{
				test.GetGatewayClass("test-gc", egv1a1.GatewayControllerName, nil),
				sampleGateway,
			},
			service: test.GetService(types.NamespacedName{Name: "service"}, map[string]string{
				gatewayapi.OwningGatewayNameLabel:      "scheduled-status-test",
				gatewayapi.OwningGatewayNamespaceLabel: "default",
			}, nil),
			expect: false,
		},
		{
			name: "gateway service deployment also exist",
			configs: []client.Object{
				test.GetGatewayClass("test-gc", egv1a1.GatewayControllerName, nil),
				sampleGateway,
				test.GetGatewayDeployment(types.NamespacedName{Name: proxy.ExpectedResourceHashedName("default/scheduled-status-test")}, nil),
			},
			service: test.GetService(types.NamespacedName{Name: "service"}, map[string]string{
				gatewayapi.OwningGatewayNameLabel:      "scheduled-status-test",
				gatewayapi.OwningGatewayNamespaceLabel: "default",
			}, nil),
			// Note that in case when a envoyObjects exists, the Service is just processed for Gateway status
			// updates and not reconciled further.
			expect: false,
		},
		{
			name: "gateway service daemonset also exist",
			configs: []client.Object{
				test.GetGatewayClass("test-gc", egv1a1.GatewayControllerName, nil),
				sampleGateway,
				test.GetGatewayDaemonSet(types.NamespacedName{Name: proxy.ExpectedResourceHashedName("default/scheduled-status-test")}, nil),
			},
			service: test.GetService(types.NamespacedName{Name: "service"}, map[string]string{
				gatewayapi.OwningGatewayNameLabel:      "scheduled-status-test",
				gatewayapi.OwningGatewayNamespaceLabel: "default",
			}, nil),
			// Note that in case when a envoyObjects exists, the Service is just processed for Gateway status
			// updates and not reconciled further.
			expect: false,
		},
		{
			name: "route service but no routes exist",
			configs: []client.Object{
				test.GetGatewayClass("test-gc", egv1a1.GatewayControllerName, nil),
				sampleGateway,
			},
			service: test.GetService(types.NamespacedName{Name: "service"}, nil, nil),
			expect:  false,
		},
		{
			name: "http route service routes exist",
			configs: []client.Object{
				test.GetGatewayClass("test-gc", egv1a1.GatewayControllerName, nil),
				sampleGateway,
				test.GetHTTPRoute(types.NamespacedName{Name: "httproute-test"}, "scheduled-status-test", sampleServiceBackendRef, ""),
			},
			service: test.GetService(types.NamespacedName{Name: "service"}, nil, nil),
			expect:  true,
		},
		{
			// The service should still be reconciled if the Route object references an invalid parent.
			// This takes care of a case where the Route objects' parent reference is updated  - from valid to invalid.
			// in which case we'll have to reconcile the bad config, and remove listeners accordingly.
			name: "route service routes exist but with non-existing gateway reference",
			configs: []client.Object{
				test.GetGatewayClass("test-gc", egv1a1.GatewayControllerName, nil),
				test.GetHTTPRoute(types.NamespacedName{Name: "httproute-test"}, "scheduled-status-test", sampleServiceBackendRef, ""),
			},
			service: test.GetService(types.NamespacedName{Name: "service"}, nil, nil),
			expect:  true,
		},
		{
			name: "grpc route service routes exist",
			configs: []client.Object{
				test.GetGatewayClass("test-gc", egv1a1.GatewayControllerName, nil),
				sampleGateway,
				test.GetGRPCRoute(types.NamespacedName{Name: "grpcroute-test"}, "scheduled-status-test", types.NamespacedName{Name: "service"}, 80),
			},
			service: test.GetService(types.NamespacedName{Name: "service"}, nil, nil),
			expect:  true,
		},
		{
			name: "tls route service routes exist",
			configs: []client.Object{
				test.GetGatewayClass("test-gc", egv1a1.GatewayControllerName, nil),
				sampleGateway,
				test.GetTLSRoute(types.NamespacedName{Name: "tlsroute-test"}, "scheduled-status-test",
					types.NamespacedName{Name: "service"}, 443),
			},
			service: test.GetService(types.NamespacedName{Name: "service"}, nil, nil),
			expect:  true,
		},
		{
			name: "udp route service routes exist",
			configs: []client.Object{
				test.GetGatewayClass("test-gc", egv1a1.GatewayControllerName, nil),
				sampleGateway,
				test.GetUDPRoute(types.NamespacedName{Name: "udproute-test"}, "scheduled-status-test",
					types.NamespacedName{Name: "service"}, 80),
			},
			service: test.GetService(types.NamespacedName{Name: "service"}, nil, nil),
			expect:  true,
		},
		{
			name: "tcp route service routes exist",
			configs: []client.Object{
				test.GetGatewayClass("test-gc", egv1a1.GatewayControllerName, nil),
				sampleGateway,
				test.GetTCPRoute(types.NamespacedName{Name: "tcproute-test"}, "scheduled-status-test",
					types.NamespacedName{Name: "service"}, 80),
			},
			service: test.GetService(types.NamespacedName{Name: "service"}, nil, nil),
			expect:  true,
		},
		{
			name: "service referenced by EnvoyProxy updated",
			configs: []client.Object{
				test.GetGatewayClass("test-mg", egv1a1.GatewayControllerName, &test.GroupKindNamespacedName{
					Group:     gwapiv1.Group(telemetryEnabledGatewaysConfig.GroupVersionKind().Group),
					Kind:      gwapiv1.Kind(telemetryEnabledGatewaysConfig.Kind),
					Namespace: gwapiv1.Namespace(telemetryEnabledGatewaysConfig.Namespace),
					Name:      gwapiv1.ObjectName(telemetryEnabledGatewaysConfig.Name),
				}),
				telemetryEnabledGatewaysConfig,
			},
			service: test.GetService(types.NamespacedName{Name: "otel-collector", Namespace: "default"}, nil, nil),
			expect:  true,
		},
		{
			name: "service referenced by EnvoyProxy unrelated",
			configs: []client.Object{
				test.GetGatewayClass("test-mg", egv1a1.GatewayControllerName, &test.GroupKindNamespacedName{
					Group:     gwapiv1.Group(telemetryEnabledGatewaysConfig.GroupVersionKind().Group),
					Kind:      gwapiv1.Kind(telemetryEnabledGatewaysConfig.Kind),
					Namespace: gwapiv1.Namespace(telemetryEnabledGatewaysConfig.Namespace),
					Name:      gwapiv1.ObjectName(telemetryEnabledGatewaysConfig.Name),
				}),
				telemetryEnabledGatewaysConfig,
			},
			service: test.GetService(types.NamespacedName{Name: "otel-collector-unrelated", Namespace: "default"}, nil, nil),
			expect:  false,
		},
		{
			name: "service referenced by SecurityPolicy ExtAuth HTTP service",
			configs: []client.Object{
				&egv1a1.SecurityPolicy{
					ObjectMeta: metav1.ObjectMeta{
						Name: "ext-auth-http",
					},
					Spec: egv1a1.SecurityPolicySpec{
						PolicyTargetReferences: egv1a1.PolicyTargetReferences{
							TargetRef: &gwapiv1.LocalPolicyTargetReferenceWithSectionName{
								LocalPolicyTargetReference: gwapiv1.LocalPolicyTargetReference{
									Kind: "Gateway",
									Name: "scheduled-status-test",
								},
							},
						},
						ExtAuth: &egv1a1.ExtAuth{
							HTTP: &egv1a1.HTTPExtAuthService{
								BackendCluster: egv1a1.BackendCluster{
									BackendRefs: []egv1a1.BackendRef{
										{
											BackendObjectReference: gwapiv1.BackendObjectReference{
												Name: "ext-auth-http-service",
											},
										},
									},
								},
							},
						},
					},
				},
			},
			service: test.GetService(types.NamespacedName{Name: "ext-auth-http-service"}, nil, nil),
			expect:  true,
		},
		{
			name: "service referenced by SecurityPolicy ExtAuth GRPC service",
			configs: []client.Object{
				&egv1a1.SecurityPolicy{
					ObjectMeta: metav1.ObjectMeta{
						Name: "ext-auth-http",
					},
					Spec: egv1a1.SecurityPolicySpec{
						PolicyTargetReferences: egv1a1.PolicyTargetReferences{
							TargetRef: &gwapiv1.LocalPolicyTargetReferenceWithSectionName{
								LocalPolicyTargetReference: gwapiv1.LocalPolicyTargetReference{
									Kind: "Gateway",
									Name: "scheduled-status-test",
								},
							},
						},
						ExtAuth: &egv1a1.ExtAuth{
							GRPC: &egv1a1.GRPCExtAuthService{
								BackendCluster: egv1a1.BackendCluster{
									BackendRefs: []egv1a1.BackendRef{
										{
											BackendObjectReference: gwapiv1.BackendObjectReference{
												Name: "ext-auth-grpc-service",
											},
										},
									},
								},
							},
						},
					},
				},
			},
			service: test.GetService(types.NamespacedName{Name: "ext-auth-grpc-service"}, nil, nil),
			expect:  true,
		},
		{
			name: "service referenced by EnvoyExtensionPolicy ExtPrc GRPC service",
			configs: []client.Object{
				&egv1a1.EnvoyExtensionPolicy{
					ObjectMeta: metav1.ObjectMeta{
						Name: "ext-proc",
					},
					Spec: egv1a1.EnvoyExtensionPolicySpec{
						PolicyTargetReferences: egv1a1.PolicyTargetReferences{
							TargetRef: &gwapiv1.LocalPolicyTargetReferenceWithSectionName{
								LocalPolicyTargetReference: gwapiv1.LocalPolicyTargetReference{
									Kind: "Gateway",
									Name: "scheduled-status-test",
								},
							},
						},
						ExtProc: []egv1a1.ExtProc{
							{
								BackendCluster: egv1a1.BackendCluster{
									BackendRefs: []egv1a1.BackendRef{
										{
											BackendObjectReference: gwapiv1.BackendObjectReference{
												Name: "ext-proc-service",
											},
										},
									},
								},
							},
						},
					},
				},
			},
			service: test.GetService(types.NamespacedName{Name: "ext-proc-service"}, nil, nil),
			expect:  true,
		},
		{
			name: "service referenced by EnvoyExtensionPolicy ExtPrc GRPC service unrelated",
			configs: []client.Object{
				&egv1a1.EnvoyExtensionPolicy{
					ObjectMeta: metav1.ObjectMeta{
						Name: "ext-proc",
					},
					Spec: egv1a1.EnvoyExtensionPolicySpec{
						PolicyTargetReferences: egv1a1.PolicyTargetReferences{
							TargetRef: &gwapiv1.LocalPolicyTargetReferenceWithSectionName{
								LocalPolicyTargetReference: gwapiv1.LocalPolicyTargetReference{
									Kind: "Gateway",
									Name: "scheduled-status-test",
								},
							},
						},
						ExtProc: []egv1a1.ExtProc{
							{
								BackendCluster: egv1a1.BackendCluster{
									BackendRefs: []egv1a1.BackendRef{
										{
											BackendObjectReference: gwapiv1.BackendObjectReference{
												Name: "ext-proc-service",
											},
										},
									},
								},
							},
						},
					},
				},
			},
			service: test.GetService(types.NamespacedName{Name: "ext-proc-service-unrelated"}, nil, nil),
			expect:  false,
		},
		{
			name: "update status of all gateways under gatewayclass when MergeGateways enabled",
			configs: []client.Object{
				test.GetGatewayClass("test-mg", egv1a1.GatewayControllerName, &test.GroupKindNamespacedName{
					Group:     gwapiv1.Group(mergeGatewaysConfig.GroupVersionKind().Group),
					Kind:      gwapiv1.Kind(mergeGatewaysConfig.Kind),
					Namespace: gwapiv1.Namespace(mergeGatewaysConfig.Namespace),
					Name:      gwapiv1.ObjectName(mergeGatewaysConfig.Name),
				}),
				mergeGatewaysConfig,
				test.GetGateway(types.NamespacedName{Name: "merged-gateway-1", Namespace: "default"}, "test-mg", 8081),
				test.GetGateway(types.NamespacedName{Name: "merged-gateway-2", Namespace: "default"}, "test-mg", 8082),
				test.GetGateway(types.NamespacedName{Name: "merged-gateway-3", Namespace: "default"}, "test-mg", 8083),
			},
			service: test.GetService(types.NamespacedName{Name: "service"}, map[string]string{
				gatewayapi.OwningGatewayClassLabel: "test-mg",
			}, nil),
			expect: false,
		},
		{
			name: "no gateways found under gatewayclass when MergeGateways enabled",
			configs: []client.Object{
				test.GetGatewayClass("test-mg", egv1a1.GatewayControllerName, &test.GroupKindNamespacedName{
					Group:     gwapiv1.Group(mergeGatewaysConfig.GroupVersionKind().Group),
					Kind:      gwapiv1.Kind(mergeGatewaysConfig.Kind),
					Namespace: gwapiv1.Namespace(mergeGatewaysConfig.Namespace),
					Name:      gwapiv1.ObjectName(mergeGatewaysConfig.Name),
				}),
				mergeGatewaysConfig,
			},
			service: test.GetService(types.NamespacedName{Name: "service"}, map[string]string{
				gatewayapi.OwningGatewayClassLabel: "test-mg",
			}, nil),
			expect: false,
		},
	}

	// Create the reconciler.
	logger := logging.DefaultLogger(os.Stdout, egv1a1.LogLevelInfo)

	r := gatewayAPIReconciler{
		classController:    egv1a1.GatewayControllerName,
		log:                logger,
		mergeGateways:      sets.New[string]("test-mg"),
		resources:          &message.ProviderResources{},
		grpcRouteCRDExists: true,
		tcpRouteCRDExists:  true,
		udpRouteCRDExists:  true,
		tlsRouteCRDExists:  true,
		spCRDExists:        true,
		eepCRDExists:       true,
		epCRDExists:        true,
	}

	for _, tc := range testCases {
		r.client = fakeclient.NewClientBuilder().
			WithScheme(envoygateway.GetScheme()).
			WithObjects(tc.configs...).
			WithIndex(&gwapiv1.HTTPRoute{}, backendHTTPRouteIndex, backendHTTPRouteIndexFunc).
			WithIndex(&gwapiv1.GRPCRoute{}, backendGRPCRouteIndex, backendGRPCRouteIndexFunc).
			WithIndex(&gwapiv1a3.TLSRoute{}, backendTLSRouteIndex, backendTLSRouteIndexFunc).
			WithIndex(&gwapiv1a2.TCPRoute{}, backendTCPRouteIndex, backendTCPRouteIndexFunc).
			WithIndex(&gwapiv1a2.UDPRoute{}, backendUDPRouteIndex, backendUDPRouteIndexFunc).
			WithIndex(&egv1a1.SecurityPolicy{}, backendSecurityPolicyIndex, backendSecurityPolicyIndexFunc).
			WithIndex(&egv1a1.EnvoyExtensionPolicy{}, backendEnvoyExtensionPolicyIndex, backendEnvoyExtensionPolicyIndexFunc).
			WithIndex(&egv1a1.EnvoyProxy{}, backendEnvoyProxyTelemetryIndex, backendEnvoyProxyTelemetryIndexFunc).
			Build()
		t.Run(tc.name, func(t *testing.T) {
			res := r.validateServiceForReconcile(tc.service)
			require.Equal(t, tc.expect, res)
		})
	}
}

// TestValidateObjectForReconcile tests the validateObjectForReconcile
// predicate function.
func TestValidateObjectForReconcile(t *testing.T) {
	sampleGateway := test.GetGateway(types.NamespacedName{Namespace: "default", Name: "scheduled-status-test"}, "test-gc", 8080)
	mergeGatewaysConfig := test.GetEnvoyProxy(types.NamespacedName{Namespace: "default", Name: "merge-gateways-config"}, true)

	testCases := []struct {
		name         string
		configs      []client.Object
		envoyObjects []client.Object
		expect       bool
	}{
		{
			// No config should lead to a reconciliation of a Deployment or DaemonSet object. The main
			// purpose of the watcher is just for updating Gateway object statuses.
			name: "gateway deployment or daemonset also exist",
			configs: []client.Object{
				test.GetGatewayClass("test-gc", egv1a1.GatewayControllerName, nil),
				sampleGateway,
				test.GetService(types.NamespacedName{Name: "envoyObjects"}, map[string]string{
					gatewayapi.OwningGatewayNameLabel:      "scheduled-status-test",
					gatewayapi.OwningGatewayNamespaceLabel: "default",
				}, nil),
			},
			envoyObjects: []client.Object{
				test.GetGatewayDeployment(types.NamespacedName{Name: "deployment"}, map[string]string{
					gatewayapi.OwningGatewayNameLabel:      "scheduled-status-test",
					gatewayapi.OwningGatewayNamespaceLabel: "default",
				}), test.GetGatewayDaemonSet(types.NamespacedName{Name: "daemonset"}, map[string]string{
					gatewayapi.OwningGatewayNameLabel:      "scheduled-status-test",
					gatewayapi.OwningGatewayNamespaceLabel: "default",
				}),
			},
			expect: false,
		},
		{
			name: "update status of all gateways under gatewayclass when MergeGateways enabled",
			configs: []client.Object{
				test.GetGatewayClass("test-mg", egv1a1.GatewayControllerName, &test.GroupKindNamespacedName{
					Group:     gwapiv1.Group(mergeGatewaysConfig.GroupVersionKind().Group),
					Kind:      gwapiv1.Kind(mergeGatewaysConfig.Kind),
					Namespace: gwapiv1.Namespace(mergeGatewaysConfig.Namespace),
					Name:      gwapiv1.ObjectName(mergeGatewaysConfig.Name),
				}),
				mergeGatewaysConfig,
			},
			envoyObjects: []client.Object{
				test.GetGatewayDeployment(types.NamespacedName{Name: "deployment"}, map[string]string{
					gatewayapi.OwningGatewayClassLabel: "test-mg",
				}),
				test.GetGatewayDaemonSet(types.NamespacedName{Name: "daemonset"}, map[string]string{
					gatewayapi.OwningGatewayClassLabel: "test-mg",
				}),
			},
			expect: false,
		},
		{
			name: "no gateways found under gatewayclass when MergeGateways enabled",
			configs: []client.Object{
				test.GetGatewayClass("test-mg", egv1a1.GatewayControllerName, &test.GroupKindNamespacedName{
					Group:     gwapiv1.Group(mergeGatewaysConfig.GroupVersionKind().Group),
					Kind:      gwapiv1.Kind(mergeGatewaysConfig.Kind),
					Namespace: gwapiv1.Namespace(mergeGatewaysConfig.Namespace),
					Name:      gwapiv1.ObjectName(mergeGatewaysConfig.Name),
				}),
				mergeGatewaysConfig,
				test.GetGateway(types.NamespacedName{Name: "merged-gateway-1", Namespace: "default"}, "test-mg", 8081),
				test.GetGateway(types.NamespacedName{Name: "merged-gateway-2", Namespace: "default"}, "test-mg", 8082),
				test.GetGateway(types.NamespacedName{Name: "merged-gateway-3", Namespace: "default"}, "test-mg", 8083),
			},
			envoyObjects: []client.Object{
				test.GetGatewayDeployment(types.NamespacedName{Name: "deployment"}, map[string]string{
					gatewayapi.OwningGatewayClassLabel: "test-mg",
				}),
				test.GetGatewayDaemonSet(types.NamespacedName{Name: "daemonset"}, map[string]string{
					gatewayapi.OwningGatewayClassLabel: "test-mg",
				}),
			},
			expect: false,
		},
	}

	// Create the reconciler.
	logger := logging.DefaultLogger(os.Stdout, egv1a1.LogLevelInfo)

	r := gatewayAPIReconciler{
		classController: egv1a1.GatewayControllerName,
		log:             logger,
		mergeGateways:   sets.New[string]("test-mg"),
		resources:       &message.ProviderResources{},
	}

	for _, tc := range testCases {
		r.client = fakeclient.NewClientBuilder().WithScheme(envoygateway.GetScheme()).WithObjects(tc.configs...).Build()
		t.Run(tc.name, func(t *testing.T) {
			for _, obj := range tc.envoyObjects {
				res := r.validateObjectForReconcile(obj)
				require.Equal(t, tc.expect, res)
			}
		})
	}
}

func TestCheckObjectNamespaceLabels(t *testing.T) {
	matchExpressions := func(key string, operator metav1.LabelSelectorOperator, values []string) []metav1.LabelSelectorRequirement {
		return []metav1.LabelSelectorRequirement{{
			Key:      key,
			Operator: operator,
			Values:   values,
		}}
	}
	testCases := []struct {
		name            string
		object          client.Object
		reconcileLabels string
		ns              *corev1.Namespace
		expect          bool
	}{
		{
			name: "matching labels of namespace of the object is a subset of namespaceLabels",
			object: test.GetHTTPRoute(
				types.NamespacedName{
					Name:      "foo-route",
					Namespace: "foo",
				},
				"eg",
				test.GetServiceBackendRef(types.NamespacedName{
					Name:      "foo-svc",
					Namespace: "foo",
				}, 8080),
				""),
			ns: &corev1.Namespace{
				ObjectMeta: metav1.ObjectMeta{
					Name: "foo",
					Labels: map[string]string{
						"label-1": "",
					},
				},
			},
			reconcileLabels: "label-1",
			expect:          true,
		},
		{
			name: "non-matching labels of namespace of the object is a subset of namespaceLabels",
			object: test.GetHTTPRoute(
				types.NamespacedName{
					Name:      "bar-route",
					Namespace: "bar",
				},
				"eg",
				test.GetServiceBackendRef(types.NamespacedName{
					Name:      "bar-svc",
					Namespace: "bar",
				}, 8080),
				""),
			ns: &corev1.Namespace{
				ObjectMeta: metav1.ObjectMeta{
					Name: "bar",
					Labels: map[string]string{
						"label-2": "",
					},
				},
			},
			reconcileLabels: "label-1",
			expect:          false,
		},
		{
			name: "non-matching labels of namespace of the cluster-level object is a subset of namespaceLabels",
			object: &corev1.Namespace{
				ObjectMeta: metav1.ObjectMeta{
					Name: "foo-1",
					Labels: map[string]string{
						"label-1": "",
					},
				},
			},
			ns: &corev1.Namespace{
				ObjectMeta: metav1.ObjectMeta{
					Name: "bar-1",
					Labels: map[string]string{
						"label-1": "",
					},
				},
			},
			reconcileLabels: "label-1",
			expect:          false,
		},
	}

	// Create the reconciler.
	logger := logging.DefaultLogger(os.Stdout, egv1a1.LogLevelInfo)

	r := gatewayAPIReconciler{
		classController: egv1a1.GatewayControllerName,
		log:             logger,
	}

	for _, tc := range testCases {
		r.client = fakeclient.NewClientBuilder().WithObjects(tc.ns).Build()
		r.namespaceLabel = &metav1.LabelSelector{MatchExpressions: matchExpressions(tc.reconcileLabels, metav1.LabelSelectorOpExists, []string{})}
		ok, err := r.checkObjectNamespaceLabels(tc.object)
		require.NoError(t, err)
		require.Equal(t, tc.expect, ok)
	}
}

func TestMatchLabelsAndExpressions(t *testing.T) {
	matchLabels := map[string]string{"foo": "bar"}
	matchExpressions := func(operator metav1.LabelSelectorOperator, values []string) []metav1.LabelSelectorRequirement {
		return []metav1.LabelSelectorRequirement{{
			Key:      "baz",
			Operator: operator,
			Values:   values,
		}}
	}

	tests := []struct {
		ls        *metav1.LabelSelector
		objLabels map[string]string
		want      bool
	}{
		{
			ls:        &metav1.LabelSelector{MatchLabels: matchLabels},
			objLabels: map[string]string{"foo": "bar"},
			want:      true,
		},
		{
			ls:        &metav1.LabelSelector{MatchLabels: matchLabels, MatchExpressions: matchExpressions(metav1.LabelSelectorOpIn, []string{"norf"})},
			objLabels: map[string]string{"foo": "bar", "baz": "norf"},
			want:      true,
		},
		{
			ls:        &metav1.LabelSelector{MatchExpressions: matchExpressions(metav1.LabelSelectorOpIn, []string{"norf"})},
			objLabels: map[string]string{"baz": "norf"},
			want:      true,
		},
		{
			ls:        &metav1.LabelSelector{MatchLabels: matchLabels, MatchExpressions: matchExpressions(metav1.LabelSelectorOpIn, []string{"norf", "qux"})},
			objLabels: map[string]string{"foo": "bar", "baz": "norf"},
			want:      true,
		},
		{
			ls:        &metav1.LabelSelector{MatchLabels: matchLabels, MatchExpressions: matchExpressions(metav1.LabelSelectorOpIn, []string{"norf", "qux"})},
			objLabels: map[string]string{"foo": "bar"},
			want:      false,
		},
		{
			ls:        &metav1.LabelSelector{MatchExpressions: matchExpressions(metav1.LabelSelectorOpNotIn, []string{"norf", "qux"})},
			objLabels: map[string]string{},
			want:      true,
		},
		{
			ls:        &metav1.LabelSelector{MatchExpressions: matchExpressions(metav1.LabelSelectorOpNotIn, []string{"norf", "qux"})},
			objLabels: map[string]string{"baz": "norf"},
			want:      false,
		},
		{
			ls:        &metav1.LabelSelector{MatchLabels: matchLabels, MatchExpressions: matchExpressions(metav1.LabelSelectorOpNotIn, []string{"norf", "qux"})},
			objLabels: map[string]string{"foo": "bar"},
			want:      true,
		},
		{
			ls:        &metav1.LabelSelector{MatchLabels: matchLabels, MatchExpressions: matchExpressions(metav1.LabelSelectorOpNotIn, []string{"norf", "qux"})},
			objLabels: map[string]string{"foo": "bar", "baz": "norf"},
			want:      false,
		},
		{
			ls:        &metav1.LabelSelector{MatchLabels: matchLabels, MatchExpressions: matchExpressions(metav1.LabelSelectorOpExists, []string{})},
			objLabels: map[string]string{"foo": "bar"},
			want:      false,
		},
		{
			ls:        &metav1.LabelSelector{MatchLabels: matchLabels, MatchExpressions: matchExpressions(metav1.LabelSelectorOpExists, []string{})},
			objLabels: map[string]string{"foo": "bar", "baz": "1111"},
			want:      true,
		},
		{
			ls:        &metav1.LabelSelector{MatchLabels: matchLabels, MatchExpressions: matchExpressions(metav1.LabelSelectorOpDoesNotExist, []string{})},
			objLabels: map[string]string{"foo": "bar", "baz": "1111"},
			want:      false,
		},
		{
			ls:        &metav1.LabelSelector{MatchExpressions: matchExpressions(metav1.LabelSelectorOpDoesNotExist, []string{})},
			objLabels: map[string]string{"baz": "1111"},
			want:      false,
		},
		{
			ls:        &metav1.LabelSelector{MatchExpressions: matchExpressions(metav1.LabelSelectorOpDoesNotExist, []string{})},
			objLabels: map[string]string{"bazz": "1111"},
			want:      true,
		},
	}

	for i, tc := range tests {
		t.Run(fmt.Sprintf("test-%d", i), func(t *testing.T) {
			if got := matchLabelsAndExpressions(tc.ls, tc.objLabels); got != tc.want {
				t.Errorf("ExtractMatchedSelectorInfo() = %v, want %v", got, tc.want)
			}
		})
	}
}

// TestValidateHTTPRouteFilerForReconcile tests the vlidateHTTPRouteFilerForReconcile
// predicate function.
func TestValidateHTTPRouteFilerForReconcile(t *testing.T) {
	sampleGWC := test.GetGatewayClass("test-gc", egv1a1.GatewayControllerName, nil)
	sampleGateway := test.GetGateway(types.NamespacedName{Namespace: "default", Name: "scheduled-status-test"}, "test-gc", 8080)
	sampleService := test.GetService(types.NamespacedName{Name: "service"}, nil, nil)
	sampleServiceBackendRef := test.GetServiceBackendRef(types.NamespacedName{Name: "service"}, 80)
	sampleHTTPRouteFilter := test.GetHTTPRouteFilter(types.NamespacedName{Name: "httproutefilter"})

	testCases := []struct {
		name            string
		configs         []client.Object
		httpRouteFilter client.Object
		expect          bool
	}{
		{
			name: "httproutefilter but not referenced by route",
			configs: []client.Object{
				sampleGWC,
				sampleGateway,
				sampleService,
				sampleHTTPRouteFilter,
			},
			httpRouteFilter: sampleHTTPRouteFilter,
			expect:          false,
		},
		{
			name: "httproutefitler referenced by route",
			configs: []client.Object{
				sampleGWC,
				sampleGateway,
				sampleService,
				sampleHTTPRouteFilter,
				test.GetHTTPRoute(types.NamespacedName{Name: "httproute-test"}, "scheduled-status-test", sampleServiceBackendRef, "httproutefilter"),
			},
			httpRouteFilter: sampleHTTPRouteFilter,
			expect:          true,
		},
	}

	// Create the reconciler.
	logger := logging.DefaultLogger(os.Stdout, egv1a1.LogLevelInfo)

	r := gatewayAPIReconciler{
		classController: egv1a1.GatewayControllerName,
		log:             logger,
	}

	for _, tc := range testCases {
		r.client = fakeclient.NewClientBuilder().
			WithScheme(envoygateway.GetScheme()).
			WithObjects(tc.configs...).
			WithIndex(&gwapiv1.HTTPRoute{}, backendHTTPRouteIndex, backendHTTPRouteIndexFunc).
			WithIndex(&gwapiv1.HTTPRoute{}, httpRouteFilterHTTPRouteIndex, httpRouteFilterHTTPRouteIndexFunc).
			Build()
		t.Run(tc.name, func(t *testing.T) {
			res := r.validateHTTPRouteFilterForReconcile(tc.httpRouteFilter)
			require.Equal(t, tc.expect, res)
		})
	}
}

func TestValidateClusterTrustBundleForReconcile(t *testing.T) {
	gc := test.GetGatewayClass("test-gc", egv1a1.GatewayControllerName, nil)
	gtw := test.GetGateway(types.NamespacedName{Namespace: "default", Name: "scheduled-status-test"}, "test-gc", 8080)
	ctb := test.GetClusterTrustBundle("fake-ctb")
	backend := &egv1a1.Backend{
		ObjectMeta: metav1.ObjectMeta{
			Name:      "backend-dynamic-resolver-clustertrustbundle",
			Namespace: "default",
		},
		Spec: egv1a1.BackendSpec{
			Type: ptr.To(egv1a1.BackendTypeDynamicResolver),
			TLS: &egv1a1.BackendTLSSettings{
				CACertificateRefs: []gwapiv1.LocalObjectReference{
					{
						Kind: gwapiv1.Kind("ClusterTrustBundle"),
						Name: gwapiv1.ObjectName(ctb.Name),
					},
				},
			},
		},
	}
	btp := &gwapiv1.BackendTLSPolicy{
		ObjectMeta: metav1.ObjectMeta{
			Name:      "backend-tls-policy-dynamic-resolver-clustertrustbundle",
			Namespace: "default",
		},
		Spec: gwapiv1.BackendTLSPolicySpec{
			Validation: gwapiv1.BackendTLSPolicyValidation{
				CACertificateRefs: []gwapiv1.LocalObjectReference{
					{
						Kind: gwapiv1.Kind("ClusterTrustBundle"),
						Name: gwapiv1.ObjectName(ctb.Name),
					},
				},
			},
		},
	}
	ctp := test.GetClientTrafficPolicy(
		types.NamespacedName{Name: "fake-ctp", Namespace: "default"},
		&egv1a1.ClientTLSSettings{
			ClientValidation: &egv1a1.ClientValidationContext{
				CACertificateRefs: []gwapiv1.SecretObjectReference{
					{
						Kind: ptr.To[gwapiv1.Kind]("ClusterTrustBundle"),
						Name: gwapiv1.ObjectName(ctb.Name),
					},
				},
			},
		})

	testCases := []struct {
		name    string
		configs []client.Object
		ctb     *certificatesv1b1.ClusterTrustBundle
		expect  bool
	}{
		{
			name: "referenced by Backend",
			configs: []client.Object{
				gc,
				gtw,
				backend,
			},
			ctb:    ctb,
			expect: true,
		},
		{
			name: "referenced by BackendTLSPolicy",
			configs: []client.Object{
				gc,
				gtw,
				btp,
			},
			ctb:    ctb,
			expect: true,
		},
		{
			name: "referenced by ClientTrafficPolicy",
			configs: []client.Object{
				gc,
				gtw,
				ctp,
			},
			ctb:    ctb,
			expect: true,
		},
		{
			name: "ClusterTrustBundle not referenced",
			configs: []client.Object{
				gc,
				gtw,
			},
			ctb:    ctb,
			expect: false,
		},
	}

	// Create the reconciler.
	logger := logging.DefaultLogger(os.Stdout, egv1a1.LogLevelInfo)

	r := gatewayAPIReconciler{
		classController:     egv1a1.GatewayControllerName,
		log:                 logger,
		backendCRDExists:    true,
		bTLSPolicyCRDExists: true,
		ctpCRDExists:        true,
		envoyGateway: &egv1a1.EnvoyGateway{
			EnvoyGatewaySpec: egv1a1.EnvoyGatewaySpec{
				ExtensionAPIs: &egv1a1.ExtensionAPISettings{
					EnableBackend: true,
				},
			},
		},
	}

	for _, tc := range testCases {
		r.client = fakeclient.NewClientBuilder().
			WithScheme(envoygateway.GetScheme()).
			WithObjects(tc.configs...).
			WithIndex(&egv1a1.Backend{}, clusterTrustBundleBackendIndex, clusterTrustBundleBackendIndexFunc).
			WithIndex(&gwapiv1.BackendTLSPolicy{}, clusterTrustBundleBtlsIndex, clusterTrustBundleBtlsIndexFunc).
			WithIndex(&egv1a1.ClientTrafficPolicy{}, clusterTrustBundleCtpIndex, clusterTrustBundleCtpIndexFunc).
			Build()
		t.Run(tc.name, func(t *testing.T) {
			res := r.validateClusterTrustBundleForReconcile(tc.ctb)
			require.Equal(t, tc.expect, res)
		})
	}
}<|MERGE_RESOLUTION|>--- conflicted
+++ resolved
@@ -596,7 +596,7 @@
 							IP: &egv1a1.IPEndpoint{Address: "1.1.1.1", Port: 80},
 						}},
 						TLS: &egv1a1.BackendTLSSettings{
-							ClientTLS: &egv1a1.BackendTLSConfig{
+							BackendTLSConfig: &egv1a1.BackendTLSConfig{
 								ClientCertificateRef: &gwapiv1.SecretObjectReference{
 									Name: "secret",
 								},
@@ -641,15 +641,6 @@
 	r := gatewayAPIReconciler{
 		classController:  egv1a1.GatewayControllerName,
 		log:              logger,
-<<<<<<< HEAD
-		spCRDExists:      true,
-		epCRDExists:      true,
-		eepCRDExists:     true,
-		backendCRDExists: true,
-		envoyGateway: &egv1a1.EnvoyGateway{
-			EnvoyGatewaySpec: egv1a1.EnvoyGatewaySpec{
-				ExtensionAPIs: &egv1a1.ExtensionAPISettings{EnableBackend: true},
-=======
 		backendCRDExists: true,
 		spCRDExists:      true,
 		epCRDExists:      true,
@@ -659,7 +650,6 @@
 				ExtensionAPIs: &egv1a1.ExtensionAPISettings{
 					EnableBackend: true,
 				},
->>>>>>> c68db799
 			},
 		},
 	}
