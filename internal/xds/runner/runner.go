// Copyright Envoy Gateway Authors
// SPDX-License-Identifier: Apache-2.0
// The full text of the Apache license is available in the LICENSE file at
// the root of the repo.

package runner

import (
	"context"
	"crypto/tls"
	"fmt"
	"math/rand"
	"net"
	"path/filepath"
	"strconv"
	"time"

	clusterv3 "github.com/envoyproxy/go-control-plane/envoy/service/cluster/v3"
	discoveryv3 "github.com/envoyproxy/go-control-plane/envoy/service/discovery/v3"
	endpointv3 "github.com/envoyproxy/go-control-plane/envoy/service/endpoint/v3"
	listenerv3 "github.com/envoyproxy/go-control-plane/envoy/service/listener/v3"
	routev3 "github.com/envoyproxy/go-control-plane/envoy/service/route/v3"
	runtimev3 "github.com/envoyproxy/go-control-plane/envoy/service/runtime/v3"
	secretv3 "github.com/envoyproxy/go-control-plane/envoy/service/secret/v3"
	serverv3 "github.com/envoyproxy/go-control-plane/pkg/server/v3"
	"github.com/telepresenceio/watchable"
	"go.opentelemetry.io/otel"
	"go.opentelemetry.io/otel/attribute"
	"google.golang.org/grpc"
	"google.golang.org/grpc/credentials"
	"google.golang.org/grpc/keepalive"
	ktypes "k8s.io/apimachinery/pkg/types"

	egv1a1 "github.com/envoyproxy/gateway/api/v1alpha1"
	"github.com/envoyproxy/gateway/internal/crypto"
	"github.com/envoyproxy/gateway/internal/envoygateway/config"
	extension "github.com/envoyproxy/gateway/internal/extension/types"
	"github.com/envoyproxy/gateway/internal/infrastructure/host"
	"github.com/envoyproxy/gateway/internal/infrastructure/kubernetes/ratelimit"
	"github.com/envoyproxy/gateway/internal/message"
	"github.com/envoyproxy/gateway/internal/xds/bootstrap"
	"github.com/envoyproxy/gateway/internal/xds/cache"
	"github.com/envoyproxy/gateway/internal/xds/server/kubejwt"
	"github.com/envoyproxy/gateway/internal/xds/translator"
)

const (
	// XdsServerAddress is the listening address of the xds-server.
	XdsServerAddress = "0.0.0.0"

	// Default certificates path for envoy-gateway with Kubernetes provider.
	// xdsTLSCertFilepath is the fully qualified path of the file containing the
	// xDS server TLS certificate.
	xdsTLSCertFilepath = "/certs/tls.crt"
	// xdsTLSKeyFilepath is the fully qualified path of the file containing the
	// xDS server TLS key.
	xdsTLSKeyFilepath = "/certs/tls.key"
	// xdsTLSCaFilepath is the fully qualified path of the file containing the
	// xDS server trusted CA certificate.
	xdsTLSCaFilepath = "/certs/ca.crt"

	// defaultKubernetesIssuer is the default issuer URL for Kubernetes.
	// This is used for validating Service Account JWT tokens.
	defaultKubernetesIssuer = "https://kubernetes.default.svc.cluster.local"

	defaultMaxConnectionAgeGrace = 2 * time.Minute
)

var tracer = otel.Tracer("envoy-gateway/gateway-api")

var maxConnectionAgeValues = []time.Duration{
	10 * time.Hour,
	11 * time.Hour,
	12 * time.Hour,
}

type Config struct {
	config.Server
	grpc              *grpc.Server
	cache             cache.SnapshotCacheWithCallbacks
	XdsIR             *message.XdsIR
	ExtensionManager  extension.Manager
	ProviderResources *message.ProviderResources
	// Test-configurable TLS paths
	TLSCertPath string
	TLSKeyPath  string
	TLSCaPath   string
}

type Runner struct {
	Config
}

func New(cfg *Config) *Runner {
	return &Runner{Config: *cfg}
}

func (r *Runner) Name() string {
	return string(egv1a1.LogComponentXdsRunner)
}

func (r *Runner) serverKeepaliveParams() (keepalive.ServerParameters, error) {
	params := keepalive.ServerParameters{
		MaxConnectionAge:      getRandomMaxConnectionAge(),
		MaxConnectionAgeGrace: defaultMaxConnectionAgeGrace,
	}

	if r.EnvoyGateway == nil || r.EnvoyGateway.XDSServer == nil {
		return params, nil
	}

	cfg := r.EnvoyGateway.XDSServer

	if cfg.MaxConnectionAge != nil {
		d, err := time.ParseDuration(string(*cfg.MaxConnectionAge))
		if err != nil {
			return keepalive.ServerParameters{}, fmt.Errorf("invalid xdsServer.maxConnectionAge: %w", err)
		}
		if d <= 0 {
			return keepalive.ServerParameters{}, fmt.Errorf("xdsServer.maxConnectionAge must be greater than zero")
		}
		params.MaxConnectionAge = d
	}

	if cfg.MaxConnectionAgeGrace != nil {
		d, err := time.ParseDuration(string(*cfg.MaxConnectionAgeGrace))
		if err != nil {
			return keepalive.ServerParameters{}, fmt.Errorf("invalid xdsServer.maxConnectionAgeGrace: %w", err)
		}
		if d <= 0 {
			return keepalive.ServerParameters{}, fmt.Errorf("xdsServer.maxConnectionAgeGrace must be greater than zero")
		}
		params.MaxConnectionAgeGrace = d
	}

	return params, nil
}

// getRandomMaxConnectionAge picks a random maxConnectionAge value
// to spread out envoy proxy connections over multiple envoy gateway replicas
func getRandomMaxConnectionAge() time.Duration {
	rnd := rand.New(rand.NewSource(time.Now().UnixNano())) //nolint:gosec
	return maxConnectionAgeValues[rnd.Intn(len(maxConnectionAgeValues))]
}

// Close implements Runner interface.
func (r *Runner) Close() error { return nil }

// Start starts the xds-server runner
func (r *Runner) Start(ctx context.Context) error {
	r.Logger = r.Logger.WithName(r.Name()).WithValues("runner", r.Name())
	r.cache = cache.NewSnapshotCache(true, r.Logger)

	// Set up the gRPC server and register the xDS handler.
	// Create SnapshotCache before start subscribeAndTranslate,
	// prevent panics in case cache is nil.
	tlsConfig, err := r.loadTLSConfig()
	if err != nil {
		return fmt.Errorf("failed to load TLS config: %w", err)
	}
	r.Logger.Info("loaded TLS certificate and key")

	keepaliveParams, err := r.serverKeepaliveParams()
	if err != nil {
		return err
	}
	r.Logger.Info("configured gRPC keepalive", "maxConnectionAge", keepaliveParams.MaxConnectionAge, "maxConnectionAgeGrace", keepaliveParams.MaxConnectionAgeGrace)

	enforcementPolicy := keepalive.EnforcementPolicy{
		MinTime:             15 * time.Second,
		PermitWithoutStream: true,
	}

	baseKeepaliveOptions := []grpc.ServerOption{
		grpc.KeepaliveEnforcementPolicy(enforcementPolicy),
		grpc.KeepaliveParams(keepaliveParams),
	}

	grpcOpts := append([]grpc.ServerOption{}, baseKeepaliveOptions...)
	grpcOpts = append(grpcOpts, grpc.Creds(credentials.NewTLS(tlsConfig)))

	// When GatewayNamespaceMode is enabled, we will use sTLS and Service Account JWT tokens to authenticate envoy proxy infra and xds server.
	if r.EnvoyGateway.GatewayNamespaceMode() {
		r.Logger.Info("gatewayNamespaceMode is enabled, setting up JWTAuthInterceptor and sTLS server")
		clientset, err := kubejwt.GetKubernetesClient()
		if err != nil {
			return fmt.Errorf("failed to create Kubernetes client: %w", err)
		}
		saAudience := fmt.Sprintf("%s.%s.svc.%s", config.EnvoyGatewayServiceName, r.ControllerNamespace, r.DNSDomain)
		jwtInterceptor := kubejwt.NewJWTAuthInterceptor(
			r.Logger,
			clientset,
			defaultKubernetesIssuer,
			saAudience,
		)

		creds, err := credentials.NewServerTLSFromFile(xdsTLSCertFilepath, xdsTLSKeyFilepath)
		if err != nil {
			return fmt.Errorf("failed to create TLS credentials: %w", err)
		}

		grpcOpts = append([]grpc.ServerOption{}, baseKeepaliveOptions...)
		grpcOpts = append(grpcOpts,
			grpc.Creds(creds),
			grpc.StreamInterceptor(jwtInterceptor.Stream()),
		)
	}

	r.grpc = grpc.NewServer(grpcOpts...)
	registerServer(serverv3.NewServer(ctx, r.cache, r.cache), r.grpc)

	// Start and listen xDS gRPC Server.
	go r.serveXdsServer(ctx)

	// Do not call .Subscribe() inside Goroutine since it is supposed to be called from the same
	// Goroutine where Close() is called.
	sub := r.XdsIR.Subscribe(ctx)
	go r.translateFromSubscription(sub)
	r.Logger.Info("started")
	return err
}

func (r *Runner) serveXdsServer(ctx context.Context) {
	addr := net.JoinHostPort(XdsServerAddress, strconv.Itoa(bootstrap.DefaultXdsServerPort))
	l, err := net.Listen("tcp", addr)
	if err != nil {
		r.Logger.Error(err, "failed to listen on address", "address", addr)
		return
	}

	go func() {
		<-ctx.Done()
		r.Logger.Info("grpc server shutting down")
		// We don't use GracefulStop here because envoy
		// has long-lived hanging xDS requests. There's no
		// mechanism to make those pending requests fail,
		// so we forcibly terminate the TCP sessions.
		r.grpc.Stop()
	}()

	if err = r.grpc.Serve(l); err != nil {
		r.Logger.Error(err, "failed to start grpc based xds server")
	}
}

// registerServer registers the given xDS protocol Server with the gRPC
// runtime.
func registerServer(srv serverv3.Server, g *grpc.Server) {
	// register services
	discoveryv3.RegisterAggregatedDiscoveryServiceServer(g, srv)
	secretv3.RegisterSecretDiscoveryServiceServer(g, srv)
	clusterv3.RegisterClusterDiscoveryServiceServer(g, srv)
	endpointv3.RegisterEndpointDiscoveryServiceServer(g, srv)
	listenerv3.RegisterListenerDiscoveryServiceServer(g, srv)
	routev3.RegisterRouteDiscoveryServiceServer(g, srv)
	runtimev3.RegisterRuntimeDiscoveryServiceServer(g, srv)
}

func (r *Runner) translateFromSubscription(sub <-chan watchable.Snapshot[string, *message.XdsIRWithContext]) {
	// Subscribe to resources
	message.HandleSubscription(message.Metadata{Runner: r.Name(), Message: message.XDSIRMessageName}, sub,
		func(update message.Update[string, *message.XdsIRWithContext], errChan chan error) {
			parentCtx := context.Background()
			if update.Value != nil && update.Value.Context != nil {
				parentCtx = update.Value.Context
			}

			traceLogger := r.Logger.WithTrace(parentCtx)
			traceLogger.Info("received an update")

			_, span := tracer.Start(parentCtx, "XdsRunner.subscribeAndTranslate")
			defer span.End()

			key := update.Key
			val := update.Value

			// Add span attributes for observability
			span.SetAttributes(
				attribute.String("controller.key", update.Key),
				attribute.Bool("update.delete", update.Delete),
			)

			if update.Delete {
				if err := r.cache.GenerateNewSnapshot(key, nil, parentCtx); err != nil {
					traceLogger.Error(err, "failed to delete the snapshot")
					errChan <- err
				}
			} else {
				// Translate to xds resources
				t := &translator.Translator{
					ControllerNamespace: r.ControllerNamespace,
					FilterOrder:         val.XdsIR.FilterOrder,
					RuntimeFlags:        r.EnvoyGateway.RuntimeFlags,
					Logger:              traceLogger,
				}

				// Set the extension manager if an extension is loaded
				if r.ExtensionManager != nil {
					t.ExtensionManager = &r.ExtensionManager
				}

				// Set the rate limit service URL if global rate limiting is enabled.
				if r.EnvoyGateway.RateLimit != nil {
					t.GlobalRateLimit = &translator.GlobalRateLimitSettings{
						ServiceURL: ratelimit.GetServiceURL(r.ControllerNamespace, r.DNSDomain),
						FailClosed: r.EnvoyGateway.RateLimit.FailClosed,
					}
					if r.EnvoyGateway.RateLimit.Timeout != nil {
						d, err := time.ParseDuration(string(*r.EnvoyGateway.RateLimit.Timeout))
						if err != nil {
							traceLogger.Error(err, "invalid rateLimit timeout")
							errChan <- err
						} else {
							t.GlobalRateLimit.Timeout = d
						}
					}
				}

				result, err := t.Translate(val.XdsIR)
				if err != nil {
					traceLogger.Error(err, "failed to translate xds ir")
					errChan <- err
				}

				// xDS translation is done in a best-effort manner, so the result
				// may contain partial resources even if there are errors.
				if result == nil {
					traceLogger.Info("no xds resources to publish")
					return
				}

				// Update snapshot cache
				if err == nil {
					if result.XdsResources != nil {
						if r.cache == nil {
							r.Logger.Error(err, "failed to init snapshot cache")
							errChan <- err
						} else {
							// Update snapshot cache
							if err := r.cache.GenerateNewSnapshot(key, result.XdsResources); err != nil {
								r.Logger.Error(err, "failed to generate a snapshot")
								errChan <- err
							}
						}
					} else {
						r.Logger.Error(err, "skipped publishing xds resources")
					}
				}

				// Get all status keys from watchable and save them in the map statusesToDelete.
				// Iterating through result.EnvoyPatchPolicyStatuses, any valid keys will be removed from statusesToDelete.
				// Remaining keys will be deleted from watchable before we exit this function.
				statusesToDelete := make(map[ktypes.NamespacedName]bool)
				for key := range r.ProviderResources.EnvoyPatchPolicyStatuses.LoadAll() {
					statusesToDelete[key] = true
				}

				// Publish EnvoyPatchPolicyStatus
				for _, e := range result.EnvoyPatchPolicyStatuses {
					key := ktypes.NamespacedName{
						Name:      e.Name,
						Namespace: e.Namespace,
					}
					// Skip updating status for policies with empty status
					// They may have been skipped in this translation because
					// their target is not found (not relevant)
					if len(e.Status.Ancestors) > 0 {
						r.ProviderResources.EnvoyPatchPolicyStatuses.Store(key, e.Status)
					}
					delete(statusesToDelete, key)
				}
				// Discard the EnvoyPatchPolicyStatuses to reduce memory footprint
				result.EnvoyPatchPolicyStatuses = nil

<<<<<<< HEAD
				// Update snapshot cache
				if err == nil {
					if result.XdsResources != nil {
						if r.cache == nil {
							traceLogger.Error(err, "failed to init snapshot cache")
							errChan <- err
						} else {
							// Update snapshot cache
							if err := r.cache.GenerateNewSnapshot(key, result.XdsResources, parentCtx); err != nil {
								traceLogger.Error(err, "failed to generate a snapshot")
								errChan <- err
							}
						}
					} else {
						traceLogger.Error(err, "skipped publishing xds resources")
					}
				}

=======
>>>>>>> 1e295b65
				// Delete all the deletable status keys
				for key := range statusesToDelete {
					r.ProviderResources.EnvoyPatchPolicyStatuses.Delete(key)
				}
			}
		},
	)
	r.Logger.Info("subscriber shutting down")
}

func (r *Runner) loadTLSConfig() (*tls.Config, error) {
	var certPath, keyPath, caPath string

	// Use test-configurable paths if provided
	if r.TLSCertPath != "" && r.TLSKeyPath != "" && r.TLSCaPath != "" {
		certPath = r.TLSCertPath
		keyPath = r.TLSKeyPath
		caPath = r.TLSCaPath
	} else {
		// Use default paths based on provider type
		switch {
		case r.EnvoyGateway.Provider.IsRunningOnKubernetes():
			certPath = xdsTLSCertFilepath
			keyPath = xdsTLSKeyFilepath
			caPath = xdsTLSCaFilepath
		case r.EnvoyGateway.Provider.IsRunningOnHost():
			// Get config
			var hostCfg *egv1a1.EnvoyGatewayHostInfrastructureProvider
			if p := r.EnvoyGateway.Provider; p != nil && p.Custom != nil &&
				p.Custom.Infrastructure != nil && p.Custom.Infrastructure.Host != nil {
				hostCfg = p.Custom.Infrastructure.Host
			}

			paths, err := host.GetPaths(hostCfg)
			if err != nil {
				return nil, fmt.Errorf("failed to determine paths: %w", err)
			}

			certDir := paths.CertDir("envoy-gateway")
			certPath = filepath.Join(certDir, "tls.crt")
			keyPath = filepath.Join(certDir, "tls.key")
			caPath = filepath.Join(certDir, "ca.crt")
		default:
			return nil, fmt.Errorf("no valid tls certificates")
		}
	}

	tlsConfig, err := crypto.LoadTLSConfig(certPath, keyPath, caPath)
	if err != nil {
		return nil, fmt.Errorf("failed to create tls config: %w", err)
	}
	return tlsConfig, err
}<|MERGE_RESOLUTION|>--- conflicted
+++ resolved
@@ -372,27 +372,6 @@
 				// Discard the EnvoyPatchPolicyStatuses to reduce memory footprint
 				result.EnvoyPatchPolicyStatuses = nil
 
-<<<<<<< HEAD
-				// Update snapshot cache
-				if err == nil {
-					if result.XdsResources != nil {
-						if r.cache == nil {
-							traceLogger.Error(err, "failed to init snapshot cache")
-							errChan <- err
-						} else {
-							// Update snapshot cache
-							if err := r.cache.GenerateNewSnapshot(key, result.XdsResources, parentCtx); err != nil {
-								traceLogger.Error(err, "failed to generate a snapshot")
-								errChan <- err
-							}
-						}
-					} else {
-						traceLogger.Error(err, "skipped publishing xds resources")
-					}
-				}
-
-=======
->>>>>>> 1e295b65
 				// Delete all the deletable status keys
 				for key := range statusesToDelete {
 					r.ProviderResources.EnvoyPatchPolicyStatuses.Delete(key)
