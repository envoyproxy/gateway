date: Pending

# Changes that are expected to cause an incompatibility with previous versions, such as deletions or modifications to existing APIs.
breaking changes: |
  ALPNProtocols in EnvoyProxy Backend TLS setting use [h2, http/1.1] if not set.

# Updates addressing vulnerabilities, security flaws, or compliance requirements.
security updates: |

# New features or capabilities added in this release.
new features: |
<<<<<<< HEAD
  Added support for mTLS configuration for ExtensionServer
  Added support for returning 503 responses and reporting error log when no valid backend endpoints exist.
=======
  Added support for mTLS configuration for ExtensionServer.
  Added support for RetryPolicy in gRPC ExtAuth callouts via SecurityPolicy backend settings fields.
  Added support for late response headers in ClientTrafficPolicy.
  Added max connection/stream duration and max requests per connection to ClientTrafficPolicy.
>>>>>>> a131a8a8

bug fixes: |
  Fixed %ROUTE_KIND% operator to be lower-cased when used by clusterStatName in EnvoyProxy API.
  Fixed maxAcceptPerSocketEvent being ignored in ClientTrafficPolicy.
  Fixed the topologyInjectorDisabled and the local cluster was not defined.
  Fixed log formatting of improper key-value pairs to avoid DPANIC in controller-runtime logger.
  Fixed handling of context-related transient errors to prevent incorrect state reconciliation and unintended behavior.
  Fixed the controller cannot read the EnvoyProxy attached gatewayclass only.
  Fixed adding metadata for proxyService and oidc xds clusters.
  Fixed handling of millisecond-level retry durations and token TTLs in OIDC authn.
  Fixed indexer and controller crashing when BackendTrafficPolicy has a redirect response override.
  Fixed Lua validator log level to be suppressed by default.
  Fixed ProxyTopologyInjector cache sync race condition that caused injection failures
  Fixed validation for grpc routes with extension ref filters.
  Fixed service account token handling in GatewayNamespaceMode to use SDS for properly refreshing expired token.
  Fixed handling of regex meta characters in prefix match replace for URL rewrite.

# Enhancements that improve performance.
performance improvements: |

# Deprecated features or APIs.
deprecations: |

# Other notable changes not covered by the above sections.
Other changes: |<|MERGE_RESOLUTION|>--- conflicted
+++ resolved
@@ -9,15 +9,11 @@
 
 # New features or capabilities added in this release.
 new features: |
-<<<<<<< HEAD
-  Added support for mTLS configuration for ExtensionServer
-  Added support for returning 503 responses and reporting error log when no valid backend endpoints exist.
-=======
   Added support for mTLS configuration for ExtensionServer.
   Added support for RetryPolicy in gRPC ExtAuth callouts via SecurityPolicy backend settings fields.
   Added support for late response headers in ClientTrafficPolicy.
   Added max connection/stream duration and max requests per connection to ClientTrafficPolicy.
->>>>>>> a131a8a8
+  Added support for returning 503 responses when no valid backend endpoints exist.
 
 bug fixes: |
   Fixed %ROUTE_KIND% operator to be lower-cased when used by clusterStatName in EnvoyProxy API.
