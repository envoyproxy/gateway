--- conflicted
+++ resolved
@@ -88,7 +88,7 @@
       namespace: envoy-gateway-system
   status:
     conditions:
-    - lastTransitionTime: "2023-04-14T14:09:54Z"
+    - lastTransitionTime: "2023-04-19T13:19:32Z"
       message: Valid GatewayClass
       reason: Accepted
       status: "True"
@@ -131,12 +131,12 @@
     listeners:
     - attachedRoutes: 1
       conditions:
-      - lastTransitionTime: "2023-04-14T14:09:54Z"
+      - lastTransitionTime: "2023-04-19T13:19:32Z"
         message: Sending translated listener configuration to the data plane
         reason: Programmed
         status: "True"
         type: Programmed
-      - lastTransitionTime: "2023-04-14T14:09:54Z"
+      - lastTransitionTime: "2023-04-19T13:19:32Z"
         message: Listener has been successfully translated
         reason: Accepted
         status: "True"
@@ -147,12 +147,12 @@
         kind: TCPRoute
     - attachedRoutes: 1
       conditions:
-      - lastTransitionTime: "2023-04-14T14:09:54Z"
+      - lastTransitionTime: "2023-04-19T13:19:32Z"
         message: Sending translated listener configuration to the data plane
         reason: Programmed
         status: "True"
         type: Programmed
-      - lastTransitionTime: "2023-04-14T14:09:54Z"
+      - lastTransitionTime: "2023-04-19T13:19:32Z"
         message: Listener has been successfully translated
         reason: Accepted
         status: "True"
@@ -163,12 +163,12 @@
         kind: UDPRoute
     - attachedRoutes: 1
       conditions:
-      - lastTransitionTime: "2023-04-14T14:09:54Z"
+      - lastTransitionTime: "2023-04-19T13:19:32Z"
         message: Sending translated listener configuration to the data plane
         reason: Programmed
         status: "True"
         type: Programmed
-      - lastTransitionTime: "2023-04-14T14:09:54Z"
+      - lastTransitionTime: "2023-04-19T13:19:32Z"
         message: Listener has been successfully translated
         reason: Accepted
         status: "True"
@@ -179,12 +179,12 @@
         kind: TLSRoute
     - attachedRoutes: 1
       conditions:
-      - lastTransitionTime: "2023-04-14T14:09:54Z"
+      - lastTransitionTime: "2023-04-19T13:19:32Z"
         message: Sending translated listener configuration to the data plane
         reason: Programmed
         status: "True"
         type: Programmed
-      - lastTransitionTime: "2023-04-14T14:09:54Z"
+      - lastTransitionTime: "2023-04-19T13:19:32Z"
         message: Listener has been successfully translated
         reason: Accepted
         status: "True"
@@ -195,12 +195,12 @@
         kind: HTTPRoute
     - attachedRoutes: 1
       conditions:
-      - lastTransitionTime: "2023-04-14T14:09:54Z"
+      - lastTransitionTime: "2023-04-19T13:19:32Z"
         message: Sending translated listener configuration to the data plane
         reason: Programmed
         status: "True"
         type: Programmed
-      - lastTransitionTime: "2023-04-14T14:09:54Z"
+      - lastTransitionTime: "2023-04-19T13:19:32Z"
         message: Listener has been successfully translated
         reason: Accepted
         status: "True"
@@ -234,12 +234,12 @@
   status:
     parents:
     - conditions:
-      - lastTransitionTime: "2023-04-14T14:09:54Z"
+      - lastTransitionTime: "2023-04-19T13:19:32Z"
         message: Route is accepted
         reason: Accepted
         status: "True"
         type: Accepted
-      - lastTransitionTime: "2023-04-14T14:09:54Z"
+      - lastTransitionTime: "2023-04-19T13:19:32Z"
         message: Resolved all the Object references for the Route
         reason: ResolvedRefs
         status: "True"
@@ -272,12 +272,12 @@
   status:
     parents:
     - conditions:
-      - lastTransitionTime: "2023-04-14T14:09:54Z"
+      - lastTransitionTime: "2023-04-19T13:19:32Z"
         message: Route is accepted
         reason: Accepted
         status: "True"
         type: Accepted
-      - lastTransitionTime: "2023-04-14T14:09:54Z"
+      - lastTransitionTime: "2023-04-19T13:19:32Z"
         message: Resolved all the Object references for the Route
         reason: ResolvedRefs
         status: "True"
@@ -304,12 +304,12 @@
   status:
     parents:
     - conditions:
-      - lastTransitionTime: "2023-04-14T14:09:54Z"
+      - lastTransitionTime: "2023-04-19T13:19:32Z"
         message: Route is accepted
         reason: Accepted
         status: "True"
         type: Accepted
-      - lastTransitionTime: "2023-04-14T14:09:54Z"
+      - lastTransitionTime: "2023-04-19T13:19:32Z"
         message: Resolved all the Object references for the Route
         reason: ResolvedRefs
         status: "True"
@@ -337,12 +337,12 @@
   status:
     parents:
     - conditions:
-      - lastTransitionTime: "2023-04-14T14:09:54Z"
+      - lastTransitionTime: "2023-04-19T13:19:32Z"
         message: Route is accepted
         reason: Accepted
         status: "True"
         type: Accepted
-      - lastTransitionTime: "2023-04-14T14:09:54Z"
+      - lastTransitionTime: "2023-04-19T13:19:32Z"
         message: Resolved all the Object references for the Route
         reason: ResolvedRefs
         status: "True"
@@ -370,12 +370,12 @@
   status:
     parents:
     - conditions:
-      - lastTransitionTime: "2023-04-14T14:09:54Z"
+      - lastTransitionTime: "2023-04-19T13:19:32Z"
         message: Route is accepted
         reason: Accepted
         status: "True"
         type: Accepted
-      - lastTransitionTime: "2023-04-14T14:09:54Z"
+      - lastTransitionTime: "2023-04-19T13:19:32Z"
         message: Resolved all the Object references for the Route
         reason: ResolvedRefs
         status: "True"
@@ -549,6 +549,7 @@
               resourceApiVersion: V3
           name: default-backend-rule-0-match-0-www.grpc-example.com
           outlierDetection: {}
+          perConnectionBufferLimitBytes: 32768
           type: EDS
           typedExtensionProtocolOptions:
             envoy.extensions.upstreams.http.v3.HttpProtocolOptions:
@@ -567,6 +568,7 @@
               resourceApiVersion: V3
           name: default-eg-tls-passthrough-backend
           outlierDetection: {}
+          perConnectionBufferLimitBytes: 32768
           type: EDS
       - cluster:
           '@type': type.googleapis.com/envoy.config.cluster.v3.Cluster
@@ -580,6 +582,7 @@
               resourceApiVersion: V3
           name: default-eg-tcp-backend
           outlierDetection: {}
+          perConnectionBufferLimitBytes: 32768
           type: EDS
       - cluster:
           '@type': type.googleapis.com/envoy.config.cluster.v3.Cluster
@@ -593,6 +596,7 @@
               resourceApiVersion: V3
           name: default-eg-udp-backend
           outlierDetection: {}
+          perConnectionBufferLimitBytes: 32768
           type: EDS
     - '@type': type.googleapis.com/envoy.admin.v3.ListenersConfigDump
       dynamicListeners:
@@ -636,7 +640,7 @@
                   - upgradeType: websocket
                   useRemoteAddress: true
             name: default-eg-http
-<<<<<<< HEAD
+            perConnectionBufferLimitBytes: 32768
       - activeState:
           listener:
             '@type': type.googleapis.com/envoy.config.listener.v3.Listener
@@ -679,6 +683,7 @@
                   statPrefix: http
                   useRemoteAddress: true
             name: default-eg-grpc
+            perConnectionBufferLimitBytes: 32768
       - activeState:
           listener:
             '@type': type.googleapis.com/envoy.config.listener.v3.Listener
@@ -715,6 +720,7 @@
               typedConfig:
                 '@type': type.googleapis.com/envoy.extensions.filters.listener.tls_inspector.v3.TlsInspector
             name: default-eg-tls-passthrough-backend
+            perConnectionBufferLimitBytes: 32768
       - activeState:
           listener:
             '@type': type.googleapis.com/envoy.config.listener.v3.Listener
@@ -744,6 +750,7 @@
                   cluster: default-eg-tcp-backend
                   statPrefix: tcp
             name: default-eg-tcp-backend
+            perConnectionBufferLimitBytes: 32768
       - activeState:
           listener:
             '@type': type.googleapis.com/envoy.config.listener.v3.Listener
@@ -775,9 +782,6 @@
                         cluster: default-eg-udp-backend
                 statPrefix: service
             name: default-eg-udp-backend
-=======
-            perConnectionBufferLimitBytes: 32768
->>>>>>> 7a116c90
     - '@type': type.googleapis.com/envoy.admin.v3.RoutesConfigDump
       dynamicRouteConfigs:
       - routeConfig:
