--- conflicted
+++ resolved
@@ -82,17 +82,13 @@
                 - name: envoy.access_loggers.file
                   typedConfig:
                     '@type': type.googleapis.com/envoy.extensions.access_loggers.file.v3.FileAccessLog
-                    path: /dev/stdout
-<<<<<<< HEAD
-=======
-                codecType: HTTP2
+                    path: /dev/stdout 
                 commonHttpProtocolOptions:
                   headersWithUnderscoresAction: REJECT_REQUEST
                 http2ProtocolOptions:
                   initialConnectionWindowSize: 1048576
                   initialStreamWindowSize: 65536
                   maxConcurrentStreams: 100
->>>>>>> d801f1c7
                 httpFilters:
                 - name: envoy.filters.http.grpc_web
                   typedConfig:
