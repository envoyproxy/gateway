--- conflicted
+++ resolved
@@ -1689,7 +1689,6 @@
 
 | Field | Type | Required | Description |
 | ---   | ---  | ---      | ---         |
-<<<<<<< HEAD
 | `annotations` | _object (keys:string, values:string)_ |  false  | Annotations that should be appended to the service. By default, no annotations are appended. |
 | `type` | _[ServiceType](#servicetype)_ |  false  | Type determines how the Service is exposed. Defaults to LoadBalancer. Valid options are ClusterIP, LoadBalancer and NodePort. "LoadBalancer" means a service will be exposed via an external load balancer (if the cloud provider supports it). "ClusterIP" means a service will only be accessible inside the cluster, via the cluster IP. "NodePort" means a service will be exposed on a static Port on all Nodes of the cluster. |
 | `loadBalancerClass` | _string_ |  false  | LoadBalancerClass, when specified, allows for choosing the LoadBalancer provider implementation if more than one are available or is otherwise expected to be specified |
@@ -1698,8 +1697,6 @@
 | `loadBalancerIP` | _string_ |  false  | LoadBalancerIP defines the IP Address of the underlying load balancer service. This field may be ignored if the load balancer provider does not support this feature. This field has been deprecated in Kubernetes, but it is still used for setting the IP Address in some cloud providers such as GCP. |
 | `externalTrafficPolicy` | _[ServiceExternalTrafficPolicy](#serviceexternaltrafficpolicy)_ |  false  | ExternalTrafficPolicy determines the externalTrafficPolicy for the Envoy Service. Valid options are Local and Cluster. Default is "Local". "Local" means traffic will only go to pods on the node receiving the traffic. "Cluster" means connections are loadbalanced to all pods in the cluster. |
 | `patch` | _[KubernetesPatchSpec](#kubernetespatchspec)_ |  false  | Patch defines how to perform the patch operation to the service |
-=======
->>>>>>> 231b3b47
 
 | `annotations` | _object (keys:string, values:string)_ |  false  | Annotations that should be appended to the service.<br />By default, no annotations are appended. |
 | `type` | _[ServiceType](#servicetype)_ |  false  | Type determines how the Service is exposed. Defaults to LoadBalancer.<br />Valid options are ClusterIP, LoadBalancer and NodePort.<br />"LoadBalancer" means a service will be exposed via an external load balancer (if the cloud provider supports it).<br />"ClusterIP" means a service will only be accessible inside the cluster, via the cluster IP.<br />"NodePort" means a service will be exposed on a static Port on all Nodes of the cluster. |
@@ -2923,4 +2920,4 @@
 | Field | Type | Required | Description |
 | ---   | ---  | ---      | ---         |
 
-| `numTrustedHops` | _integer_ |  false  | NumTrustedHops controls the number of additional ingress proxy hops from the right side of XFF HTTP<br />headers to trust when determining the origin client's IP address.<br />Refer to https://www.envoyproxy.io/docs/envoy/latest/configuration/http/http_conn_man/headers#x-forwarded-for<br />for more details. |
+| `numTrustedHops` | _integer_ |  false  | NumTrustedHops controls the number of additional ingress proxy hops from the right side of XFF HTTP<br />headers to trust when determining the origin client's IP address.<br />Refer to https://www.envoyproxy.io/docs/envoy/latest/configuration/http/http_conn_man/headers#x-forwarded-for<br />for more details. |