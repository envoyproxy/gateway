--- conflicted
+++ resolved
@@ -387,13 +387,9 @@
 		keepalive           *ir.TCPKeepalive
 		connection          *ir.Connection
 		tlsConfig           *ir.TLSConfig
-<<<<<<< HEAD
+		enableProxyProtocol bool
 		timeout             *ir.ClientTimeout
-		err                 error
-=======
-		enableProxyProtocol bool
 		err, errs           error
->>>>>>> c348370d
 	)
 
 	// Build common IR shared by HTTP and TCP listeners, return early if some field is invalid.
@@ -417,7 +413,8 @@
 	// Translate Client Timeout Settings
 	timeout, err = buildClientTimeout(policy.Spec.Timeout)
 	if err != nil {
-		return err
+		err = perr.WithMessage(err, "Timeout")
+		errs = errors.Join(errs, err)
 	}
 
 	// IR must exist since we're past validation
@@ -431,15 +428,6 @@
 		// Translate Path Settings
 		translatePathSettings(policy.Spec.Path, httpIR)
 
-<<<<<<< HEAD
-=======
-		// Translate Client Timeout Settings
-		if err = translateClientTimeout(policy.Spec.Timeout, httpIR); err != nil {
-			err = perr.WithMessage(err, "Timeout")
-			errs = errors.Join(errs, err)
-		}
-
->>>>>>> c348370d
 		// Translate HTTP1 Settings
 		if err = translateHTTP1Settings(policy.Spec.HTTP1, httpIR); err != nil {
 			err = perr.WithMessage(err, "HTTP1")
@@ -568,7 +556,7 @@
 		if clientTimeout.TCP.IdleTimeout != nil {
 			d, err := time.ParseDuration(string(*clientTimeout.TCP.IdleTimeout))
 			if err != nil {
-				return nil, err
+				return nil, fmt.Errorf("invalid TCP IdleTimeout value %s", *clientTimeout.TCP.IdleTimeout)
 			}
 			irTCPTimeout.IdleTimeout = &metav1.Duration{
 				Duration: d,
@@ -582,7 +570,7 @@
 		if clientTimeout.HTTP.RequestReceivedTimeout != nil {
 			d, err := time.ParseDuration(string(*clientTimeout.HTTP.RequestReceivedTimeout))
 			if err != nil {
-				return nil, err
+				return nil, fmt.Errorf("invalid HTTP RequestReceivedTimeout value %s", *clientTimeout.HTTP.RequestReceivedTimeout)
 			}
 			irHTTPTimeout.RequestReceivedTimeout = &metav1.Duration{
 				Duration: d,
@@ -592,7 +580,7 @@
 		if clientTimeout.HTTP.IdleTimeout != nil {
 			d, err := time.ParseDuration(string(*clientTimeout.HTTP.IdleTimeout))
 			if err != nil {
-				return nil, err
+				return nil, fmt.Errorf("invalid HTTP IdleTimeout value %s", *clientTimeout.HTTP.IdleTimeout)
 			}
 			irHTTPTimeout.IdleTimeout = &metav1.Duration{
 				Duration: d,
