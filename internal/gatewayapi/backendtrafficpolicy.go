--- conflicted
+++ resolved
@@ -624,11 +624,7 @@
 			// Skip if not the gateway wanted
 			continue
 		}
-<<<<<<< HEAD
-		applyTrafficFeatureToRoute(route, tf, errs, policy, target, x, policyTargetListener)
-=======
-		t.applyTrafficFeatureToRoute(route, tf, errs, policy, x)
->>>>>>> 4b795910
+		t.applyTrafficFeatureToRoute(route, tf, errs, policy, target, x, policyTargetListener)
 	}
 
 	return errs
@@ -689,21 +685,12 @@
 		// should not happen.
 		return nil
 	}
-<<<<<<< HEAD
-	applyTrafficFeatureToRoute(route, tf, errs, mergedPolicy, target, x, policyTargetListener)
-=======
-	t.applyTrafficFeatureToRoute(route, tf, errs, mergedPolicy, x)
->>>>>>> 4b795910
+	t.applyTrafficFeatureToRoute(route, tf, errs, mergedPolicy, target, x, policyTargetListener)
 
 	return nil
 }
 
-<<<<<<< HEAD
-func applyTrafficFeatureToRoute(
-	route RouteContext,
-=======
 func (t *Translator) applyTrafficFeatureToRoute(route RouteContext,
->>>>>>> 4b795910
 	tf *ir.TrafficFeatures, errs error,
 	policy *egv1a1.BackendTrafficPolicy,
 	target gwapiv1.LocalPolicyTargetReferenceWithSectionName,
