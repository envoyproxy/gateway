// Copyright Envoy Gateway Authors
// SPDX-License-Identifier: Apache-2.0
// The full text of the Apache license is available in the LICENSE file at
// the root of the repo.

package gatewayapi

import (
	"crypto/tls"
	"encoding/json"
	"errors"
	"fmt"
	"net"
	"net/http"
	"net/mail"
	"net/netip"
	"net/url"
	"sort"
	"strconv"
	"strings"
	"time"

	"github.com/cenkalti/backoff/v4"
	perr "github.com/pkg/errors"
	corev1 "k8s.io/api/core/v1"
	metav1 "k8s.io/apimachinery/pkg/apis/meta/v1"
	"k8s.io/apimachinery/pkg/types"
	"k8s.io/apimachinery/pkg/util/sets"
	"k8s.io/apimachinery/pkg/util/validation"
	"k8s.io/utils/ptr"
	gwapiv1 "sigs.k8s.io/gateway-api/apis/v1"
	gwapiv1a2 "sigs.k8s.io/gateway-api/apis/v1alpha2"

	egv1a1 "github.com/envoyproxy/gateway/api/v1alpha1"
	"github.com/envoyproxy/gateway/internal/gatewayapi/resource"
	"github.com/envoyproxy/gateway/internal/gatewayapi/status"
	"github.com/envoyproxy/gateway/internal/ir"
	"github.com/envoyproxy/gateway/internal/utils"
)

const (
	defaultRedirectURL           = "%REQ(x-forwarded-proto)%://%REQ(:authority)%/oauth2/callback"
	defaultRedirectPath          = "/oauth2/callback"
	defaultLogoutPath            = "/logout"
	defaultForwardAccessToken    = false
	defaultRefreshToken          = false
	defaultPassThroughAuthHeader = false

	// nolint: gosec
	oidcHMACSecretName = "envoy-oidc-hmac"
	oidcHMACSecretKey  = "hmac-secret"
)

func (t *Translator) ProcessSecurityPolicies(securityPolicies []*egv1a1.SecurityPolicy,
	gateways []*GatewayContext,
	routes []RouteContext,
	resources *resource.Resources,
	xdsIR resource.XdsIRMap,
) []*egv1a1.SecurityPolicy {
	var res []*egv1a1.SecurityPolicy

	// Sort based on timestamp
	sort.Slice(securityPolicies, func(i, j int) bool {
		return securityPolicies[i].CreationTimestamp.Before(&(securityPolicies[j].CreationTimestamp))
	})

	// First build a map out of the routes and gateways for faster lookup since users might have thousands of routes or more.
	// For gateways this probably isn't quite as necessary.
	routeMap := map[policyTargetRouteKey]*policyRouteTargetContext{}
	for _, route := range routes {
		key := policyTargetRouteKey{
			Kind:      string(GetRouteType(route)),
			Name:      route.GetName(),
			Namespace: route.GetNamespace(),
		}
		routeMap[key] = &policyRouteTargetContext{RouteContext: route, attachedToRouteRules: make(sets.Set[string])}
	}
	gatewayMap := map[types.NamespacedName]*policyGatewayTargetContext{}
	for _, gw := range gateways {
		key := utils.NamespacedName(gw)
		gatewayMap[key] = &policyGatewayTargetContext{GatewayContext: gw, attachedToListeners: make(sets.Set[string])}
	}

	// Map of Gateway to the routes attached to it.
	// The routes are grouped by sectionNames of their targetRefs
	gatewayRouteMap := make(map[string]map[string]sets.Set[string])

	handledPolicies := make(map[types.NamespacedName]*egv1a1.SecurityPolicy)

	// Translate
	// 1. First translate Policies targeting RouteRules
	// 2. Next translate Policies targeting xRoutes
	// 3. Then translate Policies targeting Listeners
	// 4. Finally, the policies targeting Gateways

	// Process the policies targeting RouteRules
	for _, currPolicy := range securityPolicies {
		policyName := utils.NamespacedName(currPolicy)
		targetRefs := getPolicyTargetRefs(currPolicy.Spec.PolicyTargetReferences, routes)
		for _, currTarget := range targetRefs {
			if currTarget.Kind != resource.KindGateway && currTarget.SectionName != nil {
				policy, found := handledPolicies[policyName]
				if !found {
					policy = currPolicy.DeepCopy()
					handledPolicies[policyName] = policy
					res = append(res, policy)
				}

				t.processSecurityPolicyForHTTPRoute(resources, xdsIR,
					routeMap, gatewayRouteMap, policy, currTarget)
			}
		}
	}
	// Process the policies targeting xRoutes
	for _, currPolicy := range securityPolicies {
		policyName := utils.NamespacedName(currPolicy)
		targetRefs := getPolicyTargetRefs(currPolicy.Spec.PolicyTargetReferences, routes)
		for _, currTarget := range targetRefs {
			if currTarget.Kind != resource.KindGateway && currTarget.SectionName == nil {
				policy, found := handledPolicies[policyName]
				if !found {
					policy = currPolicy.DeepCopy()
					handledPolicies[policyName] = policy
					res = append(res, policy)
				}

<<<<<<< HEAD
				t.processSecurityPolicyForHTTPRoute(resources, xdsIR,
					routeMap, gatewayRouteMap, policy, currTarget)
=======
				// Set Accepted condition if it is unset
				status.SetAcceptedForPolicyAncestors(&policy.Status, parentGateways, t.GatewayControllerName, policy.Generation)
>>>>>>> 64f3576c
			}
		}
	}
	// Process the policies targeting Listeners
	for _, currPolicy := range securityPolicies {
		policyName := utils.NamespacedName(currPolicy)
		targetRefs := getPolicyTargetRefs(currPolicy.Spec.PolicyTargetReferences, gateways)
		for _, currTarget := range targetRefs {
			if currTarget.Kind == resource.KindGateway && currTarget.SectionName != nil {
				policy, found := handledPolicies[policyName]
				if !found {
					policy = currPolicy.DeepCopy()
					handledPolicies[policyName] = policy
					res = append(res, policy)
				}

				t.processSecurityPolicyForGateway(resources, xdsIR,
					gatewayMap, gatewayRouteMap, policy, currTarget)
			}
		}
	}
	// Process the policies targeting Gateways
	for _, currPolicy := range securityPolicies {
		policyName := utils.NamespacedName(currPolicy)
		targetRefs := getPolicyTargetRefs(currPolicy.Spec.PolicyTargetReferences, gateways)
		for _, currTarget := range targetRefs {
			if currTarget.Kind == resource.KindGateway && currTarget.SectionName == nil {
				policy, found := handledPolicies[policyName]
				if !found {
					policy = currPolicy.DeepCopy()
					handledPolicies[policyName] = policy
					res = append(res, policy)
				}

				t.processSecurityPolicyForGateway(resources, xdsIR,
					gatewayMap, gatewayRouteMap, policy, currTarget)
			}
		}
	}

	return res
}

func (t *Translator) processSecurityPolicyForHTTPRoute(
	resources *resource.Resources,
	xdsIR resource.XdsIRMap,
	routeMap map[policyTargetRouteKey]*policyRouteTargetContext,
	gatewayRouteMap map[string]map[string]sets.Set[string],
	policy *egv1a1.SecurityPolicy,
	currTarget gwapiv1a2.LocalPolicyTargetReferenceWithSectionName,
) {
	var (
		targetedRoute  RouteContext
		parentGateways []gwapiv1a2.ParentReference
		resolveErr     *status.PolicyResolveError
	)

	targetedRoute, resolveErr = resolveSecurityPolicyRouteTargetRef(policy, currTarget, routeMap)
	// Skip if the route is not found
	// It's not necessarily an error because the SecurityPolicy may be
	// reconciled by multiple controllers. And the other controller may
	// have the target route.
	if targetedRoute == nil {
		return
	}

	// Find the parent Gateways for the route and add it to the
	// gatewayRouteMap, which will be used to check policy override.
	// The parent gateways are also used to set the status of the policy.
	parentRefs := GetParentReferences(targetedRoute)
	for _, p := range parentRefs {
		if p.Kind == nil || *p.Kind == resource.KindGateway {
			namespace := targetedRoute.GetNamespace()
			if p.Namespace != nil {
				namespace = string(*p.Namespace)
			}
			gwNN := types.NamespacedName{
				Namespace: namespace,
				Name:      string(p.Name),
			}

			key := gwNN.String()
			if _, ok := gatewayRouteMap[key]; !ok {
				gatewayRouteMap[key] = make(map[string]sets.Set[string])
			}
			listenerRouteMap := gatewayRouteMap[key]
			sectionName := ""
			if p.SectionName != nil {
				sectionName = string(*p.SectionName)
			}
			if _, ok := listenerRouteMap[sectionName]; !ok {
				listenerRouteMap[sectionName] = make(sets.Set[string])
			}
			listenerRouteMap[sectionName].Insert(utils.NamespacedName(targetedRoute).String())
			parentGateways = append(parentGateways, getAncestorRefForPolicy(gwNN, p.SectionName))
		}
	}

	// Set conditions for resolve error, then skip current xroute
	if resolveErr != nil {
		status.SetResolveErrorForPolicyAncestors(&policy.Status,
			parentGateways,
			t.GatewayControllerName,
			policy.Generation,
			resolveErr,
		)

		return
	}

	if err := validateSecurityPolicy(policy); err != nil {
		status.SetTranslationErrorForPolicyAncestors(&policy.Status,
			parentGateways,
			t.GatewayControllerName,
			policy.Generation,
			status.Error2ConditionMsg(fmt.Errorf("invalid SecurityPolicy: %w", err)),
		)

		return
	}

	if err := t.translateSecurityPolicyForRoute(policy, targetedRoute, currTarget, resources, xdsIR); err != nil {
		status.SetTranslationErrorForPolicyAncestors(&policy.Status,
			parentGateways,
			t.GatewayControllerName,
			policy.Generation,
			status.Error2ConditionMsg(err),
		)
	}

	// Set Accepted condition if it is unset
	status.SetAcceptedForPolicyAncestors(&policy.Status, parentGateways, t.GatewayControllerName)

	// Check if this policy is overridden by other policies targeting at route rule levels
	key := policyTargetRouteKey{
		Kind:      string(currTarget.Kind),
		Name:      string(currTarget.Name),
		Namespace: policy.Namespace,
	}
	overriddenTargetsMessage := getOverriddenTargetsMessageForHTTPRoute(routeMap[key], currTarget.SectionName)
	if overriddenTargetsMessage != "" {
		status.SetConditionForPolicyAncestors(&policy.Status,
			parentGateways,
			t.GatewayControllerName,
			egv1a1.PolicyConditionOverridden,
			metav1.ConditionTrue,
			egv1a1.PolicyReasonOverridden,
			"This policy is being overridden by other securityPolicies for "+overriddenTargetsMessage,
			policy.Generation,
		)
	}
}

func (t *Translator) processSecurityPolicyForGateway(
	resources *resource.Resources,
	xdsIR resource.XdsIRMap,
	gatewayMap map[types.NamespacedName]*policyGatewayTargetContext,
	gatewayRouteMap map[string]map[string]sets.Set[string],
	policy *egv1a1.SecurityPolicy,
	currTarget gwapiv1a2.LocalPolicyTargetReferenceWithSectionName,
) {
	var (
		targetedGateway *GatewayContext
		resolveErr      *status.PolicyResolveError
	)

	targetedGateway, resolveErr = resolveSecurityPolicyGatewayTargetRef(policy, currTarget, gatewayMap)
	// Skip if the gateway is not found
	// It's not necessarily an error because the SecurityPolicy may be
	// reconciled by multiple controllers. And the other controller may
	// have the target gateway.
	if targetedGateway == nil {
		return
	}

	// Find its ancestor reference by resolved gateway, even with resolve error
	gatewayNN := utils.NamespacedName(targetedGateway)
	parentGateways := []gwapiv1a2.ParentReference{
		getAncestorRefForPolicy(gatewayNN, currTarget.SectionName),
	}

	// Set conditions for resolve error, then skip current gateway
	if resolveErr != nil {
		status.SetResolveErrorForPolicyAncestors(&policy.Status,
			parentGateways,
			t.GatewayControllerName,
			policy.Generation,
			resolveErr,
		)

		return
	}

	if err := t.translateSecurityPolicyForGateway(policy, targetedGateway, currTarget, resources, xdsIR); err != nil {
		status.SetTranslationErrorForPolicyAncestors(&policy.Status,
			parentGateways,
			t.GatewayControllerName,
			policy.Generation,
			status.Error2ConditionMsg(err),
		)
	}

	// Set Accepted condition if it is unset
	status.SetAcceptedForPolicyAncestors(&policy.Status, parentGateways, t.GatewayControllerName, policy.Generation)

	// Check if this policy is overridden by other policies targeting at route and listener levels
	overriddenTargetsMessage := getOverriddenTargetsMessageForGateway(
		gatewayMap[gatewayNN], gatewayRouteMap[gatewayNN.String()], currTarget.SectionName)
	if overriddenTargetsMessage != "" {
		status.SetConditionForPolicyAncestors(&policy.Status,
			parentGateways,
			t.GatewayControllerName,
			egv1a1.PolicyConditionOverridden,
			metav1.ConditionTrue,
			egv1a1.PolicyReasonOverridden,
			"This policy is being overridden by other securityPolicies for "+overriddenTargetsMessage,
			policy.Generation,
		)
	}
}

func getOverriddenTargetsMessageForHTTPRoute(
	targetContext *policyRouteTargetContext,
	sectionName *gwapiv1.SectionName,
) string {
	var routes []string
	if sectionName == nil {
		if targetContext != nil {
			routes = targetContext.attachedToRouteRules.UnsortedList()
		}
	}
	if len(routes) > 0 {
		sort.Strings(routes)
		return fmt.Sprintf("these routes: %v", routes)
	}
	return ""
}

func getOverriddenTargetsMessageForGateway(
	targetContext *policyGatewayTargetContext,
	listenerRouteMap map[string]sets.Set[string],
	sectionName *gwapiv1.SectionName,
) string {
	var listeners, routes []string
	if sectionName == nil {
		if targetContext != nil {
			listeners = targetContext.attachedToListeners.UnsortedList()
		}
		for _, routeSet := range listenerRouteMap {
			routes = append(routes, routeSet.UnsortedList()...)
		}
	} else if listenerRouteMap != nil {
		if routeSet, ok := listenerRouteMap[string(*sectionName)]; ok {
			routes = routeSet.UnsortedList()
		}
		if routeSet, ok := listenerRouteMap[""]; ok {
			routes = append(routes, routeSet.UnsortedList()...)
		}
	}
	if len(listeners) > 0 {
		sort.Strings(listeners)
		if len(routes) > 0 {
			sort.Strings(routes)
			return fmt.Sprintf("these listeners: %v and these routes: %v", listeners, routes)
		} else {
			return fmt.Sprintf("these listeners: %v", listeners)
		}
	} else if len(routes) > 0 {
		sort.Strings(routes)
		return fmt.Sprintf("these routes: %v", routes)
	}
	return ""
}

// validateSecurityPolicy validates the SecurityPolicy.
// It checks some constraints that are not covered by the CRD schema validation.
func validateSecurityPolicy(p *egv1a1.SecurityPolicy) error {
	apiKeyAuth := p.Spec.APIKeyAuth
	if apiKeyAuth != nil {
		if err := validateAPIKeyAuth(apiKeyAuth); err != nil {
			return err
		}
	}

	oidc := p.Spec.OIDC
	jwt := p.Spec.JWT
	if oidc != nil && oidc.PassThroughAuthHeader != nil && *oidc.PassThroughAuthHeader {
		if jwt == nil {
			return errors.New("the OIDC.PassThroughAuthHeader setting must be used in conjunction with JWT settings")
		}

		hasValidJwtExtractor := false
		for _, provider := range jwt.Providers {
			// When ExtractFrom is not specified it falls back to looking at the "Authorization: Bearer ..." header
			if provider.ExtractFrom == nil || len(provider.ExtractFrom.Headers) > 0 {
				hasValidJwtExtractor = true
				break
			}
		}
		if !hasValidJwtExtractor {
			return errors.New("the OIDC.PassThroughAuthHeader setting must be used in conjunction with a JWT provider that is configured to read from a header")
		}
	}

	basicAuth := p.Spec.BasicAuth
	if basicAuth != nil {
		if err := validateBasicAuth(basicAuth); err != nil {
			return err
		}
	}
	return nil
}

func validateAPIKeyAuth(apiKeyAuth *egv1a1.APIKeyAuth) error {
	for _, keySource := range apiKeyAuth.ExtractFrom {
		// only one of headers, params or cookies is supposed to be specified.
		if len(keySource.Headers) > 0 && len(keySource.Params) > 0 ||
			len(keySource.Headers) > 0 && len(keySource.Cookies) > 0 ||
			len(keySource.Params) > 0 && len(keySource.Cookies) > 0 {
			return errors.New("only one of headers, params or cookies must be specified")
		}
	}
	return nil
}

// validateBasicAuth validates the BasicAuth configuration.
// Currently, we only validate that the secret exists, but we don't validate
// the content of the secret. This function will be called when the security policy
// is being processed, but before the secret is actually read.
func validateBasicAuth(basicAuth *egv1a1.BasicAuth) error {
	// The actual validation of the htpasswd format will happen when the secret is read
	// in the buildBasicAuth function.
	return nil
}

func resolveSecurityPolicyGatewayTargetRef(
	policy *egv1a1.SecurityPolicy,
	target gwapiv1a2.LocalPolicyTargetReferenceWithSectionName,
	gateways map[types.NamespacedName]*policyGatewayTargetContext,
) (*GatewayContext, *status.PolicyResolveError) {
	// Find the Gateway
	key := types.NamespacedName{
		Name:      string(target.Name),
		Namespace: policy.Namespace,
	}
	gateway, ok := gateways[key]

	// Gateway not found
	// It's not an error if the gateway is not found because the SecurityPolicy
	// may be reconciled by multiple controllers, and the gateway may not be managed
	// by this controller.
	if !ok {
		return nil, nil
	}

	// If sectionName is set, make sure its valid
	if target.SectionName != nil {
		if err := validateGatewayListenerSectionName(
			*target.SectionName,
			key,
			gateway.listeners,
		); err != nil {
			return gateway.GatewayContext, err
		}
	}

	if target.SectionName == nil {
		// Check if another policy targeting the same Gateway exists
		if gateway.attached {
			message := fmt.Sprintf("Unable to target Gateway %s, another SecurityPolicy has already attached to it",
				string(target.Name))

			return gateway.GatewayContext, &status.PolicyResolveError{
				Reason:  gwapiv1a2.PolicyReasonConflicted,
				Message: message,
			}
		}
		gateway.attached = true
	} else {
		listenerName := string(*target.SectionName)
		if gateway.attachedToListeners.Has(listenerName) {
			message := fmt.Sprintf("Unable to target Listener %s/%s, another SecurityPolicy has already attached to it",
				string(target.Name), listenerName)

			return gateway.GatewayContext, &status.PolicyResolveError{
				Reason:  gwapiv1a2.PolicyReasonConflicted,
				Message: message,
			}
		}
		gateway.attachedToListeners.Insert(listenerName)
	}

	gateways[key] = gateway

	return gateway.GatewayContext, nil
}

func resolveSecurityPolicyRouteTargetRef(
	policy *egv1a1.SecurityPolicy,
	target gwapiv1a2.LocalPolicyTargetReferenceWithSectionName,
	routes map[policyTargetRouteKey]*policyRouteTargetContext,
) (RouteContext, *status.PolicyResolveError) {
	// Check if the route exists
	key := policyTargetRouteKey{
		Kind:      string(target.Kind),
		Name:      string(target.Name),
		Namespace: policy.Namespace,
	}
	route, ok := routes[key]

	// Route not found
	// It's not an error if the gateway is not found because the SecurityPolicy
	// may be reconciled by multiple controllers, and the gateway may not be managed
	// by this controller.
	if !ok {
		return nil, nil
	}

	// If sectionName is set, make sure its valid
	if target.SectionName != nil {
		found := false
		for _, r := range route.RouteContext.(*HTTPRouteContext).Spec.Rules {
			if r.Name != nil && *r.Name == *target.SectionName {
				found = true
				break
			}
		}
		if !found {
			message := fmt.Sprintf("No section name %s found for %s %s/%s",
				string(*target.SectionName), string(target.Kind), policy.Namespace, string(target.Name))

			return route.RouteContext, &status.PolicyResolveError{
				Reason:  gwapiv1a2.PolicyReasonTargetNotFound,
				Message: message,
			}
		}
	}

	if target.SectionName == nil {
		// Check if another policy targeting the same xRoute exists
		if route.attached {
			message := fmt.Sprintf("Unable to target %s %s, another SecurityPolicy has already attached to it",
				string(target.Kind), string(target.Name))

			return route.RouteContext, &status.PolicyResolveError{
				Reason:  gwapiv1a2.PolicyReasonConflicted,
				Message: message,
			}
		}
		route.attached = true
	} else {
		routeRuleName := string(*target.SectionName)
		if route.attachedToRouteRules.Has(routeRuleName) {
			message := fmt.Sprintf("Unable to target RouteRule %s/%s, another SecurityPolicy has already attached to it",
				string(target.Name), routeRuleName)
			return route.RouteContext, &status.PolicyResolveError{
				Reason:  gwapiv1a2.PolicyReasonConflicted,
				Message: message,
			}
		}
		route.attachedToRouteRules.Insert(routeRuleName)
	}

	routes[key] = route

	return route.RouteContext, nil
}

func (t *Translator) translateSecurityPolicyForRoute(
	policy *egv1a1.SecurityPolicy,
	route RouteContext,
	target gwapiv1a2.LocalPolicyTargetReferenceWithSectionName,
	resources *resource.Resources,
	xdsIR resource.XdsIRMap,
) error {
	// Build IR
	var (
		cors          *ir.CORS
		apiKeyAuth    *ir.APIKeyAuth
		basicAuth     *ir.BasicAuth
		authorization *ir.Authorization
		err, errs     error
	)

	if policy.Spec.CORS != nil {
		cors = t.buildCORS(policy.Spec.CORS)
	}

	if policy.Spec.BasicAuth != nil {
		if basicAuth, err = t.buildBasicAuth(
			policy,
			resources); err != nil {
			err = perr.WithMessage(err, "BasicAuth")
			errs = errors.Join(errs, err)
		}
	}

	if policy.Spec.APIKeyAuth != nil {
		if apiKeyAuth, err = t.buildAPIKeyAuth(
			policy,
			resources); err != nil {
			err = perr.WithMessage(err, "APIKeyAuth")
			errs = errors.Join(errs, err)
		}
	}

	if policy.Spec.Authorization != nil {
		if authorization, err = t.buildAuthorization(policy); err != nil {
			errs = errors.Join(errs, err)
		}
	}

	// Apply IR to all relevant routes
	prefix := irRoutePrefix(route)
	parentRefs := GetParentReferences(route)
	for _, p := range parentRefs {
		parentRefCtx := GetRouteParentContext(route, p)
		gtwCtx := parentRefCtx.GetGateway()
		if gtwCtx == nil {
			continue
		}

		var extAuth *ir.ExtAuth
		if policy.Spec.ExtAuth != nil {
			if extAuth, err = t.buildExtAuth(
				policy,
				resources,
				gtwCtx.envoyProxy); err != nil {
				err = perr.WithMessage(err, "ExtAuth")
				errs = errors.Join(errs, err)
			}
		}

		var oidc *ir.OIDC
		if policy.Spec.OIDC != nil {
			if oidc, err = t.buildOIDC(
				policy,
				resources,
				gtwCtx.envoyProxy); err != nil {
				err = perr.WithMessage(err, "OIDC")
				errs = errors.Join(errs, err)
			}
		}

		var jwt *ir.JWT
		if policy.Spec.JWT != nil {
			if jwt, err = t.buildJWT(
				policy,
				resources,
				gtwCtx.envoyProxy); err != nil {
				err = perr.WithMessage(err, "JWT")
				errs = errors.Join(errs, err)
			}
		}

		irKey := t.getIRKey(gtwCtx.Gateway)
		for _, listener := range parentRefCtx.listeners {
			irListener := xdsIR[irKey].GetHTTPListener(irListenerName(listener))
			if irListener != nil {
				for _, r := range irListener.Routes {
					// If policy target has a sectionName, check if equal from ir metadata.
					// If not, apply all routes with the same prefix.
					sectionMatch := true
					if target.SectionName != nil {
						sectionMatch = (string(*target.SectionName) == r.Metadata.SectionName)
					}
					if strings.HasPrefix(r.Name, prefix) && sectionMatch && r.Security == nil {
						r.Security = &ir.SecurityFeatures{
							CORS:          cors,
							JWT:           jwt,
							OIDC:          oidc,
							APIKeyAuth:    apiKeyAuth,
							BasicAuth:     basicAuth,
							ExtAuth:       extAuth,
							Authorization: authorization,
						}
						if errs != nil {
							// Return a 500 direct response to avoid unauthorized access
							r.DirectResponse = &ir.CustomResponse{
								StatusCode: ptr.To(uint32(500)),
							}
						}
					}
				}
			}
		}
	}
	return errs
}

func (t *Translator) translateSecurityPolicyForGateway(
	policy *egv1a1.SecurityPolicy,
	gateway *GatewayContext,
	target gwapiv1a2.LocalPolicyTargetReferenceWithSectionName,
	resources *resource.Resources,
	xdsIR resource.XdsIRMap,
) error {
	// Build IR
	var (
		cors          *ir.CORS
		jwt           *ir.JWT
		oidc          *ir.OIDC
		apiKeyAuth    *ir.APIKeyAuth
		basicAuth     *ir.BasicAuth
		extAuth       *ir.ExtAuth
		authorization *ir.Authorization
		err, errs     error
	)

	if policy.Spec.CORS != nil {
		cors = t.buildCORS(policy.Spec.CORS)
	}

	if policy.Spec.JWT != nil {
		if jwt, err = t.buildJWT(
			policy,
			resources,
			gateway.envoyProxy); err != nil {
			err = perr.WithMessage(err, "JWT")
			errs = errors.Join(errs, err)
		}
	}

	if policy.Spec.OIDC != nil {
		if oidc, err = t.buildOIDC(
			policy,
			resources,
			gateway.envoyProxy); err != nil {
			err = perr.WithMessage(err, "OIDC")
			errs = errors.Join(errs, err)
		}
	}

	if policy.Spec.BasicAuth != nil {
		if basicAuth, err = t.buildBasicAuth(
			policy,
			resources); err != nil {
			err = perr.WithMessage(err, "BasicAuth")
			errs = errors.Join(errs, err)
		}
	}

	if policy.Spec.APIKeyAuth != nil {
		if apiKeyAuth, err = t.buildAPIKeyAuth(
			policy,
			resources); err != nil {
			err = perr.WithMessage(err, "APIKeyAuth")
			errs = errors.Join(errs, err)
		}
	}

	if policy.Spec.ExtAuth != nil {
		if extAuth, err = t.buildExtAuth(
			policy,
			resources,
			gateway.envoyProxy); err != nil {
			err = perr.WithMessage(err, "ExtAuth")
			errs = errors.Join(errs, err)
		}
	}

	if policy.Spec.Authorization != nil {
		if authorization, err = t.buildAuthorization(policy); err != nil {
			errs = errors.Join(errs, err)
		}
	}
	// Apply IR to all the routes within the specific Gateway that originated
	// from the gateway to which this security policy was attached.
	// If the feature is already set, then skip it, since it must have be
	// set by a policy attaching to the route
	//
	// Note: there are multiple features in a security policy, even if some of them
	// are invalid, we still want to apply the valid ones.
	irKey := t.getIRKey(gateway.Gateway)
	// Should exist since we've validated this
	x := xdsIR[irKey]

	policyTarget := irStringKey(policy.Namespace, string(target.Name))
	for _, h := range x.HTTP {
		// A HTTPListener name has the format namespace/gatewayName/listenerName
		gatewayNameEnd := strings.LastIndex(h.Name, "/")
		gatewayName := h.Name[0:gatewayNameEnd]
		if t.MergeGateways && gatewayName != policyTarget {
			continue
		}
		// If specified the sectionName must match the listenerName part of the HTTPListener name
		if target.SectionName != nil && string(*target.SectionName) != h.Name[gatewayNameEnd+1:] {
			continue
		}
		// A Policy targeting the most specific scope(xRoute) wins over a policy
		// targeting a lesser specific scope(Gateway).
		for _, r := range h.Routes {
			// If any of the features are already set, it means that a more specific
			// policy(targeting xRoute) has already set it, so we skip it.
			if r.Security != nil {
				continue
			}
			r.Security = &ir.SecurityFeatures{
				CORS:          cors,
				JWT:           jwt,
				OIDC:          oidc,
				APIKeyAuth:    apiKeyAuth,
				BasicAuth:     basicAuth,
				ExtAuth:       extAuth,
				Authorization: authorization,
			}
			if errs != nil {
				// Return a 500 direct response to avoid unauthorized access
				r.DirectResponse = &ir.CustomResponse{
					StatusCode: ptr.To(uint32(500)),
				}
			}
		}
	}
	return errs
}

func (t *Translator) buildCORS(cors *egv1a1.CORS) *ir.CORS {
	var allowOrigins []*ir.StringMatch

	for _, origin := range cors.AllowOrigins {
		if containsWildcard(string(origin)) {
			regexStr := wildcard2regex(string(origin))
			allowOrigins = append(allowOrigins, &ir.StringMatch{
				SafeRegex: &regexStr,
			})
		} else {
			allowOrigins = append(allowOrigins, &ir.StringMatch{
				Exact: (*string)(&origin),
			})
		}
	}

	return &ir.CORS{
		AllowOrigins:     allowOrigins,
		AllowMethods:     cors.AllowMethods,
		AllowHeaders:     cors.AllowHeaders,
		ExposeHeaders:    cors.ExposeHeaders,
		MaxAge:           cors.MaxAge,
		AllowCredentials: cors.AllowCredentials != nil && *cors.AllowCredentials,
	}
}

func containsWildcard(s string) bool {
	return strings.ContainsAny(s, "*")
}

func wildcard2regex(wildcard string) string {
	regexStr := strings.ReplaceAll(wildcard, ".", "\\.")
	regexStr = strings.ReplaceAll(regexStr, "*", ".*")
	return regexStr
}

func (t *Translator) buildJWT(
	policy *egv1a1.SecurityPolicy,
	resources *resource.Resources,
	envoyProxy *egv1a1.EnvoyProxy,
) (*ir.JWT, error) {
	if err := validateJWTProvider(policy.Spec.JWT.Providers); err != nil {
		return nil, err
	}

	var providers []ir.JWTProvider
	for i, p := range policy.Spec.JWT.Providers {
		provider := ir.JWTProvider{
			Name:           p.Name,
			Issuer:         p.Issuer,
			Audiences:      p.Audiences,
			ClaimToHeaders: p.ClaimToHeaders,
			RecomputeRoute: p.RecomputeRoute,
			ExtractFrom:    p.ExtractFrom,
		}
		if p.RemoteJWKS != nil {
			remoteJWKS, err := t.buildRemoteJWKS(policy, p.RemoteJWKS, i, resources, envoyProxy)
			if err != nil {
				return nil, err
			}
			provider.RemoteJWKS = remoteJWKS
		} else {
			localJWKS, err := t.buildLocalJWKS(policy, p.LocalJWKS, resources)
			if err != nil {
				return nil, err
			}
			provider.LocalJWKS = &localJWKS
		}
		providers = append(providers, provider)
	}

	return &ir.JWT{
		AllowMissing: ptr.Deref(policy.Spec.JWT.Optional, false),
		Providers:    providers,
	}, nil
}

func validateJWTProvider(providers []egv1a1.JWTProvider) error {
	var errs []error

	var names []string
	for _, provider := range providers {
		if len(provider.Name) == 0 {
			errs = append(errs, errors.New("jwt provider cannot be an empty string"))
		}

		if len(provider.Issuer) != 0 {
			switch {
			// Issuer follows StringOrURI format based on https://datatracker.ietf.org/doc/html/rfc7519#section-4.1.1.
			// Hence, when it contains ':', it MUST be a valid URI.
			case strings.Contains(provider.Issuer, ":"):
				if _, err := url.ParseRequestURI(provider.Issuer); err != nil {
					errs = append(errs, fmt.Errorf("invalid issuer; when issuer contains ':' character, it MUST be a valid URI"))
				}
			// Adding reserved character for '@', to represent an email address.
			// Hence, when it contains '@', it MUST be a valid Email Address.
			case strings.Contains(provider.Issuer, "@"):
				if _, err := mail.ParseAddress(provider.Issuer); err != nil {
					errs = append(errs, fmt.Errorf("invalid issuer; when issuer contains '@' character, it MUST be a valid Email Address format: %w", err))
				}
			}
		}

		if (provider.RemoteJWKS == nil && provider.LocalJWKS == nil) ||
			(provider.RemoteJWKS != nil && provider.LocalJWKS != nil) {
			errs = append(errs, fmt.Errorf(
				"either remoteJWKS or localJWKS must be specified for jwt provider: %s", provider.Name))
		}

		if provider.RemoteJWKS != nil {
			if len(provider.RemoteJWKS.URI) == 0 {
				errs = append(errs, fmt.Errorf("uri must be set for remote JWKS provider: %s", provider.Name))
			} else if _, err := url.ParseRequestURI(provider.RemoteJWKS.URI); err != nil {
				errs = append(errs, fmt.Errorf("invalid remote JWKS URI: %w", err))
			}
		}

		if provider.LocalJWKS != nil {
			localJWKS := provider.LocalJWKS
			if localJWKS.Type == nil || *localJWKS.Type == egv1a1.LocalJWKSTypeInline {
				if localJWKS.Inline == nil {
					errs = append(errs, fmt.Errorf("inline JWKS must be set for local JWKS provider: %s if type is Inline", provider.Name))
				}
			} else if localJWKS.ValueRef == nil {
				errs = append(errs, fmt.Errorf("valueRef must be set for local JWKS provider: %s if type is ValueRef", provider.Name))
			}
		}

		if len(errs) == 0 {
			if strErrs := validation.IsQualifiedName(provider.Name); len(strErrs) != 0 {
				for _, strErr := range strErrs {
					errs = append(errs, errors.New(strErr))
				}
			}
			// Ensure uniqueness among provider names.
			if names == nil {
				names = append(names, provider.Name)
			} else {
				for _, name := range names {
					if name == provider.Name {
						errs = append(errs, fmt.Errorf("provider name %s must be unique", provider.Name))
					} else {
						names = append(names, provider.Name)
					}
				}
			}
		}

		for _, claimToHeader := range provider.ClaimToHeaders {
			switch {
			case len(claimToHeader.Header) == 0:
				errs = append(errs, fmt.Errorf("header must be set for claimToHeader provider: %s", claimToHeader.Header))
			case len(claimToHeader.Claim) == 0:
				errs = append(errs, fmt.Errorf("claim must be set for claimToHeader provider: %s", claimToHeader.Claim))
			}
		}
	}

	return errors.Join(errs...)
}

func (t *Translator) buildRemoteJWKS(
	policy *egv1a1.SecurityPolicy,
	remoteJWKS *egv1a1.RemoteJWKS,
	index int,
	resources *resource.Resources,
	envoyProxy *egv1a1.EnvoyProxy,
) (*ir.RemoteJWKS, error) {
	var (
		protocol ir.AppProtocol
		rd       *ir.RouteDestination
		traffic  *ir.TrafficFeatures
		err      error
	)

	u, err := url.Parse(remoteJWKS.URI)
	if err != nil {
		return nil, err
	}

	if u.Scheme == "https" {
		protocol = ir.HTTPS
	} else {
		protocol = ir.HTTP
	}

	if len(remoteJWKS.BackendRefs) > 0 {
		if rd, err = t.translateExtServiceBackendRefs(
			policy, remoteJWKS.BackendRefs, protocol, resources, envoyProxy, "jwt", index); err != nil {
			return nil, err
		}
	}

	if remoteJWKS.BackendSettings != nil {
		if traffic, err = translateTrafficFeatures(remoteJWKS.BackendSettings); err != nil {
			return nil, err
		}
	}

	return &ir.RemoteJWKS{
		Destination: rd,
		Traffic:     traffic,
		URI:         remoteJWKS.URI,
	}, nil
}

func (t *Translator) buildLocalJWKS(
	policy *egv1a1.SecurityPolicy,
	localJWKS *egv1a1.LocalJWKS,
	resources *resource.Resources,
) (string, error) {
	jwksType := egv1a1.LocalJWKSTypeInline
	if localJWKS.Type != nil {
		jwksType = *localJWKS.Type
	}

	if jwksType == egv1a1.LocalJWKSTypeValueRef {
		cm := resources.GetConfigMap(policy.Namespace, string(localJWKS.ValueRef.Name))
		if cm == nil {
			return "", fmt.Errorf("local JWKS ConfigMap %s/%s not found", policy.Namespace, localJWKS.ValueRef.Name)
		}

		jwksBytes, ok := cm.Data["jwks"]
		if ok {
			return jwksBytes, nil
		}
		if len(cm.Data) > 0 {
			// Fallback to the first entry in the ConfigMap data if "jwks" key is not present
			for _, v := range cm.Data {
				return v, nil
			}
		}

		return "", fmt.Errorf(
			"JWKS data not found in ConfigMap %s/%s, no 'jwks' key and no other data found",
			cm.Namespace, cm.Name)
	}

	return *localJWKS.Inline, nil
}

func (t *Translator) buildOIDC(
	policy *egv1a1.SecurityPolicy,
	resources *resource.Resources,
	envoyProxy *egv1a1.EnvoyProxy,
) (*ir.OIDC, error) {
	var (
		oidc                  = policy.Spec.OIDC
		provider              *ir.OIDCProvider
		clientSecret          *corev1.Secret
		redirectURL           = defaultRedirectURL
		redirectPath          = defaultRedirectPath
		logoutPath            = defaultLogoutPath
		forwardAccessToken    = defaultForwardAccessToken
		refreshToken          = defaultRefreshToken
		passThroughAuthHeader = defaultPassThroughAuthHeader
		err                   error
	)

	if provider, err = t.buildOIDCProvider(policy, resources, envoyProxy); err != nil {
		return nil, err
	}

	from := crossNamespaceFrom{
		group:     egv1a1.GroupName,
		kind:      resource.KindSecurityPolicy,
		namespace: policy.Namespace,
	}

	if clientSecret, err = t.validateSecretRef(
		false, from, oidc.ClientSecret, resources); err != nil {
		return nil, err
	}

	clientSecretBytes, ok := clientSecret.Data[egv1a1.OIDCClientSecretKey]
	if !ok || len(clientSecretBytes) == 0 {
		return nil, fmt.Errorf(
			"client secret not found in secret %s/%s",
			clientSecret.Namespace, clientSecret.Name)
	}

	scopes := appendOpenidScopeIfNotExist(oidc.Scopes)

	if oidc.RedirectURL != nil {
		path, err := extractRedirectPath(*oidc.RedirectURL)
		if err != nil {
			return nil, err
		}
		redirectURL = *oidc.RedirectURL
		redirectPath = path
	}
	if oidc.LogoutPath != nil {
		logoutPath = *oidc.LogoutPath
	}
	if oidc.ForwardAccessToken != nil {
		forwardAccessToken = *oidc.ForwardAccessToken
	}
	if oidc.RefreshToken != nil {
		refreshToken = *oidc.RefreshToken
	}

	if oidc.PassThroughAuthHeader != nil {
		passThroughAuthHeader = *oidc.PassThroughAuthHeader
	}

	// Generate a unique cookie suffix for oauth filters.
	// This is to avoid cookie name collision when multiple security policies are applied
	// to the same route.
	suffix := utils.Digest32(string(policy.UID))

	// Get the HMAC secret.
	// HMAC secret is generated by the CertGen job and stored in a secret
	// We need to rotate the HMAC secret in the future, probably the same
	// way we rotate the certs generated by the CertGen job.
	hmacSecret := resources.GetSecret(t.ControllerNamespace, oidcHMACSecretName)
	if hmacSecret == nil {
		return nil, fmt.Errorf("HMAC secret %s/%s not found", t.ControllerNamespace, oidcHMACSecretName)
	}
	hmacData, ok := hmacSecret.Data[oidcHMACSecretKey]
	if !ok || len(hmacData) == 0 {
		return nil, fmt.Errorf(
			"HMAC secret not found in secret %s/%s", t.ControllerNamespace, oidcHMACSecretName)
	}

	return &ir.OIDC{
		Name:                   irConfigName(policy),
		Provider:               *provider,
		ClientID:               oidc.ClientID,
		ClientSecret:           clientSecretBytes,
		Scopes:                 scopes,
		Resources:              oidc.Resources,
		RedirectURL:            redirectURL,
		RedirectPath:           redirectPath,
		LogoutPath:             logoutPath,
		ForwardAccessToken:     forwardAccessToken,
		DefaultTokenTTL:        oidc.DefaultTokenTTL,
		RefreshToken:           refreshToken,
		DefaultRefreshTokenTTL: oidc.DefaultRefreshTokenTTL,
		CookieSuffix:           suffix,
		CookieNameOverrides:    policy.Spec.OIDC.CookieNames,
		CookieDomain:           policy.Spec.OIDC.CookieDomain,
		CookieConfig:           policy.Spec.OIDC.CookieConfig,
		HMACSecret:             hmacData,
		PassThroughAuthHeader:  passThroughAuthHeader,
		DenyRedirect:           oidc.DenyRedirect,
	}, nil
}

func (t *Translator) buildOIDCProvider(policy *egv1a1.SecurityPolicy, resources *resource.Resources, envoyProxy *egv1a1.EnvoyProxy) (*ir.OIDCProvider, error) {
	var (
		provider              = policy.Spec.OIDC.Provider
		tokenEndpoint         string
		authorizationEndpoint string
		endSessionEndpoint    *string
		protocol              ir.AppProtocol
		rd                    *ir.RouteDestination
		traffic               *ir.TrafficFeatures
		providerTLS           *ir.TLSUpstreamConfig
		err                   error
	)

	var u *url.URL
	if provider.TokenEndpoint != nil {
		u, err = url.Parse(*provider.TokenEndpoint)
	} else {
		u, err = url.Parse(provider.Issuer)
	}

	if err != nil {
		return nil, err
	}

	if u.Scheme == "https" {
		protocol = ir.HTTPS
	} else {
		protocol = ir.HTTP
	}

	if len(provider.BackendRefs) > 0 {
		if rd, err = t.translateExtServiceBackendRefs(policy, provider.BackendRefs, protocol, resources, envoyProxy, "oidc", 0); err != nil {
			return nil, err
		}
	}

	if rd != nil {
		for _, st := range rd.Settings {
			if st.TLS != nil {
				providerTLS = st.TLS
				break
			}
		}
	}

	// Discover the token and authorization endpoints from the issuer's well-known url if not explicitly specified.
	// EG assumes that the issuer url uses the same protocol and CA as the token endpoint.
	// If we need to support different protocols or CAs, we need to add more fields to the OIDCProvider CRD.
	if provider.TokenEndpoint == nil || provider.AuthorizationEndpoint == nil {
		discoveredConfig, err := fetchEndpointsFromIssuer(provider.Issuer, providerTLS)
		if err != nil {
			return nil, fmt.Errorf("error fetching endpoints from issuer: %w", err)
		}
		tokenEndpoint = discoveredConfig.TokenEndpoint
		authorizationEndpoint = discoveredConfig.AuthorizationEndpoint
		// endSessionEndpoint is optional, and we prioritize using the one provided in the well-known configuration.
		if discoveredConfig.EndSessionEndpoint != nil && *discoveredConfig.EndSessionEndpoint != "" {
			endSessionEndpoint = discoveredConfig.EndSessionEndpoint
		}
	} else {
		tokenEndpoint = *provider.TokenEndpoint
		authorizationEndpoint = *provider.AuthorizationEndpoint
		endSessionEndpoint = provider.EndSessionEndpoint
	}

	if err = validateTokenEndpoint(tokenEndpoint); err != nil {
		return nil, err
	}

	if traffic, err = translateTrafficFeatures(provider.BackendSettings); err != nil {
		return nil, err
	}

	return &ir.OIDCProvider{
		Destination:           rd,
		Traffic:               traffic,
		AuthorizationEndpoint: authorizationEndpoint,
		TokenEndpoint:         tokenEndpoint,
		EndSessionEndpoint:    endSessionEndpoint,
	}, nil
}

func extractRedirectPath(redirectURL string) (string, error) {
	schemeDelimiter := strings.Index(redirectURL, "://")
	if schemeDelimiter <= 0 {
		return "", fmt.Errorf("invalid redirect URL %s", redirectURL)
	}
	scheme := redirectURL[:schemeDelimiter]
	if scheme != "http" && scheme != "https" && scheme != "%REQ(x-forwarded-proto)%" {
		return "", fmt.Errorf("invalid redirect URL %s", redirectURL)
	}
	hostDelimiter := strings.Index(redirectURL[schemeDelimiter+3:], "/")
	if hostDelimiter <= 0 {
		return "", fmt.Errorf("invalid redirect URL %s", redirectURL)
	}
	path := redirectURL[schemeDelimiter+3+hostDelimiter:]
	if path == "/" {
		return "", fmt.Errorf("invalid redirect URL %s", redirectURL)
	}
	return path, nil
}

// appendOpenidScopeIfNotExist appends the openid scope to the provided scopes
// if it is not already present.
// `openid` is a required scope for OIDC.
// see https://openid.net/specs/openid-connect-core-1_0.html#ScopeClaims
func appendOpenidScopeIfNotExist(scopes []string) []string {
	const authScopeOpenID = "openid"

	hasOpenIDScope := false
	for _, scope := range scopes {
		if scope == authScopeOpenID {
			hasOpenIDScope = true
		}
	}
	if !hasOpenIDScope {
		scopes = append(scopes, authScopeOpenID)
	}
	return scopes
}

type OpenIDConfig struct {
	TokenEndpoint         string  `json:"token_endpoint"`
	AuthorizationEndpoint string  `json:"authorization_endpoint"`
	EndSessionEndpoint    *string `json:"end_session_endpoint,omitempty"`
}

func fetchEndpointsFromIssuer(issuerURL string, providerTLS *ir.TLSUpstreamConfig) (*OpenIDConfig, error) {
	var (
		tlsConfig *tls.Config
		err       error
	)

	if providerTLS != nil {
		if tlsConfig, err = providerTLS.ToTLSConfig(); err != nil {
			return nil, err
		}
	}

	client := &http.Client{}
	if tlsConfig != nil {
		client.Transport = &http.Transport{
			TLSClientConfig: tlsConfig,
		}
	}

	// Parse the OpenID configuration response
	var config OpenIDConfig
	if err = backoff.Retry(func() error {
		resp, err := client.Get(fmt.Sprintf("%s/.well-known/openid-configuration", issuerURL))
		if err != nil {
			return err
		}
		defer resp.Body.Close()
		if err = json.NewDecoder(resp.Body).Decode(&config); err != nil {
			return err
		}
		return nil
	}, backoff.NewExponentialBackOff(backoff.WithMaxElapsedTime(5*time.Second))); err != nil {
		return nil, err
	}

	return &config, nil
}

// validateTokenEndpoint validates the token endpoint URL
func validateTokenEndpoint(tokenEndpoint string) error {
	parsedURL, err := url.Parse(tokenEndpoint)
	if err != nil {
		return fmt.Errorf("error parsing token endpoint URL: %w", err)
	}

	if ip, err := netip.ParseAddr(parsedURL.Hostname()); err == nil {
		if ip.Unmap().Is4() {
			return fmt.Errorf("token endpoint URL must be a domain name: %s", tokenEndpoint)
		}
	}

	if parsedURL.Port() != "" {
		_, err = strconv.Atoi(parsedURL.Port())
		if err != nil {
			return fmt.Errorf("error parsing token endpoint URL port: %w", err)
		}
	}
	return nil
}

func (t *Translator) buildAPIKeyAuth(
	policy *egv1a1.SecurityPolicy,
	resources *resource.Resources,
) (*ir.APIKeyAuth, error) {
	from := crossNamespaceFrom{
		group:     egv1a1.GroupName,
		kind:      resource.KindSecurityPolicy,
		namespace: policy.Namespace,
	}

	credentials := make(map[string]ir.PrivateBytes)
	seenKeys := make(sets.Set[string])

	for _, ref := range policy.Spec.APIKeyAuth.CredentialRefs {
		credentialsSecret, err := t.validateSecretRef(
			false, from, ref, resources)
		if err != nil {
			return nil, err
		}
		for clientid, key := range credentialsSecret.Data {
			if _, ok := credentials[clientid]; ok {
				continue
			}

			keyString := string(key)
			if seenKeys.Has(keyString) {
				return nil, errors.New("duplicated API key")
			}

			seenKeys.Insert(keyString)
			credentials[clientid] = key
		}
	}

	extractFrom := make([]*ir.ExtractFrom, 0, len(policy.Spec.APIKeyAuth.ExtractFrom))
	for _, e := range policy.Spec.APIKeyAuth.ExtractFrom {
		extractFrom = append(extractFrom, &ir.ExtractFrom{
			Headers: e.Headers,
			Cookies: e.Cookies,
			Params:  e.Params,
		})
	}

	return &ir.APIKeyAuth{
		Credentials: credentials,
		ExtractFrom: extractFrom,
	}, nil
}

func (t *Translator) buildBasicAuth(
	policy *egv1a1.SecurityPolicy,
	resources *resource.Resources,
) (*ir.BasicAuth, error) {
	var (
		basicAuth   = policy.Spec.BasicAuth
		usersSecret *corev1.Secret
		err         error
	)

	from := crossNamespaceFrom{
		group:     egv1a1.GroupName,
		kind:      resource.KindSecurityPolicy,
		namespace: policy.Namespace,
	}
	if usersSecret, err = t.validateSecretRef(
		false, from, basicAuth.Users, resources); err != nil {
		return nil, err
	}

	usersSecretBytes, ok := usersSecret.Data[egv1a1.BasicAuthUsersSecretKey]
	if !ok || len(usersSecretBytes) == 0 {
		return nil, fmt.Errorf(
			"users secret not found in secret %s/%s",
			usersSecret.Namespace, usersSecret.Name)
	}

	// Validate the htpasswd format
	if err := validateHtpasswdFormat(usersSecretBytes); err != nil {
		return nil, err
	}

	return &ir.BasicAuth{
		Name:                  irConfigName(policy),
		Users:                 usersSecretBytes,
		ForwardUsernameHeader: basicAuth.ForwardUsernameHeader,
	}, nil
}

// validateHtpasswdFormat validates that the htpasswd data is in the correct format.
// Currently, only the SHA format is supported by Envoy.
func validateHtpasswdFormat(data []byte) error {
	lines := strings.Split(string(data), "\n")
	for _, line := range lines {
		line = strings.TrimSpace(line)
		if line == "" {
			continue
		}

		parts := strings.SplitN(line, ":", 2)
		if len(parts) != 2 {
			return fmt.Errorf("invalid htpasswd format: each line must be in the format 'username:password'")
		}

		password := parts[1]
		if !strings.HasPrefix(password, "{SHA}") {
			return fmt.Errorf("unsupported htpasswd format: please use {SHA}")
		}
	}
	return nil
}

func (t *Translator) buildExtAuth(
	policy *egv1a1.SecurityPolicy,
	resources *resource.Resources,
	envoyProxy *egv1a1.EnvoyProxy,
) (*ir.ExtAuth, error) {
	var (
		http            = policy.Spec.ExtAuth.HTTP
		grpc            = policy.Spec.ExtAuth.GRPC
		backendRefs     []egv1a1.BackendRef
		backendSettings *egv1a1.ClusterSettings
		protocol        ir.AppProtocol
		rd              *ir.RouteDestination
		authority       string
		err             error
		traffic         *ir.TrafficFeatures
	)

	// These are sanity checks, they should never happen because the API server
	// should have caught them
	if http == nil && grpc == nil {
		return nil, errors.New("one of grpc or http must be specified")
	} else if http != nil && grpc != nil {
		return nil, errors.New("only one of grpc or http can be specified")
	}

	switch {
	case http != nil:
		protocol = ir.HTTP
		backendSettings = http.BackendSettings
		switch {
		case len(http.BackendRefs) > 0:
			backendRefs = http.BackendRefs
		case http.BackendRef != nil:
			backendRefs = []egv1a1.BackendRef{
				{
					BackendObjectReference: *http.BackendRef,
				},
			}
		default:
			// This is a sanity check, it should never happen because the API server should have caught it
			return nil, errors.New("http backend refs must be specified")
		}
	case grpc != nil:
		protocol = ir.GRPC
		backendSettings = grpc.BackendSettings
		switch {
		case len(grpc.BackendRefs) > 0:
			backendRefs = grpc.BackendRefs
		case grpc.BackendRef != nil:
			backendRefs = []egv1a1.BackendRef{
				{
					BackendObjectReference: *grpc.BackendRef,
				},
			}
		default:
			// This is a sanity check, it should never happen because the API server should have caught it
			return nil, errors.New("grpc backend refs must be specified")
		}
	}

	if rd, err = t.translateExtServiceBackendRefs(policy, backendRefs, protocol, resources, envoyProxy, "extauth", 0); err != nil {
		return nil, err
	}

	for _, backendRef := range backendRefs {
		// Authority is the calculated hostname that will be used as the Authority header.
		// If there are multiple backend referenced, simply use the first one - there are no good answers here.
		// When translated to XDS, the authority is used on the filter level not on the cluster level.
		// There's no way to translate to XDS and use a different authority for each backendref
		if authority == "" {
			authority = backendRefAuthority(resources, &backendRef.BackendObjectReference, policy)
		}
	}

	if traffic, err = translateTrafficFeatures(backendSettings); err != nil {
		return nil, err
	}
	extAuth := &ir.ExtAuth{
		Name:             irConfigName(policy),
		HeadersToExtAuth: policy.Spec.ExtAuth.HeadersToExtAuth,
		FailOpen:         policy.Spec.ExtAuth.FailOpen,
		Traffic:          traffic,
		RecomputeRoute:   policy.Spec.ExtAuth.RecomputeRoute,
	}

	if http != nil {
		extAuth.HTTP = &ir.HTTPExtAuthService{
			Destination:      *rd,
			Authority:        authority,
			Path:             ptr.Deref(http.Path, ""),
			HeadersToBackend: http.HeadersToBackend,
		}
	} else {
		extAuth.GRPC = &ir.GRPCExtAuthService{
			Destination: *rd,
			Authority:   authority,
		}
	}

	if policy.Spec.ExtAuth.BodyToExtAuth != nil {
		extAuth.BodyToExtAuth = &ir.BodyToExtAuth{
			MaxRequestBytes: policy.Spec.ExtAuth.BodyToExtAuth.MaxRequestBytes,
		}
	}

	return extAuth, nil
}

func backendRefAuthority(resources *resource.Resources, backendRef *gwapiv1.BackendObjectReference, policy *egv1a1.SecurityPolicy) string {
	if backendRef == nil {
		return ""
	}

	backendNamespace := NamespaceDerefOr(backendRef.Namespace, policy.Namespace)
	backendKind := KindDerefOr(backendRef.Kind, resource.KindService)
	if backendKind == resource.KindBackend {
		backend := resources.GetBackend(backendNamespace, string(backendRef.Name))
		if backend != nil {
			// TODO: exists multi FQDN endpoints?
			for _, ep := range backend.Spec.Endpoints {
				if ep.FQDN != nil {
					return net.JoinHostPort(ep.FQDN.Hostname, strconv.Itoa(int(ep.FQDN.Port)))
				}
			}
		}
	}

	// Port is mandatory for Kubernetes services
	if backendKind == resource.KindService || backendKind == resource.KindServiceImport {
		return net.JoinHostPort(
			fmt.Sprintf("%s.%s", backendRef.Name, backendNamespace),
			strconv.Itoa(int(*backendRef.Port)),
		)
	}

	// Fallback to the backendRef name, normally it's a unix domain socket in this case
	return fmt.Sprintf("%s.%s", backendRef.Name, backendNamespace)
}

func (t *Translator) buildAuthorization(policy *egv1a1.SecurityPolicy) (*ir.Authorization, error) {
	var (
		authorization = policy.Spec.Authorization
		irAuth        = &ir.Authorization{}
		// The default action is Deny if not specified
		defaultAction = egv1a1.AuthorizationActionDeny
	)

	if authorization.DefaultAction != nil {
		defaultAction = *authorization.DefaultAction
	}
	irAuth.DefaultAction = defaultAction

	for i, rule := range authorization.Rules {
		irPrincipal := ir.Principal{}

		for _, cidr := range rule.Principal.ClientCIDRs {
			cidrMatch, err := parseCIDR(string(cidr))
			if err != nil {
				return nil, fmt.Errorf("unable to translate authorization rule: %w", err)
			}

			irPrincipal.ClientCIDRs = append(irPrincipal.ClientCIDRs, cidrMatch)
		}

		irPrincipal.JWT = rule.Principal.JWT
		irPrincipal.Headers = rule.Principal.Headers

		var name string
		if rule.Name != nil && *rule.Name != "" {
			name = *rule.Name
		} else {
			name = defaultAuthorizationRuleName(policy, i)
		}
		irAuth.Rules = append(irAuth.Rules, &ir.AuthorizationRule{
			Name:      name,
			Action:    rule.Action,
			Operation: rule.Operation,
			Principal: irPrincipal,
		})
	}

	return irAuth, nil
}

func defaultAuthorizationRuleName(policy *egv1a1.SecurityPolicy, index int) string {
	return fmt.Sprintf(
		"%s/authorization/rule/%s",
		irConfigName(policy),
		strconv.Itoa(index))
}<|MERGE_RESOLUTION|>--- conflicted
+++ resolved
@@ -124,13 +124,8 @@
 					res = append(res, policy)
 				}
 
-<<<<<<< HEAD
 				t.processSecurityPolicyForHTTPRoute(resources, xdsIR,
 					routeMap, gatewayRouteMap, policy, currTarget)
-=======
-				// Set Accepted condition if it is unset
-				status.SetAcceptedForPolicyAncestors(&policy.Status, parentGateways, t.GatewayControllerName, policy.Generation)
->>>>>>> 64f3576c
 			}
 		}
 	}
@@ -262,7 +257,7 @@
 	}
 
 	// Set Accepted condition if it is unset
-	status.SetAcceptedForPolicyAncestors(&policy.Status, parentGateways, t.GatewayControllerName)
+	status.SetAcceptedForPolicyAncestors(&policy.Status, parentGateways, t.GatewayControllerName, policy.Generation)
 
 	// Check if this policy is overridden by other policies targeting at route rule levels
 	key := policyTargetRouteKey{
