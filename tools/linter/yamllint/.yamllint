---

ignore: |
<<<<<<< HEAD
  # Remove when https://github.com/kubernetes-sigs/gateway-api/issues/1600 is fixed.
  bin/gatewayapi-crds.yaml
  internal/provider/kubernetes/config/default/kustomization.yaml
  internal/provider/kubernetes/config/crd/kustomization.yaml
  bin
  gateway-api
  vendor
  .github
  manifes
  examples
  charts/eg/
  charts/envoy-gateway/
=======
  charts/gateway-helm/
>>>>>>> 289c18cc
  bin/install.yaml

rules:
  braces:
    min-spaces-inside: 0
    max-spaces-inside: 0
    min-spaces-inside-empty: -1
    max-spaces-inside-empty: -1
  brackets:
    min-spaces-inside: 0
    max-spaces-inside: 1
    min-spaces-inside-empty: -1
    max-spaces-inside-empty: -1
  colons:
    max-spaces-before: 0
    max-spaces-after: 1
  commas:
    max-spaces-before: 1
    min-spaces-after: 1
    max-spaces-after: 1
  comments:
    level: warning
    require-starting-space: true
    min-spaces-from-content: 2
  comments-indentation:
    level: warning
  document-end: disable
  document-start: disable
  empty-lines:
    max: 2
    max-start: 0
    max-end: 1
  empty-values:
    forbid-in-block-mappings: false
    forbid-in-flow-mappings: true
  hyphens:
    max-spaces-after: 1
  indentation:
    spaces: 2
    indent-sequences: consistent  # be consistent: don't mix indentation styles in one file.
    check-multi-line-strings: false
  key-duplicates: enable
  key-ordering: disable
  new-line-at-end-of-file: enable
  new-lines:
    type: unix
  trailing-spaces: disable
  truthy:
    check-keys: false   # GitHub Actions uses "on:" as a key
    level: warning<|MERGE_RESOLUTION|>--- conflicted
+++ resolved
@@ -1,7 +1,6 @@
 ---
 
 ignore: |
-<<<<<<< HEAD
   # Remove when https://github.com/kubernetes-sigs/gateway-api/issues/1600 is fixed.
   bin/gatewayapi-crds.yaml
   internal/provider/kubernetes/config/default/kustomization.yaml
@@ -14,9 +13,7 @@
   examples
   charts/eg/
   charts/envoy-gateway/
-=======
   charts/gateway-helm/
->>>>>>> 289c18cc
   bin/install.yaml
 
 rules:
