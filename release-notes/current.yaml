date: Pending

# Changes that are expected to cause an incompatibility with previous versions, such as deletions or modifications to existing APIs.
breaking changes: |
  Use gateway name as proxy fleet name for gateway namespace mode.

# Updates addressing vulnerabilities, security flaws, or compliance requirements.
security updates: |
  Disable automountServiceAccountToken for proxy and ratelimit deployments and serviceAccounts

# New features or capabilities added in this release.
new features: |
  Added support for percentage-based request mirroring
  Add an option to OIDC authentication to bypass it and defer to JWT when the request contains an "Authorization: Bearer ..." header.
  Added support for configuring Subject Alternative Names (SANs) for upstream TLS validation via `BackendTLSPolicy.validation.subjectAltNames`.
  Added support for local rate limit header.
  Added XDS metadata for clusters and endpoints from xRoutes and referenced backend resources (Backend, Service, ServiceImport).
  Added support for setting ownerreference to infra resources when enable gateway namespace mode.
  Added support for configuring hostname in active HTTP healthchecks.
  Added support for GatewayInfrastructure in gateway namespace mode.
  Added support for configuring maxConnectionsToAcceptPerSocketEvent in listener via ClientTrafficPolicy.
  Added support for setting GatewayClass ownerreference to infra resources when all cases except gateway namespace mode.
  Added support for setting previous priorities retry predicate.
  Added support for using extension server policies to in PostTranslateModify hook.
  Added support for configuring cluster stat name for HTTPRoute and GRPCRoute in EnvoyProxy CRD.
  Added support for configuring `SameSite` attribute for Oauth cookies for OIDC authentication.
  Added support for configuring the cache sync period for K8s provider.
  Added support for fallback to first key when load ca certificate from Secret or ConfigMap.
  Added support for configuring user provided name to generated HorizontalPodAutoscaler and PodDisruptionBudget resources.
<<<<<<< HEAD
  Added support for client certificate validation (SPKI, hash, SAN) in ClientTrafficPolicy.

=======
  Added support for OIDC RP initialized logout. If the end session endpoint is explicitly specified or discovered from the issuer's well-known url, the end session endpoint will be invoked when the user logs out.
>>>>>>> 2dc3bf3d

bug fixes: |
  Handle integer zone annotation values
  Fixed issue where WASM cache init failure caused routes with WASM-less EnvoyExtensionPolicies to have 500 direct responses.
  Fixed issue which UDP listeners were not created in the Envoy proxy config when Gateway was created.
  Keep ALPN configuration for listeners with overlapping certificates when ALPN is explicitly set in ClientTrafficPolicy.
  Fixed issue that switch on wrong SubjectAltNameType enum value in BackendTLSPolicy.
  Fixed issue that BackendTLSPolicy should not reference ConfigMap or Secret across namespace.
  Fixed bug in certificate SANs overlap detection in listeners.
  Fixed issue where EnvoyExtensionPolicy ExtProc body processing mode is set to FullDuplexStreamed, but trailers were not sent.
  Fixed validation issue where EnvoyExtensionPolicy ExtProc failOpen is true, and body processing mode FullDuplexStreamed is not rejected.
  Add ConfigMap indexers for EnvoyExtensionPolicies to reconcile Lua changes


# Enhancements that improve performance.
performance improvements: |

# Deprecated features or APIs.
deprecations: |

# Other notable changes not covered by the above sections.
Other changes: |<|MERGE_RESOLUTION|>--- conflicted
+++ resolved
@@ -27,12 +27,9 @@
   Added support for configuring the cache sync period for K8s provider.
   Added support for fallback to first key when load ca certificate from Secret or ConfigMap.
   Added support for configuring user provided name to generated HorizontalPodAutoscaler and PodDisruptionBudget resources.
-<<<<<<< HEAD
   Added support for client certificate validation (SPKI, hash, SAN) in ClientTrafficPolicy.
+  Added support for OIDC RP initialized logout. If the end session endpoint is explicitly specified or discovered from the issuer's well-known url, the end session endpoint will be invoked when the user logs out.
 
-=======
-  Added support for OIDC RP initialized logout. If the end session endpoint is explicitly specified or discovered from the issuer's well-known url, the end session endpoint will be invoked when the user logs out.
->>>>>>> 2dc3bf3d
 
 bug fixes: |
   Handle integer zone annotation values
