--- conflicted
+++ resolved
@@ -34,15 +34,6 @@
 )
 
 type xdsClusterArgs struct {
-<<<<<<< HEAD
-	name          string
-	settings      []*ir.DestinationSetting
-	tSocket       *corev3.TransportSocket
-	endpointType  EndpointType
-	loadBalancer  *ir.LoadBalancer
-	proxyProtocol *ir.ProxyProtocol
-	healthCheck   *ir.HealthCheck
-=======
 	name           string
 	settings       []*ir.DestinationSetting
 	tSocket        *corev3.TransportSocket
@@ -50,7 +41,7 @@
 	loadBalancer   *ir.LoadBalancer
 	proxyProtocol  *ir.ProxyProtocol
 	circuitBreaker *ir.CircuitBreaker
->>>>>>> a99d2398
+	healthCheck    *ir.HealthCheck
 }
 
 type EndpointType int
@@ -144,7 +135,6 @@
 		cluster.LbPolicy = clusterv3.Cluster_MAGLEV
 	}
 
-<<<<<<< HEAD
 	if args.healthCheck != nil {
 		hc := &corev3.HealthCheck{
 			Timeout:  durationpb.New(args.healthCheck.Timeout.Duration),
@@ -206,16 +196,14 @@
 			}
 		}
 		cluster.HealthChecks = []*corev3.HealthCheck{hc}
-=======
+	}
 	if args.circuitBreaker != nil {
 		cluster.CircuitBreakers = buildXdsClusterCircuitBreaker(args.circuitBreaker)
->>>>>>> a99d2398
 	}
 
 	return cluster
 }
 
-<<<<<<< HEAD
 // buildHTTPStatusRange converts an array of http status to an array of the range of http status.
 func buildHTTPStatusRange(irStatuses []ir.HTTPStatus) []*xdstype.Int64Range {
 	if len(irStatuses) == 0 {
@@ -263,7 +251,8 @@
 		hcp.Payload = binPayload
 	}
 	return &hcp
-=======
+}
+
 func buildXdsClusterCircuitBreaker(circuitBreaker *ir.CircuitBreaker) *clusterv3.CircuitBreakers {
 	cbt := &clusterv3.CircuitBreakers_Thresholds{
 		Priority: corev3.RoutingPriority_DEFAULT,
@@ -292,7 +281,6 @@
 	}
 
 	return ecb
->>>>>>> a99d2398
 }
 
 func buildXdsClusterLoadAssignment(clusterName string, destSettings []*ir.DestinationSetting) *endpointv3.ClusterLoadAssignment {
