--- conflicted
+++ resolved
@@ -99,18 +99,13 @@
 	}
 
 	// Timeouts
-	if router.GetRoute() != nil &&
-		httpRoute.Traffic != nil &&
-		httpRoute.Traffic.Timeout != nil &&
-		httpRoute.Traffic.Timeout.HTTP != nil &&
-		httpRoute.Traffic.Timeout.HTTP.RequestTimeout != nil {
-		router.GetRoute().Timeout = durationpb.New(httpRoute.Traffic.Timeout.HTTP.RequestTimeout.Duration)
+	if router.GetRoute() != nil && httpRoute.Timeout != nil && httpRoute.Timeout.HTTP != nil &&
+		httpRoute.Timeout.HTTP.RequestTimeout != nil {
+		router.GetRoute().Timeout = durationpb.New(httpRoute.Timeout.HTTP.RequestTimeout.Duration)
 	}
 
 	// Retries
-	if router.GetRoute() != nil &&
-		httpRoute.Traffic != nil &&
-		httpRoute.Traffic.Retry != nil {
+	if router.GetRoute() != nil && httpRoute.Retry != nil {
 		if rp, err := buildRetryPolicy(httpRoute); err == nil {
 			router.GetRoute().RetryPolicy = rp
 		} else {
@@ -264,20 +259,17 @@
 }
 
 func idleTimeout(httpRoute *ir.HTTPRoute) *durationpb.Duration {
-	if httpRoute.Traffic != nil &&
-		httpRoute.Traffic.Timeout != nil &&
-		httpRoute.Traffic.Timeout.HTTP != nil {
-		rt := httpRoute.Traffic.Timeout.HTTP.RequestTimeout
-		if rt != nil {
+	if httpRoute.Timeout != nil && httpRoute.Timeout.HTTP != nil {
+		if httpRoute.Timeout.HTTP.RequestTimeout != nil {
 			timeout := time.Hour // Default to 1 hour
 
 			// Ensure is not less than the request timeout
-			if timeout < rt.Duration {
-				timeout = rt.Duration
+			if timeout < httpRoute.Timeout.HTTP.RequestTimeout.Duration {
+				timeout = httpRoute.Timeout.HTTP.RequestTimeout.Duration
 			}
 
 			// Disable idle timeout when request timeout is disabled
-			if rt.Duration == 0 {
+			if httpRoute.Timeout.HTTP.RequestTimeout.Duration == 0 {
 				timeout = 0
 			}
 
@@ -444,17 +436,10 @@
 
 func buildHashPolicy(httpRoute *ir.HTTPRoute) []*routev3.RouteAction_HashPolicy {
 	// Return early
-	if httpRoute == nil ||
-		httpRoute.Traffic == nil ||
-		httpRoute.Traffic.LoadBalancer == nil ||
-		httpRoute.Traffic.LoadBalancer.ConsistentHash == nil {
+	if httpRoute == nil || httpRoute.LoadBalancer == nil || httpRoute.LoadBalancer.ConsistentHash == nil {
 		return nil
 	}
 
-<<<<<<< HEAD
-	ch := httpRoute.Traffic.LoadBalancer.ConsistentHash
-	if ch.SourceIP != nil && *ch.SourceIP {
-=======
 	switch {
 	case httpRoute.LoadBalancer.ConsistentHash.Header != nil:
 		hashPolicy := &routev3.RouteAction_HashPolicy{
@@ -469,7 +454,6 @@
 		if !*httpRoute.LoadBalancer.ConsistentHash.SourceIP {
 			return nil
 		}
->>>>>>> c30d09f2
 		hashPolicy := &routev3.RouteAction_HashPolicy{
 			PolicySpecifier: &routev3.RouteAction_HashPolicy_ConnectionProperties_{
 				ConnectionProperties: &routev3.RouteAction_HashPolicy_ConnectionProperties{
@@ -484,8 +468,8 @@
 }
 
 func buildRetryPolicy(route *ir.HTTPRoute) (*routev3.RetryPolicy, error) {
-	if route.Traffic != nil && route.Traffic.Retry != nil {
-		rr := route.Traffic.Retry
+	if route.Retry != nil {
+		rr := route.Retry
 		rp := &routev3.RetryPolicy{
 			RetryOn:              retryDefaultRetryOn,
 			RetriableStatusCodes: []uint32{retryDefaultRetriableStatusCode},
