// Copyright Envoy Gateway Authors
// SPDX-License-Identifier: Apache-2.0
// The full text of the Apache license is available in the LICENSE file at
// the root of the repo.

package ir

import (
	"errors"
	"net"

	"github.com/tetratelabs/multierror"

	"k8s.io/apimachinery/pkg/apis/meta/v1/unstructured"

	egv1a1 "github.com/envoyproxy/gateway/api/v1alpha1"
	"github.com/envoyproxy/gateway/api/v1alpha1/validation"
)

var (
	ErrListenerNameEmpty             = errors.New("field Name must be specified")
	ErrListenerAddressInvalid        = errors.New("field Address must be a valid IP address")
	ErrListenerPortInvalid           = errors.New("field Port specified is invalid")
	ErrHTTPListenerHostnamesEmpty    = errors.New("field Hostnames must be specified with at least a single hostname entry")
	ErrTCPListenerSNIsEmpty          = errors.New("field SNIs must be specified with at least a single server name entry")
	ErrTLSServerCertEmpty            = errors.New("field ServerCertificate must be specified")
	ErrTLSPrivateKey                 = errors.New("field PrivateKey must be specified")
	ErrHTTPRouteNameEmpty            = errors.New("field Name must be specified")
	ErrHTTPRouteMatchEmpty           = errors.New("either PathMatch, HeaderMatches or QueryParamMatches fields must be specified")
	ErrRouteDestinationHostInvalid   = errors.New("field Address must be a valid IP address")
	ErrRouteDestinationPortInvalid   = errors.New("field Port specified is invalid")
	ErrStringMatchConditionInvalid   = errors.New("only one of the Exact, Prefix, SafeRegex or Distinct fields must be set")
	ErrStringMatchNameIsEmpty        = errors.New("field Name must be specified")
	ErrDirectResponseStatusInvalid   = errors.New("only HTTP status codes 100 - 599 are supported for DirectResponse")
	ErrRedirectUnsupportedStatus     = errors.New("only HTTP status codes 301 and 302 are supported for redirect filters")
	ErrRedirectUnsupportedScheme     = errors.New("only http and https are supported for the scheme in redirect filters")
	ErrHTTPPathModifierDoubleReplace = errors.New("redirect filter cannot have a path modifier that supplies both fullPathReplace and prefixMatchReplace")
	ErrHTTPPathModifierNoReplace     = errors.New("redirect filter cannot have a path modifier that does not supply either fullPathReplace or prefixMatchReplace")
	ErrAddHeaderEmptyName            = errors.New("header modifier filter cannot configure a header without a name to be added")
	ErrAddHeaderDuplicate            = errors.New("header modifier filter attempts to add the same header more than once (case insensitive)")
	ErrRemoveHeaderDuplicate         = errors.New("header modifier filter attempts to remove the same header more than once (case insensitive)")
	ErrRequestAuthenRequiresJwt      = errors.New("jwt field is required when request authentication is set")
)

// Xds holds the intermediate representation of a Gateway and is
// used by the xDS Translator to convert it into xDS resources.
// +k8s:deepcopy-gen=true
type Xds struct {
	// HTTP listeners exposed by the gateway.
	HTTP []*HTTPListener
	// TCP Listeners exposed by the gateway.
	TCP []*TCPListener
	// UDP Listeners exposed by the gateway.
	UDP []*UDPListener
}

// Validate the fields within the Xds structure.
func (x Xds) Validate() error {
	var errs error
	for _, http := range x.HTTP {
		if err := http.Validate(); err != nil {
			errs = multierror.Append(errs, err)
		}
	}
	for _, tcp := range x.TCP {
		if err := tcp.Validate(); err != nil {
			errs = multierror.Append(errs, err)
		}
	}
	for _, udp := range x.UDP {
		if err := udp.Validate(); err != nil {
			errs = multierror.Append(errs, err)
		}
	}
	return errs
}

func (x Xds) GetHTTPListener(name string) *HTTPListener {
	for _, listener := range x.HTTP {
		if listener.Name == name {
			return listener
		}
	}
	return nil
}

func (x Xds) GetTCPListener(name string) *TCPListener {
	for _, listener := range x.TCP {
		if listener.Name == name {
			return listener
		}
	}
	return nil
}

func (x Xds) GetUDPListener(name string) *UDPListener {
	for _, listener := range x.UDP {
		if listener.Name == name {
			return listener
		}
	}
	return nil
}

// Printable returns a deep copy of the resource that can be safely logged.
func (x Xds) Printable() *Xds {
	out := x.DeepCopy()
	for _, listener := range out.HTTP {
		// Omit field
		listener.TLS = nil
	}
	return out
}

// HTTPListener holds the listener configuration.
// +k8s:deepcopy-gen=true
type HTTPListener struct {
	// Name of the HttpListener
	Name string
	// Address that the listener should listen on.
	Address string
	// Port on which the service can be expected to be accessed by clients.
	Port uint32
	// Hostnames (Host/Authority header value) with which the service can be expected to be accessed by clients.
	// This field is required. Wildcard hosts are supported in the suffix or prefix form.
	// Refer to https://www.envoyproxy.io/docs/envoy/latest/api-v3/config/route/v3/route_components.proto#config-route-v3-virtualhost
	// for more info.
	Hostnames []string
	// Tls certificate info. If omitted, the gateway will expose a plain text HTTP server.
	TLS []*TLSListenerConfig
	// Routes associated with HTTP traffic to the service.
	Routes []*HTTPRoute
	// IsHTTP2 is set if the upstream client as well as the downstream server are configured to serve HTTP2 traffic.
	IsHTTP2 bool
<<<<<<< HEAD
	// CorsPolicy defines the schema for CORS policy.
	CorsPolicy *CorsPolicy
	// GrpcJSONTranscoderFilters is a list of filters that will be applied to the listener.
	// This is used to enable gRPC-JSON transcoding.
	GrpcJSONTranscoderFilters []*GrpcJSONTranscoderFilter
=======
	// StripAnyHostPort strips off the port section from the Host/Authority header which have this string format - host:port.
	StripAnyHostPort bool
>>>>>>> eee6d398
}

// Validate the fields within the HTTPListener structure
func (h HTTPListener) Validate() error {
	var errs error
	if h.Name == "" {
		errs = multierror.Append(errs, ErrListenerNameEmpty)
	}
	if ip := net.ParseIP(h.Address); ip == nil {
		errs = multierror.Append(errs, ErrListenerAddressInvalid)
	}
	if h.Port == 0 {
		errs = multierror.Append(errs, ErrListenerPortInvalid)
	}
	if len(h.Hostnames) == 0 {
		errs = multierror.Append(errs, ErrHTTPListenerHostnamesEmpty)
	}
	if h.TLS != nil {
		for t := range h.TLS {
			if err := h.TLS[t].Validate(); err != nil {
				errs = multierror.Append(errs, err)
			}
		}
	}
	for _, route := range h.Routes {
		if err := route.Validate(); err != nil {
			errs = multierror.Append(errs, err)
		}
	}
	return errs
}

// TLSListenerConfig holds the configuration for downstream TLS context.
// +k8s:deepcopy-gen=true
type TLSListenerConfig struct {
	// Name of the Secret object.
	Name string
	// ServerCertificate of the server.
	ServerCertificate []byte
	// PrivateKey for the server.
	PrivateKey []byte
}

// Validate the fields within the TLSListenerConfig structure
func (t TLSListenerConfig) Validate() error {
	var errs error
	if len(t.ServerCertificate) == 0 {
		errs = multierror.Append(errs, ErrTLSServerCertEmpty)
	}
	if len(t.PrivateKey) == 0 {
		errs = multierror.Append(errs, ErrTLSPrivateKey)
	}
	return errs
}

// BackendWeights stores the weights of valid and invalid backends for the route so that 500 error responses can be returned in the same proportions
type BackendWeights struct {
	Valid   uint32
	Invalid uint32
}

// HTTPRoute holds the route information associated with the HTTP Route
// +k8s:deepcopy-gen=true
type HTTPRoute struct {
	// Name of the HTTPRoute
	Name string
	// PathMatch defines the match conditions on the path.
	PathMatch *StringMatch
	// HeaderMatches define the match conditions on the request headers for this route.
	HeaderMatches []*StringMatch
	// QueryParamMatches define the match conditions on the query parameters.
	QueryParamMatches []*StringMatch
	// DestinationWeights stores the weights of valid and invalid backends for the route so that 500 error responses can be returned in the same proportions
	BackendWeights BackendWeights
	// AddRequestHeaders defines header/value sets to be added to the headers of requests.
	AddRequestHeaders []AddHeader
	// RemoveRequestHeaders defines a list of headers to be removed from requests.
	RemoveRequestHeaders []string
	// AddResponseHeaders defines header/value sets to be added to the headers of response.
	AddResponseHeaders []AddHeader
	// RemoveResponseHeaders defines a list of headers to be removed from response.
	RemoveResponseHeaders []string
	// Direct responses to be returned for this route. Takes precedence over Destinations and Redirect.
	DirectResponse *DirectResponse
	// Redirections to be returned for this route. Takes precedence over Destinations.
	Redirect *Redirect
	// Destinations that requests to this HTTPRoute will be mirrored to
	Mirrors []*RouteDestination
	// Destinations associated with this matched route.
	Destinations []*RouteDestination
	// Rewrite to be changed for this route.
	URLRewrite *URLRewrite
	// RateLimit defines the more specific match conditions as well as limits for ratelimiting
	// the requests on this route.
	RateLimit *RateLimit
	// RequestAuthentication defines the schema for authenticating HTTP requests.
	RequestAuthentication *RequestAuthentication

	// CorsPolicy defines the schema for CORS policy.
	CorsPolicy *CorsPolicy
	// ExtensionRefs holds unstructured resources that were introduced by an extension and used on the HTTPRoute as extensionRef filters
	ExtensionRefs []*UnstructuredRef
}

// UnstructuredRef holds unstructured data for an arbitrary k8s resource introduced by an extension
// Envoy Gateway does not need to know about the resource types in order to store and pass the data for these objects
// to an extension.
//
// +k8s:deepcopy-gen=true
type UnstructuredRef struct {
	Object *unstructured.Unstructured
}

// RequestAuthentication defines the schema for authenticating HTTP requests.
// Only one of "jwt" can be specified.
//
// TODO: Add support for additional request authentication providers, i.e. OIDC.
//
// +k8s:deepcopy-gen=true
type RequestAuthentication struct {
	// JWT defines the schema for authenticating HTTP requests using JSON Web Tokens (JWT).
	JWT *JwtRequestAuthentication
}

// JwtRequestAuthentication defines the schema for authenticating HTTP requests using
// JSON Web Tokens (JWT).
//
// +k8s:deepcopy-gen=true
type JwtRequestAuthentication struct {
	// Providers defines a list of JSON Web Token (JWT) authentication providers.
	Providers []egv1a1.JwtAuthenticationFilterProvider
}

// Validate the fields within the HTTPRoute structure
func (h HTTPRoute) Validate() error {
	var errs error
	if h.Name == "" {
		errs = multierror.Append(errs, ErrHTTPRouteNameEmpty)
	}
	if h.PathMatch == nil && (len(h.HeaderMatches) == 0) && (len(h.QueryParamMatches) == 0) {
		errs = multierror.Append(errs, ErrHTTPRouteMatchEmpty)
	}
	if h.PathMatch != nil {
		if err := h.PathMatch.Validate(); err != nil {
			errs = multierror.Append(errs, err)
		}
	}
	for _, hMatch := range h.HeaderMatches {
		if err := hMatch.Validate(); err != nil {
			errs = multierror.Append(errs, err)
		}
	}
	for _, qMatch := range h.QueryParamMatches {
		if err := qMatch.Validate(); err != nil {
			errs = multierror.Append(errs, err)
		}
	}
	for _, dest := range h.Destinations {
		if err := dest.Validate(); err != nil {
			errs = multierror.Append(errs, err)
		}
	}
	if h.Redirect != nil {
		if err := h.Redirect.Validate(); err != nil {
			errs = multierror.Append(errs, err)
		}
	}
	if h.DirectResponse != nil {
		if err := h.DirectResponse.Validate(); err != nil {
			errs = multierror.Append(errs, err)
		}
	}
	if h.URLRewrite != nil {
		if err := h.URLRewrite.Validate(); err != nil {
			errs = multierror.Append(errs, err)
		}
	}
	for _, mirror := range h.Mirrors {
		if err := mirror.Validate(); err != nil {
			errs = multierror.Append(errs, err)
		}
	}
	if len(h.AddRequestHeaders) > 0 {
		occurred := map[string]bool{}
		for _, header := range h.AddRequestHeaders {
			if err := header.Validate(); err != nil {
				errs = multierror.Append(errs, err)
			}
			if !occurred[header.Name] {
				occurred[header.Name] = true
			} else {
				errs = multierror.Append(errs, ErrAddHeaderDuplicate)
				break
			}
		}
	}
	if len(h.RemoveRequestHeaders) > 0 {
		occurred := map[string]bool{}
		for _, header := range h.RemoveRequestHeaders {
			if !occurred[header] {
				occurred[header] = true
			} else {
				errs = multierror.Append(errs, ErrRemoveHeaderDuplicate)
				break
			}
		}
	}
	if len(h.AddResponseHeaders) > 0 {
		occurred := map[string]bool{}
		for _, header := range h.AddResponseHeaders {
			if err := header.Validate(); err != nil {
				errs = multierror.Append(errs, err)
			}
			if !occurred[header.Name] {
				occurred[header.Name] = true
			} else {
				errs = multierror.Append(errs, ErrAddHeaderDuplicate)
				break
			}
		}
	}
	if len(h.RemoveResponseHeaders) > 0 {
		occurred := map[string]bool{}
		for _, header := range h.RemoveResponseHeaders {
			if !occurred[header] {
				occurred[header] = true
			} else {
				errs = multierror.Append(errs, ErrRemoveHeaderDuplicate)
				break
			}
		}
	}
	if h.RequestAuthentication != nil {
		switch {
		case h.RequestAuthentication.JWT == nil:
			errs = multierror.Append(errs, ErrRequestAuthenRequiresJwt)
		default:
			if err := h.RequestAuthentication.JWT.Validate(); err != nil {
				errs = multierror.Append(errs, err)
			}
		}
	}
	return errs
}

func (j *JwtRequestAuthentication) Validate() error {
	var errs error

	if err := validation.ValidateJwtProviders(j.Providers); err != nil {
		errs = multierror.Append(errs, err)
	}

	return errs
}

// RouteDestination holds the destination details associated with the route
// +kubebuilder:object:generate=true
type RouteDestination struct {
	// Host refers to the FQDN or IP address of the backend service.
	Host string
	// Port on the service to forward the request to.
	Port uint32
	// Weight associated with this destination.
	// Note: Weight is not used in TCP/UDP route.
	Weight *uint32
}

// Validate the fields within the RouteDestination structure
func (r RouteDestination) Validate() error {
	var errs error
	// Only support IP hosts for now
	if ip := net.ParseIP(r.Host); ip == nil {
		errs = multierror.Append(errs, ErrRouteDestinationHostInvalid)
	}
	if r.Port == 0 {
		errs = multierror.Append(errs, ErrRouteDestinationPortInvalid)
	}

	return errs
}

// NewRouteDest creates a new RouteDestination.
func NewRouteDest(host string, port uint32) *RouteDestination {
	return &RouteDestination{
		Host: host,
		Port: port,
	}
}

func NewRouteDestWithWeight(host string, port uint32, weight uint32) *RouteDestination {
	return &RouteDestination{
		Host:   host,
		Port:   port,
		Weight: &weight,
	}
}

// AddHeader configures a header to be added to a request or response.
// +k8s:deepcopy-gen=true
type AddHeader struct {
	Name   string
	Value  string
	Append bool
}

// Validate the fields within the AddHeader structure
func (h AddHeader) Validate() error {
	var errs error
	if h.Name == "" {
		errs = multierror.Append(errs, ErrAddHeaderEmptyName)
	}

	return errs
}

// DirectResponse holds the details for returning a body and status code for a route.
// +k8s:deepcopy-gen=true
type DirectResponse struct {
	// Body configures the body of the direct response. Currently only a string response
	// is supported, but in the future a config.core.v3.DataSource may replace it.
	Body *string
	// StatusCode will be used for the direct response's status code.
	StatusCode uint32
}

// Validate the fields within the DirectResponse structure
func (r DirectResponse) Validate() error {
	var errs error
	if status := r.StatusCode; status > 599 || status < 100 {
		errs = multierror.Append(errs, ErrDirectResponseStatusInvalid)
	}

	return errs
}

// URLRewrite holds the details for how to rewrite a request
// +k8s:deepcopy-gen=true
type URLRewrite struct {
	// Path contains config for rewriting the path of the request.
	Path *HTTPPathModifier
	// Hostname configures the replacement of the request's hostname.
	Hostname *string
}

// Validate the fields within the URLRewrite structure
func (r URLRewrite) Validate() error {
	var errs error

	if r.Path != nil {
		if err := r.Path.Validate(); err != nil {
			errs = multierror.Append(errs, err)
		}
	}

	return errs
}

// Redirect holds the details for how and where to redirect a request
// +k8s:deepcopy-gen=true
type Redirect struct {
	// Scheme configures the replacement of the request's scheme.
	Scheme *string
	// Hostname configures the replacement of the request's hostname.
	Hostname *string
	// Path contains config for rewriting the path of the request.
	Path *HTTPPathModifier
	// Port configures the replacement of the request's port.
	Port *uint32
	// Status code configures the redirection response's status code.
	StatusCode *int32
}

// Validate the fields within the Redirect structure
func (r Redirect) Validate() error {
	var errs error

	if r.Scheme != nil {
		if *r.Scheme != "http" && *r.Scheme != "https" {
			errs = multierror.Append(errs, ErrRedirectUnsupportedScheme)
		}
	}

	if r.Path != nil {
		if err := r.Path.Validate(); err != nil {
			errs = multierror.Append(errs, err)
		}
	}

	if r.StatusCode != nil {
		if *r.StatusCode != 301 && *r.StatusCode != 302 {
			errs = multierror.Append(errs, ErrRedirectUnsupportedStatus)
		}
	}

	return errs
}

// HTTPPathModifier holds instructions for how to modify the path of a request on a redirect response
// +k8s:deepcopy-gen=true
type HTTPPathModifier struct {
	// FullReplace provides a string to replace the full path of the request.
	FullReplace *string
	// PrefixMatchReplace provides a string to replace the matched prefix of the request.
	PrefixMatchReplace *string
}

// Validate the fields within the HTTPPathModifier structure
func (r HTTPPathModifier) Validate() error {
	var errs error

	if r.FullReplace != nil && r.PrefixMatchReplace != nil {
		errs = multierror.Append(errs, ErrHTTPPathModifierDoubleReplace)
	}

	if r.FullReplace == nil && r.PrefixMatchReplace == nil {
		errs = multierror.Append(errs, ErrHTTPPathModifierNoReplace)
	}

	return errs
}

// StringMatch holds the various match conditions.
// Only one of Exact, Prefix, SafeRegex or Distinct can be set.
// +k8s:deepcopy-gen=true
type StringMatch struct {
	// Name of the field to match on.
	Name string
	// Exact match condition.
	Exact *string
	// Prefix match condition.
	Prefix *string
	// Suffix match condition.
	Suffix *string
	// SafeRegex match condition.
	SafeRegex *string
	// Distinct match condition.
	// Used to match any and all possible unique values encountered within the Name field.
	Distinct bool
}

// Validate the fields within the StringMatch structure
func (s StringMatch) Validate() error {
	var errs error
	matchCount := 0
	if s.Exact != nil {
		matchCount++
	}
	if s.Prefix != nil {
		matchCount++
	}
	if s.Suffix != nil {
		matchCount++
	}
	if s.SafeRegex != nil {
		matchCount++
	}
	if s.Distinct {
		if s.Name == "" {
			errs = multierror.Append(errs, ErrStringMatchNameIsEmpty)
		}
		matchCount++
	}

	if matchCount != 1 {
		errs = multierror.Append(errs, ErrStringMatchConditionInvalid)
	}

	return errs
}

// TCPListener holds the TCP listener configuration.
// +k8s:deepcopy-gen=true
type TCPListener struct {
	// Name of the TCPListener
	Name string
	// Address that the listener should listen on.
	Address string
	// Port on which the service can be expected to be accessed by clients.
	Port uint32
	// TLS information required for TLS Passthrough, If provided, incoming
	// connections' server names are inspected and routed to backends accordingly.
	TLS *TLSInspectorConfig
	// Destinations associated with TCP traffic to the service.
	Destinations []*RouteDestination
}

// Validate the fields within the TCPListener structure
func (h TCPListener) Validate() error {
	var errs error
	if h.Name == "" {
		errs = multierror.Append(errs, ErrListenerNameEmpty)
	}
	if ip := net.ParseIP(h.Address); ip == nil {
		errs = multierror.Append(errs, ErrListenerAddressInvalid)
	}
	if h.Port == 0 {
		errs = multierror.Append(errs, ErrListenerPortInvalid)
	}
	if h.TLS != nil {
		if err := h.TLS.Validate(); err != nil {
			errs = multierror.Append(errs, err)
		}
	}
	for _, route := range h.Destinations {
		if err := route.Validate(); err != nil {
			errs = multierror.Append(errs, err)
		}
	}
	return errs
}

// TLSInspectorConfig holds the configuration required for inspecting TLS
// passthrough connections.
// +k8s:deepcopy-gen=true
type TLSInspectorConfig struct {
	// Server names that are compared against the server names of a new connection.
	// Wildcard hosts are supported in the prefix form. Partial wildcards are not
	// supported, and values like *w.example.com are invalid.
	// SNIs are used only in case of TLS Passthrough.
	SNIs []string
}

func (t TLSInspectorConfig) Validate() error {
	var errs error
	if len(t.SNIs) == 0 {
		errs = multierror.Append(errs, ErrTCPListenerSNIsEmpty)
	}
	return errs
}

// UDPListener holds the UDP listener configuration.
// +k8s:deepcopy-gen=true
type UDPListener struct {
	// Name of the UDPListener
	Name string
	// Address that the listener should listen on.
	Address string
	// Port on which the service can be expected to be accessed by clients.
	Port uint32
	// Destinations associated with UDP traffic to the service.
	Destinations []*RouteDestination
}

// Validate the fields within the UDPListener structure
func (h UDPListener) Validate() error {
	var errs error
	if h.Name == "" {
		errs = multierror.Append(errs, ErrListenerNameEmpty)
	}
	if ip := net.ParseIP(h.Address); ip == nil {
		errs = multierror.Append(errs, ErrListenerAddressInvalid)
	}
	if h.Port == 0 {
		errs = multierror.Append(errs, ErrListenerPortInvalid)
	}
	for _, route := range h.Destinations {
		if err := route.Validate(); err != nil {
			errs = multierror.Append(errs, err)
		}
	}
	return errs
}

// GrpcJSONTranscoderFilter
// +k8s:deepcopy-gen=true
type GrpcJSONTranscoderFilter struct {
	ProtoDescriptorBin string
	Services           []string
	AutoMapping        bool
	PrintOptions       *PrintOptions
}

// +k8s:deepcopy-gen=true
type PrintOptions struct {
	AddWhitespace              bool
	AlwaysPrintPrimitiveFields bool
	AlwaysPrintEnumsAsInts     bool
	PreserveProtoFieldNames    bool
}

// Cors
// +k8s:deepcopy-gen=true
type CorsPolicy struct {
	AllowOrigins []*StringMatch

	AllowMethods []string

	AllowHeaders []string

	ExposeHeaders []string

	MaxAge int64

	AllowCredentials bool
}

// RateLimit holds the rate limiting configuration.
// +k8s:deepcopy-gen=true
type RateLimit struct {
	// Global rate limit settings.
	Global *GlobalRateLimit
}

// GlobalRateLimit holds the global rate limiting configuration.
// +k8s:deepcopy-gen=true
type GlobalRateLimit struct {
	// Rules for rate limiting.
	Rules []*RateLimitRule
}

// RateLimitRule holds the match and limit configuration for ratelimiting.
// +k8s:deepcopy-gen=true
type RateLimitRule struct {
	// HeaderMatches define the match conditions on the request headers for this route.
	HeaderMatches []*StringMatch
	// CIDRMatch define the match conditions on the source IP's CIDR for this route.
	CIDRMatch *CIDRMatch
	// Limit holds the rate limit values.
	Limit *RateLimitValue
}

type CIDRMatch struct {
	CIDR    string
	IPv6    bool
	MaskLen int
}

func (r *RateLimitRule) IsMatchSet() bool {
	return len(r.HeaderMatches) != 0 || r.CIDRMatch != nil
}

type RateLimitUnit egv1a1.RateLimitUnit

// RateLimitValue holds the
// +k8s:deepcopy-gen=true
type RateLimitValue struct {
	// Requests are the number of requests that need to be rate limited.
	Requests uint
	// Unit of rate limiting.
	Unit RateLimitUnit
}<|MERGE_RESOLUTION|>--- conflicted
+++ resolved
@@ -132,16 +132,13 @@
 	Routes []*HTTPRoute
 	// IsHTTP2 is set if the upstream client as well as the downstream server are configured to serve HTTP2 traffic.
 	IsHTTP2 bool
-<<<<<<< HEAD
 	// CorsPolicy defines the schema for CORS policy.
 	CorsPolicy *CorsPolicy
 	// GrpcJSONTranscoderFilters is a list of filters that will be applied to the listener.
 	// This is used to enable gRPC-JSON transcoding.
 	GrpcJSONTranscoderFilters []*GrpcJSONTranscoderFilter
-=======
 	// StripAnyHostPort strips off the port section from the Host/Authority header which have this string format - host:port.
 	StripAnyHostPort bool
->>>>>>> eee6d398
 }
 
 // Validate the fields within the HTTPListener structure
