--- conflicted
+++ resolved
@@ -639,24 +639,6 @@
 			hasHostnameIntersection = true
 
 			irKey := irStringKey(listener.gateway.Namespace, listener.gateway.Name)
-<<<<<<< HEAD
-=======
-			containerPort := servicePortToContainerPort(int32(listener.Port))
-			// Create the TCP Listener while parsing the TLSRoute since
-			// the listener directly links to a routeDestination.
-			irListener := &ir.TCPListener{
-				Name:    irTLSListenerName(listener, tlsRoute),
-				Address: "0.0.0.0",
-				Port:    uint32(containerPort),
-				TLS: &ir.TLS{Passthrough: &ir.TLSInspectorConfig{
-					SNIs: hosts,
-				}},
-				Destination: &ir.RouteDestination{
-					Name:      irRouteDestinationName(tlsRoute, -1 /*rule index*/),
-					Endpoints: destEndpoints,
-				},
-			}
->>>>>>> 4285f4e2
 			gwXdsIR := xdsIR[irKey]
 			irListener := gwXdsIR.GetTCPListener(irListenerName(listener))
 			if irListener != nil {
@@ -665,16 +647,19 @@
 					TLS: &ir.TLS{Passthrough: &ir.TLSInspectorConfig{
 						SNIs: hosts,
 					}},
-					Destinations: routeDestinations,
+					Destination: &ir.RouteDestination{
+						Name:      irRouteDestinationName(tlsRoute, -1 /*rule index*/),
+						Endpoints: destEndpoints,
+					},
 				}
 				irListener.Routes = append(irListener.Routes, irRoute)
-			}
-
-			// Theoretically there should only be one parent ref per
-			// Route that attaches to a given Listener, so fine to just increment here, but we
-			// might want to check to ensure we're not double-counting.
-			if len(irListener.Destination.Endpoints) > 0 {
-				listener.IncrementAttachedRoutes()
+
+				// Theoretically there should only be one parent ref per
+				// Route that attaches to a given Listener, so fine to just increment here, but we
+				// might want to check to ensure we're not double-counting.
+				if len(irRoute.Destination.Endpoints) > 0 {
+					listener.IncrementAttachedRoutes()
+				}
 			}
 		}
 
@@ -925,37 +910,25 @@
 			}
 			accepted = true
 			irKey := irStringKey(listener.gateway.Namespace, listener.gateway.Name)
-<<<<<<< HEAD
-=======
-			containerPort := servicePortToContainerPort(int32(listener.Port))
-			// Create the TCP Listener while parsing the TCPRoute since
-			// the listener directly links to a routeDestination.
-			irListener := &ir.TCPListener{
-				Name:    irTCPListenerName(listener, tcpRoute),
-				Address: "0.0.0.0",
-				Port:    uint32(containerPort),
-				Destination: &ir.RouteDestination{
-					Name:      irRouteDestinationName(tcpRoute, -1 /*rule index*/),
-					Endpoints: destEndpoints,
-				},
-				TLS: &ir.TLS{Terminate: irTLSConfigs(listener.tlsSecrets)},
-			}
->>>>>>> 4285f4e2
 			gwXdsIR := xdsIR[irKey]
 			irListener := gwXdsIR.GetTCPListener(irListenerName(listener))
 			if irListener != nil {
 				irRoute := &ir.TCPRoute{
-					Name:         irTCPRouteName(listener, tcpRoute),
-					Destinations: routeDestinations,
-					TLS:          &ir.TLS{Terminate: irTLSConfigs(listener.tlsSecrets)},
+					Name: irTCPRouteName(listener, tcpRoute),
+					Destination: &ir.RouteDestination{
+						Name:      irRouteDestinationName(tcpRoute, -1 /*rule index*/),
+						Endpoints: destEndpoints,
+					},
+					TLS: &ir.TLS{Terminate: irTLSConfigs(listener.tlsSecrets)},
 				}
 				irListener.Routes = append(irListener.Routes, irRoute)
-			}
-			// Theoretically there should only be one parent ref per
-			// Route that attaches to a given Listener, so fine to just increment here, but we
-			// might want to check to ensure we're not double-counting.
-			if len(irListener.Destination.Endpoints) > 0 {
-				listener.IncrementAttachedRoutes()
+
+				// Theoretically there should only be one parent ref per
+				// Route that attaches to a given Listener, so fine to just increment here, but we
+				// might want to check to ensure we're not double-counting.
+				if len(irRoute.Destination.Endpoints) > 0 {
+					listener.IncrementAttachedRoutes()
+				}
 			}
 		}
 
