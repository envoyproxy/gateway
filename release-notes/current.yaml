--- conflicted
+++ resolved
@@ -19,15 +19,10 @@
 
 # Fixes for bugs identified in previous versions.
 bug fixes: |
-<<<<<<< HEAD
   Fixed BackendTLSPolicy didn't support using port name as the sectionName in the targetRefs.
   Fixed reference grant from EnvoyExtensionPolicy to referenced ext-proc backend not respected.
+  Fixed BackendTrafficPolicy not applying to Gateway Route when Route has a Request Timeout defined.
   Fixed the Gateway API translator didn't use the TLS configuration from the BackendTLSPolicy when connecting to the OIDC provider's well-known endpoint.
-=======
-  Fixed BackendTLSPolicy didn't support using port name as the sectionName in the targetRefs
-  Fixed reference grant from EnvoyExtensionPolicy to referenced ext-proc backend not respected
-  Fixed BackendTrafficPolicy not applying to Gateway Route when Route has a Request Timeout defined
->>>>>>> 566b8343
 
 # Enhancements that improve performance.
 performance improvements: |
