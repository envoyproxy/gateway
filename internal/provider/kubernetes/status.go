// Copyright Envoy Gateway Authors
// SPDX-License-Identifier: Apache-2.0
// The full text of the Apache license is available in the LICENSE file at
// the root of the repo.

package kubernetes

import (
	"context"
	"fmt"

	kerrors "k8s.io/apimachinery/pkg/api/errors"
	"k8s.io/apimachinery/pkg/types"
	"sigs.k8s.io/controller-runtime/pkg/client"
	gwapiv1 "sigs.k8s.io/gateway-api/apis/v1"
	gwapiv1a2 "sigs.k8s.io/gateway-api/apis/v1alpha2"
	gwapiv1a3 "sigs.k8s.io/gateway-api/apis/v1alpha3"

	"github.com/envoyproxy/gateway/api/v1alpha1"
	"github.com/envoyproxy/gateway/internal/gatewayapi/status"
	"github.com/envoyproxy/gateway/internal/message"
	"github.com/envoyproxy/gateway/internal/utils"
)

// subscribeAndUpdateStatus subscribes to gateway API object status updates and
// writes it into the Kubernetes API Server.
func (r *gatewayAPIReconciler) subscribeAndUpdateStatus(ctx context.Context) {
	// Gateway object status updater
	go func() {
		message.HandleSubscription(
			message.Metadata{Runner: string(v1alpha1.LogComponentProviderRunner), Message: "gateway-status"},
			r.resources.GatewayStatuses.Subscribe(ctx),
			func(update message.Update[types.NamespacedName, *gwapiv1.GatewayStatus], errChan chan error) {
				// skip delete updates.
				if update.Delete {
					return
				}
				// Get gateway object
				gtw := new(gwapiv1.Gateway)
				if err := r.client.Get(ctx, update.Key, gtw); err != nil {
					r.log.Error(err, "gateway not found", "namespace", gtw.Namespace, "name", gtw.Name)
					errChan <- err
					return
				}
				// Set the updated Status and call the status update
				gtw.Status = *update.Value
				r.updateStatusForGateway(ctx, gtw)
			},
		)
		r.log.Info("gateway status subscriber shutting down")
	}()

	// HTTPRoute object status updater
	go func() {
		message.HandleSubscription(
			message.Metadata{Runner: string(v1alpha1.LogComponentProviderRunner), Message: "httproute-status"},
			r.resources.HTTPRouteStatuses.Subscribe(ctx),
			func(update message.Update[types.NamespacedName, *gwapiv1.HTTPRouteStatus], errChan chan error) {
				// skip delete updates.
				if update.Delete {
					return
				}
				key := update.Key
				val := update.Value
				r.statusUpdater.Send(Update{
					NamespacedName: key,
					Resource:       new(gwapiv1.HTTPRoute),
					Mutator: MutatorFunc(func(obj client.Object) client.Object {
						h, ok := obj.(*gwapiv1.HTTPRoute)
						if !ok {
							err := fmt.Errorf("unsupported object type %T", obj)
							errChan <- err
							panic(err)
						}
						hCopy := h.DeepCopy()
						hCopy.Status.Parents = val.Parents
						return hCopy
					}),
				})
			},
		)
		r.log.Info("httpRoute status subscriber shutting down")
	}()

	// GRPCRoute object status updater
	go func() {
		message.HandleSubscription(message.Metadata{Runner: string(v1alpha1.LogComponentProviderRunner), Message: "grpcroute-status"}, r.resources.GRPCRouteStatuses.Subscribe(ctx),
			func(update message.Update[types.NamespacedName, *gwapiv1.GRPCRouteStatus], errChan chan error) {
				// skip delete updates.
				if update.Delete {
					return
				}
				key := update.Key
				val := update.Value
				r.statusUpdater.Send(Update{
					NamespacedName: key,
<<<<<<< HEAD
					Resource:       new(gwapiv1a2.GRPCRoute),
					Mutator: MutatorFunc(func(obj client.Object) client.Object {
						h, ok := obj.(*gwapiv1a2.GRPCRoute)
=======
					Resource:       new(gwapiv1.GRPCRoute),
					Mutator: status.MutatorFunc(func(obj client.Object) client.Object {
						h, ok := obj.(*gwapiv1.GRPCRoute)
>>>>>>> ed4222b7
						if !ok {
							err := fmt.Errorf("unsupported object type %T", obj)
							errChan <- err
							panic(err)
						}
						hCopy := h.DeepCopy()
						hCopy.Status.Parents = val.Parents
						return hCopy
					}),
				})
			},
		)
		r.log.Info("grpcRoute status subscriber shutting down")
	}()

	// TLSRoute object status updater
	go func() {
		message.HandleSubscription(
			message.Metadata{Runner: string(v1alpha1.LogComponentProviderRunner), Message: "tlsroute-status"},
			r.resources.TLSRouteStatuses.Subscribe(ctx),
			func(update message.Update[types.NamespacedName, *gwapiv1a2.TLSRouteStatus], errChan chan error) {
				// skip delete updates.
				if update.Delete {
					return
				}
				key := update.Key
				val := update.Value
				r.statusUpdater.Send(Update{
					NamespacedName: key,
					Resource:       new(gwapiv1a2.TLSRoute),
					Mutator: MutatorFunc(func(obj client.Object) client.Object {
						t, ok := obj.(*gwapiv1a2.TLSRoute)
						if !ok {
							err := fmt.Errorf("unsupported object type %T", obj)
							errChan <- err
							panic(err)
						}
						tCopy := t.DeepCopy()
						tCopy.Status.Parents = val.Parents
						return tCopy
					}),
				})
			},
		)
		r.log.Info("tlsRoute status subscriber shutting down")
	}()

	// TCPRoute object status updater
	go func() {
		message.HandleSubscription(
			message.Metadata{Runner: string(v1alpha1.LogComponentProviderRunner), Message: "tcproute-status"},
			r.resources.TCPRouteStatuses.Subscribe(ctx),
			func(update message.Update[types.NamespacedName, *gwapiv1a2.TCPRouteStatus], errChan chan error) {
				// skip delete updates.
				if update.Delete {
					return
				}
				key := update.Key
				val := update.Value
				r.statusUpdater.Send(Update{
					NamespacedName: key,
					Resource:       new(gwapiv1a2.TCPRoute),
					Mutator: MutatorFunc(func(obj client.Object) client.Object {
						t, ok := obj.(*gwapiv1a2.TCPRoute)
						if !ok {
							err := fmt.Errorf("unsupported object type %T", obj)
							errChan <- err
							panic(err)
						}
						tCopy := t.DeepCopy()
						tCopy.Status.Parents = val.Parents
						return tCopy
					}),
				})
			},
		)
		r.log.Info("tcpRoute status subscriber shutting down")
	}()

	// UDPRoute object status updater
	go func() {
		message.HandleSubscription(
			message.Metadata{Runner: string(v1alpha1.LogComponentProviderRunner), Message: "udproute-status"},
			r.resources.UDPRouteStatuses.Subscribe(ctx),
			func(update message.Update[types.NamespacedName, *gwapiv1a2.UDPRouteStatus], errChan chan error) {
				// skip delete updates.
				if update.Delete {
					return
				}
				key := update.Key
				val := update.Value
				r.statusUpdater.Send(Update{
					NamespacedName: key,
					Resource:       new(gwapiv1a2.UDPRoute),
					Mutator: MutatorFunc(func(obj client.Object) client.Object {
						t, ok := obj.(*gwapiv1a2.UDPRoute)
						if !ok {
							err := fmt.Errorf("unsupported object type %T", obj)
							errChan <- err
							panic(err)
						}
						tCopy := t.DeepCopy()
						tCopy.Status.Parents = val.Parents
						return tCopy
					}),
				})
			},
		)
		r.log.Info("udpRoute status subscriber shutting down")
	}()

	// EnvoyPatchPolicy object status updater
	go func() {
		message.HandleSubscription(
			message.Metadata{Runner: string(v1alpha1.LogComponentProviderRunner), Message: "envoypatchpolicy-status"},
			r.resources.EnvoyPatchPolicyStatuses.Subscribe(ctx),
			func(update message.Update[types.NamespacedName, *gwapiv1a2.PolicyStatus], errChan chan error) {
				// skip delete updates.
				if update.Delete {
					return
				}
				key := update.Key
				val := update.Value
				r.statusUpdater.Send(Update{
					NamespacedName: key,
					Resource:       new(v1alpha1.EnvoyPatchPolicy),
					Mutator: MutatorFunc(func(obj client.Object) client.Object {
						t, ok := obj.(*v1alpha1.EnvoyPatchPolicy)
						if !ok {
							err := fmt.Errorf("unsupported object type %T", obj)
							errChan <- err
							panic(err)
						}
						tCopy := t.DeepCopy()
						tCopy.Status = *val
						return tCopy
					}),
				})
			},
		)
		r.log.Info("envoyPatchPolicy status subscriber shutting down")
	}()

	// ClientTrafficPolicy object status updater
	go func() {
		message.HandleSubscription(
			message.Metadata{Runner: string(v1alpha1.LogComponentProviderRunner), Message: "clienttrafficpolicy-status"},
			r.resources.ClientTrafficPolicyStatuses.Subscribe(ctx),
			func(update message.Update[types.NamespacedName, *gwapiv1a2.PolicyStatus], errChan chan error) {
				// skip delete updates.
				if update.Delete {
					return
				}
				key := update.Key
				val := update.Value
				r.statusUpdater.Send(Update{
					NamespacedName: key,
					Resource:       new(v1alpha1.ClientTrafficPolicy),
					Mutator: MutatorFunc(func(obj client.Object) client.Object {
						t, ok := obj.(*v1alpha1.ClientTrafficPolicy)
						if !ok {
							err := fmt.Errorf("unsupported object type %T", obj)
							errChan <- err
							panic(err)
						}
						tCopy := t.DeepCopy()
						tCopy.Status = *val
						return tCopy
					}),
				})
			},
		)
		r.log.Info("clientTrafficPolicy status subscriber shutting down")
	}()

	// BackendTrafficPolicy object status updater
	go func() {
		message.HandleSubscription(
			message.Metadata{Runner: string(v1alpha1.LogComponentProviderRunner), Message: "backendtrafficpolicy-status"},
			r.resources.BackendTrafficPolicyStatuses.Subscribe(ctx),
			func(update message.Update[types.NamespacedName, *gwapiv1a2.PolicyStatus], errChan chan error) {
				// skip delete updates.
				if update.Delete {
					return
				}
				key := update.Key
				val := update.Value
				r.statusUpdater.Send(Update{
					NamespacedName: key,
					Resource:       new(v1alpha1.BackendTrafficPolicy),
					Mutator: MutatorFunc(func(obj client.Object) client.Object {
						t, ok := obj.(*v1alpha1.BackendTrafficPolicy)
						if !ok {
							err := fmt.Errorf("unsupported object type %T", obj)
							errChan <- err
							panic(err)
						}
						tCopy := t.DeepCopy()
						tCopy.Status = *val
						return tCopy
					}),
				})
			},
		)
		r.log.Info("backendTrafficPolicy status subscriber shutting down")
	}()

	// SecurityPolicy object status updater
	go func() {
		message.HandleSubscription(
			message.Metadata{Runner: string(v1alpha1.LogComponentProviderRunner), Message: "securitypolicy-status"},
			r.resources.SecurityPolicyStatuses.Subscribe(ctx),
			func(update message.Update[types.NamespacedName, *gwapiv1a2.PolicyStatus], errChan chan error) {
				// skip delete updates.
				if update.Delete {
					return
				}
				key := update.Key
				val := update.Value
				r.statusUpdater.Send(Update{
					NamespacedName: key,
					Resource:       new(v1alpha1.SecurityPolicy),
					Mutator: MutatorFunc(func(obj client.Object) client.Object {
						t, ok := obj.(*v1alpha1.SecurityPolicy)
						if !ok {
							err := fmt.Errorf("unsupported object type %T", obj)
							errChan <- err
							panic(err)
						}
						tCopy := t.DeepCopy()
						tCopy.Status = *val
						return tCopy
					}),
				})
			},
		)
		r.log.Info("securityPolicy status subscriber shutting down")
	}()

	// BackendTLSPolicy object status updater
	go func() {
		message.HandleSubscription(message.Metadata{Runner: string(v1alpha1.LogComponentProviderRunner), Message: "backendtlspolicy-status"}, r.resources.BackendTLSPolicyStatuses.Subscribe(ctx),
			func(update message.Update[types.NamespacedName, *gwapiv1a2.PolicyStatus], errChan chan error) {
				// skip delete updates.
				if update.Delete {
					return
				}
				key := update.Key
				val := update.Value
				r.statusUpdater.Send(Update{
					NamespacedName: key,
<<<<<<< HEAD
					Resource:       new(gwapiv1a2.BackendTLSPolicy),
					Mutator: MutatorFunc(func(obj client.Object) client.Object {
						t, ok := obj.(*gwapiv1a2.BackendTLSPolicy)
=======
					Resource:       new(gwapiv1a3.BackendTLSPolicy),
					Mutator: status.MutatorFunc(func(obj client.Object) client.Object {
						t, ok := obj.(*gwapiv1a3.BackendTLSPolicy)
>>>>>>> ed4222b7
						if !ok {
							err := fmt.Errorf("unsupported object type %T", obj)
							errChan <- err
							panic(err)
						}
						tCopy := t.DeepCopy()
						tCopy.Status = *val
						return tCopy
					}),
				})
			},
		)
		r.log.Info("backendTlsPolicy status subscriber shutting down")
	}()

	// EnvoyExtensionPolicy object status updater
	go func() {
		message.HandleSubscription(
			message.Metadata{Runner: string(v1alpha1.LogComponentProviderRunner), Message: "envoyextensionpolicy-status"},
			r.resources.EnvoyExtensionPolicyStatuses.Subscribe(ctx),
			func(update message.Update[types.NamespacedName, *gwapiv1a2.PolicyStatus], errChan chan error) {
				// skip delete updates.
				if update.Delete {
					return
				}
				key := update.Key
				val := update.Value
				r.statusUpdater.Send(Update{
					NamespacedName: key,
					Resource:       new(v1alpha1.EnvoyExtensionPolicy),
					Mutator: MutatorFunc(func(obj client.Object) client.Object {
						t, ok := obj.(*v1alpha1.EnvoyExtensionPolicy)
						if !ok {
							err := fmt.Errorf("unsupported object type %T", obj)
							errChan <- err
							panic(err)
						}
						tCopy := t.DeepCopy()
						tCopy.Status = *val
						return tCopy
					}),
				})
			},
		)
		r.log.Info("envoyExtensionPolicy status subscriber shutting down")
	}()
}

func (r *gatewayAPIReconciler) updateStatusForGateway(ctx context.Context, gtw *gwapiv1.Gateway) {
	// nil check for unit tests.
	if r.statusUpdater == nil {
		return
	}

	// Get deployment
	deploy, err := r.envoyDeploymentForGateway(ctx, gtw)
	if err != nil {
		r.log.Info("failed to get Deployment for gateway",
			"namespace", gtw.Namespace, "name", gtw.Name)
	}

	// Get service
	svc, err := r.envoyServiceForGateway(ctx, gtw)
	if err != nil {
		r.log.Info("failed to get Service for gateway",
			"namespace", gtw.Namespace, "name", gtw.Name)
	}
	// update accepted condition
	status.UpdateGatewayStatusAcceptedCondition(gtw, true)
	// update address field and programmed condition
	status.UpdateGatewayStatusProgrammedCondition(gtw, svc, deploy, r.store.listNodeAddresses()...)

	key := utils.NamespacedName(gtw)

	// publish status
	r.statusUpdater.Send(Update{
		NamespacedName: key,
		Resource:       new(gwapiv1.Gateway),
		Mutator: MutatorFunc(func(obj client.Object) client.Object {
			g, ok := obj.(*gwapiv1.Gateway)
			if !ok {
				panic(fmt.Sprintf("unsupported object type %T", obj))
			}
			gCopy := g.DeepCopy()
			gCopy.Status.Conditions = gtw.Status.Conditions
			gCopy.Status.Addresses = gtw.Status.Addresses
			gCopy.Status.Listeners = gtw.Status.Listeners
			return gCopy
		}),
	})
}

func (r *gatewayAPIReconciler) updateStatusForGatewayClass(
	ctx context.Context,
	gc *gwapiv1.GatewayClass,
	accepted bool,
	reason,
	msg string,
) error {
	if r.statusUpdater != nil {
		r.statusUpdater.Send(Update{
			NamespacedName: types.NamespacedName{Name: gc.Name},
			Resource:       &gwapiv1.GatewayClass{},
			Mutator: MutatorFunc(func(obj client.Object) client.Object {
				gc, ok := obj.(*gwapiv1.GatewayClass)
				if !ok {
					panic(fmt.Sprintf("unsupported object type %T", obj))
				}

				return status.SetGatewayClassAccepted(gc.DeepCopy(), accepted, reason, msg)
			}),
		})
	} else {
		// this branch makes testing easier by not going through the status.Updater.
		duplicate := status.SetGatewayClassAccepted(gc.DeepCopy(), accepted, reason, msg)

		if err := r.client.Status().Update(ctx, duplicate); err != nil && !kerrors.IsNotFound(err) {
			return fmt.Errorf("error updating status of gatewayclass %s: %w", duplicate.Name, err)
		}
	}
	return nil
}<|MERGE_RESOLUTION|>--- conflicted
+++ resolved
@@ -94,15 +94,9 @@
 				val := update.Value
 				r.statusUpdater.Send(Update{
 					NamespacedName: key,
-<<<<<<< HEAD
-					Resource:       new(gwapiv1a2.GRPCRoute),
-					Mutator: MutatorFunc(func(obj client.Object) client.Object {
-						h, ok := obj.(*gwapiv1a2.GRPCRoute)
-=======
 					Resource:       new(gwapiv1.GRPCRoute),
-					Mutator: status.MutatorFunc(func(obj client.Object) client.Object {
+					Mutator: MutatorFunc(func(obj client.Object) client.Object {
 						h, ok := obj.(*gwapiv1.GRPCRoute)
->>>>>>> ed4222b7
 						if !ok {
 							err := fmt.Errorf("unsupported object type %T", obj)
 							errChan <- err
@@ -354,15 +348,9 @@
 				val := update.Value
 				r.statusUpdater.Send(Update{
 					NamespacedName: key,
-<<<<<<< HEAD
-					Resource:       new(gwapiv1a2.BackendTLSPolicy),
-					Mutator: MutatorFunc(func(obj client.Object) client.Object {
-						t, ok := obj.(*gwapiv1a2.BackendTLSPolicy)
-=======
 					Resource:       new(gwapiv1a3.BackendTLSPolicy),
-					Mutator: status.MutatorFunc(func(obj client.Object) client.Object {
+					Mutator: MutatorFunc(func(obj client.Object) client.Object {
 						t, ok := obj.(*gwapiv1a3.BackendTLSPolicy)
->>>>>>> ed4222b7
 						if !ok {
 							err := fmt.Errorf("unsupported object type %T", obj)
 							errChan <- err
