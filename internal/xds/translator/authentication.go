// Copyright Envoy Gateway Authors
// SPDX-License-Identifier: Apache-2.0
// The full text of the Apache license is available in the LICENSE file at
// the root of the repo.

package translator

import (
	"errors"
	"fmt"
	"net"
	"net/url"
	"strconv"
	"strings"
	"time"

	cluster "github.com/envoyproxy/go-control-plane/envoy/config/cluster/v3"
	core "github.com/envoyproxy/go-control-plane/envoy/config/core/v3"
	endpoint "github.com/envoyproxy/go-control-plane/envoy/config/endpoint/v3"
	listener "github.com/envoyproxy/go-control-plane/envoy/config/listener/v3"
	routev3 "github.com/envoyproxy/go-control-plane/envoy/config/route/v3"
	jwtext "github.com/envoyproxy/go-control-plane/envoy/extensions/filters/http/jwt_authn/v3"
	hcm "github.com/envoyproxy/go-control-plane/envoy/extensions/filters/network/http_connection_manager/v3"
	tls "github.com/envoyproxy/go-control-plane/envoy/extensions/transport_sockets/tls/v3"
	"github.com/envoyproxy/go-control-plane/pkg/resource/v3"
	"github.com/envoyproxy/go-control-plane/pkg/wellknown"
	"google.golang.org/protobuf/types/known/anypb"
	"google.golang.org/protobuf/types/known/durationpb"

	"github.com/envoyproxy/gateway/api/v1alpha1"
	"github.com/envoyproxy/gateway/internal/ir"
	"github.com/envoyproxy/gateway/internal/xds/types"
)

const (
	jwtAuthenFilter  = "envoy.filters.http.jwt_authn"
	envoyTrustBundle = "/etc/ssl/certs/ca-certificates.crt"
)

// patchHCMWithJwtAuthnFilter builds and appends the Jwt Filter to the HTTP
// Connection Manager if applicable, and it does not already exist.
func patchHCMWithJwtAuthnFilter(mgr *hcm.HttpConnectionManager, irListener *ir.HTTPListener) error {
	if mgr == nil {
		return errors.New("hcm is nil")
	}

	if irListener == nil {
		return errors.New("ir listener is nil")
	}

	if !listenerContainsJwtAuthn(irListener) {
		return nil
	}

	// Return early if filter already exists.
	for _, httpFilter := range mgr.HttpFilters {
		if httpFilter.Name == jwtAuthenFilter {
			return nil
		}
	}

	jwtFilter, err := buildHCMJwtFilter(irListener)
	if err != nil {
		return err
	}

	// Ensure the authn filter is the first and the terminal filter is the last in the chain.
	mgr.HttpFilters = append([]*hcm.HttpFilter{jwtFilter}, mgr.HttpFilters...)

	return nil
}

// buildHCMJwtFilter returns a JWT authn HTTP filter from the provided IR listener.
func buildHCMJwtFilter(irListener *ir.HTTPListener) (*hcm.HttpFilter, error) {
	jwtAuthnProto, err := buildJwtAuthn(irListener)
	if err != nil {
		return nil, err
	}

	if err := jwtAuthnProto.ValidateAll(); err != nil {
		return nil, err
	}

	jwtAuthnAny, err := anypb.New(jwtAuthnProto)
	if err != nil {
		return nil, err
	}

	return &hcm.HttpFilter{
		Name: jwtAuthenFilter,
		ConfigType: &hcm.HttpFilter_TypedConfig{
			TypedConfig: jwtAuthnAny,
		},
	}, nil
}

// buildJwtAuthn returns a JwtAuthentication based on the provided IR HTTPListener.
func buildJwtAuthn(irListener *ir.HTTPListener) (*jwtext.JwtAuthentication, error) {
	jwtProviders := make(map[string]*jwtext.JwtProvider)
	reqMap := make(map[string]*jwtext.JwtRequirement)

	for _, route := range irListener.Routes {
		if route != nil && routeContainsJwtAuthn(route) {
			var reqs []*jwtext.JwtRequirement
			for i := range route.RequestAuthentication.JWT.Providers {
				irProvider := route.RequestAuthentication.JWT.Providers[i]
				// Create the cluster for the remote jwks, if it doesn't exist.
				jwksCluster, err := newJwksCluster(&irProvider)
				if err != nil {
					return nil, err
				}

				remote := &jwtext.JwtProvider_RemoteJwks{
					RemoteJwks: &jwtext.RemoteJwks{
						HttpUri: &core.HttpUri{
							Uri: irProvider.RemoteJWKS.URI,
							HttpUpstreamType: &core.HttpUri_Cluster{
								Cluster: jwksCluster.name,
							},
							Timeout: &durationpb.Duration{Seconds: 5},
						},
						CacheDuration: &durationpb.Duration{Seconds: 5 * 60},
					},
				}

				jwtProvider := &jwtext.JwtProvider{
					Issuer:              irProvider.Issuer,
					Audiences:           irProvider.Audiences,
					JwksSourceSpecifier: remote,
					PayloadInMetadata:   irProvider.Issuer,
				}

				providerKey := fmt.Sprintf("%s-%s", route.Name, irProvider.Name)
				jwtProviders[providerKey] = jwtProvider
				reqs = append(reqs, &jwtext.JwtRequirement{
					RequiresType: &jwtext.JwtRequirement_ProviderName{
						ProviderName: providerKey,
					},
				})
			}
			if len(reqs) == 1 {
				reqMap[route.Name] = reqs[0]
			} else {
				orListReqs := &jwtext.JwtRequirement{
					RequiresType: &jwtext.JwtRequirement_RequiresAny{
						RequiresAny: &jwtext.JwtRequirementOrList{
							Requirements: reqs,
						},
					},
				}
				reqMap[route.Name] = orListReqs
			}
		}
	}

	return &jwtext.JwtAuthentication{
		RequirementMap: reqMap,
		Providers:      jwtProviders,
	}, nil
}

<<<<<<< HEAD
// getJwksClusterName returns a JWKS cluster name from the provided provider.
func getJwksClusterName(provider *v1alpha1.JwtAuthenticationFilterProvider) (string, error) {
	if provider == nil {
		return "", errors.New("nil provider")
	}

	u, err := url.Parse(provider.RemoteJWKS.URI)
	if err != nil {
		return "", err
	}

	var strPort string
	switch u.Scheme {
	case "https":
		strPort = "443"
	default:
		return "", fmt.Errorf("unsupported JWKS URI scheme %s", u.Scheme)
	}

	if u.Port() != "" {
		strPort = u.Port()
	}

	return fmt.Sprintf("%s_%s", strings.ReplaceAll(u.Hostname(), ".", "_"), strPort), nil
}

// buildClusterFromJwks creates an xDS Cluster from the provided jwks.
func buildClusterFromJwks(jwks *jwksCluster) (*cluster.Cluster, error) {
	if jwks == nil {
		return nil, errors.New("jwks is nil")
	}

	endpoints, err := jwks.toLbEndpoints()
	if err != nil {
		return nil, err
	}

	tSocket, err := buildXdsUpstreamTLSSocket()
	if err != nil {
		return nil, err
	}

	return &cluster.Cluster{
		Name:                 jwks.name,
		ClusterDiscoveryType: &cluster.Cluster_Type{Type: cluster.Cluster_STATIC},
		ConnectTimeout:       durationpb.New(10 * time.Second),
		LbPolicy:             cluster.Cluster_RANDOM,
		LoadAssignment: &endpoint.ClusterLoadAssignment{
			ClusterName: jwks.name,
			Endpoints: []*endpoint.LocalityLbEndpoints{
				{
					LbEndpoints: endpoints,
				},
			},
		},
		DnsRefreshRate:  durationpb.New(30 * time.Second),
		RespectDnsTtl:   true,
		DnsLookupFamily: cluster.Cluster_V4_ONLY,
		TransportSocket: tSocket,
	}, nil
}

=======
>>>>>>> afe646b8
// buildXdsUpstreamTLSSocket returns an xDS TransportSocket that uses envoyTrustBundle
// as the CA to authenticate server certificates.
func buildXdsUpstreamTLSSocket() (*core.TransportSocket, error) {
	tlsCtxProto := &tls.UpstreamTlsContext{
		CommonTlsContext: &tls.CommonTlsContext{
			ValidationContextType: &tls.CommonTlsContext_ValidationContext{
				ValidationContext: &tls.CertificateValidationContext{
					TrustedCa: &core.DataSource{
						Specifier: &core.DataSource_Filename{
							Filename: envoyTrustBundle,
						},
					},
				},
			},
		},
	}

	tlsCtxAny, err := anypb.New(tlsCtxProto)
	if err != nil {
		return nil, err
	}

	return &core.TransportSocket{
		Name: wellknown.TransportSocketTls,
		ConfigType: &core.TransportSocket_TypedConfig{
			TypedConfig: tlsCtxAny,
		},
	}, nil
}

// patchRouteWithJwtConfig patches the provided route with a JWT PerRouteConfig, if the
// route doesn't contain it. The listener is used to create the PerRouteConfig JWT
// requirement.
func patchRouteWithJwtConfig(route *routev3.Route, irRoute *ir.HTTPRoute, listener *listener.Listener) error { //nolint:unparam
	if route == nil {
		return errors.New("xds route is nil")
	}
	if irRoute == nil {
		return errors.New("ir route is nil")
	}
	if listener == nil {
		return errors.New("listener is nil")
	}

	filterCfg := route.GetTypedPerFilterConfig()
	if _, ok := filterCfg[jwtAuthenFilter]; !ok {
		if !routeContainsJwtAuthn(irRoute) {
			return nil
		}

		routeCfgProto, err := buildJwtPerRouteConfig(irRoute, listener)
		if err != nil {
			return fmt.Errorf("failed to build per route config for ir route %s", irRoute.Name)
		}

		routeCfgAny, err := anypb.New(routeCfgProto)
		if err != nil {
			return err
		}

		if filterCfg == nil {
			route.TypedPerFilterConfig = make(map[string]*anypb.Any)
		}

		route.TypedPerFilterConfig[jwtAuthenFilter] = routeCfgAny
	}

	return nil
}

// buildJwtPerRouteConfig returns a JWT PerRouteConfig based on the provided IR route and HCM.
func buildJwtPerRouteConfig(irRoute *ir.HTTPRoute, listener *listener.Listener) (*jwtext.PerRouteConfig, error) {
	if irRoute == nil {
		return nil, errors.New("ir route is nil")
	}
	if irRoute == nil {
		return nil, errors.New("ir route does not contain jwt authn")
	}
	if listener == nil {
		return nil, errors.New("listener is nil")
	}

	filterCh := listener.GetDefaultFilterChain()
	if filterCh == nil {
		return nil, fmt.Errorf("listener %s does not contain the default filterchain", listener.Name)
	}

	for _, filter := range filterCh.Filters {
		if filter.Name == wellknown.HTTPConnectionManager {
			// Unmarshal the filter to a jwt authn config and validate it.
			hcmProto := new(hcm.HttpConnectionManager)
			hcmAny := filter.GetTypedConfig()
			if err := hcmAny.UnmarshalTo(hcmProto); err != nil {
				return nil, err
			}
			if err := hcmProto.ValidateAll(); err != nil {
				return nil, err
			}
			//
			req, err := getJwtRequirement(hcmProto.GetHttpFilters(), irRoute.Name)
			if err != nil {
				return nil, err
			}

			return &jwtext.PerRouteConfig{
				RequirementSpecifier: req,
			}, nil
		}
	}

	return nil, errors.New("failed to find HTTP connection manager filter")
}

// getJwtRequirement iterates through the provided filters, returning a JWT requirement
// name if one exists.
func getJwtRequirement(filters []*hcm.HttpFilter, name string) (*jwtext.PerRouteConfig_RequirementName, error) {
	if len(filters) == 0 {
		return nil, errors.New("no hcm http filters")
	}

	for _, filter := range filters {
		if filter.Name == jwtAuthenFilter {
			// Unmarshal the filter to a jwt authn config and validate it.
			jwtAuthnProto := new(jwtext.JwtAuthentication)
			jwtAuthnAny := filter.GetTypedConfig()
			if err := jwtAuthnAny.UnmarshalTo(jwtAuthnProto); err != nil {
				return nil, err
			}
			if err := jwtAuthnProto.ValidateAll(); err != nil {
				return nil, err
			}
			// Return the requirement name if it's found.
			if _, found := jwtAuthnProto.RequirementMap[name]; found {
				return &jwtext.PerRouteConfig_RequirementName{RequirementName: name}, nil
			}
			return nil, fmt.Errorf("failed to find jwt requirement %s", name)
		}
	}

	return nil, errors.New("failed to find jwt authn filter")
}

type jwksCluster struct {
<<<<<<< HEAD
	name      string
	addresses []string
	port      int
=======
	name     string
	hostname string
	port     uint32
	isStatic bool
>>>>>>> afe646b8
}

// createJwksClusters creates JWKS clusters from the provided routes, if needed.
func createJwksClusters(tCtx *types.ResourceVersionTable, routes []*ir.HTTPRoute) error {
	if tCtx == nil ||
		tCtx.XdsResources == nil ||
		tCtx.XdsResources[resource.ClusterType] == nil ||
		len(routes) == 0 {
		return nil
	}

	for _, route := range routes {
		if route.RequestAuthentication != nil &&
			route.RequestAuthentication.JWT != nil &&
			len(route.RequestAuthentication.JWT.Providers) > 0 &&
			routeContainsJwtAuthn(route) {
			for i := range route.RequestAuthentication.JWT.Providers {
				provider := route.RequestAuthentication.JWT.Providers[i]
				jwks, err := newJwksCluster(&provider)
				if err != nil {
					return err
				}
				if existingCluster := findXdsCluster(tCtx, jwks.name); existingCluster == nil {
<<<<<<< HEAD
					cluster, buildErr := buildClusterFromJwks(jwks)
					if buildErr != nil {
						return buildErr
=======
					routeDestinations := []*ir.RouteDestination{ir.NewRouteDest(jwks.hostname, jwks.port, 0)}
					jwksServerCluster := buildXdsCluster(jwks.name, routeDestinations, false /*isHTTP2 */, jwks.isStatic)
					tSocket, err := buildXdsUpstreamTLSSocket()
					if err != nil {
						return err
>>>>>>> afe646b8
					}
					tCtx.AddXdsResource(resource.ClusterType, cluster)
				}
			}
		}
	}

	return nil
}

// newJwksCluster returns a jwksCluster from the provided provider.
func newJwksCluster(provider *v1alpha1.JwtAuthenticationFilterProvider) (*jwksCluster, error) {
	static := false
	if provider == nil {
		return nil, errors.New("nil provider")
	}

	u, err := url.Parse(provider.RemoteJWKS.URI)
	if err != nil {
		return nil, err
	}

	var strPort string
	switch u.Scheme {
	case "https":
		strPort = "443"
	default:
		return nil, fmt.Errorf("unsupported JWKS URI scheme %s", u.Scheme)
	}

	if u.Port() != "" {
		strPort = u.Port()
	}
<<<<<<< HEAD

	addrs, err := resolveHostname(u.Hostname())
	if err != nil {
		return nil, err
	}
=======
>>>>>>> afe646b8

	name := fmt.Sprintf("%s_%s", strings.ReplaceAll(u.Hostname(), ".", "_"), strPort)

	port, err := strconv.Atoi(strPort)
	if err != nil {
		return nil, err
	}

<<<<<<< HEAD
	return &jwksCluster{
		name:      name,
		addresses: addrs,
		port:      port,
	}, nil
}

// toLbEndpoints returns load balancer endpoints for the jwksCluster.
func (j *jwksCluster) toLbEndpoints() ([]*endpoint.LbEndpoint, error) {
	var endpoints []*endpoint.LbEndpoint

	if j == nil {
		return endpoints, errors.New("nil jwks cluster")
	}

	for _, addr := range j.addresses {
		ep := &endpoint.LbEndpoint{
			HostIdentifier: &endpoint.LbEndpoint_Endpoint{
				Endpoint: &endpoint.Endpoint{
					Address: &core.Address{
						Address: &core.Address_SocketAddress{
							SocketAddress: &core.SocketAddress{
								Address:       addr,
								PortSpecifier: &core.SocketAddress_PortValue{PortValue: uint32(j.port)},
							},
						},
					},
				},
			},
		}
		endpoints = append(endpoints, ep)
	}

	return endpoints, nil
}

// resolveHostname looks up the provided hostname using the local resolver, returning the
// resolved IP addresses. If the hostname can't be resolved, hostname will be parsed as an
// IP address
func resolveHostname(hostname string) ([]string, error) {
	ips, err := net.LookupIP(hostname)
	if err != nil {
		// Check if hostname is an IPv4 address.
		if ip := net.ParseIP(hostname); ip != nil {
			if v4 := ip.To4(); v4 != nil {
				return []string{v4.String()}, nil
			}
		}
		// Not an IP address or a hostname that can be resolved.
		return nil, fmt.Errorf("failed to parse hostname: %v", err)
	}

	// Only return the hostname's IPv4 addresses.
	var ret []string
	for i := range ips {
		ip := ips[i]
=======
	if ip := net.ParseIP(u.Hostname()); ip != nil {
>>>>>>> afe646b8
		if v4 := ip.To4(); v4 != nil {
			static = true
		}
	}

	return &jwksCluster{
		name:     name,
		hostname: u.Hostname(),
		port:     uint32(port),
		isStatic: static,
	}, nil
}

// listenerContainsJwtAuthn returns true if JWT authentication exists for the
// provided listener.
func listenerContainsJwtAuthn(irListener *ir.HTTPListener) bool {
	if irListener == nil {
		return false
	}

	for _, route := range irListener.Routes {
		if routeContainsJwtAuthn(route) {
			return true
		}
	}

	return false
}

// routeContainsJwtAuthn returns true if JWT authentication exists for the
// provided route.
func routeContainsJwtAuthn(irRoute *ir.HTTPRoute) bool {
	if irRoute == nil {
		return false
	}

	if irRoute != nil &&
		irRoute.RequestAuthentication != nil &&
		irRoute.RequestAuthentication.JWT != nil &&
		irRoute.RequestAuthentication.JWT.Providers != nil {
		return true
	}

	return false
}<|MERGE_RESOLUTION|>--- conflicted
+++ resolved
@@ -12,11 +12,8 @@
 	"net/url"
 	"strconv"
 	"strings"
-	"time"
-
-	cluster "github.com/envoyproxy/go-control-plane/envoy/config/cluster/v3"
+
 	core "github.com/envoyproxy/go-control-plane/envoy/config/core/v3"
-	endpoint "github.com/envoyproxy/go-control-plane/envoy/config/endpoint/v3"
 	listener "github.com/envoyproxy/go-control-plane/envoy/config/listener/v3"
 	routev3 "github.com/envoyproxy/go-control-plane/envoy/config/route/v3"
 	jwtext "github.com/envoyproxy/go-control-plane/envoy/extensions/filters/http/jwt_authn/v3"
@@ -159,71 +156,6 @@
 	}, nil
 }
 
-<<<<<<< HEAD
-// getJwksClusterName returns a JWKS cluster name from the provided provider.
-func getJwksClusterName(provider *v1alpha1.JwtAuthenticationFilterProvider) (string, error) {
-	if provider == nil {
-		return "", errors.New("nil provider")
-	}
-
-	u, err := url.Parse(provider.RemoteJWKS.URI)
-	if err != nil {
-		return "", err
-	}
-
-	var strPort string
-	switch u.Scheme {
-	case "https":
-		strPort = "443"
-	default:
-		return "", fmt.Errorf("unsupported JWKS URI scheme %s", u.Scheme)
-	}
-
-	if u.Port() != "" {
-		strPort = u.Port()
-	}
-
-	return fmt.Sprintf("%s_%s", strings.ReplaceAll(u.Hostname(), ".", "_"), strPort), nil
-}
-
-// buildClusterFromJwks creates an xDS Cluster from the provided jwks.
-func buildClusterFromJwks(jwks *jwksCluster) (*cluster.Cluster, error) {
-	if jwks == nil {
-		return nil, errors.New("jwks is nil")
-	}
-
-	endpoints, err := jwks.toLbEndpoints()
-	if err != nil {
-		return nil, err
-	}
-
-	tSocket, err := buildXdsUpstreamTLSSocket()
-	if err != nil {
-		return nil, err
-	}
-
-	return &cluster.Cluster{
-		Name:                 jwks.name,
-		ClusterDiscoveryType: &cluster.Cluster_Type{Type: cluster.Cluster_STATIC},
-		ConnectTimeout:       durationpb.New(10 * time.Second),
-		LbPolicy:             cluster.Cluster_RANDOM,
-		LoadAssignment: &endpoint.ClusterLoadAssignment{
-			ClusterName: jwks.name,
-			Endpoints: []*endpoint.LocalityLbEndpoints{
-				{
-					LbEndpoints: endpoints,
-				},
-			},
-		},
-		DnsRefreshRate:  durationpb.New(30 * time.Second),
-		RespectDnsTtl:   true,
-		DnsLookupFamily: cluster.Cluster_V4_ONLY,
-		TransportSocket: tSocket,
-	}, nil
-}
-
-=======
->>>>>>> afe646b8
 // buildXdsUpstreamTLSSocket returns an xDS TransportSocket that uses envoyTrustBundle
 // as the CA to authenticate server certificates.
 func buildXdsUpstreamTLSSocket() (*core.TransportSocket, error) {
@@ -367,16 +299,10 @@
 }
 
 type jwksCluster struct {
-<<<<<<< HEAD
-	name      string
-	addresses []string
-	port      int
-=======
 	name     string
 	hostname string
 	port     uint32
 	isStatic bool
->>>>>>> afe646b8
 }
 
 // createJwksClusters creates JWKS clusters from the provided routes, if needed.
@@ -389,10 +315,7 @@
 	}
 
 	for _, route := range routes {
-		if route.RequestAuthentication != nil &&
-			route.RequestAuthentication.JWT != nil &&
-			len(route.RequestAuthentication.JWT.Providers) > 0 &&
-			routeContainsJwtAuthn(route) {
+		if routeContainsJwtAuthn(route) {
 			for i := range route.RequestAuthentication.JWT.Providers {
 				provider := route.RequestAuthentication.JWT.Providers[i]
 				jwks, err := newJwksCluster(&provider)
@@ -400,19 +323,15 @@
 					return err
 				}
 				if existingCluster := findXdsCluster(tCtx, jwks.name); existingCluster == nil {
-<<<<<<< HEAD
-					cluster, buildErr := buildClusterFromJwks(jwks)
-					if buildErr != nil {
-						return buildErr
-=======
 					routeDestinations := []*ir.RouteDestination{ir.NewRouteDest(jwks.hostname, jwks.port, 0)}
 					jwksServerCluster := buildXdsCluster(jwks.name, routeDestinations, false /*isHTTP2 */, jwks.isStatic)
 					tSocket, err := buildXdsUpstreamTLSSocket()
 					if err != nil {
 						return err
->>>>>>> afe646b8
 					}
-					tCtx.AddXdsResource(resource.ClusterType, cluster)
+					jwksServerCluster.TransportSocket = tSocket
+
+					tCtx.AddXdsResource(resource.ClusterType, jwksServerCluster)
 				}
 			}
 		}
@@ -444,14 +363,6 @@
 	if u.Port() != "" {
 		strPort = u.Port()
 	}
-<<<<<<< HEAD
-
-	addrs, err := resolveHostname(u.Hostname())
-	if err != nil {
-		return nil, err
-	}
-=======
->>>>>>> afe646b8
 
 	name := fmt.Sprintf("%s_%s", strings.ReplaceAll(u.Hostname(), ".", "_"), strPort)
 
@@ -460,66 +371,7 @@
 		return nil, err
 	}
 
-<<<<<<< HEAD
-	return &jwksCluster{
-		name:      name,
-		addresses: addrs,
-		port:      port,
-	}, nil
-}
-
-// toLbEndpoints returns load balancer endpoints for the jwksCluster.
-func (j *jwksCluster) toLbEndpoints() ([]*endpoint.LbEndpoint, error) {
-	var endpoints []*endpoint.LbEndpoint
-
-	if j == nil {
-		return endpoints, errors.New("nil jwks cluster")
-	}
-
-	for _, addr := range j.addresses {
-		ep := &endpoint.LbEndpoint{
-			HostIdentifier: &endpoint.LbEndpoint_Endpoint{
-				Endpoint: &endpoint.Endpoint{
-					Address: &core.Address{
-						Address: &core.Address_SocketAddress{
-							SocketAddress: &core.SocketAddress{
-								Address:       addr,
-								PortSpecifier: &core.SocketAddress_PortValue{PortValue: uint32(j.port)},
-							},
-						},
-					},
-				},
-			},
-		}
-		endpoints = append(endpoints, ep)
-	}
-
-	return endpoints, nil
-}
-
-// resolveHostname looks up the provided hostname using the local resolver, returning the
-// resolved IP addresses. If the hostname can't be resolved, hostname will be parsed as an
-// IP address
-func resolveHostname(hostname string) ([]string, error) {
-	ips, err := net.LookupIP(hostname)
-	if err != nil {
-		// Check if hostname is an IPv4 address.
-		if ip := net.ParseIP(hostname); ip != nil {
-			if v4 := ip.To4(); v4 != nil {
-				return []string{v4.String()}, nil
-			}
-		}
-		// Not an IP address or a hostname that can be resolved.
-		return nil, fmt.Errorf("failed to parse hostname: %v", err)
-	}
-
-	// Only return the hostname's IPv4 addresses.
-	var ret []string
-	for i := range ips {
-		ip := ips[i]
-=======
 	if ip := net.ParseIP(u.Hostname()); ip != nil {
->>>>>>> afe646b8
 		if v4 := ip.To4(); v4 != nil {
 			static = true
 		}
@@ -559,7 +411,8 @@
 	if irRoute != nil &&
 		irRoute.RequestAuthentication != nil &&
 		irRoute.RequestAuthentication.JWT != nil &&
-		irRoute.RequestAuthentication.JWT.Providers != nil {
+		irRoute.RequestAuthentication.JWT.Providers != nil &&
+		len(irRoute.RequestAuthentication.JWT.Providers) > 0 {
 		return true
 	}
 
