--- conflicted
+++ resolved
@@ -27,7 +27,6 @@
     envoy-gateway: "grafana-dashboards"
 
 
-
 # Values for Prometheus dependency
 prometheus:
   # To simplify the deployment, disable non-essential components
@@ -53,8 +52,7 @@
     # use dockerhub
     image:
       repository: prom/prometheus
-<<<<<<< HEAD
-    securityContext: null
+    securityContext: {}
 
 
 # Values for Fluent-bit dependency
@@ -185,7 +183,7 @@
       # The health_check extension is mandatory for this chart.
       # Without the health_check extension the collector will fail the readiness and liveliness probes.
       # The health_check extension can be modified, but should never be removed.
-      health_check: { }
+      health_check: {}
     processors:
       attributes:
         actions:
@@ -221,7 +219,4 @@
           exporters:
             - otlp
           receivers:
-            - otlp
-=======
-    securityContext: {}
->>>>>>> 337c4c87
+            - otlp