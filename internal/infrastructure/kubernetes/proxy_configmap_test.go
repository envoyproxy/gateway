--- conflicted
+++ resolved
@@ -240,12 +240,8 @@
 				},
 			}
 			require.NoError(t, kube.Client.Get(ctx, client.ObjectKeyFromObject(actual), actual))
-<<<<<<< HEAD
-			requireEqual(t, tc.expect, actual)
-=======
 
 			testutil.CmpResources(t, tc.expect, actual)
->>>>>>> 2835e6fb
 		})
 	}
 }
