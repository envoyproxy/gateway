--- conflicted
+++ resolved
@@ -7,54 +7,6 @@
       localityWeightedLbConfig: {}
     connectTimeout: 10s
     dnsLookupFamily: V4_ONLY
-<<<<<<< HEAD
-    loadAssignment:
-      clusterName: default-backend-rule-0-match-0-www.grpc-example.com
-      endpoints:
-      - lbEndpoints:
-        - endpoint:
-            address:
-              socketAddress:
-                address: 1.1.1.1
-                portValue: 9000
-          loadBalancingWeight: 1
-        loadBalancingWeight: 1
-        locality: {}
-    name: default-backend-rule-0-match-0-www.grpc-example.com
-    outlierDetection: {}
-    type: STATIC
-    typedExtensionProtocolOptions:
-      envoy.extensions.upstreams.http.v3.HttpProtocolOptions:
-        '@type': type.googleapis.com/envoy.extensions.upstreams.http.v3.HttpProtocolOptions
-        explicitHttpConfig:
-          http2ProtocolOptions: {}
-- cluster:
-    '@type': type.googleapis.com/envoy.config.cluster.v3.Cluster
-    commonLbConfig:
-      localityWeightedLbConfig: {}
-    connectTimeout: 10s
-    dnsLookupFamily: V4_ONLY
-    loadAssignment:
-      clusterName: default-backend-rule-0-match-0-www.example.com
-      endpoints:
-      - lbEndpoints:
-        - endpoint:
-            address:
-              socketAddress:
-                address: 1.1.1.1
-                portValue: 3000
-          loadBalancingWeight: 1
-        loadBalancingWeight: 1
-        locality: {}
-    name: default-backend-rule-0-match-0-www.example.com
-    outlierDetection: {}
-    type: STATIC
-    typedExtensionProtocolOptions:
-      envoy.extensions.upstreams.http.v3.HttpProtocolOptions:
-        '@type': type.googleapis.com/envoy.extensions.upstreams.http.v3.HttpProtocolOptions
-        explicitHttpConfig:
-          http2ProtocolOptions: {}
-=======
     edsClusterConfig:
       edsConfig:
         ads: {}
@@ -62,5 +14,22 @@
     name: default-backend-rule-0-match-0-www.example.com
     outlierDetection: {}
     type: EDS
->>>>>>> 746c9437
-resourceType: cluster+- cluster:
+    '@type': type.googleapis.com/envoy.config.cluster.v3.Cluster
+    commonLbConfig:
+      localityWeightedLbConfig: {}
+    connectTimeout: 10s
+    dnsLookupFamily: V4_ONLY
+    edsClusterConfig:
+      edsConfig:
+        ads: {}
+        resourceApiVersion: V3
+    name: default-backend-rule-0-match-0-www.grpc-example.com
+    outlierDetection: {}
+    type: EDS
+    typedExtensionProtocolOptions:
+      envoy.extensions.upstreams.http.v3.HttpProtocolOptions:
+        '@type': type.googleapis.com/envoy.extensions.upstreams.http.v3.HttpProtocolOptions
+        explicitHttpConfig:
+          http2ProtocolOptions: {}
+resourceType: cluster
