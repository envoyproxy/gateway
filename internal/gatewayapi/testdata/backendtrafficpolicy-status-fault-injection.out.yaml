backendTrafficPolicies:
- apiVersion: gateway.envoyproxy.io/v1alpha1
  kind: BackendTrafficPolicy
  metadata:
    creationTimestamp: null
    name: policy-for-route
    namespace: default
  spec:
    faultInjection:
      abort:
        httpStatus: 500
        percentage: 100
      delay:
        fixedDelay: 5.4s
        percentage: 80
    targetRef:
      group: gateway.networking.k8s.io
      kind: HTTPRoute
      name: httproute-1
  status:
    ancestors:
    - ancestorRef:
        group: gateway.networking.k8s.io
        kind: Gateway
        name: gateway-2
        namespace: envoy-gateway
        sectionName: http
      conditions:
      - lastTransitionTime: null
        message: Policy has been accepted.
        reason: Accepted
        status: "True"
        type: Accepted
      controllerName: gateway.envoyproxy.io/gatewayclass-controller
- apiVersion: gateway.envoyproxy.io/v1alpha1
  kind: BackendTrafficPolicy
  metadata:
    creationTimestamp: null
    name: policy-for-grpcroute
    namespace: default
  spec:
    faultInjection:
      abort:
        grpcStatus: 14
        percentage: 100
      delay:
        fixedDelay: 5.4s
        percentage: 80
    targetRef:
      group: gateway.networking.k8s.io
      kind: GRPCRoute
      name: grpcroute-1
  status:
    ancestors:
    - ancestorRef:
        group: gateway.networking.k8s.io
        kind: Gateway
        name: gateway-1
        namespace: envoy-gateway
        sectionName: http
      conditions:
      - lastTransitionTime: null
        message: Policy has been accepted.
        reason: Accepted
        status: "True"
        type: Accepted
      controllerName: gateway.envoyproxy.io/gatewayclass-controller
- apiVersion: gateway.envoyproxy.io/v1alpha1
  kind: BackendTrafficPolicy
  metadata:
    creationTimestamp: null
    name: policy-for-gateway
    namespace: envoy-gateway
  spec:
    faultInjection:
      abort:
        httpStatus: 14
        percentage: 0.01
    targetRef:
      group: gateway.networking.k8s.io
      kind: Gateway
      name: gateway-2
  status:
    ancestors:
    - ancestorRef:
        group: gateway.networking.k8s.io
        kind: Gateway
        name: gateway-2
        namespace: envoy-gateway
      conditions:
      - lastTransitionTime: null
        message: Policy has been accepted.
        reason: Accepted
        status: "True"
        type: Accepted
      - lastTransitionTime: null
        message: 'This policy is being overridden by other backendTrafficPolicies
          for these routes: [default/httproute-1]'
        reason: Overridden
        status: "True"
        type: Overridden
      controllerName: gateway.envoyproxy.io/gatewayclass-controller
gateways:
- apiVersion: gateway.networking.k8s.io/v1
  kind: Gateway
  metadata:
    creationTimestamp: null
    name: gateway-1
    namespace: envoy-gateway
  spec:
    gatewayClassName: envoy-gateway-class
    listeners:
    - allowedRoutes:
        namespaces:
          from: All
      name: http
      port: 80
      protocol: HTTP
  status:
    listeners:
    - attachedRoutes: 1
      conditions:
      - lastTransitionTime: null
        message: Sending translated listener configuration to the data plane
        reason: Programmed
        status: "True"
        type: Programmed
      - lastTransitionTime: null
        message: Listener has been successfully translated
        reason: Accepted
        status: "True"
        type: Accepted
      - lastTransitionTime: null
        message: Listener references have been resolved
        reason: ResolvedRefs
        status: "True"
        type: ResolvedRefs
      name: http
      supportedKinds:
      - group: gateway.networking.k8s.io
        kind: HTTPRoute
      - group: gateway.networking.k8s.io
        kind: GRPCRoute
- apiVersion: gateway.networking.k8s.io/v1
  kind: Gateway
  metadata:
    creationTimestamp: null
    name: gateway-2
    namespace: envoy-gateway
  spec:
    gatewayClassName: envoy-gateway-class
    listeners:
    - allowedRoutes:
        namespaces:
          from: All
      name: http
      port: 80
      protocol: HTTP
  status:
    listeners:
    - attachedRoutes: 2
      conditions:
      - lastTransitionTime: null
        message: Sending translated listener configuration to the data plane
        reason: Programmed
        status: "True"
        type: Programmed
      - lastTransitionTime: null
        message: Listener has been successfully translated
        reason: Accepted
        status: "True"
        type: Accepted
      - lastTransitionTime: null
        message: Listener references have been resolved
        reason: ResolvedRefs
        status: "True"
        type: ResolvedRefs
      name: http
      supportedKinds:
      - group: gateway.networking.k8s.io
        kind: HTTPRoute
      - group: gateway.networking.k8s.io
        kind: GRPCRoute
grpcRoutes:
- apiVersion: gateway.networking.k8s.io/v1alpha2
  kind: GRPCRoute
  metadata:
    creationTimestamp: null
    name: grpcroute-1
    namespace: default
  spec:
    parentRefs:
    - name: gateway-1
      namespace: envoy-gateway
      sectionName: http
    rules:
    - backendRefs:
      - name: service-1
        port: 8080
  status:
    parents:
    - conditions:
      - lastTransitionTime: null
        message: Route is accepted
        reason: Accepted
        status: "True"
        type: Accepted
      - lastTransitionTime: null
        message: Resolved all the Object references for the Route
        reason: ResolvedRefs
        status: "True"
        type: ResolvedRefs
      controllerName: gateway.envoyproxy.io/gatewayclass-controller
      parentRef:
        name: gateway-1
        namespace: envoy-gateway
        sectionName: http
httpRoutes:
- apiVersion: gateway.networking.k8s.io/v1
  kind: HTTPRoute
  metadata:
    creationTimestamp: null
    name: httproute-1
    namespace: default
  spec:
    hostnames:
    - gateway.envoyproxy.io
    parentRefs:
    - name: gateway-2
      namespace: envoy-gateway
      sectionName: http
    rules:
    - backendRefs:
      - name: service-1
        port: 8080
      matches:
      - path:
          value: /
  status:
    parents:
    - conditions:
      - lastTransitionTime: null
        message: Route is accepted
        reason: Accepted
        status: "True"
        type: Accepted
      - lastTransitionTime: null
        message: Resolved all the Object references for the Route
        reason: ResolvedRefs
        status: "True"
        type: ResolvedRefs
      controllerName: gateway.envoyproxy.io/gatewayclass-controller
      parentRef:
        name: gateway-2
        namespace: envoy-gateway
        sectionName: http
- apiVersion: gateway.networking.k8s.io/v1
  kind: HTTPRoute
  metadata:
    creationTimestamp: null
    name: httproute-2
    namespace: default
  spec:
    hostnames:
    - gateway.envoyproxy.io
    parentRefs:
    - name: gateway-2
      namespace: envoy-gateway
      sectionName: http
    rules:
    - backendRefs:
      - name: service-1
        port: 8080
      matches:
      - path:
          value: /route2
  status:
    parents:
    - conditions:
      - lastTransitionTime: null
        message: Route is accepted
        reason: Accepted
        status: "True"
        type: Accepted
      - lastTransitionTime: null
        message: Resolved all the Object references for the Route
        reason: ResolvedRefs
        status: "True"
        type: ResolvedRefs
      controllerName: gateway.envoyproxy.io/gatewayclass-controller
      parentRef:
        name: gateway-2
        namespace: envoy-gateway
        sectionName: http
infraIR:
  envoy-gateway/gateway-1:
    proxy:
      listeners:
      - address: null
        name: envoy-gateway/gateway-1/http
        ports:
        - containerPort: 10080
          name: http-80
          protocol: HTTP
          servicePort: 80
      metadata:
        labels:
          gateway.envoyproxy.io/owning-gateway-name: gateway-1
          gateway.envoyproxy.io/owning-gateway-namespace: envoy-gateway
      name: envoy-gateway/gateway-1
  envoy-gateway/gateway-2:
    proxy:
      listeners:
      - address: null
        name: envoy-gateway/gateway-2/http
        ports:
        - containerPort: 10080
          name: http-80
          protocol: HTTP
          servicePort: 80
      metadata:
        labels:
          gateway.envoyproxy.io/owning-gateway-name: gateway-2
          gateway.envoyproxy.io/owning-gateway-namespace: envoy-gateway
      name: envoy-gateway/gateway-2
xdsIR:
  envoy-gateway/gateway-1:
    accessLog:
      text:
      - path: /dev/stdout
    http:
    - address: 0.0.0.0
      hostnames:
      - '*'
      isHTTP2: true
      name: envoy-gateway/gateway-1/http
      path:
        escapedSlashesAction: UnescapeAndRedirect
        mergeSlashes: true
      port: 10080
      routes:
      - destination:
          name: grpcroute/default/grpcroute-1/rule/0
          settings:
          - addressType: IP
            endpoints:
            - host: 7.7.7.7
              port: 8080
            protocol: GRPC
            weight: 1
        hostname: '*'
        isHTTP2: true
        name: grpcroute/default/grpcroute-1/rule/0/match/-1/*
        traffic:
          faultInjection:
            abort:
              grpcStatus: 14
              percentage: 100
            delay:
              fixedDelay: 5.4s
              percentage: 80
  envoy-gateway/gateway-2:
    accessLog:
      text:
      - path: /dev/stdout
    http:
    - address: 0.0.0.0
      hostnames:
      - '*'
      isHTTP2: false
      name: envoy-gateway/gateway-2/http
      path:
        escapedSlashesAction: UnescapeAndRedirect
        mergeSlashes: true
      port: 10080
      routes:
      - destination:
          name: httproute/default/httproute-2/rule/0
          settings:
          - addressType: IP
            endpoints:
            - host: 7.7.7.7
              port: 8080
            protocol: HTTP
            weight: 1
        hostname: gateway.envoyproxy.io
        isHTTP2: false
        name: httproute/default/httproute-2/rule/0/match/0/gateway_envoyproxy_io
        pathMatch:
          distinct: false
          name: ""
          prefix: /route2
<<<<<<< HEAD
      - destination:
=======
        traffic:
          faultInjection:
            abort:
              httpStatus: 14
              percentage: 0.01
      - backendWeights:
          invalid: 0
          valid: 0
        destination:
>>>>>>> 6f6d8689
          name: httproute/default/httproute-1/rule/0
          settings:
          - addressType: IP
            endpoints:
            - host: 7.7.7.7
              port: 8080
            protocol: HTTP
            weight: 1
        hostname: gateway.envoyproxy.io
        isHTTP2: false
        name: httproute/default/httproute-1/rule/0/match/0/gateway_envoyproxy_io
        pathMatch:
          distinct: false
          name: ""
          prefix: /
        traffic:
          faultInjection:
            abort:
              httpStatus: 500
              percentage: 100
            delay:
              fixedDelay: 5.4s
              percentage: 80<|MERGE_RESOLUTION|>--- conflicted
+++ resolved
@@ -390,19 +390,12 @@
           distinct: false
           name: ""
           prefix: /route2
-<<<<<<< HEAD
-      - destination:
-=======
         traffic:
           faultInjection:
             abort:
               httpStatus: 14
               percentage: 0.01
-      - backendWeights:
-          invalid: 0
-          valid: 0
-        destination:
->>>>>>> 6f6d8689
+      - destination:
           name: httproute/default/httproute-1/rule/0
           settings:
           - addressType: IP
