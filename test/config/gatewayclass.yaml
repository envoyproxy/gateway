kind: GatewayClass
apiVersion: gateway.networking.k8s.io/v1
metadata:
  name: envoy-gateway
spec:
  controllerName: gateway.envoyproxy.io/gatewayclass-controller
  parametersRef:
    group: gateway.envoyproxy.io
    kind: EnvoyProxy
    name: proxy-config
    namespace: envoy-gateway-system
---
apiVersion: gateway.envoyproxy.io/v1alpha1
kind: EnvoyProxy
metadata:
  name: proxy-config
  namespace: envoy-gateway-system
spec:
  telemetry:
    metrics:
      prometheus: {}
      sinks:
        - type: OpenTelemetry
          openTelemetry:
            host: otel-collector.monitoring.svc.cluster.local
            port: 4317
    accessLog:
      settings:
        - format:
            type: Text
            text: |
              [%START_TIME%] "%REQ(:METHOD)% %REQ(X-ENVOY-ORIGINAL-PATH?:PATH)% %PROTOCOL%" %RESPONSE_CODE% %RESPONSE_FLAGS% %BYTES_RECEIVED% %BYTES_SENT% %DURATION% "%REQ(X-FORWARDED-FOR)%" "%REQ(USER-AGENT)%" "%REQ(X-REQUEST-ID)%" "%REQ(:AUTHORITY)%" "%UPSTREAM_HOST%"
          sinks:
            - type: File
              file:
                path: /dev/stdout
            - type: OpenTelemetry
              openTelemetry:
                host: otel-collector.monitoring.svc.cluster.local
                port: 4317
                resources:
                  k8s.cluster.name: "envoy-gateway"
    tracing:
      provider:
        host: otel-collector.monitoring.svc.cluster.local
        port: 4317
      customTags:
        "k8s.cluster.name":
          type: Literal
          literal:
            value: "envoy-gateway"
        "k8s.pod.name":
          type: Environment
          environment:
            name: ENVOY_POD_NAME
            defaultValue: "-"
        "k8s.namespace.name":
          type: Environment
          environment:
            name: ENVOY_GATEWAY_NAMESPACE
            defaultValue: "envoy-gateway-system"
  shutdown:
<<<<<<< HEAD
    drainTimeout: 15s
---
kind: GatewayClass
apiVersion: gateway.networking.k8s.io/v1
metadata:
  name: merge-gateways
spec:
  controllerName: gateway.envoyproxy.io/gatewayclass-controller
  parametersRef:
    group: gateway.envoyproxy.io
    kind: EnvoyProxy
    name: merge-gateways-config
    namespace: envoy-gateway-system
---
apiVersion: gateway.envoyproxy.io/v1alpha1
kind: EnvoyProxy
metadata:
  name: merge-gateways-config
  namespace: envoy-gateway-system
spec:
  mergeGateways: true
=======
    drainTimeout: 5s
    minDrainDuration: 1s
>>>>>>> 01a123a0
<|MERGE_RESOLUTION|>--- conflicted
+++ resolved
@@ -60,8 +60,8 @@
             name: ENVOY_GATEWAY_NAMESPACE
             defaultValue: "envoy-gateway-system"
   shutdown:
-<<<<<<< HEAD
-    drainTimeout: 15s
+    drainTimeout: 5s
+    minDrainDuration: 1s
 ---
 kind: GatewayClass
 apiVersion: gateway.networking.k8s.io/v1
@@ -81,8 +81,4 @@
   name: merge-gateways-config
   namespace: envoy-gateway-system
 spec:
-  mergeGateways: true
-=======
-    drainTimeout: 5s
-    minDrainDuration: 1s
->>>>>>> 01a123a0
+  mergeGateways: true