// Copyright Envoy Gateway Authors
// SPDX-License-Identifier: Apache-2.0
// The full text of the Apache license is available in the LICENSE file at
// the root of the repo.

package file

import (
	"context"
	"crypto/rand"
	"errors"
	"fmt"
	"math"
	"math/big"
	"reflect"
	"sort"
	"time"

	"github.com/go-logr/logr"
	kerrors "k8s.io/apimachinery/pkg/api/errors"
	"k8s.io/apimachinery/pkg/apis/meta/v1/unstructured"
	"k8s.io/apimachinery/pkg/runtime/schema"
	"k8s.io/apimachinery/pkg/types"
	"k8s.io/apimachinery/pkg/util/sets"
	"sigs.k8s.io/controller-runtime/pkg/client"

	"github.com/envoyproxy/gateway/internal/gatewayapi/resource"
	"github.com/envoyproxy/gateway/internal/message"
)

const (
	GatewayDeletionOrder = 3
)

type ResourcesStore struct {
	name      string
	keys      sets.Set[storeKey]
	client    client.Client
	resources *message.ProviderResources
	reconcile chan int64

	logger logr.Logger
}

type storeKey struct {
	schema.GroupVersionKind
	types.NamespacedName

	// deletionOrder is used to determine the order in which a resource is deleted.
	// The larger the value, the earlier it is deleted.
	deletionOrder int
}

func (s storeKey) String() string {
	return fmt.Sprintf("%s/%s/%d",
		s.GroupVersionKind.String(), s.NamespacedName.String(), s.deletionOrder)
}

func NewResourcesStore(name string, client client.Client, resources *message.ProviderResources, logger logr.Logger) *ResourcesStore {
	return &ResourcesStore{
		name:      name,
		keys:      sets.New[storeKey](),
		client:    client,
		resources: resources,
		reconcile: make(chan int64),
		logger:    logger,
	}
}

func newStoreKey(obj client.Object) storeKey {
	return storeKey{
		GroupVersionKind: obj.GetObjectKind().GroupVersionKind(),
		NamespacedName:   client.ObjectKeyFromObject(obj),
	}
}

// ReloadAll loads and stores all resources from all given files and directories.
func (r *ResourcesStore) ReloadAll(ctx context.Context, files, dirs []string) error {
	// TODO(sh2): add arbitrary number of resources support for load function.
	resources, err := loadFromFilesAndDirs(files, dirs)
	if err != nil {
		return err
	}

	var errList error
	currentKeys, err := r.Store(ctx, resources, false)
	if err != nil {
		errList = errors.Join(errList, err)
	}

	// If no resources were created or updated, stop reconciling.
	if errList != nil && len(currentKeys) == 0 {
		return errList
	}

	// Remove the resources that no longer exist.
	rn := 0
	deletedKeys := r.keys.Difference(currentKeys)
	for _, k := range deletionOrderKeyList(deletedKeys) {
		delObj := makeUnstructuredObjectFromKey(&k)
		if err := r.client.Delete(ctx, delObj); err != nil {
			errList = errors.Join(errList, err)
			// Insert back if the object is not be removed.
			currentKeys.Insert(k)
		} else if k.deletionOrder <= GatewayDeletionOrder {
			// Reconcile once if gateway got deleted, this may be able to
			// remove the finalizer on gatewayclass.
			r.reconcile <- generateReconcileID()
			rn++
		}
	}

	r.keys = currentKeys
	r.reconcile <- generateReconcileID()
	rn++

	r.logger.Info("reload resources finished",
		"reload_resources_num", len(r.keys), "reconcile_times", rn, "time", time.Now())
	return errList
}

// Store stores resources via offline gateway-api client.
// For file provider, storeService set to false, means all gateway-api resources will be stored except:
// - Service
// - ServiceImport
// - EndpointSlices
// Becasues these resources has no effects on the host infra layer.
func (r *ResourcesStore) Store(ctx context.Context, re *resource.LoadResources, storeService bool) (sets.Set[storeKey], error) {
	if re == nil {
		return nil, nil
	}

	var (
		errs        error
		collectKeys = sets.New[storeKey]()
	)

<<<<<<< HEAD
	for _, obj := range re.GatewayClasses {
		if err := r.storeObjectWithKeys(ctx, obj, collectKeys); err != nil {
			errs = errors.Join(errs, err)
		}
	}

	for _, obj := range re.EnvoyProxies {
=======
	if err := r.storeObjectWithKeys(ctx, re.EnvoyProxyForGatewayClass, collectKeys); err != nil {
		errs = errors.Join(errs, err)
	}

	if err := r.storeObjectWithKeys(ctx, re.GatewayClass, collectKeys); err != nil {
		errs = errors.Join(errs, err)
	}

	for _, obj := range re.EnvoyProxiesForGateways {
>>>>>>> eb612bdc
		if err := r.storeObjectWithKeys(ctx, obj, collectKeys); err != nil {
			errs = errors.Join(errs, err)
		}
	}

	for _, obj := range re.Gateways {
		if err := r.storeObjectWithKeys(ctx, obj, collectKeys); err != nil {
			errs = errors.Join(errs, err)
		}
	}

	for _, obj := range re.HTTPRoutes {
		if err := r.storeObjectWithKeys(ctx, obj, collectKeys); err != nil {
			errs = errors.Join(errs, err)
		}
	}

	for _, obj := range re.GRPCRoutes {
		if err := r.storeObjectWithKeys(ctx, obj, collectKeys); err != nil {
			errs = errors.Join(errs, err)
		}
	}

	for _, obj := range re.TLSRoutes {
		if err := r.storeObjectWithKeys(ctx, obj, collectKeys); err != nil {
			errs = errors.Join(errs, err)
		}
	}

	for _, obj := range re.TCPRoutes {
		if err := r.storeObjectWithKeys(ctx, obj, collectKeys); err != nil {
			errs = errors.Join(errs, err)
		}
	}

	for _, obj := range re.UDPRoutes {
		if err := r.storeObjectWithKeys(ctx, obj, collectKeys); err != nil {
			errs = errors.Join(errs, err)
		}
	}

	for _, obj := range re.ReferenceGrants {
		if err := r.storeObjectWithKeys(ctx, obj, collectKeys); err != nil {
			errs = errors.Join(errs, err)
		}
	}

	for _, obj := range re.Namespaces {
		if err := r.storeObjectWithKeys(ctx, obj, collectKeys); err != nil {
			errs = errors.Join(errs, err)
		}
	}

	for _, obj := range re.Secrets {
		if err := r.storeObjectWithKeys(ctx, obj, collectKeys); err != nil {
			errs = errors.Join(errs, err)
		}
	}

	for _, obj := range re.ConfigMaps {
		if err := r.storeObjectWithKeys(ctx, obj, collectKeys); err != nil {
			errs = errors.Join(errs, err)
		}
	}

	for _, obj := range re.EnvoyPatchPolicies {
		if err := r.storeObjectWithKeys(ctx, obj, collectKeys); err != nil {
			errs = errors.Join(errs, err)
		}
	}

	for _, obj := range re.ClientTrafficPolicies {
		if err := r.storeObjectWithKeys(ctx, obj, collectKeys); err != nil {
			errs = errors.Join(errs, err)
		}
	}

	for _, obj := range re.BackendTrafficPolicies {
		if err := r.storeObjectWithKeys(ctx, obj, collectKeys); err != nil {
			errs = errors.Join(errs, err)
		}
	}

	for _, obj := range re.SecurityPolicies {
		if err := r.storeObjectWithKeys(ctx, obj, collectKeys); err != nil {
			errs = errors.Join(errs, err)
		}
	}

	for _, obj := range re.BackendTLSPolicies {
		if err := r.storeObjectWithKeys(ctx, obj, collectKeys); err != nil {
			errs = errors.Join(errs, err)
		}
	}

	for _, obj := range re.EnvoyExtensionPolicies {
		if err := r.storeObjectWithKeys(ctx, obj, collectKeys); err != nil {
			errs = errors.Join(errs, err)
		}
	}

	for _, obj := range re.Backends {
		if err := r.storeObjectWithKeys(ctx, obj, collectKeys); err != nil {
			errs = errors.Join(errs, err)
		}
	}

	for _, obj := range re.HTTPRouteFilters {
		if err := r.storeObjectWithKeys(ctx, obj, collectKeys); err != nil {
			errs = errors.Join(errs, err)
		}
	}

	if storeService {
		for _, obj := range re.Services {
			if err := r.storeObjectWithKeys(ctx, obj, collectKeys); err != nil {
				errs = errors.Join(errs, err)
			}
		}

		for _, obj := range re.ServiceImports {
			if err := r.storeObjectWithKeys(ctx, obj, collectKeys); err != nil {
				errs = errors.Join(errs, err)
			}
		}

		for _, obj := range re.EndpointSlices {
			if err := r.storeObjectWithKeys(ctx, obj, collectKeys); err != nil {
				errs = errors.Join(errs, err)
			}
		}
	}

	return collectKeys, errs
}

// storeObjectWithKeys stores object while collecting its key.
<<<<<<< HEAD
func (r *ResourcesStore) storeObjectWithKeys(ctx context.Context, obj client.Object, keys sets.Set[storeKey]) error {
=======
func (r *resourcesStore) storeObjectWithKeys(ctx context.Context, obj client.Object, keys sets.Set[storeKey]) error {
>>>>>>> eb612bdc
	key, err := r.storeObject(ctx, obj)
	if err != nil && key != nil {
		return fmt.Errorf("failed to store %s %s: %w", key.Kind, key.NamespacedName.String(), err)
	} else if err != nil {
		return fmt.Errorf("failed to store object: %w", err)
	}

	if key != nil {
		keys.Insert(*key)
	}

	return nil
}

// storeObject will do create for non-exist object and update for existing object.
func (r *ResourcesStore) storeObject(ctx context.Context, obj client.Object) (*storeKey, error) {
	if obj == nil || reflect.ValueOf(obj).IsNil() {
		return nil, nil
	}

	var (
		err    error
		key    = newStoreKey(obj)
		oldObj = makeUnstructuredObjectFromKey(&key)
	)

	if err = r.client.Get(ctx, key.NamespacedName, oldObj); err == nil {
		return &key, r.client.Patch(ctx, obj, client.Merge)
	}
	if kerrors.IsNotFound(err) {
		return &key, r.client.Create(ctx, obj)
	}

	return nil, err
}

func makeUnstructuredObjectFromKey(key *storeKey) *unstructured.Unstructured {
	obj := &unstructured.Unstructured{}
	obj.SetGroupVersionKind(key.GroupVersionKind)
	obj.SetNamespace(key.Namespace)
	obj.SetName(key.Name)
	return obj
}

// deletionOrderKeyList returns a list sorted in descending order by deletionOrder in its key.
func deletionOrderKeyList(keys sets.Set[storeKey]) []storeKey {
	out := keys.UnsortedList()
	for i, k := range out {
		switch k.Kind {
		case resource.KindNamespace, resource.KindReferenceGrant,
			resource.KindConfigMap, resource.KindSecret:
			out[i].deletionOrder = GatewayDeletionOrder - 3

		case resource.KindEnvoyProxy:
			out[i].deletionOrder = GatewayDeletionOrder - 2

		case resource.KindGatewayClass:
			out[i].deletionOrder = GatewayDeletionOrder - 1

		case resource.KindGateway:
			out[i].deletionOrder = GatewayDeletionOrder

		case resource.KindHTTPRoute, resource.KindGRPCRoute,
			resource.KindTLSRoute, resource.KindTCPRoute, resource.KindUDPRoute,
			resource.KindSecurityPolicy, resource.KindClientTrafficPolicy, resource.KindBackendTrafficPolicy,
			resource.KindEnvoyPatchPolicy, resource.KindEnvoyExtensionPolicy, resource.KindBackendTLSPolicy:
			out[i].deletionOrder = GatewayDeletionOrder + 1

		case resource.KindBackend, resource.KindHTTPRouteFilter:
			out[i].deletionOrder = GatewayDeletionOrder + 2

		default:
			out[i].deletionOrder = GatewayDeletionOrder + 3
		}
	}

	sort.Slice(out, func(i, j int) bool {
		return out[i].deletionOrder > out[j].deletionOrder
	})
	return out
}

func generateReconcileID() int64 {
	n, _ := rand.Int(rand.Reader, big.NewInt(math.MaxInt64))
	return n.Int64()
}<|MERGE_RESOLUTION|>--- conflicted
+++ resolved
@@ -135,15 +135,6 @@
 		collectKeys = sets.New[storeKey]()
 	)
 
-<<<<<<< HEAD
-	for _, obj := range re.GatewayClasses {
-		if err := r.storeObjectWithKeys(ctx, obj, collectKeys); err != nil {
-			errs = errors.Join(errs, err)
-		}
-	}
-
-	for _, obj := range re.EnvoyProxies {
-=======
 	if err := r.storeObjectWithKeys(ctx, re.EnvoyProxyForGatewayClass, collectKeys); err != nil {
 		errs = errors.Join(errs, err)
 	}
@@ -153,7 +144,6 @@
 	}
 
 	for _, obj := range re.EnvoyProxiesForGateways {
->>>>>>> eb612bdc
 		if err := r.storeObjectWithKeys(ctx, obj, collectKeys); err != nil {
 			errs = errors.Join(errs, err)
 		}
@@ -291,11 +281,7 @@
 }
 
 // storeObjectWithKeys stores object while collecting its key.
-<<<<<<< HEAD
-func (r *ResourcesStore) storeObjectWithKeys(ctx context.Context, obj client.Object, keys sets.Set[storeKey]) error {
-=======
 func (r *resourcesStore) storeObjectWithKeys(ctx context.Context, obj client.Object, keys sets.Set[storeKey]) error {
->>>>>>> eb612bdc
 	key, err := r.storeObject(ctx, obj)
 	if err != nil && key != nil {
 		return fmt.Errorf("failed to store %s %s: %w", key.Kind, key.NamespacedName.String(), err)
