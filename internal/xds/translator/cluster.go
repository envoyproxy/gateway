// Copyright Envoy Gateway Authors
// SPDX-License-Identifier: Apache-2.0
// The full text of the Apache license is available in the LICENSE file at
// the root of the repo.

package translator

import (
	"encoding/hex"
	"fmt"
	"sort"
	"time"

	clusterv3 "github.com/envoyproxy/go-control-plane/envoy/config/cluster/v3"
	corev3 "github.com/envoyproxy/go-control-plane/envoy/config/core/v3"
	endpointv3 "github.com/envoyproxy/go-control-plane/envoy/config/endpoint/v3"
	dfpv3 "github.com/envoyproxy/go-control-plane/envoy/extensions/clusters/dynamic_forward_proxy/v3"
	commondfpv3 "github.com/envoyproxy/go-control-plane/envoy/extensions/common/dynamic_forward_proxy/v3"
	codecv3 "github.com/envoyproxy/go-control-plane/envoy/extensions/filters/http/upstream_codec/v3"
	hcmv3 "github.com/envoyproxy/go-control-plane/envoy/extensions/filters/network/http_connection_manager/v3"
	preservecasev3 "github.com/envoyproxy/go-control-plane/envoy/extensions/http/header_formatters/preserve_case/v3"
	commonv3 "github.com/envoyproxy/go-control-plane/envoy/extensions/load_balancing_policies/common/v3"
	least_requestv3 "github.com/envoyproxy/go-control-plane/envoy/extensions/load_balancing_policies/least_request/v3"
	maglevv3 "github.com/envoyproxy/go-control-plane/envoy/extensions/load_balancing_policies/maglev/v3"
	randomv3 "github.com/envoyproxy/go-control-plane/envoy/extensions/load_balancing_policies/random/v3"
	round_robinv3 "github.com/envoyproxy/go-control-plane/envoy/extensions/load_balancing_policies/round_robin/v3"
	proxyprotocolv3 "github.com/envoyproxy/go-control-plane/envoy/extensions/transport_sockets/proxy_protocol/v3"
	rawbufferv3 "github.com/envoyproxy/go-control-plane/envoy/extensions/transport_sockets/raw_buffer/v3"
	tlsv3 "github.com/envoyproxy/go-control-plane/envoy/extensions/transport_sockets/tls/v3"
	httpv3 "github.com/envoyproxy/go-control-plane/envoy/extensions/upstreams/http/v3"
	xdstype "github.com/envoyproxy/go-control-plane/envoy/type/v3"
	"github.com/envoyproxy/go-control-plane/pkg/resource/v3"
	"github.com/envoyproxy/go-control-plane/pkg/wellknown"
	"github.com/golang/protobuf/ptypes/wrappers"
	"google.golang.org/protobuf/types/known/anypb"
	"google.golang.org/protobuf/types/known/durationpb"
	"google.golang.org/protobuf/types/known/structpb"
	"google.golang.org/protobuf/types/known/wrapperspb"
	"k8s.io/utils/ptr"

	egv1a1 "github.com/envoyproxy/gateway/api/v1alpha1"
	"github.com/envoyproxy/gateway/internal/ir"
	"github.com/envoyproxy/gateway/internal/utils/proto"
)

const (
	extensionOptionsKey = "envoy.extensions.upstreams.http.v3.HttpProtocolOptions"
	// https://www.envoyproxy.io/docs/envoy/latest/api-v3/config/cluster/v3/cluster.proto#envoy-v3-api-field-config-cluster-v3-cluster-per-connection-buffer-limit-bytes
	tcpClusterPerConnectionBufferLimitBytes = 32768
	tcpClusterPerConnectTimeout             = 10 * time.Second
)

type xdsClusterArgs struct {
	name              string
	settings          []*ir.DestinationSetting
	tSocket           *corev3.TransportSocket
	endpointType      EndpointType
	loadBalancer      *ir.LoadBalancer
	proxyProtocol     *ir.ProxyProtocol
	circuitBreaker    *ir.CircuitBreaker
	healthCheck       *ir.HealthCheck
	http1Settings     *ir.HTTP1Settings
	http2Settings     *ir.HTTP2Settings
	timeout           *ir.Timeout
	tcpkeepalive      *ir.TCPKeepalive
	metrics           *ir.Metrics
	backendConnection *ir.BackendConnection
	dns               *ir.DNS
	useClientProtocol bool
	ipFamily          *egv1a1.IPFamily
}

type EndpointType int

const (
	EndpointTypeDNS EndpointType = iota
	EndpointTypeStatic
	EndpointTypeDynamicResolver
)

func buildEndpointType(settings []*ir.DestinationSetting) EndpointType {
	// Get endpoint address type for xds cluster by returning the first DestinationSetting's AddressType,
	// since there's no Mixed AddressType among all the DestinationSettings.
	if settings == nil {
		return EndpointTypeStatic
	}

	if settings[0].IsDynamicResolver {
		return EndpointTypeDynamicResolver
	}

	addrType := settings[0].AddressType

	if addrType != nil && *addrType == ir.FQDN {
		return EndpointTypeDNS
	}

	return EndpointTypeStatic
}

type buildClusterResult struct {
	cluster *clusterv3.Cluster
	secrets []*tlsv3.Secret // Secrets used in the cluster filters, we may need to add other types of resources in the future.
}

func buildXdsCluster(args *xdsClusterArgs) (*buildClusterResult, error) {
	dnsLookupFamily := clusterv3.Cluster_V4_PREFERRED
	customDNSPolicy := args.dns != nil && args.dns.LookupFamily != nil
	// apply DNS lookup family if custom DNS traffic policy is set
	if customDNSPolicy {
		switch *args.dns.LookupFamily {
		case egv1a1.IPv4DNSLookupFamily:
			dnsLookupFamily = clusterv3.Cluster_V4_ONLY
		case egv1a1.IPv6DNSLookupFamily:
			dnsLookupFamily = clusterv3.Cluster_V6_ONLY
		case egv1a1.IPv6PreferredDNSLookupFamily:
			dnsLookupFamily = clusterv3.Cluster_AUTO
		case egv1a1.IPv4AndIPv6DNSLookupFamily:
			dnsLookupFamily = clusterv3.Cluster_ALL
		}
	}

	// Ensure to override if a specific IP family is set.
	if args.ipFamily != nil {
		switch *args.ipFamily {
		case egv1a1.IPv4:
			dnsLookupFamily = clusterv3.Cluster_V4_ONLY
		case egv1a1.IPv6:
			dnsLookupFamily = clusterv3.Cluster_V6_ONLY
		case egv1a1.DualStack:
			// if a custom DNS policy is set, prefer the custom policy as its more specific.
			if !customDNSPolicy {
				dnsLookupFamily = clusterv3.Cluster_ALL
			}
		}
	}

	cluster := &clusterv3.Cluster{
		Name:            args.name,
		DnsLookupFamily: dnsLookupFamily,
		CommonLbConfig: &clusterv3.Cluster_CommonLbConfig{
			LocalityConfigSpecifier: &clusterv3.Cluster_CommonLbConfig_LocalityWeightedLbConfig_{
				LocalityWeightedLbConfig: &clusterv3.Cluster_CommonLbConfig_LocalityWeightedLbConfig{},
			},
		},
		PerConnectionBufferLimitBytes: buildBackandConnectionBufferLimitBytes(args.backendConnection),
	}

	// 50% is the Envoy default value for panic threshold. No need to explicitly set it in this case.
	if args.healthCheck != nil && args.healthCheck.PanicThreshold != nil && *args.healthCheck.PanicThreshold != 50 {
		cluster.CommonLbConfig.HealthyPanicThreshold = &xdstype.Percent{
			Value: float64(*args.healthCheck.PanicThreshold),
		}
	}

	cluster.ConnectTimeout = buildConnectTimeout(args.timeout)

	// Initialize TrackClusterStats if any metrics are enabled
	if args.metrics != nil && (args.metrics.EnablePerEndpointStats || args.metrics.EnableRequestResponseSizesStats) {
		cluster.TrackClusterStats = &clusterv3.TrackClusterStats{}

		// Set per endpoint stats if enabled
		if args.metrics.EnablePerEndpointStats {
			cluster.TrackClusterStats.PerEndpointStats = args.metrics.EnablePerEndpointStats
		}

		// Set request response sizes stats if enabled
		if args.metrics.EnableRequestResponseSizesStats {
			cluster.TrackClusterStats.RequestResponseSizes = args.metrics.EnableRequestResponseSizesStats
		}
	}

<<<<<<< HEAD
	// Set Proxy Protocol
	if args.proxyProtocol != nil {
		cluster.TransportSocket = buildProxyProtocolSocket(args.proxyProtocol, args.tSocket)
	} else if args.tSocket != nil {
		cluster.TransportSocket = args.tSocket
	}

	for i, ds := range args.settings {
		// If zone aware routing is enabled we update the cluster lb config
		if ds.ZoneAwareRoutingEnabled {
			cluster.CommonLbConfig.LocalityConfigSpecifier = &clusterv3.Cluster_CommonLbConfig_ZoneAwareLbConfig_{ZoneAwareLbConfig: &clusterv3.Cluster_CommonLbConfig_ZoneAwareLbConfig{}}
		}

		if ds.TLS != nil {
			socket, err := buildXdsUpstreamTLSSocketWthCert(ds.TLS)
			if err != nil {
				// TODO: Log something here
				return nil, err
			}
			if args.proxyProtocol != nil {
				socket = buildProxyProtocolSocket(args.proxyProtocol, socket)
			}
			matchName := fmt.Sprintf("%s/tls/%d", args.name, i)
			cluster.TransportSocketMatches = append(cluster.TransportSocketMatches, &clusterv3.Cluster_TransportSocketMatch{
				Name: matchName,
				Match: &structpb.Struct{
					Fields: map[string]*structpb.Value{
						"name": structpb.NewStringValue(matchName),
					},
				},
				TransportSocket: socket,
			})
=======
	if args.endpointType == EndpointTypeStatic {
		cluster.ClusterDiscoveryType = &clusterv3.Cluster_Type{Type: clusterv3.Cluster_EDS}
		cluster.EdsClusterConfig = &clusterv3.Cluster_EdsClusterConfig{
			ServiceName: args.name,
			EdsConfig: &corev3.ConfigSource{
				ResourceApiVersion: resource.DefaultAPIVersion,
				ConfigSourceSpecifier: &corev3.ConfigSource_Ads{
					Ads: &corev3.AggregatedConfigSource{},
				},
			},
		}
		// Dont wait for a health check to determine health and remove these endpoints
		// if the endpoint has been removed via EDS by the control plane
		cluster.IgnoreHealthOnHostRemoval = true
	} else {
		cluster.ClusterDiscoveryType = &clusterv3.Cluster_Type{Type: clusterv3.Cluster_STRICT_DNS}
		cluster.DnsRefreshRate = durationpb.New(30 * time.Second)
		cluster.RespectDnsTtl = true
		if args.dns != nil {
			if args.dns.DNSRefreshRate != nil {
				if args.dns.DNSRefreshRate.Duration > 0 {
					cluster.DnsRefreshRate = durationpb.New(args.dns.DNSRefreshRate.Duration)
				}
			}
			if args.dns.RespectDNSTTL != nil {
				cluster.RespectDnsTtl = ptr.Deref(args.dns.RespectDNSTTL, true)
			}
>>>>>>> 21865e45
		}
	}

	// build common, HTTP/1 and HTTP/2  protocol options for cluster
	epo, secrets, err := buildTypedExtensionProtocolOptions(args)
	if err != nil {
		return nil, err
	}
	if epo != nil {
		cluster.TypedExtensionProtocolOptions = epo
	}

	// Set Load Balancer policy
	//nolint:gocritic
	switch {
	case args.loadBalancer == nil:
		cluster.LbPolicy = clusterv3.Cluster_LEAST_REQUEST
	case args.loadBalancer.LeastRequest != nil:
		cluster.LbPolicy = clusterv3.Cluster_LEAST_REQUEST
		if args.loadBalancer.LeastRequest.SlowStart != nil {
			if args.loadBalancer.LeastRequest.SlowStart.Window != nil {
				cluster.LbConfig = &clusterv3.Cluster_LeastRequestLbConfig_{
					LeastRequestLbConfig: &clusterv3.Cluster_LeastRequestLbConfig{
						SlowStartConfig: &clusterv3.Cluster_SlowStartConfig{
							SlowStartWindow: durationpb.New(args.loadBalancer.LeastRequest.SlowStart.Window.Duration),
						},
					},
				}
			}
		}
	case args.loadBalancer.RoundRobin != nil:
		cluster.LbPolicy = clusterv3.Cluster_ROUND_ROBIN
		if args.loadBalancer.RoundRobin.SlowStart != nil && args.loadBalancer.RoundRobin.SlowStart.Window != nil {
			cluster.LbConfig = &clusterv3.Cluster_RoundRobinLbConfig_{
				RoundRobinLbConfig: &clusterv3.Cluster_RoundRobinLbConfig{
					SlowStartConfig: &clusterv3.Cluster_SlowStartConfig{
						SlowStartWindow: durationpb.New(args.loadBalancer.RoundRobin.SlowStart.Window.Duration),
					},
				},
			}
		}
	case args.loadBalancer.Random != nil:
		cluster.LbPolicy = clusterv3.Cluster_RANDOM
	case args.loadBalancer.ConsistentHash != nil:
		cluster.LbPolicy = clusterv3.Cluster_MAGLEV
		if args.loadBalancer.ConsistentHash.TableSize != nil {
			cluster.LbConfig = &clusterv3.Cluster_MaglevLbConfig_{
				MaglevLbConfig: &clusterv3.Cluster_MaglevLbConfig{
					TableSize: &wrapperspb.UInt64Value{Value: *args.loadBalancer.ConsistentHash.TableSize},
				},
			}
		}
	}

	if args.healthCheck != nil && args.healthCheck.Active != nil {
		cluster.HealthChecks = buildXdsHealthCheck(args.healthCheck.Active)
	}

	if args.healthCheck != nil && args.healthCheck.Passive != nil {
		cluster.OutlierDetection = buildXdsOutlierDetection(args.healthCheck.Passive)
	}

	cluster.CircuitBreakers = buildXdsClusterCircuitBreaker(args.circuitBreaker)

	if args.tcpkeepalive != nil {
		cluster.UpstreamConnectionOptions = buildXdsClusterUpstreamOptions(args.tcpkeepalive)
	}

<<<<<<< HEAD
	switch args.endpointType {
	case EndpointTypeDynamicResolver:
		dnsCacheConfig := &commondfpv3.DnsCacheConfig{
			Name:            args.name,
			DnsLookupFamily: dnsLookupFamily,
		}
		dnsCacheConfig.DnsRefreshRate = durationpb.New(30 * time.Second)
		if args.dns != nil {
			if args.dns.DNSRefreshRate != nil {
				if args.dns.DNSRefreshRate.Duration > 0 {
					dnsCacheConfig.DnsRefreshRate = durationpb.New(args.dns.DNSRefreshRate.Duration)
				}
			}
		}

		dfp := &dfpv3.ClusterConfig{
			ClusterImplementationSpecifier: &dfpv3.ClusterConfig_DnsCacheConfig{
				DnsCacheConfig: dnsCacheConfig,
			},
		}
		dfpAny, err := proto.ToAnyWithValidation(dfp)
		if err != nil {
			return nil, err
		}
		cluster.ClusterDiscoveryType = &clusterv3.Cluster_ClusterType{ClusterType: &clusterv3.Cluster_CustomClusterType{
			Name:        args.name,
			TypedConfig: dfpAny,
		}}
		cluster.LbPolicy = clusterv3.Cluster_CLUSTER_PROVIDED
	case EndpointTypeStatic:
		cluster.ClusterDiscoveryType = &clusterv3.Cluster_Type{Type: clusterv3.Cluster_EDS}
		cluster.EdsClusterConfig = &clusterv3.Cluster_EdsClusterConfig{
			ServiceName: args.name,
			EdsConfig: &corev3.ConfigSource{
				ResourceApiVersion: resource.DefaultAPIVersion,
				ConfigSourceSpecifier: &corev3.ConfigSource_Ads{
					Ads: &corev3.AggregatedConfigSource{},
				},
			},
		}
		// Dont wait for a health check to determine health and remove these endpoints
		// if the endpoint has been removed via EDS by the control plane
		cluster.IgnoreHealthOnHostRemoval = true
	default:
		cluster.ClusterDiscoveryType = &clusterv3.Cluster_Type{Type: clusterv3.Cluster_STRICT_DNS}
		cluster.DnsRefreshRate = durationpb.New(30 * time.Second)
		cluster.RespectDnsTtl = true
		if args.dns != nil {
			if args.dns.DNSRefreshRate != nil {
				if args.dns.DNSRefreshRate.Duration > 0 {
					cluster.DnsRefreshRate = durationpb.New(args.dns.DNSRefreshRate.Duration)
				}
			}
			if args.dns.RespectDNSTTL != nil {
				cluster.RespectDnsTtl = ptr.Deref(args.dns.RespectDNSTTL, true)
			}
		}
	}
=======
	// Set Proxy Protocol
	if args.proxyProtocol != nil {
		cluster.TransportSocket = buildProxyProtocolSocket(args.proxyProtocol, args.tSocket)
	} else if args.tSocket != nil {
		cluster.TransportSocket = args.tSocket
	}

	for i, ds := range args.settings {
		if ds.TLS != nil {
			socket, err := buildXdsUpstreamTLSSocketWthCert(ds.TLS)
			if err != nil {
				// TODO: Log something here
				return nil, err
			}
			if args.proxyProtocol != nil {
				socket = buildProxyProtocolSocket(args.proxyProtocol, socket)
			}
			matchName := fmt.Sprintf("%s/tls/%d", args.name, i)
			cluster.TransportSocketMatches = append(cluster.TransportSocketMatches, &clusterv3.Cluster_TransportSocketMatch{
				Name: matchName,
				Match: &structpb.Struct{
					Fields: map[string]*structpb.Value{
						"name": structpb.NewStringValue(matchName),
					},
				},
				TransportSocket: socket,
			})
		}
		buildZoneAwareRoutingCluster(ds.ZoneAwareRoutingEnabled, cluster, args.loadBalancer)
	}

>>>>>>> 21865e45
	return &buildClusterResult{
		cluster: cluster,
		secrets: secrets,
	}, nil
}

// buildZoneAwareRoutingCluster configures an xds cluster with Zone Aware Routing configuration. It overrides
// cluster.LbPolicy and cluster.CommonLbConfig with cluster.LoadBalancingPolicy.
// TODO: Remove cluster.LbPolicy along with clustercommongLbConfig and switch to cluster.LoadBalancingPolicy
// everywhere as the preferred and more feature-rich configuration field.
func buildZoneAwareRoutingCluster(enabled bool, cluster *clusterv3.Cluster, lb *ir.LoadBalancer) {
	if !enabled {
		return
	}

	// Remove CommonLbConfig.LocalityConfigSpecifier and instead configure via cluster.LoadBalancingPolicy
	cluster.CommonLbConfig.LocalityConfigSpecifier = nil

	localityLbConfig := &commonv3.LocalityLbConfig{
		LocalityConfigSpecifier: &commonv3.LocalityLbConfig_ZoneAwareLbConfig_{
			ZoneAwareLbConfig: &commonv3.LocalityLbConfig_ZoneAwareLbConfig{
				// Future enhancement: differentiate between topology-aware-routing and trafficDistribution
				// once https://github.com/envoyproxy/envoy/pull/39058 is merged
				MinClusterSize:             wrapperspb.UInt64(1),
				ForceLocalityDirectRouting: true,
			},
		},
	}

	// Default to least request LoadBalancingPolicy
	leastRequest := &least_requestv3.LeastRequest{
		LocalityLbConfig: localityLbConfig,
	}
	typedLeastRequest, _ := anypb.New(leastRequest)
	cluster.LoadBalancingPolicy = &clusterv3.LoadBalancingPolicy{
		Policies: []*clusterv3.LoadBalancingPolicy_Policy{{
			TypedExtensionConfig: &corev3.TypedExtensionConfig{
				Name:        "envoy.load_balancing_policies.least_request",
				TypedConfig: typedLeastRequest,
			},
		}},
	}

	if lb != nil {
		switch cluster.LbPolicy {
		case clusterv3.Cluster_LEAST_REQUEST:
			if lb.LeastRequest != nil && lb.LeastRequest.SlowStart != nil && lb.LeastRequest.SlowStart.Window != nil {
				leastRequest.SlowStartConfig = &commonv3.SlowStartConfig{
					SlowStartWindow: durationpb.New(lb.LeastRequest.SlowStart.Window.Duration),
				}
			}
			cluster.LoadBalancingPolicy.Policies[0].TypedExtensionConfig.TypedConfig, _ = anypb.New(leastRequest)
		case clusterv3.Cluster_ROUND_ROBIN:
			roundRobin := &round_robinv3.RoundRobin{
				LocalityLbConfig: localityLbConfig,
			}
			if lb.RoundRobin.SlowStart != nil && lb.RoundRobin.SlowStart.Window != nil {
				roundRobin.SlowStartConfig = &commonv3.SlowStartConfig{
					SlowStartWindow: durationpb.New(lb.RoundRobin.SlowStart.Window.Duration),
				}
			}
			typedRoundRobin, _ := anypb.New(roundRobin)
			cluster.LoadBalancingPolicy = &clusterv3.LoadBalancingPolicy{
				Policies: []*clusterv3.LoadBalancingPolicy_Policy{{
					TypedExtensionConfig: &corev3.TypedExtensionConfig{
						Name:        "envoy.load_balancing_policies.round_robin",
						TypedConfig: typedRoundRobin,
					},
				}},
			}

		case clusterv3.Cluster_RANDOM:
			random := &randomv3.Random{
				LocalityLbConfig: localityLbConfig,
			}
			typeRandom, _ := anypb.New(random)
			cluster.LoadBalancingPolicy = &clusterv3.LoadBalancingPolicy{
				Policies: []*clusterv3.LoadBalancingPolicy_Policy{{
					TypedExtensionConfig: &corev3.TypedExtensionConfig{
						Name:        "envoy.load_balancing_policies.random",
						TypedConfig: typeRandom,
					},
				}},
			}
		case clusterv3.Cluster_MAGLEV:
			consistentHash := &maglevv3.Maglev{}
			if lb.ConsistentHash.TableSize != nil {
				consistentHash.TableSize = wrapperspb.UInt64(*lb.ConsistentHash.TableSize)
			}
			typedConsistentHash, _ := anypb.New(consistentHash)
			cluster.LoadBalancingPolicy = &clusterv3.LoadBalancingPolicy{
				Policies: []*clusterv3.LoadBalancingPolicy_Policy{{
					TypedExtensionConfig: &corev3.TypedExtensionConfig{
						Name:        "envoy.load_balancing_policies.maglev",
						TypedConfig: typedConsistentHash,
					},
				}},
			}
		}
	}
}

func buildXdsHealthCheck(healthcheck *ir.ActiveHealthCheck) []*corev3.HealthCheck {
	hc := &corev3.HealthCheck{
		Timeout:  durationpb.New(healthcheck.Timeout.Duration),
		Interval: durationpb.New(healthcheck.Interval.Duration),
	}
	if healthcheck.UnhealthyThreshold != nil {
		hc.UnhealthyThreshold = wrapperspb.UInt32(*healthcheck.UnhealthyThreshold)
	}
	if healthcheck.HealthyThreshold != nil {
		hc.HealthyThreshold = wrapperspb.UInt32(*healthcheck.HealthyThreshold)
	}
	switch {
	case healthcheck.HTTP != nil:
		httpChecker := &corev3.HealthCheck_HttpHealthCheck{
			Host: healthcheck.HTTP.Host,
			Path: healthcheck.HTTP.Path,
		}
		if healthcheck.HTTP.Method != nil {
			httpChecker.Method = corev3.RequestMethod(corev3.RequestMethod_value[*healthcheck.HTTP.Method])
		}
		httpChecker.ExpectedStatuses = buildHTTPStatusRange(healthcheck.HTTP.ExpectedStatuses)
		if receive := buildHealthCheckPayload(healthcheck.HTTP.ExpectedResponse); receive != nil {
			httpChecker.Receive = append(httpChecker.Receive, receive)
		}
		hc.HealthChecker = &corev3.HealthCheck_HttpHealthCheck_{
			HttpHealthCheck: httpChecker,
		}
	case healthcheck.TCP != nil:
		tcpChecker := &corev3.HealthCheck_TcpHealthCheck{
			Send: buildHealthCheckPayload(healthcheck.TCP.Send),
		}
		if receive := buildHealthCheckPayload(healthcheck.TCP.Receive); receive != nil {
			tcpChecker.Receive = append(tcpChecker.Receive, receive)
		}
		hc.HealthChecker = &corev3.HealthCheck_TcpHealthCheck_{
			TcpHealthCheck: tcpChecker,
		}
	case healthcheck.GRPC != nil:
		hc.HealthChecker = &corev3.HealthCheck_GrpcHealthCheck_{
			GrpcHealthCheck: &corev3.HealthCheck_GrpcHealthCheck{
				ServiceName: ptr.Deref(healthcheck.GRPC.Service, ""),
			},
		}
	}
	return []*corev3.HealthCheck{hc}
}

func buildXdsOutlierDetection(outlierDetection *ir.OutlierDetection) *clusterv3.OutlierDetection {
	od := &clusterv3.OutlierDetection{
		BaseEjectionTime: durationpb.New(outlierDetection.BaseEjectionTime.Duration),
		Interval:         durationpb.New(outlierDetection.Interval.Duration),
	}
	if outlierDetection.SplitExternalLocalOriginErrors != nil {
		od.SplitExternalLocalOriginErrors = *outlierDetection.SplitExternalLocalOriginErrors
	}

	if outlierDetection.MaxEjectionPercent != nil && *outlierDetection.MaxEjectionPercent > 0 {
		od.MaxEjectionPercent = wrapperspb.UInt32(uint32(*outlierDetection.MaxEjectionPercent))
	}

	if outlierDetection.ConsecutiveLocalOriginFailures != nil {
		od.ConsecutiveLocalOriginFailure = wrapperspb.UInt32(*outlierDetection.ConsecutiveLocalOriginFailures)
	}

	if outlierDetection.Consecutive5xxErrors != nil {
		od.Consecutive_5Xx = wrapperspb.UInt32(*outlierDetection.Consecutive5xxErrors)
	}

	if outlierDetection.ConsecutiveGatewayErrors != nil {
		od.ConsecutiveGatewayFailure = wrapperspb.UInt32(*outlierDetection.ConsecutiveGatewayErrors)
	}

	return od
}

// buildHTTPStatusRange converts an array of http status to an array of the range of http status.
func buildHTTPStatusRange(irStatuses []ir.HTTPStatus) []*xdstype.Int64Range {
	if len(irStatuses) == 0 {
		return nil
	}
	ranges := []*xdstype.Int64Range{}
	sort.Slice(irStatuses, func(i, j int) bool {
		return irStatuses[i] < irStatuses[j]
	})
	var start, end int64
	for i := 0; i < len(irStatuses); i++ {
		switch {
		case start == 0:
			start = int64(irStatuses[i])
			end = int64(irStatuses[i] + 1)
		case int64(irStatuses[i]) == end:
			end++
		default:
			ranges = append(ranges, &xdstype.Int64Range{Start: start, End: end})
			start = int64(irStatuses[i])
			end = int64(irStatuses[i] + 1)
		}
	}
	if start != 0 {
		ranges = append(ranges, &xdstype.Int64Range{Start: start, End: end})
	}
	return ranges
}

func buildHealthCheckPayload(irLoad *ir.HealthCheckPayload) *corev3.HealthCheck_Payload {
	if irLoad == nil {
		return nil
	}

	var hcp corev3.HealthCheck_Payload
	if irLoad.Text != nil && *irLoad.Text != "" {
		hcp.Payload = &corev3.HealthCheck_Payload_Text{
			Text: hex.EncodeToString([]byte(*irLoad.Text)),
		}
	}
	if len(irLoad.Binary) > 0 {
		binPayload := &corev3.HealthCheck_Payload_Binary{
			Binary: make([]byte, len(irLoad.Binary)),
		}
		copy(binPayload.Binary, irLoad.Binary)
		hcp.Payload = binPayload
	}
	return &hcp
}

func buildXdsClusterCircuitBreaker(circuitBreaker *ir.CircuitBreaker) *clusterv3.CircuitBreakers {
	// Always allow the same amount of retries as regular requests to handle surges in retries
	// related to pod restarts
	cbt := &clusterv3.CircuitBreakers_Thresholds{
		Priority: corev3.RoutingPriority_DEFAULT,
		MaxRetries: &wrapperspb.UInt32Value{
			Value: uint32(1024),
		},
	}
	cbtPerEndpoint := []*clusterv3.CircuitBreakers_Thresholds{}

	if circuitBreaker != nil {
		if circuitBreaker.MaxConnections != nil {
			cbt.MaxConnections = &wrapperspb.UInt32Value{
				Value: *circuitBreaker.MaxConnections,
			}
		}

		if circuitBreaker.MaxPendingRequests != nil {
			cbt.MaxPendingRequests = &wrapperspb.UInt32Value{
				Value: *circuitBreaker.MaxPendingRequests,
			}
		}

		if circuitBreaker.MaxParallelRequests != nil {
			cbt.MaxRequests = &wrapperspb.UInt32Value{
				Value: *circuitBreaker.MaxParallelRequests,
			}
		}

		if circuitBreaker.MaxParallelRetries != nil {
			cbt.MaxRetries = &wrapperspb.UInt32Value{
				Value: *circuitBreaker.MaxParallelRetries,
			}
		}

		if circuitBreaker.PerEndpoint != nil {
			if circuitBreaker.PerEndpoint.MaxConnections != nil {
				cbtPerEndpoint = []*clusterv3.CircuitBreakers_Thresholds{
					{
						MaxConnections: &wrapperspb.UInt32Value{
							Value: *circuitBreaker.PerEndpoint.MaxConnections,
						},
					},
				}
			}
		}
	}

	ecb := &clusterv3.CircuitBreakers{
		Thresholds:        []*clusterv3.CircuitBreakers_Thresholds{cbt},
		PerHostThresholds: cbtPerEndpoint,
	}

	return ecb
}

func buildXdsClusterLoadAssignment(clusterName string, destSettings []*ir.DestinationSetting) *endpointv3.ClusterLoadAssignment {
	localities := make([]*endpointv3.LocalityLbEndpoints, 0, len(destSettings))
	for i, ds := range destSettings {

		var metadata *corev3.Metadata
		if ds.TLS != nil {
			metadata = &corev3.Metadata{
				FilterMetadata: map[string]*structpb.Struct{
					"envoy.transport_socket_match": {
						Fields: map[string]*structpb.Value{
							"name": structpb.NewStringValue(fmt.Sprintf("%s/tls/%d", clusterName, i)),
						},
					},
				},
			}
		}

		// If zone aware routing is enabled for a backendRefs we include endpoint zone info in localities.
		// Note: The locality.LoadBalancingWeight field applies only when using locality-weighted LB config
		// so in order to support traffic splitting we rely on weighted clusters defined at the route level
		// if multiple backendRefs exist. This pushes part of the routing logic higher up the stack which can
		// limit host selection controls during retries and session affinity.
		// For more details see https://github.com/envoyproxy/gateway/issues/5307#issuecomment-2688767482
		if ds.ZoneAwareRoutingEnabled {
			localities = append(localities, buildZonalLocalities(metadata, ds)...)
		} else {
			localities = append(localities, buildWeightedLocalities(metadata, ds))
		}
	}
	return &endpointv3.ClusterLoadAssignment{ClusterName: clusterName, Endpoints: localities}
}

func buildZonalLocalities(metadata *corev3.Metadata, ds *ir.DestinationSetting) []*endpointv3.LocalityLbEndpoints {
	var localities []*endpointv3.LocalityLbEndpoints
	zonalEndpoints := make(map[string][]*endpointv3.LbEndpoint)
	for _, irEp := range ds.Endpoints {
		healthStatus := corev3.HealthStatus_UNKNOWN
		if irEp.Draining {
			healthStatus = corev3.HealthStatus_DRAINING
		}
		lbEndpoint := &endpointv3.LbEndpoint{
			Metadata: metadata,
			HostIdentifier: &endpointv3.LbEndpoint_Endpoint{
				Endpoint: &endpointv3.Endpoint{
					Address: buildAddress(irEp),
				},
			},
			LoadBalancingWeight: wrapperspb.UInt32(1),
			HealthStatus:        healthStatus,
		}

		zone := ptr.Deref(irEp.Zone, "")
		zonalEndpoints[zone] = append(zonalEndpoints[zone], lbEndpoint)
	}

	for zone, endPts := range zonalEndpoints {
		locality := &endpointv3.LocalityLbEndpoints{
			Locality: &corev3.Locality{
				Zone: zone,
			},
			LbEndpoints: endPts,
			Priority:    ptr.Deref(ds.Priority, 0),
		}
		localities = append(localities, locality)
	}
	// Sort localities by zone, so that the order is deterministic.
	sort.Slice(localities, func(i, j int) bool {
		return localities[i].Locality.Zone < localities[j].Locality.Zone
	})

	return localities
}

func buildWeightedLocalities(metadata *corev3.Metadata, ds *ir.DestinationSetting) *endpointv3.LocalityLbEndpoints {
	endpoints := make([]*endpointv3.LbEndpoint, 0, len(ds.Endpoints))

	for _, irEp := range ds.Endpoints {
		healthStatus := corev3.HealthStatus_UNKNOWN
		if irEp.Draining {
			healthStatus = corev3.HealthStatus_DRAINING
		}
		lbEndpoint := &endpointv3.LbEndpoint{
			Metadata: metadata,
			HostIdentifier: &endpointv3.LbEndpoint_Endpoint{
				Endpoint: &endpointv3.Endpoint{
					Address: buildAddress(irEp),
				},
			},
			HealthStatus: healthStatus,
		}
		// Set default weight of 1 for all endpoints.
		lbEndpoint.LoadBalancingWeight = &wrapperspb.UInt32Value{Value: 1}
		endpoints = append(endpoints, lbEndpoint)
	}
	locality := &endpointv3.LocalityLbEndpoints{
		Locality: &corev3.Locality{
			Region: ds.Name,
		},
		LbEndpoints: endpoints,
		Priority:    0,
	}

	// Set locality weight
	var weight uint32
	if ds.Weight != nil {
		weight = *ds.Weight
	} else {
		weight = 1
	}
	locality.LoadBalancingWeight = &wrapperspb.UInt32Value{Value: weight}
	locality.Priority = ptr.Deref(ds.Priority, 0)
	return locality
}

func buildTypedExtensionProtocolOptions(args *xdsClusterArgs) (map[string]*anypb.Any, []*tlsv3.Secret, error) {
	requiresHTTP2Options := false
	for _, ds := range args.settings {
		if ds.Protocol == ir.GRPC ||
			ds.Protocol == ir.HTTP2 {
			requiresHTTP2Options = true
			break
		}
	}

	requiresCommonHTTPOptions := (args.timeout != nil && args.timeout.HTTP != nil &&
		(args.timeout.HTTP.MaxConnectionDuration != nil || args.timeout.HTTP.ConnectionIdleTimeout != nil)) ||
		(args.circuitBreaker != nil && args.circuitBreaker.MaxRequestsPerConnection != nil)

	requiresHTTP1Options := args.http1Settings != nil &&
		(args.http1Settings.EnableTrailers || args.http1Settings.PreserveHeaderCase || args.http1Settings.HTTP10 != nil)

	requiresHTTPFilters := len(args.settings) > 0 && args.settings[0].Filters != nil && args.settings[0].Filters.CredentialInjection != nil

	if !(requiresCommonHTTPOptions || requiresHTTP1Options || requiresHTTP2Options || args.useClientProtocol || requiresHTTPFilters) {
		return nil, nil, nil
	}

	protocolOptions := httpv3.HttpProtocolOptions{}

	if requiresCommonHTTPOptions {
		protocolOptions.CommonHttpProtocolOptions = &corev3.HttpProtocolOptions{}

		if args.timeout != nil && args.timeout.HTTP != nil {
			if args.timeout.HTTP.ConnectionIdleTimeout != nil {
				protocolOptions.CommonHttpProtocolOptions.IdleTimeout = durationpb.New(args.timeout.HTTP.ConnectionIdleTimeout.Duration)
			}

			if args.timeout.HTTP.MaxConnectionDuration != nil {
				protocolOptions.CommonHttpProtocolOptions.MaxConnectionDuration = durationpb.New(args.timeout.HTTP.MaxConnectionDuration.Duration)
			}
		}

		if args.circuitBreaker != nil && args.circuitBreaker.MaxRequestsPerConnection != nil {
			protocolOptions.CommonHttpProtocolOptions.MaxRequestsPerConnection = &wrapperspb.UInt32Value{
				Value: *args.circuitBreaker.MaxRequestsPerConnection,
			}
		}
	}

	http1opts := &corev3.Http1ProtocolOptions{}
	if args.http1Settings != nil {
		http1opts.EnableTrailers = args.http1Settings.EnableTrailers
		if args.http1Settings.PreserveHeaderCase {
			preservecaseAny, _ := proto.ToAnyWithValidation(&preservecasev3.PreserveCaseFormatterConfig{})
			http1opts.HeaderKeyFormat = &corev3.Http1ProtocolOptions_HeaderKeyFormat{
				HeaderFormat: &corev3.Http1ProtocolOptions_HeaderKeyFormat_StatefulFormatter{
					StatefulFormatter: &corev3.TypedExtensionConfig{
						Name:        "preserve_case",
						TypedConfig: preservecaseAny,
					},
				},
			}
		}
		if args.http1Settings.HTTP10 != nil {
			http1opts.AcceptHttp_10 = true
			http1opts.DefaultHostForHttp_10 = ptr.Deref(args.http1Settings.HTTP10.DefaultHost, "")
		}
	}

	// When setting any Typed Extension Protocol Options, UpstreamProtocolOptions are mandatory
	// If translation requires HTTP2 enablement or HTTP1 trailers, set appropriate setting
	// Default to http1 otherwise
	// TODO: If the cluster is TLS enabled, use AutoHTTPConfig instead of ExplicitHttpConfig
	// so that when ALPN is supported then enabling http1 options doesn't force HTTP/1.1
	switch {
	case args.useClientProtocol:
		protocolOptions.UpstreamProtocolOptions = &httpv3.HttpProtocolOptions_UseDownstreamProtocolConfig{
			UseDownstreamProtocolConfig: &httpv3.HttpProtocolOptions_UseDownstreamHttpConfig{
				HttpProtocolOptions:  http1opts,
				Http2ProtocolOptions: buildHTTP2Settings(args.http2Settings),
			},
		}
	case requiresHTTP2Options:
		protocolOptions.UpstreamProtocolOptions = &httpv3.HttpProtocolOptions_ExplicitHttpConfig_{
			ExplicitHttpConfig: &httpv3.HttpProtocolOptions_ExplicitHttpConfig{
				ProtocolConfig: &httpv3.HttpProtocolOptions_ExplicitHttpConfig_Http2ProtocolOptions{
					Http2ProtocolOptions: buildHTTP2Settings(args.http2Settings),
				},
			},
		}
	case requiresHTTP1Options:
		protocolOptions.UpstreamProtocolOptions = &httpv3.HttpProtocolOptions_ExplicitHttpConfig_{
			ExplicitHttpConfig: &httpv3.HttpProtocolOptions_ExplicitHttpConfig{
				ProtocolConfig: &httpv3.HttpProtocolOptions_ExplicitHttpConfig_HttpProtocolOptions{
					HttpProtocolOptions: http1opts,
				},
			},
		}
	default:
		protocolOptions.UpstreamProtocolOptions = &httpv3.HttpProtocolOptions_ExplicitHttpConfig_{
			ExplicitHttpConfig: &httpv3.HttpProtocolOptions_ExplicitHttpConfig{
				ProtocolConfig: &httpv3.HttpProtocolOptions_ExplicitHttpConfig_HttpProtocolOptions{},
			},
		}
	}

	var (
		filters []*hcmv3.HttpFilter
		secrets []*tlsv3.Secret
		err     error
	)
	if requiresHTTPFilters {
		filters, secrets, err = buildClusterHTTPFilters(args)
		if err != nil {
			return nil, nil, err
		}
		if len(filters) > 0 {
			protocolOptions.HttpFilters = filters
		}
	}

	anyProtocolOptions, _ := proto.ToAnyWithValidation(&protocolOptions)

	extensionOptions := map[string]*anypb.Any{
		extensionOptionsKey: anyProtocolOptions,
	}

	return extensionOptions, secrets, nil
}

// buildClusterHTTPFilters builds the HTTP filters for the cluster.
// EG only supports credential injector filter for now, more filters can be added in the future.
func buildClusterHTTPFilters(args *xdsClusterArgs) ([]*hcmv3.HttpFilter, []*tlsv3.Secret, error) {
	filters := make([]*hcmv3.HttpFilter, 0)
	secrets := make([]*tlsv3.Secret, 0)
	if len(args.settings) > 0 {
		// There is only one setting in the settings slice because EG creates one cluster per backendRef
		// if there are backend filters.
		if args.settings[0].Filters != nil && args.settings[0].Filters.CredentialInjection != nil {
			filter, err := buildHCMCredentialInjectorFilter(args.settings[0].Filters.CredentialInjection)
			filter.Disabled = false
			if err != nil {
				return nil, nil, err
			}
			secret := buildCredentialSecret(args.settings[0].Filters.CredentialInjection)
			filters = append(filters, filter)
			secrets = append(secrets, secret)
		}
	}

	// UpstreamCodec filter is required as the terminal filter for the upstream HTTP filters.
	if len(filters) > 0 {
		upstreamCodec, err := buildUpstreamCodecFilter()
		if err != nil {
			return nil, nil, err
		}
		filters = append(filters, upstreamCodec)
	}
	// We may need to add more Cluster filters in the future, so we return a slice of filters.
	return filters, secrets, nil
}

func buildUpstreamCodecFilter() (*hcmv3.HttpFilter, error) {
	codec := &codecv3.UpstreamCodec{}
	codecAny, err := proto.ToAnyWithValidation(codec)
	if err != nil {
		return nil, err
	}
	return &hcmv3.HttpFilter{
		Name: "envoy.extensions.filters.http.upstream_codec.v3.UpstreamCodec",
		ConfigType: &hcmv3.HttpFilter_TypedConfig{
			TypedConfig: codecAny,
		},
	}, nil
}

// buildProxyProtocolSocket builds the ProxyProtocol transport socket.
func buildProxyProtocolSocket(proxyProtocol *ir.ProxyProtocol, tSocket *corev3.TransportSocket) *corev3.TransportSocket {
	if proxyProtocol == nil {
		return nil
	}

	ppCtx := &proxyprotocolv3.ProxyProtocolUpstreamTransport{}

	switch proxyProtocol.Version {
	case ir.ProxyProtocolVersionV1:
		ppCtx.Config = &corev3.ProxyProtocolConfig{
			Version: corev3.ProxyProtocolConfig_V1,
		}
	case ir.ProxyProtocolVersionV2:
		ppCtx.Config = &corev3.ProxyProtocolConfig{
			Version: corev3.ProxyProtocolConfig_V2,
		}
	}

	// If existing transport socket does not exist wrap around raw buffer
	if tSocket == nil {
		rawCtx := &rawbufferv3.RawBuffer{}
		rawCtxAny, err := proto.ToAnyWithValidation(rawCtx)
		if err != nil {
			return nil
		}
		rawSocket := &corev3.TransportSocket{
			Name: wellknown.TransportSocketRawBuffer,
			ConfigType: &corev3.TransportSocket_TypedConfig{
				TypedConfig: rawCtxAny,
			},
		}
		ppCtx.TransportSocket = rawSocket
	} else {
		ppCtx.TransportSocket = tSocket
	}

	ppCtxAny, err := proto.ToAnyWithValidation(ppCtx)
	if err != nil {
		return nil
	}

	return &corev3.TransportSocket{
		Name: "envoy.transport_sockets.upstream_proxy_protocol",
		ConfigType: &corev3.TransportSocket_TypedConfig{
			TypedConfig: ppCtxAny,
		},
	}
}

func buildConnectTimeout(to *ir.Timeout) *durationpb.Duration {
	if to != nil && to.TCP != nil && to.TCP.ConnectTimeout != nil {
		return durationpb.New(to.TCP.ConnectTimeout.Duration)
	}
	return durationpb.New(tcpClusterPerConnectTimeout)
}

func buildXdsClusterUpstreamOptions(tcpkeepalive *ir.TCPKeepalive) *clusterv3.UpstreamConnectionOptions {
	if tcpkeepalive == nil {
		return nil
	}

	ka := &clusterv3.UpstreamConnectionOptions{
		TcpKeepalive: &corev3.TcpKeepalive{},
	}

	if tcpkeepalive.Probes != nil {
		ka.TcpKeepalive.KeepaliveProbes = wrapperspb.UInt32(*tcpkeepalive.Probes)
	}

	if tcpkeepalive.IdleTime != nil {
		ka.TcpKeepalive.KeepaliveTime = wrapperspb.UInt32(*tcpkeepalive.IdleTime)
	}

	if tcpkeepalive.Interval != nil {
		ka.TcpKeepalive.KeepaliveInterval = wrapperspb.UInt32(*tcpkeepalive.Interval)
	}

	return ka
}

func buildAddress(irEp *ir.DestinationEndpoint) *corev3.Address {
	if irEp.Path != nil {
		return &corev3.Address{
			Address: &corev3.Address_Pipe{
				Pipe: &corev3.Pipe{
					Path: *irEp.Path,
				},
			},
		}
	}
	return &corev3.Address{
		Address: &corev3.Address_SocketAddress{
			SocketAddress: &corev3.SocketAddress{
				Protocol: corev3.SocketAddress_TCP,
				Address:  irEp.Host,
				PortSpecifier: &corev3.SocketAddress_PortValue{
					PortValue: irEp.Port,
				},
			},
		},
	}
}

func buildBackandConnectionBufferLimitBytes(bc *ir.BackendConnection) *wrappers.UInt32Value {
	if bc != nil && bc.BufferLimitBytes != nil {
		return wrapperspb.UInt32(*bc.BufferLimitBytes)
	}

	return wrapperspb.UInt32(tcpClusterPerConnectionBufferLimitBytes)
}

type ExtraArgs struct {
	metrics       *ir.Metrics
	http1Settings *ir.HTTP1Settings
	http2Settings *ir.HTTP2Settings
	ipFamily      *egv1a1.IPFamily
}

type clusterArgs interface {
	asClusterArgs(name string, settings []*ir.DestinationSetting, extras *ExtraArgs) *xdsClusterArgs
}

type UDPRouteTranslator struct {
	*ir.UDPRoute
}

func (route *UDPRouteTranslator) asClusterArgs(name string,
	settings []*ir.DestinationSetting,
	extra *ExtraArgs,
) *xdsClusterArgs {
	return &xdsClusterArgs{
		name:         name,
		settings:     settings,
		loadBalancer: route.LoadBalancer,
		endpointType: buildEndpointType(route.Destination.Settings),
		metrics:      extra.metrics,
		dns:          route.DNS,
		ipFamily:     extra.ipFamily,
	}
}

type TCPRouteTranslator struct {
	*ir.TCPRoute
}

func (route *TCPRouteTranslator) asClusterArgs(name string,
	settings []*ir.DestinationSetting,
	extra *ExtraArgs,
) *xdsClusterArgs {
	return &xdsClusterArgs{
		name:              name,
		settings:          settings,
		loadBalancer:      route.LoadBalancer,
		proxyProtocol:     route.ProxyProtocol,
		circuitBreaker:    route.CircuitBreaker,
		tcpkeepalive:      route.TCPKeepalive,
		healthCheck:       route.HealthCheck,
		timeout:           route.Timeout,
		endpointType:      buildEndpointType(route.Destination.Settings),
		metrics:           extra.metrics,
		backendConnection: route.BackendConnection,
		dns:               route.DNS,
		ipFamily:          extra.ipFamily,
	}
}

type HTTPRouteTranslator struct {
	*ir.HTTPRoute
}

func (httpRoute *HTTPRouteTranslator) asClusterArgs(name string,
	settings []*ir.DestinationSetting,
	extra *ExtraArgs,
) *xdsClusterArgs {
	clusterArgs := &xdsClusterArgs{
		name:              name,
		settings:          settings,
		tSocket:           nil,
		endpointType:      buildEndpointType(httpRoute.Destination.Settings),
		metrics:           extra.metrics,
		http1Settings:     extra.http1Settings,
		http2Settings:     extra.http2Settings,
		useClientProtocol: ptr.Deref(httpRoute.UseClientProtocol, false),
		ipFamily:          extra.ipFamily,
	}

	// Populate traffic features.
	bt := httpRoute.Traffic
	if bt != nil {
		clusterArgs.loadBalancer = bt.LoadBalancer
		clusterArgs.proxyProtocol = bt.ProxyProtocol
		clusterArgs.circuitBreaker = bt.CircuitBreaker
		clusterArgs.healthCheck = bt.HealthCheck
		clusterArgs.timeout = bt.Timeout
		clusterArgs.tcpkeepalive = bt.TCPKeepalive
		clusterArgs.backendConnection = bt.BackendConnection
		clusterArgs.dns = bt.DNS
	}

	return clusterArgs
}

func buildHTTP2Settings(opts *ir.HTTP2Settings) *corev3.Http2ProtocolOptions {
	if opts == nil {
		opts = &ir.HTTP2Settings{}
	}

	// defaults based on https://www.envoyproxy.io/docs/envoy/latest/configuration/best_practices/edge
	out := &corev3.Http2ProtocolOptions{
		InitialStreamWindowSize: &wrapperspb.UInt32Value{
			Value: ptr.Deref(opts.InitialStreamWindowSize, http2InitialStreamWindowSize),
		},
		InitialConnectionWindowSize: &wrapperspb.UInt32Value{
			Value: ptr.Deref(opts.InitialConnectionWindowSize, http2InitialConnectionWindowSize),
		},
	}

	if opts.MaxConcurrentStreams != nil {
		out.MaxConcurrentStreams = &wrapperspb.UInt32Value{
			Value: *opts.MaxConcurrentStreams,
		}
	}

	if opts.ResetStreamOnError != nil {
		out.OverrideStreamErrorOnInvalidHttpMessage = &wrapperspb.BoolValue{
			Value: *opts.ResetStreamOnError,
		}
	}

	return out
}<|MERGE_RESOLUTION|>--- conflicted
+++ resolved
@@ -170,7 +170,6 @@
 		}
 	}
 
-<<<<<<< HEAD
 	// Set Proxy Protocol
 	if args.proxyProtocol != nil {
 		cluster.TransportSocket = buildProxyProtocolSocket(args.proxyProtocol, args.tSocket)
@@ -203,35 +202,6 @@
 				},
 				TransportSocket: socket,
 			})
-=======
-	if args.endpointType == EndpointTypeStatic {
-		cluster.ClusterDiscoveryType = &clusterv3.Cluster_Type{Type: clusterv3.Cluster_EDS}
-		cluster.EdsClusterConfig = &clusterv3.Cluster_EdsClusterConfig{
-			ServiceName: args.name,
-			EdsConfig: &corev3.ConfigSource{
-				ResourceApiVersion: resource.DefaultAPIVersion,
-				ConfigSourceSpecifier: &corev3.ConfigSource_Ads{
-					Ads: &corev3.AggregatedConfigSource{},
-				},
-			},
-		}
-		// Dont wait for a health check to determine health and remove these endpoints
-		// if the endpoint has been removed via EDS by the control plane
-		cluster.IgnoreHealthOnHostRemoval = true
-	} else {
-		cluster.ClusterDiscoveryType = &clusterv3.Cluster_Type{Type: clusterv3.Cluster_STRICT_DNS}
-		cluster.DnsRefreshRate = durationpb.New(30 * time.Second)
-		cluster.RespectDnsTtl = true
-		if args.dns != nil {
-			if args.dns.DNSRefreshRate != nil {
-				if args.dns.DNSRefreshRate.Duration > 0 {
-					cluster.DnsRefreshRate = durationpb.New(args.dns.DNSRefreshRate.Duration)
-				}
-			}
-			if args.dns.RespectDNSTTL != nil {
-				cluster.RespectDnsTtl = ptr.Deref(args.dns.RespectDNSTTL, true)
-			}
->>>>>>> 21865e45
 		}
 	}
 
@@ -300,7 +270,6 @@
 		cluster.UpstreamConnectionOptions = buildXdsClusterUpstreamOptions(args.tcpkeepalive)
 	}
 
-<<<<<<< HEAD
 	switch args.endpointType {
 	case EndpointTypeDynamicResolver:
 		dnsCacheConfig := &commondfpv3.DnsCacheConfig{
@@ -359,39 +328,13 @@
 			}
 		}
 	}
-=======
-	// Set Proxy Protocol
-	if args.proxyProtocol != nil {
-		cluster.TransportSocket = buildProxyProtocolSocket(args.proxyProtocol, args.tSocket)
-	} else if args.tSocket != nil {
-		cluster.TransportSocket = args.tSocket
-	}
-
-	for i, ds := range args.settings {
-		if ds.TLS != nil {
-			socket, err := buildXdsUpstreamTLSSocketWthCert(ds.TLS)
-			if err != nil {
-				// TODO: Log something here
-				return nil, err
-			}
-			if args.proxyProtocol != nil {
-				socket = buildProxyProtocolSocket(args.proxyProtocol, socket)
-			}
-			matchName := fmt.Sprintf("%s/tls/%d", args.name, i)
-			cluster.TransportSocketMatches = append(cluster.TransportSocketMatches, &clusterv3.Cluster_TransportSocketMatch{
-				Name: matchName,
-				Match: &structpb.Struct{
-					Fields: map[string]*structpb.Value{
-						"name": structpb.NewStringValue(matchName),
-					},
-				},
-				TransportSocket: socket,
-			})
-		}
-		buildZoneAwareRoutingCluster(ds.ZoneAwareRoutingEnabled, cluster, args.loadBalancer)
-	}
-
->>>>>>> 21865e45
+
+	if args.endpointType != EndpointTypeDynamicResolver {
+		for _, ds := range args.settings {
+			buildZoneAwareRoutingCluster(ds.ZoneAwareRoutingEnabled, cluster, args.loadBalancer)
+		}
+	}
+
 	return &buildClusterResult{
 		cluster: cluster,
 		secrets: secrets,
