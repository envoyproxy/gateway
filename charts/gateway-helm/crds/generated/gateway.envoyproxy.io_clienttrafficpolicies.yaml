---
apiVersion: apiextensions.k8s.io/v1
kind: CustomResourceDefinition
metadata:
  annotations:
    controller-gen.kubebuilder.io/version: v0.13.0
  name: clienttrafficpolicies.gateway.envoyproxy.io
spec:
  group: gateway.envoyproxy.io
  names:
    categories:
    - envoy-gateway
    kind: ClientTrafficPolicy
    listKind: ClientTrafficPolicyList
    plural: clienttrafficpolicies
    shortNames:
    - ctp
    singular: clienttrafficpolicy
  scope: Namespaced
  versions:
  - additionalPrinterColumns:
    - jsonPath: .status.conditions[?(@.type=="Accepted")].reason
      name: Status
      type: string
    - jsonPath: .metadata.creationTimestamp
      name: Age
      type: date
    name: v1alpha1
    schema:
      openAPIV3Schema:
        description: ClientTrafficPolicy allows the user to configure the behavior
          of the connection between the downstream client and Envoy Proxy listener.
        properties:
          apiVersion:
            description: 'APIVersion defines the versioned schema of this representation
              of an object. Servers should convert recognized schemas to the latest
              internal value, and may reject unrecognized values. More info: https://git.k8s.io/community/contributors/devel/sig-architecture/api-conventions.md#resources'
            type: string
          kind:
            description: 'Kind is a string value representing the REST resource this
              object represents. Servers may infer this from the endpoint the client
              submits requests to. Cannot be updated. In CamelCase. More info: https://git.k8s.io/community/contributors/devel/sig-architecture/api-conventions.md#types-kinds'
            type: string
          metadata:
            type: object
          spec:
            description: Spec defines the desired state of ClientTrafficPolicy.
            properties:
              clientIPDetection:
                description: ClientIPDetectionSettings provides configuration for
                  determining the original client IP address for requests.
                properties:
                  customHeader:
                    description: CustomHeader provides configuration for determining
                      the client IP address for a request based on a trusted custom
                      HTTP header. This uses the the custom_header original IP detection
                      extension. Refer to https://www.envoyproxy.io/docs/envoy/latest/api-v3/extensions/http/original_ip_detection/custom_header/v3/custom_header.proto
                      for more details.
                    properties:
                      failClosed:
                        description: FailClosed is a switch used to control the flow
                          of traffic when client IP detection fails. If set to true,
                          the listener will respond with 403 Forbidden when the client
                          IP address cannot be determined.
                        type: boolean
                      name:
                        description: Name of the header containing the original downstream
                          remote address, if present.
                        maxLength: 255
                        minLength: 1
                        pattern: ^[A-Za-z0-9-]+$
                        type: string
                    required:
                    - name
                    type: object
                  xForwardedFor:
                    description: XForwardedForSettings provides configuration for
                      using X-Forwarded-For headers for determining the client IP
                      address.
                    properties:
                      numTrustedHops:
                        description: NumTrustedHops controls the number of additional
                          ingress proxy hops from the right side of XFF HTTP headers
                          to trust when determining the origin client's IP address.
                          Refer to https://www.envoyproxy.io/docs/envoy/latest/configuration/http/http_conn_man/headers#x-forwarded-for
                          for more details.
                        format: int32
                        type: integer
                    type: object
                type: object
                x-kubernetes-validations:
                - message: customHeader cannot be used in conjunction with xForwardedFor
                  rule: '!(has(self.xForwardedFor) && has(self.customHeader))'
              connection:
                description: Connection includes client connection settings.
                properties:
<<<<<<< HEAD
                  bufferLimit:
                    anyOf:
                    - type: integer
                    - type: string
                    description: 'ConnectionBufferLimit provides configuration for
                      the maximum buffer size for each incoming connection. Default:
                      32768 bytes.'
                    pattern: ^(\+|-)?(([0-9]+(\.[0-9]*)?)|(\.[0-9]+))(([KMGTPE]i)|[numkMGTPE]|([eE](\+|-)?(([0-9]+(\.[0-9]*)?)|(\.[0-9]+))))?$
                    x-kubernetes-int-or-string: true
                  limit:
                    description: Limit defines limits related to connections
=======
                  connectionLimit:
                    description: ConnectionLimit defines limits related to connections
>>>>>>> 7f5cbe84
                    properties:
                      closeDelay:
                        description: 'CloseDelay defines the delay to use before closing
                          connections that are rejected once the limit value is reached.
                          Default: none.'
                        pattern: ^([0-9]{1,5}(h|m|s|ms)){1,4}$
                        type: string
                      value:
                        description: 'Value of the maximum concurrent connections
                          limit. When the limit is reached, incoming connections will
                          be closed after the CloseDelay duration. Default: unlimited.'
                        format: int64
                        minimum: 0
                        type: integer
                    type: object
                type: object
              enableProxyProtocol:
                description: EnableProxyProtocol interprets the ProxyProtocol header
                  and adds the Client Address into the X-Forwarded-For header. Note
                  Proxy Protocol must be present when this field is set, else the
                  connection is closed.
                type: boolean
              headers:
                description: HeaderSettings provides configuration for header management.
                properties:
                  enableEnvoyHeaders:
                    description: EnableEnvoyHeaders configures Envoy Proxy to add
                      the "X-Envoy-" headers to requests and responses.
                    type: boolean
                type: object
              http1:
                description: HTTP1 provides HTTP/1 configuration on the listener.
                properties:
                  enableTrailers:
                    description: EnableTrailers defines if HTTP/1 trailers should
                      be proxied by Envoy.
                    type: boolean
                  http10:
                    description: HTTP10 turns on support for HTTP/1.0 and HTTP/0.9
                      requests.
                    properties:
                      useDefaultHost:
                        description: UseDefaultHost defines if the HTTP/1.0 request
                          is missing the Host header, then the hostname associated
                          with the listener should be injected into the request. If
                          this is not set and an HTTP/1.0 request arrives without
                          a host, then it will be rejected.
                        type: boolean
                    type: object
                  preserveHeaderCase:
                    description: PreserveHeaderCase defines if Envoy should preserve
                      the letter case of headers. By default, Envoy will lowercase
                      all the headers.
                    type: boolean
                type: object
              http3:
                description: HTTP3 provides HTTP/3 configuration on the listener.
                type: object
              path:
                description: Path enables managing how the incoming path set by clients
                  can be normalized.
                properties:
                  disableMergeSlashes:
                    description: DisableMergeSlashes allows disabling the default
                      configuration of merging adjacent slashes in the path. Note
                      that slash merging is not part of the HTTP spec and is provided
                      for convenience.
                    type: boolean
                  escapedSlashesAction:
                    description: EscapedSlashesAction determines how %2f, %2F, %5c,
                      or %5C sequences in the path URI should be handled. The default
                      is UnescapeAndRedirect.
                    enum:
                    - KeepUnchanged
                    - RejectRequest
                    - UnescapeAndForward
                    - UnescapeAndRedirect
                    type: string
                type: object
              targetRef:
                description: TargetRef is the name of the Gateway resource this policy
                  is being attached to. This Policy and the TargetRef MUST be in the
                  same namespace for this Policy to have effect and be applied to
                  the Gateway. TargetRef
                properties:
                  group:
                    description: Group is the group of the target resource.
                    maxLength: 253
                    pattern: ^$|^[a-z0-9]([-a-z0-9]*[a-z0-9])?(\.[a-z0-9]([-a-z0-9]*[a-z0-9])?)*$
                    type: string
                  kind:
                    description: Kind is kind of the target resource.
                    maxLength: 63
                    minLength: 1
                    pattern: ^[a-zA-Z]([-a-zA-Z0-9]*[a-zA-Z0-9])?$
                    type: string
                  name:
                    description: Name is the name of the target resource.
                    maxLength: 253
                    minLength: 1
                    type: string
                  namespace:
                    description: Namespace is the namespace of the referent. When
                      unspecified, the local namespace is inferred. Even when policy
                      targets a resource in a different namespace, it MUST only apply
                      to traffic originating from the same namespace as the policy.
                    maxLength: 63
                    minLength: 1
                    pattern: ^[a-z0-9]([-a-z0-9]*[a-z0-9])?$
                    type: string
                  sectionName:
                    description: "SectionName is the name of a section within the
                      target resource. When unspecified, this targetRef targets the
                      entire resource. In the following resources, SectionName is
                      interpreted as the following: \n * Gateway: Listener Name *
                      Service: Port Name \n If a SectionName is specified, but does
                      not exist on the targeted object, the Policy must fail to attach,
                      and the policy implementation should record a `ResolvedRefs`
                      or similar Condition in the Policy's status."
                    maxLength: 253
                    minLength: 1
                    pattern: ^[a-z0-9]([-a-z0-9]*[a-z0-9])?(\.[a-z0-9]([-a-z0-9]*[a-z0-9])?)*$
                    type: string
                required:
                - group
                - kind
                - name
                type: object
                x-kubernetes-validations:
                - message: this policy can only have a targetRef.group of gateway.networking.k8s.io
                  rule: self.group == 'gateway.networking.k8s.io'
                - message: this policy can only have a targetRef.kind of Gateway
                  rule: self.kind == 'Gateway'
                - message: this policy does not yet support the sectionName field
                  rule: '!has(self.sectionName)'
              tcpKeepalive:
                description: TcpKeepalive settings associated with the downstream
                  client connection. If defined, sets SO_KEEPALIVE on the listener
                  socket to enable TCP Keepalives. Disabled by default.
                properties:
                  idleTime:
                    description: The duration a connection needs to be idle before
                      keep-alive probes start being sent. The duration format is Defaults
                      to `7200s`.
                    pattern: ^([0-9]{1,5}(h|m|s|ms)){1,4}$
                    type: string
                  interval:
                    description: The duration between keep-alive probes. Defaults
                      to `75s`.
                    pattern: ^([0-9]{1,5}(h|m|s|ms)){1,4}$
                    type: string
                  probes:
                    description: The total number of unacknowledged probes to send
                      before deciding the connection is dead. Defaults to 9.
                    format: int32
                    type: integer
                type: object
              timeout:
                description: Timeout settings for the client connections.
                properties:
                  http:
                    description: Timeout settings for HTTP.
                    properties:
                      requestReceivedTimeout:
                        description: The duration envoy waits for the complete request
                          reception. This timer starts upon request initiation and
                          stops when either the last byte of the request is sent upstream
                          or when the response begins.
                        pattern: ^([0-9]{1,5}(h|m|s|ms)){1,4}$
                        type: string
                    type: object
                type: object
              tls:
                description: TLS settings configure TLS termination settings with
                  the downstream client.
                properties:
                  alpnProtocols:
                    description: 'ALPNProtocols supplies the list of ALPN protocols
                      that should be exposed by the listener. By default h2 and http/1.1
                      are enabled. Supported values are: - http/1.0 - http/1.1 - h2'
                    items:
                      description: ALPNProtocol specifies the protocol to be negotiated
                        using ALPN
                      enum:
                      - http/1.0
                      - http/1.1
                      - h2
                      type: string
                    type: array
                  ciphers:
                    description: 'Ciphers specifies the set of cipher suites supported
                      when negotiating TLS 1.0 - 1.2. This setting has no effect for
                      TLS 1.3. In non-FIPS Envoy Proxy builds the default cipher list
                      is: - [ECDHE-ECDSA-AES128-GCM-SHA256|ECDHE-ECDSA-CHACHA20-POLY1305]
                      - [ECDHE-RSA-AES128-GCM-SHA256|ECDHE-RSA-CHACHA20-POLY1305]
                      - ECDHE-ECDSA-AES256-GCM-SHA384 - ECDHE-RSA-AES256-GCM-SHA384
                      In builds using BoringSSL FIPS the default cipher list is: -
                      ECDHE-ECDSA-AES128-GCM-SHA256 - ECDHE-RSA-AES128-GCM-SHA256
                      - ECDHE-ECDSA-AES256-GCM-SHA384 - ECDHE-RSA-AES256-GCM-SHA384'
                    items:
                      type: string
                    type: array
                  clientValidation:
                    description: ClientValidation specifies the configuration to validate
                      the client initiating the TLS connection to the Gateway listener.
                    properties:
                      caCertificateRefs:
                        description: "CACertificateRefs contains one or more references
                          to Kubernetes objects that contain TLS certificates of the
                          Certificate Authorities that can be used as a trust anchor
                          to validate the certificates presented by the client. \n
                          A single reference to a Kubernetes ConfigMap or a Kubernetes
                          Secret, with the CA certificate in a key named `ca.crt`
                          is currently supported. \n References to a resource in different
                          namespace are invalid UNLESS there is a ReferenceGrant in
                          the target namespace that allows the certificate to be attached."
                        items:
                          description: "SecretObjectReference identifies an API object
                            including its namespace, defaulting to Secret. \n The
                            API object must be valid in the cluster; the Group and
                            Kind must be registered in the cluster for this reference
                            to be valid. \n References to objects with invalid Group
                            and Kind are not valid, and must be rejected by the implementation,
                            with appropriate Conditions set on the containing object."
                          properties:
                            group:
                              default: ""
                              description: Group is the group of the referent. For
                                example, "gateway.networking.k8s.io". When unspecified
                                or empty string, core API group is inferred.
                              maxLength: 253
                              pattern: ^$|^[a-z0-9]([-a-z0-9]*[a-z0-9])?(\.[a-z0-9]([-a-z0-9]*[a-z0-9])?)*$
                              type: string
                            kind:
                              default: Secret
                              description: Kind is kind of the referent. For example
                                "Secret".
                              maxLength: 63
                              minLength: 1
                              pattern: ^[a-zA-Z]([-a-zA-Z0-9]*[a-zA-Z0-9])?$
                              type: string
                            name:
                              description: Name is the name of the referent.
                              maxLength: 253
                              minLength: 1
                              type: string
                            namespace:
                              description: "Namespace is the namespace of the referenced
                                object. When unspecified, the local namespace is inferred.
                                \n Note that when a namespace different than the local
                                namespace is specified, a ReferenceGrant object is
                                required in the referent namespace to allow that namespace's
                                owner to accept the reference. See the ReferenceGrant
                                documentation for details. \n Support: Core"
                              maxLength: 63
                              minLength: 1
                              pattern: ^[a-z0-9]([-a-z0-9]*[a-z0-9])?$
                              type: string
                          required:
                          - name
                          type: object
                        maxItems: 8
                        type: array
                    type: object
                  ecdhCurves:
                    description: 'ECDHCurves specifies the set of supported ECDH curves.
                      In non-FIPS Envoy Proxy builds the default curves are: - X25519
                      - P-256 In builds using BoringSSL FIPS the default curve is:
                      - P-256'
                    items:
                      type: string
                    type: array
                  maxVersion:
                    description: Max specifies the maximal TLS protocol version to
                      allow The default is TLS 1.3 if this is not specified.
                    enum:
                    - Auto
                    - "1.0"
                    - "1.1"
                    - "1.2"
                    - "1.3"
                    type: string
                  minVersion:
                    description: Min specifies the minimal TLS protocol version to
                      allow. The default is TLS 1.2 if this is not specified.
                    enum:
                    - Auto
                    - "1.0"
                    - "1.1"
                    - "1.2"
                    - "1.3"
                    type: string
                  signatureAlgorithms:
                    description: SignatureAlgorithms specifies which signature algorithms
                      the listener should support.
                    items:
                      type: string
                    type: array
                type: object
                x-kubernetes-validations:
                - message: setting ciphers has no effect if the minimum possible TLS
                    version is 1.3
                  rule: 'has(self.minVersion) && self.minVersion == ''1.3'' ? !has(self.ciphers)
                    : true'
                - message: minVersion must be smaller or equal to maxVersion
                  rule: 'has(self.minVersion) && has(self.maxVersion) ? {"Auto":0,"1.0":1,"1.1":2,"1.2":3,"1.3":4}[self.minVersion]
                    <= {"1.0":1,"1.1":2,"1.2":3,"1.3":4,"Auto":5}[self.maxVersion]
                    : !has(self.minVersion) && has(self.maxVersion) ? 3 <= {"1.0":1,"1.1":2,"1.2":3,"1.3":4,"Auto":5}[self.maxVersion]
                    : true'
            required:
            - targetRef
            type: object
          status:
            description: Status defines the current status of ClientTrafficPolicy.
            properties:
              ancestors:
                description: "Ancestors is a list of ancestor resources (usually Gateways)
                  that are associated with the policy, and the status of the policy
                  with respect to each ancestor. When this policy attaches to a parent,
                  the controller that manages the parent and the ancestors MUST add
                  an entry to this list when the controller first sees the policy
                  and SHOULD update the entry as appropriate when the relevant ancestor
                  is modified. \n Note that choosing the relevant ancestor is left
                  to the Policy designers; an important part of Policy design is designing
                  the right object level at which to namespace this status. \n Note
                  also that implementations MUST ONLY populate ancestor status for
                  the Ancestor resources they are responsible for. Implementations
                  MUST use the ControllerName field to uniquely identify the entries
                  in this list that they are responsible for. \n Note that to achieve
                  this, the list of PolicyAncestorStatus structs MUST be treated as
                  a map with a composite key, made up of the AncestorRef and ControllerName
                  fields combined. \n A maximum of 16 ancestors will be represented
                  in this list. An empty list means the Policy is not relevant for
                  any ancestors. \n If this slice is full, implementations MUST NOT
                  add further entries. Instead they MUST consider the policy unimplementable
                  and signal that on any related resources such as the ancestor that
                  would be referenced here. For example, if this list was full on
                  BackendTLSPolicy, no additional Gateways would be able to reference
                  the Service targeted by the BackendTLSPolicy."
                items:
                  description: "PolicyAncestorStatus describes the status of a route
                    with respect to an associated Ancestor. \n Ancestors refer to
                    objects that are either the Target of a policy or above it in
                    terms of object hierarchy. For example, if a policy targets a
                    Service, the Policy's Ancestors are, in order, the Service, the
                    HTTPRoute, the Gateway, and the GatewayClass. Almost always, in
                    this hierarchy, the Gateway will be the most useful object to
                    place Policy status on, so we recommend that implementations SHOULD
                    use Gateway as the PolicyAncestorStatus object unless the designers
                    have a _very_ good reason otherwise. \n In the context of policy
                    attachment, the Ancestor is used to distinguish which resource
                    results in a distinct application of this policy. For example,
                    if a policy targets a Service, it may have a distinct result per
                    attached Gateway. \n Policies targeting the same resource may
                    have different effects depending on the ancestors of those resources.
                    For example, different Gateways targeting the same Service may
                    have different capabilities, especially if they have different
                    underlying implementations. \n For example, in BackendTLSPolicy,
                    the Policy attaches to a Service that is used as a backend in
                    a HTTPRoute that is itself attached to a Gateway. In this case,
                    the relevant object for status is the Gateway, and that is the
                    ancestor object referred to in this status. \n Note that a parent
                    is also an ancestor, so for objects where the parent is the relevant
                    object for status, this struct SHOULD still be used. \n This struct
                    is intended to be used in a slice that's effectively a map, with
                    a composite key made up of the AncestorRef and the ControllerName."
                  properties:
                    ancestorRef:
                      description: AncestorRef corresponds with a ParentRef in the
                        spec that this PolicyAncestorStatus struct describes the status
                        of.
                      properties:
                        group:
                          default: gateway.networking.k8s.io
                          description: "Group is the group of the referent. When unspecified,
                            \"gateway.networking.k8s.io\" is inferred. To set the
                            core API group (such as for a \"Service\" kind referent),
                            Group must be explicitly set to \"\" (empty string). \n
                            Support: Core"
                          maxLength: 253
                          pattern: ^$|^[a-z0-9]([-a-z0-9]*[a-z0-9])?(\.[a-z0-9]([-a-z0-9]*[a-z0-9])?)*$
                          type: string
                        kind:
                          default: Gateway
                          description: "Kind is kind of the referent. \n There are
                            two kinds of parent resources with \"Core\" support: \n
                            * Gateway (Gateway conformance profile) * Service (Mesh
                            conformance profile, experimental, ClusterIP Services
                            only) \n Support for other resources is Implementation-Specific."
                          maxLength: 63
                          minLength: 1
                          pattern: ^[a-zA-Z]([-a-zA-Z0-9]*[a-zA-Z0-9])?$
                          type: string
                        name:
                          description: "Name is the name of the referent. \n Support:
                            Core"
                          maxLength: 253
                          minLength: 1
                          type: string
                        namespace:
                          description: "Namespace is the namespace of the referent.
                            When unspecified, this refers to the local namespace of
                            the Route. \n Note that there are specific rules for ParentRefs
                            which cross namespace boundaries. Cross-namespace references
                            are only valid if they are explicitly allowed by something
                            in the namespace they are referring to. For example: Gateway
                            has the AllowedRoutes field, and ReferenceGrant provides
                            a generic way to enable any other kind of cross-namespace
                            reference. \n <gateway:experimental:description> ParentRefs
                            from a Route to a Service in the same namespace are \"producer\"
                            routes, which apply default routing rules to inbound connections
                            from any namespace to the Service. \n ParentRefs from
                            a Route to a Service in a different namespace are \"consumer\"
                            routes, and these routing rules are only applied to outbound
                            connections originating from the same namespace as the
                            Route, for which the intended destination of the connections
                            are a Service targeted as a ParentRef of the Route. </gateway:experimental:description>
                            \n Support: Core"
                          maxLength: 63
                          minLength: 1
                          pattern: ^[a-z0-9]([-a-z0-9]*[a-z0-9])?$
                          type: string
                        port:
                          description: "Port is the network port this Route targets.
                            It can be interpreted differently based on the type of
                            parent resource. \n When the parent resource is a Gateway,
                            this targets all listeners listening on the specified
                            port that also support this kind of Route(and select this
                            Route). It's not recommended to set `Port` unless the
                            networking behaviors specified in a Route must apply to
                            a specific port as opposed to a listener(s) whose port(s)
                            may be changed. When both Port and SectionName are specified,
                            the name and port of the selected listener must match
                            both specified values. \n <gateway:experimental:description>
                            When the parent resource is a Service, this targets a
                            specific port in the Service spec. When both Port (experimental)
                            and SectionName are specified, the name and port of the
                            selected port must match both specified values. </gateway:experimental:description>
                            \n Implementations MAY choose to support other parent
                            resources. Implementations supporting other types of parent
                            resources MUST clearly document how/if Port is interpreted.
                            \n For the purpose of status, an attachment is considered
                            successful as long as the parent resource accepts it partially.
                            For example, Gateway listeners can restrict which Routes
                            can attach to them by Route kind, namespace, or hostname.
                            If 1 of 2 Gateway listeners accept attachment from the
                            referencing Route, the Route MUST be considered successfully
                            attached. If no Gateway listeners accept attachment from
                            this Route, the Route MUST be considered detached from
                            the Gateway. \n Support: Extended \n <gateway:experimental>"
                          format: int32
                          maximum: 65535
                          minimum: 1
                          type: integer
                        sectionName:
                          description: "SectionName is the name of a section within
                            the target resource. In the following resources, SectionName
                            is interpreted as the following: \n * Gateway: Listener
                            Name. When both Port (experimental) and SectionName are
                            specified, the name and port of the selected listener
                            must match both specified values. * Service: Port Name.
                            When both Port (experimental) and SectionName are specified,
                            the name and port of the selected listener must match
                            both specified values. Note that attaching Routes to Services
                            as Parents is part of experimental Mesh support and is
                            not supported for any other purpose. \n Implementations
                            MAY choose to support attaching Routes to other resources.
                            If that is the case, they MUST clearly document how SectionName
                            is interpreted. \n When unspecified (empty string), this
                            will reference the entire resource. For the purpose of
                            status, an attachment is considered successful if at least
                            one section in the parent resource accepts it. For example,
                            Gateway listeners can restrict which Routes can attach
                            to them by Route kind, namespace, or hostname. If 1 of
                            2 Gateway listeners accept attachment from the referencing
                            Route, the Route MUST be considered successfully attached.
                            If no Gateway listeners accept attachment from this Route,
                            the Route MUST be considered detached from the Gateway.
                            \n Support: Core"
                          maxLength: 253
                          minLength: 1
                          pattern: ^[a-z0-9]([-a-z0-9]*[a-z0-9])?(\.[a-z0-9]([-a-z0-9]*[a-z0-9])?)*$
                          type: string
                      required:
                      - name
                      type: object
                    conditions:
                      description: Conditions describes the status of the Policy with
                        respect to the given Ancestor.
                      items:
                        description: "Condition contains details for one aspect of
                          the current state of this API Resource. --- This struct
                          is intended for direct use as an array at the field path
                          .status.conditions.  For example, \n type FooStatus struct{
                          // Represents the observations of a foo's current state.
                          // Known .status.conditions.type are: \"Available\", \"Progressing\",
                          and \"Degraded\" // +patchMergeKey=type // +patchStrategy=merge
                          // +listType=map // +listMapKey=type Conditions []metav1.Condition
                          `json:\"conditions,omitempty\" patchStrategy:\"merge\" patchMergeKey:\"type\"
                          protobuf:\"bytes,1,rep,name=conditions\"` \n // other fields
                          }"
                        properties:
                          lastTransitionTime:
                            description: lastTransitionTime is the last time the condition
                              transitioned from one status to another. This should
                              be when the underlying condition changed.  If that is
                              not known, then using the time when the API field changed
                              is acceptable.
                            format: date-time
                            type: string
                          message:
                            description: message is a human readable message indicating
                              details about the transition. This may be an empty string.
                            maxLength: 32768
                            type: string
                          observedGeneration:
                            description: observedGeneration represents the .metadata.generation
                              that the condition was set based upon. For instance,
                              if .metadata.generation is currently 12, but the .status.conditions[x].observedGeneration
                              is 9, the condition is out of date with respect to the
                              current state of the instance.
                            format: int64
                            minimum: 0
                            type: integer
                          reason:
                            description: reason contains a programmatic identifier
                              indicating the reason for the condition's last transition.
                              Producers of specific condition types may define expected
                              values and meanings for this field, and whether the
                              values are considered a guaranteed API. The value should
                              be a CamelCase string. This field may not be empty.
                            maxLength: 1024
                            minLength: 1
                            pattern: ^[A-Za-z]([A-Za-z0-9_,:]*[A-Za-z0-9_])?$
                            type: string
                          status:
                            description: status of the condition, one of True, False,
                              Unknown.
                            enum:
                            - "True"
                            - "False"
                            - Unknown
                            type: string
                          type:
                            description: type of condition in CamelCase or in foo.example.com/CamelCase.
                              --- Many .condition.type values are consistent across
                              resources like Available, but because arbitrary conditions
                              can be useful (see .node.status.conditions), the ability
                              to deconflict is important. The regex it matches is
                              (dns1123SubdomainFmt/)?(qualifiedNameFmt)
                            maxLength: 316
                            pattern: ^([a-z0-9]([-a-z0-9]*[a-z0-9])?(\.[a-z0-9]([-a-z0-9]*[a-z0-9])?)*/)?(([A-Za-z0-9][-A-Za-z0-9_.]*)?[A-Za-z0-9])$
                            type: string
                        required:
                        - lastTransitionTime
                        - message
                        - reason
                        - status
                        - type
                        type: object
                      maxItems: 8
                      minItems: 1
                      type: array
                      x-kubernetes-list-map-keys:
                      - type
                      x-kubernetes-list-type: map
                    controllerName:
                      description: "ControllerName is a domain/path string that indicates
                        the name of the controller that wrote this status. This corresponds
                        with the controllerName field on GatewayClass. \n Example:
                        \"example.net/gateway-controller\". \n The format of this
                        field is DOMAIN \"/\" PATH, where DOMAIN and PATH are valid
                        Kubernetes names (https://kubernetes.io/docs/concepts/overview/working-with-objects/names/#names).
                        \n Controllers MUST populate this field when writing status.
                        Controllers should ensure that entries to status populated
                        with their ControllerName are cleaned up when they are no
                        longer necessary."
                      maxLength: 253
                      minLength: 1
                      pattern: ^[a-z0-9]([-a-z0-9]*[a-z0-9])?(\.[a-z0-9]([-a-z0-9]*[a-z0-9])?)*\/[A-Za-z0-9\/\-._~%!$&'()*+,;=:]+$
                      type: string
                  required:
                  - ancestorRef
                  - controllerName
                  type: object
                maxItems: 16
                type: array
            required:
            - ancestors
            type: object
        required:
        - spec
        type: object
    served: true
    storage: true
    subresources:
      status: {}<|MERGE_RESOLUTION|>--- conflicted
+++ resolved
@@ -94,22 +94,16 @@
               connection:
                 description: Connection includes client connection settings.
                 properties:
-<<<<<<< HEAD
                   bufferLimit:
                     anyOf:
                     - type: integer
                     - type: string
-                    description: 'ConnectionBufferLimit provides configuration for
-                      the maximum buffer size for each incoming connection. Default:
-                      32768 bytes.'
+                    description: 'BufferLimit provides configuration for the maximum
+                      buffer size for each incoming connection. Default: 32768 bytes.'
                     pattern: ^(\+|-)?(([0-9]+(\.[0-9]*)?)|(\.[0-9]+))(([KMGTPE]i)|[numkMGTPE]|([eE](\+|-)?(([0-9]+(\.[0-9]*)?)|(\.[0-9]+))))?$
                     x-kubernetes-int-or-string: true
-                  limit:
-                    description: Limit defines limits related to connections
-=======
                   connectionLimit:
                     description: ConnectionLimit defines limits related to connections
->>>>>>> 7f5cbe84
                     properties:
                       closeDelay:
                         description: 'CloseDelay defines the delay to use before closing
