gateways:
- apiVersion: gateway.networking.k8s.io/v1
  kind: Gateway
  metadata:
    namespace: envoy-gateway
    name: gateway-1
  spec:
    gatewayClassName: envoy-gateway-class
    listeners:
    - name: http
      protocol: HTTP
      port: 80
      allowedRoutes:
        namespaces:
          from: All
- apiVersion: gateway.networking.k8s.io/v1
  kind: Gateway
  metadata:
    namespace: envoy-gateway
    name: gateway-2
  spec:
    gatewayClassName: envoy-gateway-class
    listeners:
    - name: http
      protocol: HTTP
      port: 80
      allowedRoutes:
        namespaces:
          from: All
grpcRoutes:
- apiVersion: gateway.networking.k8s.io/v1alpha2
  kind: GRPCRoute
  metadata:
    namespace: default
    name: grpcroute-1
  spec:
    parentRefs:
    - namespace: envoy-gateway
      name: gateway-1
      sectionName: http
    rules:
    - backendRefs:
      - name: service-1
        port: 8080
httpRoutes:
- apiVersion: gateway.networking.k8s.io/v1
  kind: HTTPRoute
  metadata:
    namespace: default
    name: httproute-1
  spec:
    hostnames:
    - gateway.envoyproxy.io
    parentRefs:
    - namespace: envoy-gateway
      name: gateway-2
      sectionName: http
    rules:
    - matches:
      - path:
          value: "/"
      backendRefs:
      - name: service-1
        port: 8080
- apiVersion: gateway.networking.k8s.io/v1
  kind: HTTPRoute
  metadata:
    namespace: default
    name: httproute-2
  spec:
    hostnames:
    - gateway.envoyproxy.io
    parentRefs:
    - namespace: envoy-gateway
      name: gateway-2
      sectionName: http
    rules:
    - matches:
      - path:
          value: "/test2"
      backendRefs:
      - name: service-2
        port: 8080
- apiVersion: gateway.networking.k8s.io/v1
  kind: HTTPRoute
  metadata:
    namespace: default
    name: httproute-3
  spec:
    hostnames:
    - gateway.envoyproxy.io
    parentRefs:
    - namespace: envoy-gateway
      name: gateway-2
      sectionName: http
    rules:
    - matches:
      - path:
          value: "/test3"
      backendRefs:
      - name: service-2
        port: 8080
- apiVersion: gateway.networking.k8s.io/v1
  kind: HTTPRoute
  metadata:
    namespace: default
    name: httproute-4
  spec:
    hostnames:
    - gateway.envoyproxy.io
    parentRefs:
    - namespace: envoy-gateway
      name: gateway-2
      sectionName: http
    rules:
    - matches:
      - path:
          value: "/test4"
      backendRefs:
      - name: service-2
        port: 8080
backendTrafficPolicies:
- apiVersion: gateway.envoyproxy.io/v1alpha1
  kind: BackendTrafficPolicy
  metadata:
    namespace: envoy-gateway
    name: policy-for-gateway
  spec:
    targetRef:
      group: gateway.networking.k8s.io
      kind: Gateway
      name: gateway-1
    loadBalancer:
      type: Random
- apiVersion: gateway.envoyproxy.io/v1alpha1
  kind: BackendTrafficPolicy
  metadata:
    namespace: default
    name: policy-for-route
  spec:
    targetRef:
      group: gateway.networking.k8s.io
      kind: HTTPRoute
      name: httproute-1
    loadBalancer:
      type: ConsistentHash
      consistentHash:
        type: SourceIP
        tableSize: 524287
- apiVersion: gateway.envoyproxy.io/v1alpha1
  kind: BackendTrafficPolicy
  metadata:
    namespace: envoy-gateway
    name: policy-for-gateway2
  spec:
    targetRef:
      group: gateway.networking.k8s.io
      kind: Gateway
      name: gateway-2
    loadBalancer:
      type: RoundRobin
      slowStart:
        window: 300s
      zoneAware:
        preferLocal:
          force:
            minEndpointsInZoneThreshold: 1
          minEndpointsThreshold: 1
          percentageEnabled: 50
- apiVersion: gateway.envoyproxy.io/v1alpha1
  kind: BackendTrafficPolicy
  metadata:
    namespace: default
    name: policy-for-route2
  spec:
    targetRef:
      group: gateway.networking.k8s.io
      kind: HTTPRoute
      name: httproute-2
    loadBalancer:
      type: LeastRequest
      slowStart:
        window: 300s
- apiVersion: gateway.envoyproxy.io/v1alpha1
  kind: BackendTrafficPolicy
  metadata:
    namespace: default
    name: policy-for-route3
  spec:
    targetRef:
      group: gateway.networking.k8s.io
      kind: HTTPRoute
      name: httproute-3
    loadBalancer:
      type: ConsistentHash
      consistentHash:
        type: Cookie
        cookie:
          name: "test"
- apiVersion: gateway.envoyproxy.io/v1alpha1
  kind: BackendTrafficPolicy
  metadata:
    namespace: default
    name: policy-for-route4
  spec:
    targetRef:
      group: gateway.networking.k8s.io
      kind: HTTPRoute
      name: httproute-4
    loadBalancer:
<<<<<<< HEAD
      type: ClientSideWeightedRoundRobin
      clientSideWeightedRoundRobin:
        blackoutPeriod: 10s
        weightExpirationPeriod: 60s
        weightUpdatePeriod: 10s
        errorUtilizationPenalty: 100
        metricNamesForComputingUtilization:
        - "cpu_utilization"
=======
      type: ConsistentHash
      consistentHash:
        type: QueryParams
        queryParams:
        - name: "test"
>>>>>>> aa3ad433
<|MERGE_RESOLUTION|>--- conflicted
+++ resolved
@@ -1,226 +1,253 @@
 gateways:
-- apiVersion: gateway.networking.k8s.io/v1
-  kind: Gateway
-  metadata:
-    namespace: envoy-gateway
-    name: gateway-1
-  spec:
-    gatewayClassName: envoy-gateway-class
-    listeners:
-    - name: http
-      protocol: HTTP
-      port: 80
-      allowedRoutes:
-        namespaces:
-          from: All
-- apiVersion: gateway.networking.k8s.io/v1
-  kind: Gateway
-  metadata:
-    namespace: envoy-gateway
-    name: gateway-2
-  spec:
-    gatewayClassName: envoy-gateway-class
-    listeners:
-    - name: http
-      protocol: HTTP
-      port: 80
-      allowedRoutes:
-        namespaces:
-          from: All
+  - apiVersion: gateway.networking.k8s.io/v1
+    kind: Gateway
+    metadata:
+      namespace: envoy-gateway
+      name: gateway-1
+    spec:
+      gatewayClassName: envoy-gateway-class
+      listeners:
+        - name: http
+          protocol: HTTP
+          port: 80
+          allowedRoutes:
+            namespaces:
+              from: All
+  - apiVersion: gateway.networking.k8s.io/v1
+    kind: Gateway
+    metadata:
+      namespace: envoy-gateway
+      name: gateway-2
+    spec:
+      gatewayClassName: envoy-gateway-class
+      listeners:
+        - name: http
+          protocol: HTTP
+          port: 80
+          allowedRoutes:
+            namespaces:
+              from: All
 grpcRoutes:
-- apiVersion: gateway.networking.k8s.io/v1alpha2
-  kind: GRPCRoute
-  metadata:
-    namespace: default
-    name: grpcroute-1
-  spec:
-    parentRefs:
-    - namespace: envoy-gateway
-      name: gateway-1
-      sectionName: http
-    rules:
-    - backendRefs:
-      - name: service-1
-        port: 8080
+  - apiVersion: gateway.networking.k8s.io/v1alpha2
+    kind: GRPCRoute
+    metadata:
+      namespace: default
+      name: grpcroute-1
+    spec:
+      parentRefs:
+        - namespace: envoy-gateway
+          name: gateway-1
+          sectionName: http
+      rules:
+        - backendRefs:
+            - name: service-1
+              port: 8080
 httpRoutes:
-- apiVersion: gateway.networking.k8s.io/v1
-  kind: HTTPRoute
-  metadata:
-    namespace: default
-    name: httproute-1
-  spec:
-    hostnames:
-    - gateway.envoyproxy.io
-    parentRefs:
-    - namespace: envoy-gateway
-      name: gateway-2
-      sectionName: http
-    rules:
-    - matches:
-      - path:
-          value: "/"
-      backendRefs:
-      - name: service-1
-        port: 8080
-- apiVersion: gateway.networking.k8s.io/v1
-  kind: HTTPRoute
-  metadata:
-    namespace: default
-    name: httproute-2
-  spec:
-    hostnames:
-    - gateway.envoyproxy.io
-    parentRefs:
-    - namespace: envoy-gateway
-      name: gateway-2
-      sectionName: http
-    rules:
-    - matches:
-      - path:
-          value: "/test2"
-      backendRefs:
-      - name: service-2
-        port: 8080
-- apiVersion: gateway.networking.k8s.io/v1
-  kind: HTTPRoute
-  metadata:
-    namespace: default
-    name: httproute-3
-  spec:
-    hostnames:
-    - gateway.envoyproxy.io
-    parentRefs:
-    - namespace: envoy-gateway
-      name: gateway-2
-      sectionName: http
-    rules:
-    - matches:
-      - path:
-          value: "/test3"
-      backendRefs:
-      - name: service-2
-        port: 8080
-- apiVersion: gateway.networking.k8s.io/v1
-  kind: HTTPRoute
-  metadata:
-    namespace: default
-    name: httproute-4
-  spec:
-    hostnames:
-    - gateway.envoyproxy.io
-    parentRefs:
-    - namespace: envoy-gateway
-      name: gateway-2
-      sectionName: http
-    rules:
-    - matches:
-      - path:
-          value: "/test4"
-      backendRefs:
-      - name: service-2
-        port: 8080
+  - apiVersion: gateway.networking.k8s.io/v1
+    kind: HTTPRoute
+    metadata:
+      namespace: default
+      name: httproute-1
+    spec:
+      hostnames:
+        - gateway.envoyproxy.io
+      parentRefs:
+        - namespace: envoy-gateway
+          name: gateway-2
+          sectionName: http
+      rules:
+        - matches:
+            - path:
+                value: "/"
+          backendRefs:
+            - name: service-1
+              port: 8080
+  - apiVersion: gateway.networking.k8s.io/v1
+    kind: HTTPRoute
+    metadata:
+      namespace: default
+      name: httproute-2
+    spec:
+      hostnames:
+        - gateway.envoyproxy.io
+      parentRefs:
+        - namespace: envoy-gateway
+          name: gateway-2
+          sectionName: http
+      rules:
+        - matches:
+            - path:
+                value: "/test2"
+          backendRefs:
+            - name: service-2
+              port: 8080
+  - apiVersion: gateway.networking.k8s.io/v1
+    kind: HTTPRoute
+    metadata:
+      namespace: default
+      name: httproute-3
+    spec:
+      hostnames:
+        - gateway.envoyproxy.io
+      parentRefs:
+        - namespace: envoy-gateway
+          name: gateway-2
+          sectionName: http
+      rules:
+        - matches:
+            - path:
+                value: "/test3"
+          backendRefs:
+            - name: service-2
+              port: 8080
+  - apiVersion: gateway.networking.k8s.io/v1
+    kind: HTTPRoute
+    metadata:
+      namespace: default
+      name: httproute-4
+    spec:
+      hostnames:
+        - gateway.envoyproxy.io
+      parentRefs:
+        - namespace: envoy-gateway
+          name: gateway-2
+          sectionName: http
+      rules:
+        - matches:
+            - path:
+                value: "/test4"
+          backendRefs:
+            - name: service-2
+              port: 8080
+  - apiVersion: gateway.networking.k8s.io/v1
+    kind: HTTPRoute
+    metadata:
+      namespace: default
+      name: httproute-5
+    spec:
+      hostnames:
+        - gateway.envoyproxy.io
+      parentRefs:
+        - namespace: envoy-gateway
+          name: gateway-2
+          sectionName: http
+      rules:
+        - matches:
+            - path:
+                value: "/test5"
+          backendRefs:
+            - name: service-2
+              port: 8080
 backendTrafficPolicies:
-- apiVersion: gateway.envoyproxy.io/v1alpha1
-  kind: BackendTrafficPolicy
-  metadata:
-    namespace: envoy-gateway
-    name: policy-for-gateway
-  spec:
-    targetRef:
-      group: gateway.networking.k8s.io
-      kind: Gateway
-      name: gateway-1
-    loadBalancer:
-      type: Random
-- apiVersion: gateway.envoyproxy.io/v1alpha1
-  kind: BackendTrafficPolicy
-  metadata:
-    namespace: default
-    name: policy-for-route
-  spec:
-    targetRef:
-      group: gateway.networking.k8s.io
-      kind: HTTPRoute
-      name: httproute-1
-    loadBalancer:
-      type: ConsistentHash
-      consistentHash:
-        type: SourceIP
-        tableSize: 524287
-- apiVersion: gateway.envoyproxy.io/v1alpha1
-  kind: BackendTrafficPolicy
-  metadata:
-    namespace: envoy-gateway
-    name: policy-for-gateway2
-  spec:
-    targetRef:
-      group: gateway.networking.k8s.io
-      kind: Gateway
-      name: gateway-2
-    loadBalancer:
-      type: RoundRobin
-      slowStart:
-        window: 300s
-      zoneAware:
-        preferLocal:
-          force:
-            minEndpointsInZoneThreshold: 1
-          minEndpointsThreshold: 1
-          percentageEnabled: 50
-- apiVersion: gateway.envoyproxy.io/v1alpha1
-  kind: BackendTrafficPolicy
-  metadata:
-    namespace: default
-    name: policy-for-route2
-  spec:
-    targetRef:
-      group: gateway.networking.k8s.io
-      kind: HTTPRoute
-      name: httproute-2
-    loadBalancer:
-      type: LeastRequest
-      slowStart:
-        window: 300s
-- apiVersion: gateway.envoyproxy.io/v1alpha1
-  kind: BackendTrafficPolicy
-  metadata:
-    namespace: default
-    name: policy-for-route3
-  spec:
-    targetRef:
-      group: gateway.networking.k8s.io
-      kind: HTTPRoute
-      name: httproute-3
-    loadBalancer:
-      type: ConsistentHash
-      consistentHash:
-        type: Cookie
-        cookie:
-          name: "test"
-- apiVersion: gateway.envoyproxy.io/v1alpha1
-  kind: BackendTrafficPolicy
-  metadata:
-    namespace: default
-    name: policy-for-route4
-  spec:
-    targetRef:
-      group: gateway.networking.k8s.io
-      kind: HTTPRoute
-      name: httproute-4
-    loadBalancer:
-<<<<<<< HEAD
-      type: ClientSideWeightedRoundRobin
-      clientSideWeightedRoundRobin:
-        blackoutPeriod: 10s
-        weightExpirationPeriod: 60s
-        weightUpdatePeriod: 10s
-        errorUtilizationPenalty: 100
-        metricNamesForComputingUtilization:
-        - "cpu_utilization"
-=======
-      type: ConsistentHash
-      consistentHash:
-        type: QueryParams
-        queryParams:
-        - name: "test"
->>>>>>> aa3ad433
+  - apiVersion: gateway.envoyproxy.io/v1alpha1
+    kind: BackendTrafficPolicy
+    metadata:
+      namespace: envoy-gateway
+      name: policy-for-gateway
+    spec:
+      targetRef:
+        group: gateway.networking.k8s.io
+        kind: Gateway
+        name: gateway-1
+      loadBalancer:
+        type: Random
+  - apiVersion: gateway.envoyproxy.io/v1alpha1
+    kind: BackendTrafficPolicy
+    metadata:
+      namespace: default
+      name: policy-for-route
+    spec:
+      targetRef:
+        group: gateway.networking.k8s.io
+        kind: HTTPRoute
+        name: httproute-1
+      loadBalancer:
+        type: ConsistentHash
+        consistentHash:
+          type: SourceIP
+          tableSize: 524287
+  - apiVersion: gateway.envoyproxy.io/v1alpha1
+    kind: BackendTrafficPolicy
+    metadata:
+      namespace: envoy-gateway
+      name: policy-for-gateway2
+    spec:
+      targetRef:
+        group: gateway.networking.k8s.io
+        kind: Gateway
+        name: gateway-2
+      loadBalancer:
+        type: RoundRobin
+        slowStart:
+          window: 300s
+        zoneAware:
+          preferLocal:
+            force:
+              minEndpointsInZoneThreshold: 1
+            minEndpointsThreshold: 1
+            percentageEnabled: 50
+  - apiVersion: gateway.envoyproxy.io/v1alpha1
+    kind: BackendTrafficPolicy
+    metadata:
+      namespace: default
+      name: policy-for-route2
+    spec:
+      targetRef:
+        group: gateway.networking.k8s.io
+        kind: HTTPRoute
+        name: httproute-2
+      loadBalancer:
+        type: LeastRequest
+        slowStart:
+          window: 300s
+  - apiVersion: gateway.envoyproxy.io/v1alpha1
+    kind: BackendTrafficPolicy
+    metadata:
+      namespace: default
+      name: policy-for-route3
+    spec:
+      targetRef:
+        group: gateway.networking.k8s.io
+        kind: HTTPRoute
+        name: httproute-3
+      loadBalancer:
+        type: ConsistentHash
+        consistentHash:
+          type: Cookie
+          cookie:
+            name: "test"
+  - apiVersion: gateway.envoyproxy.io/v1alpha1
+    kind: BackendTrafficPolicy
+    metadata:
+      namespace: default
+      name: policy-for-route4
+    spec:
+      targetRef:
+        group: gateway.networking.k8s.io
+        kind: HTTPRoute
+        name: httproute-4
+      loadBalancer:
+        type: ConsistentHash
+        consistentHash:
+          type: QueryParams
+          queryParams:
+            - name: "test"
+  - apiVersion: gateway.envoyproxy.io/v1alpha1
+    kind: BackendTrafficPolicy
+    metadata:
+      namespace: default
+      name: policy-for-route5
+    spec:
+      targetRef:
+        group: gateway.networking.k8s.io
+        kind: HTTPRoute
+        name: httproute-5
+      loadBalancer:
+        type: ClientSideWeightedRoundRobin
+        clientSideWeightedRoundRobin:
+          blackoutPeriod: 10s
+          weightExpirationPeriod: 60s
+          weightUpdatePeriod: 10s
+          errorUtilizationPenalty: 100
+          metricNamesForComputingUtilization:
+            - "cpu_utilization"