--- conflicted
+++ resolved
@@ -77,7 +77,7 @@
 
 #### ActiveHealthCheckPayloadType
 
-_Underlying type:_ `string`
+_Underlying type:_ _string_
 
 ActiveHealthCheckPayloadType is the type of the payload.
 
@@ -88,7 +88,7 @@
 
 #### ActiveHealthCheckerType
 
-_Underlying type:_ `string`
+_Underlying type:_ _string_
 
 ActiveHealthCheckerType is the type of health checker.
 
@@ -1107,36 +1107,28 @@
 
 | Field | Description |
 | --- | --- |
-<<<<<<< HEAD
+| `path` _string_ | Path defines the HTTP path that will be requested during health checking. |
+| `method` _string_ | Method defines the HTTP method used for health checking. Defaults to GET |
+| `expectedStatuses` _[HTTPStatus](#httpstatus) array_ | ExpectedStatuses defines a list of HTTP response statuses considered healthy. Defaults to 200 only |
+| `expectedResponse` _[ActiveHealthCheckPayload](#activehealthcheckpayload)_ | ExpectedResponse defines a list of HTTP expected responses to match. |
+
+
+#### HTTPExtAuthService
+
+
+
+HTTPExtAuthService defines the HTTP External Authorization service
+
+_Appears in:_
+- [ExtAuth](#extauth)
+
+| Field | Description |
+| --- | --- |
 | `host` _[PreciseHostname](#precisehostname)_ | Host is the hostname of the HTTP External Authorization service. |
 | `port` _[PortNumber](#portnumber)_ | Port is the network port of the HTTP External Authorization service. If port is not specified, 80 for http and 443 for https are assumed. |
 | `path` _string_ | Path is the path of the HTTP External Authorization service. If path is specified, the authorization request will be sent to that path, or else the authorization request will be sent to the root path. |
 | `tls` _[TLSConfig](#tlsconfig)_ | TLS defines the TLS configuration for the HTTP External Authorization service. Note: If not specified, the proxy will talk to the HTTP External Authorization service in plaintext. |
 | `headersToBackend` _string array_ | HeadersToBackend are the authorization response headers that will be added to the original client request before sending it to the backend server. Note that coexisting headers will be overridden. If not specified, no authorization response headers will be added to the original client request. |
-=======
-| `path` _string_ | Path defines the HTTP path that will be requested during health checking. |
-| `method` _string_ | Method defines the HTTP method used for health checking. Defaults to GET |
-| `expectedStatuses` _[HTTPStatus](#httpstatus) array_ | ExpectedStatuses defines a list of HTTP response statuses considered healthy. Defaults to 200 only |
-| `expectedResponse` _[ActiveHealthCheckPayload](#activehealthcheckpayload)_ | ExpectedResponse defines a list of HTTP expected responses to match. |
->>>>>>> fb8d48c7
-
-
-#### HTTPExtAuthService
-
-
-
-HTTPExtAuthService defines the HTTP External Authorization service
-
-_Appears in:_
-- [ExtAuth](#extauth)
-
-| Field | Description |
-| --- | --- |
-| `host` _PreciseHostname_ | Host is the hostname of the HTTP External Authorization service. |
-| `port` _PortNumber_ | Port is the network port of the HTTP External Authorization service. If port is not specified, 80 for http and 443 for https are assumed. |
-| `path` _string_ | Path is the path of the HTTP External Authorization service. If path is specified, the authorization request will be sent to that path, or else the authorization request will be sent to the root path. |
-| `tls` _[TLSConfig](#tlsconfig)_ | TLS defines the TLS configuration for the HTTP External Authorization service. Note: If not specified, the proxy will talk to the HTTP External Authorization service in plaintext. |
-| `headersToBackend` _string array_ | HeadersToBackend are the authorization response headers that will be added to the original client request before sending it to the backend server. Note that coexisting headers will be overridden. If not specified, no authorization response headers will be added to the original client request. |
 
 
 #### HTTPStatus
@@ -1189,56 +1181,7 @@
 
 | Field | Description |
 | --- | --- |
-<<<<<<< HEAD
-| `timeout` _[Duration](https://kubernetes.io/docs/reference/generated/kubernetes-api/v1.26/#duration-v1-meta)_ | Timeout defines the time to wait for a health check response. |
-| `interval` _[Duration](https://kubernetes.io/docs/reference/generated/kubernetes-api/v1.26/#duration-v1-meta)_ | Interval defines the time between health checks. |
-| `unhealthyThreshold` _integer_ | UnhealthyThreshold defines the number of unhealthy health checks required before a backend host is marked unhealthy. |
-| `healthyThreshold` _integer_ | HealthyThreshold defines the number of healthy health checks required before a backend host is marked healthy. |
-| `type` _[HealthCheckerType](#healthcheckertype)_ | Type defines the type of health checker. |
-| `http` _[HTTPHealthChecker](#httphealthchecker)_ | HTTP defines the configuration of http health checker. It's required while the health checker type is HTTP. |
-| `tcp` _[TCPHealthChecker](#tcphealthchecker)_ | TCP defines the configuration of tcp health checker. It's required while the health checker type is TCP. |
-
-
-#### HealthCheckPayload
-
-
-
-HealthCheckPayload defines the encoding of the payload bytes in the payload.
-
-_Appears in:_
-- [HTTPHealthChecker](#httphealthchecker)
-- [TCPHealthChecker](#tcphealthchecker)
-
-| Field | Description |
-| --- | --- |
-| `type` _[HealthCheckPayloadType](#healthcheckpayloadtype)_ | Type defines the type of the payload. |
-| `text` _string_ | Text payload in plain text. |
-| `binary` _integer array_ | Binary payload base64 encoded. |
-
-
-#### HealthCheckPayloadType
-
-_Underlying type:_ _string_
-
-HealthCheckPayloadType is the type of the payload.
-
-_Appears in:_
-- [HealthCheckPayload](#healthcheckpayload)
-
-
-
-#### HealthCheckerType
-
-_Underlying type:_ _string_
-
-HealthCheckerType is the type of health checker.
-
-_Appears in:_
-- [HealthCheck](#healthcheck)
-
-=======
 | `active` _[ActiveHealthCheck](#activehealthcheck)_ | Active health check configuration |
->>>>>>> fb8d48c7
 
 
 #### InfrastructureProviderType
