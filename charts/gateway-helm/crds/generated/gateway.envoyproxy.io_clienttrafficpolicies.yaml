--- conflicted
+++ resolved
@@ -94,7 +94,6 @@
               connection:
                 description: Connection includes client connection settings.
                 properties:
-<<<<<<< HEAD
                   bufferLimit:
                     anyOf:
                     - type: integer
@@ -103,7 +102,6 @@
                       the maximum buffer size for incoming connections.
                     pattern: ^(\+|-)?(([0-9]+(\.[0-9]*)?)|(\.[0-9]+))(([KMGTPE]i)|[numkMGTPE]|([eE](\+|-)?(([0-9]+(\.[0-9]*)?)|(\.[0-9]+))))?$
                     x-kubernetes-int-or-string: true
-=======
                   limit:
                     description: Limit defines limits related to connections
                     properties:
@@ -121,7 +119,6 @@
                         minimum: 0
                         type: integer
                     type: object
->>>>>>> 2161064f
                 type: object
               enableProxyProtocol:
                 description: EnableProxyProtocol interprets the ProxyProtocol header
