--- conflicted
+++ resolved
@@ -776,19 +776,16 @@
 		}
 
 		irKey := t.getIRKey(gtwCtx.Gateway)
-<<<<<<< HEAD
 
 		// Handle TCP routes differently from HTTP routes
-
 		if getRouteProtocol(route) == ir.TCP {
-			// For TCP routes, apply to TCP listeners
 			for _, listener := range parentRefCtx.listeners {
 				irListener := xdsIR[irKey].GetTCPListener(irListenerName(listener))
 				if irListener != nil {
 					// For TCP routes, we need exact route name matching (not prefix)
 					expectedRouteName := strings.TrimSuffix(prefix, "/")
-
 					for _, r := range irListener.Routes {
+						// A Policy targeting the specific scope (TCPRoute) wins over a lesser scope (Gateway)
 						if r.Name == expectedRouteName && r.Security == nil {
 							r.Security = &ir.SecurityFeatures{
 								Authorization: authorization,
@@ -797,34 +794,27 @@
 					}
 				}
 			}
-		} else {
-			for _, listener := range parentRefCtx.listeners {
-				irListener := xdsIR[irKey].GetHTTPListener(irListenerName(listener))
-				if irListener != nil {
-					for _, r := range irListener.Routes {
-						// If policy target has a sectionName, check if equal from ir metadata.
-						// If not, apply all routes with the same prefix.
-						sectionMatch := true
-						if target.SectionName != nil {
-							sectionMatch = (string(*target.SectionName) == r.Metadata.SectionName)
-=======
+			// Nothing more to do for TCP for this parentRef
+			continue
+		}
+
 		for _, listener := range parentRefCtx.listeners {
 			irListener := xdsIR[irKey].GetHTTPListener(irListenerName(listener))
 			if irListener != nil {
 				for _, r := range irListener.Routes {
-					// If specified the sectionName must match route rule from ir route metadata.
-					if target.SectionName != nil && string(*target.SectionName) != r.Metadata.SectionName {
-						continue
+					// If policy target has a sectionName, check if equal from ir metadata.
+					// If not, apply all routes with the same prefix.
+					sectionMatch := true
+					if target.SectionName != nil {
+						sectionMatch = (string(*target.SectionName) == r.Metadata.SectionName)
 					}
-
 					// A Policy targeting the most specific scope(xRoute rule) wins over a policy
 					// targeting a lesser specific scope(xRoute).
-					if strings.HasPrefix(r.Name, prefix) {
+					if strings.HasPrefix(r.Name, prefix) && sectionMatch {
 						// if already set - there's a specific level policy, so skip.
 						if r.Security != nil {
 							continue
 						}
-
 						r.Security = &ir.SecurityFeatures{
 							CORS:          cors,
 							JWT:           jwt,
@@ -833,29 +823,16 @@
 							BasicAuth:     basicAuth,
 							ExtAuth:       extAuth,
 							Authorization: authorization,
->>>>>>> 6307de91
 						}
-
-						if strings.HasPrefix(r.Name, prefix) && sectionMatch && r.Security == nil {
-							r.Security = &ir.SecurityFeatures{
-								CORS:          cors,
-								JWT:           jwt,
-								OIDC:          oidc,
-								APIKeyAuth:    apiKeyAuth,
-								BasicAuth:     basicAuth,
-								ExtAuth:       extAuth,
-								Authorization: authorization,
-							}
-							if errs != nil {
-								// If there is only error for ext auth and ext auth is set to fail open, then skip the ext auth
-								// and allow the request to go through.
-								// Otherwise, return a 500 direct response to avoid unauthorized access.
-								shouldFailOpen := extAuthErr != nil && !hasNonExtAuthError && ptr.Deref(policy.Spec.ExtAuth.FailOpen, false)
-								if !shouldFailOpen {
-									// Return a 500 direct response to avoid unauthorized access
-									r.DirectResponse = &ir.CustomResponse{
-										StatusCode: ptr.To(uint32(500)),
-									}
+						if errs != nil {
+							// If there is only error for ext auth and ext auth is set to fail open, then skip the ext auth
+							// and allow the request to go through.
+							// Otherwise, return a 500 direct response to avoid unauthorized access.
+							shouldFailOpen := extAuthErr != nil && !hasNonExtAuthError && ptr.Deref(policy.Spec.ExtAuth.FailOpen, false)
+							if !shouldFailOpen {
+								// Return a 500 direct response to avoid unauthorized access
+								r.DirectResponse = &ir.CustomResponse{
+									StatusCode: ptr.To(uint32(500)),
 								}
 							}
 						}
