// Copyright Envoy Gateway Authors
// SPDX-License-Identifier: Apache-2.0
// The full text of the Apache license is available in the LICENSE file at
// the root of the repo.

package ir

import (
	"testing"

	"github.com/google/go-cmp/cmp"
	"github.com/stretchr/testify/assert"
	"github.com/stretchr/testify/require"

	egv1a1 "github.com/envoyproxy/gateway/api/v1alpha1"
)

var (
	// HTTPListener
	happyHTTPListener = HTTPListener{
		Name:      "happy",
		Address:   "0.0.0.0",
		Port:      80,
		Hostnames: []string{"example.com"},
		Routes:    []*HTTPRoute{&happyHTTPRoute},
	}
	happyHTTPSListener = HTTPListener{
		Name:      "happy",
		Address:   "0.0.0.0",
		Port:      80,
		Hostnames: []string{"example.com"},
		TLS: []*TLSListenerConfig{{
			Name:              "happy",
			ServerCertificate: []byte{1, 2, 3},
			PrivateKey:        []byte{1, 2, 3},
		}},
		Routes: []*HTTPRoute{&happyHTTPRoute},
	}
	invalidAddrHTTPListener = HTTPListener{
		Name:      "invalid-addr",
		Address:   "1.0.0",
		Port:      80,
		Hostnames: []string{"example.com"},
		Routes:    []*HTTPRoute{&happyHTTPRoute},
	}
	invalidRouteMatchHTTPListener = HTTPListener{
		Name:      "invalid-route-match",
		Address:   "0.0.0.0",
		Port:      80,
		Hostnames: []string{"example.com"},
		Routes:    []*HTTPRoute{&emptyMatchHTTPRoute},
	}
	invalidBackendHTTPListener = HTTPListener{
		Name:      "invalid-backend-match",
		Address:   "0.0.0.0",
		Port:      80,
		Hostnames: []string{"example.com"},
		Routes:    []*HTTPRoute{&invalidBackendHTTPRoute},
	}
	weightedInvalidBackendsHTTPListener = HTTPListener{
		Name:      "weighted-invalid-backends-match",
		Address:   "0.0.0.0",
		Port:      80,
		Hostnames: []string{"example.com"},
		Routes:    []*HTTPRoute{&weightedInvalidBackendsHTTPRoute},
	}

	// TCPListener
<<<<<<< HEAD
	happyTCPListener = TCPListener{
		Name:    "happy",
		Address: "0.0.0.0",
		Port:    80,
=======
	happyTCPListenerTLSPassthrough = TCPListener{
		Name:        "happy",
		Address:     "0.0.0.0",
		Port:        80,
		TLS:         &TLS{Passthrough: &TLSInspectorConfig{SNIs: []string{"example.com"}}},
		Destination: &happyRouteDestination,
>>>>>>> 4285f4e2
	}
	happyTCPListenerWithRoute = TCPListener{
		Name:    "happy",
		Address: "0.0.0.0",
		Port:    80,
<<<<<<< HEAD
		Routes:  []*TCPRoute{&happyTCPRoute},
	}
	invalidNameTCPListener = TCPListener{
		Address: "0.0.0.0",
		Port:    80,
		Routes:  []*TCPRoute{&happyTCPRoute},
	}
	invalidAddrTCPListener = TCPListener{
		Name:    "invalid-addr",
		Address: "1.0.0",
		Port:    80,
		Routes:  []*TCPRoute{&happyTCPRoute},
	}

	// TCPRoute
	happyTCPRoute = TCPRoute{
		Name:         "happy",
		Destinations: []*RouteDestination{&happyRouteDestination},
	}
	happyTCPRouteTLSPassthrough = TCPRoute{
		Name:         "happy-tls-passthrough",
		TLS:          &TLS{Passthrough: &TLSInspectorConfig{SNIs: []string{"example.com"}}},
		Destinations: []*RouteDestination{&happyRouteDestination},
	}
	happyTCPRouteTLSTermination = TCPRoute{
		Name: "happy-tls-termination",
		TLS: &TLS{Terminate: []*TLSListenerConfig{{
			Name:              "happy",
			ServerCertificate: []byte("server-cert"),
			PrivateKey:        []byte("priv-key"),
		}}},
		Destinations: []*RouteDestination{&happyRouteDestination},
	}
	invalidNameTCPRoute = TCPRoute{
		Destinations: []*RouteDestination{&happyRouteDestination},
	}
	invalidSNITCPRoute = TCPRoute{
		Name:         "invalid-sni-route",
		TLS:          &TLS{Passthrough: &TLSInspectorConfig{SNIs: []string{}}},
		Destinations: []*RouteDestination{&happyRouteDestination},
=======
		TLS: &TLS{Terminate: []*TLSListenerConfig{{
			Name:              "happy",
			ServerCertificate: []byte("server-cert"),
			PrivateKey:        []byte("priv-key"),
		}}},
		Destination: &happyRouteDestination,
	}

	emptySNITCPListenerTLSPassthrough = TCPListener{
		Name:        "empty-sni",
		Address:     "0.0.0.0",
		Port:        80,
		Destination: &happyRouteDestination,
	}
	invalidNameTCPListenerTLSPassthrough = TCPListener{
		Address:     "0.0.0.0",
		Port:        80,
		TLS:         &TLS{Passthrough: &TLSInspectorConfig{SNIs: []string{"example.com"}}},
		Destination: &happyRouteDestination,
	}
	invalidAddrTCPListenerTLSPassthrough = TCPListener{
		Name:        "invalid-addr",
		Address:     "1.0.0",
		Port:        80,
		TLS:         &TLS{Passthrough: &TLSInspectorConfig{SNIs: []string{"example.com"}}},
		Destination: &happyRouteDestination,
	}
	invalidSNITCPListenerTLSPassthrough = TCPListener{
		Address:     "0.0.0.0",
		Port:        80,
		TLS:         &TLS{Passthrough: &TLSInspectorConfig{SNIs: []string{}}},
		Destination: &happyRouteDestination,
>>>>>>> 4285f4e2
	}

	// UDPListener
	happyUDPListener = UDPListener{
		Name:        "happy",
		Address:     "0.0.0.0",
		Port:        80,
		Destination: &happyRouteDestination,
	}
	invalidNameUDPListener = UDPListener{
		Address:     "0.0.0.0",
		Port:        80,
		Destination: &happyRouteDestination,
	}
	invalidAddrUDPListener = UDPListener{
		Name:        "invalid-addr",
		Address:     "1.0.0",
		Port:        80,
		Destination: &happyRouteDestination,
	}
	invalidPortUDPListenerT = UDPListener{
		Name:        "invalid-port",
		Address:     "0.0.0.0",
		Port:        0,
		Destination: &happyRouteDestination,
	}

	// HTTPRoute
	happyHTTPRoute = HTTPRoute{
		Name:     "happy",
		Hostname: "*",
		PathMatch: &StringMatch{
			Exact: ptrTo("example"),
		},
		Destination: &happyRouteDestination,
	}
	emptyMatchHTTPRoute = HTTPRoute{
		Name:        "empty-match",
		Hostname:    "*",
		Destination: &happyRouteDestination,
	}
	invalidBackendHTTPRoute = HTTPRoute{
		Name:     "invalid-backend",
		Hostname: "*",
		PathMatch: &StringMatch{
			Exact: ptrTo("invalid-backend"),
		},
		BackendWeights: BackendWeights{
			Invalid: 1,
		},
	}
	weightedInvalidBackendsHTTPRoute = HTTPRoute{
		Name:     "weighted-invalid-backends",
		Hostname: "*",
		PathMatch: &StringMatch{
			Exact: ptrTo("invalid-backends"),
		},
		Destination: &happyRouteDestination,
		BackendWeights: BackendWeights{
			Invalid: 1,
			Valid:   1,
		},
	}

	redirectHTTPRoute = HTTPRoute{
		Name:     "redirect",
		Hostname: "*",
		PathMatch: &StringMatch{
			Exact: ptrTo("redirect"),
		},
		Redirect: &Redirect{
			Scheme:   ptrTo("https"),
			Hostname: ptrTo("redirect.example.com"),
			Path: &HTTPPathModifier{
				FullReplace: ptrTo("/redirect"),
			},
			Port:       ptrTo(uint32(8443)),
			StatusCode: ptrTo(int32(301)),
		},
	}
	// A direct response error is used when an invalid filter type is supplied
	invalidFilterHTTPRoute = HTTPRoute{
		Name:     "filter-error",
		Hostname: "*",
		PathMatch: &StringMatch{
			Exact: ptrTo("filter-error"),
		},
		DirectResponse: &DirectResponse{
			Body:       ptrTo("invalid filter type"),
			StatusCode: uint32(500),
		},
	}

	redirectFilterInvalidStatus = HTTPRoute{
		Name:     "redirect-bad-status-scheme-nopat",
		Hostname: "*",
		PathMatch: &StringMatch{
			Exact: ptrTo("redirect"),
		},
		Redirect: &Redirect{
			Scheme:     ptrTo("err"),
			Hostname:   ptrTo("redirect.example.com"),
			Path:       &HTTPPathModifier{},
			Port:       ptrTo(uint32(8443)),
			StatusCode: ptrTo(int32(305)),
		},
	}
	redirectFilterBadPath = HTTPRoute{
		Name:     "redirect",
		Hostname: "*",
		PathMatch: &StringMatch{
			Exact: ptrTo("redirect"),
		},
		Redirect: &Redirect{
			Scheme:   ptrTo("https"),
			Hostname: ptrTo("redirect.example.com"),
			Path: &HTTPPathModifier{
				FullReplace:        ptrTo("/redirect"),
				PrefixMatchReplace: ptrTo("/redirect"),
			},
			Port:       ptrTo(uint32(8443)),
			StatusCode: ptrTo(int32(301)),
		},
	}
	directResponseBadStatus = HTTPRoute{
		Name:     "redirect",
		Hostname: "*",
		PathMatch: &StringMatch{
			Exact: ptrTo("redirect"),
		},
		DirectResponse: &DirectResponse{
			Body:       ptrTo("invalid filter type"),
			StatusCode: uint32(799),
		},
	}

	urlRewriteHTTPRoute = HTTPRoute{
		Name:     "rewrite",
		Hostname: "*",
		PathMatch: &StringMatch{
			Exact: ptrTo("rewrite"),
		},
		URLRewrite: &URLRewrite{
			Hostname: ptrTo("rewrite.example.com"),
			Path: &HTTPPathModifier{
				FullReplace: ptrTo("/rewrite"),
			},
		},
	}

	urlRewriteFilterBadPath = HTTPRoute{
		Name:     "rewrite",
		Hostname: "*",
		PathMatch: &StringMatch{
			Exact: ptrTo("rewrite"),
		},
		URLRewrite: &URLRewrite{
			Hostname: ptrTo("rewrite.example.com"),
			Path: &HTTPPathModifier{
				FullReplace:        ptrTo("/rewrite"),
				PrefixMatchReplace: ptrTo("/rewrite"),
			},
		},
	}

	addRequestHeaderHTTPRoute = HTTPRoute{
		Name:     "addheader",
		Hostname: "*",
		PathMatch: &StringMatch{
			Exact: ptrTo("addheader"),
		},
		AddRequestHeaders: []AddHeader{
			{
				Name:   "example-header",
				Value:  "example-value",
				Append: true,
			},
			{
				Name:   "example-header-2",
				Value:  "example-value-2",
				Append: false,
			},
			{
				Name:   "empty-header",
				Value:  "",
				Append: false,
			},
		},
	}

	removeRequestHeaderHTTPRoute = HTTPRoute{
		Name:     "remheader",
		Hostname: "*",
		PathMatch: &StringMatch{
			Exact: ptrTo("remheader"),
		},
		RemoveRequestHeaders: []string{
			"x-request-header",
			"example-header",
			"another-header",
		},
	}

	addAndRemoveRequestHeadersDupeHTTPRoute = HTTPRoute{
		Name:     "duplicateheader",
		Hostname: "*",
		PathMatch: &StringMatch{
			Exact: ptrTo("duplicateheader"),
		},
		AddRequestHeaders: []AddHeader{
			{
				Name:   "example-header",
				Value:  "example-value",
				Append: true,
			},
			{
				Name:   "example-header",
				Value:  "example-value-2",
				Append: false,
			},
		},
		RemoveRequestHeaders: []string{
			"x-request-header",
			"example-header",
			"example-header",
		},
	}

	addRequestHeaderEmptyHTTPRoute = HTTPRoute{
		Name:     "addemptyheader",
		Hostname: "*",
		PathMatch: &StringMatch{
			Exact: ptrTo("addemptyheader"),
		},
		AddRequestHeaders: []AddHeader{
			{
				Name:   "",
				Value:  "example-value",
				Append: true,
			},
		},
	}

	addResponseHeaderHTTPRoute = HTTPRoute{
		Name:     "addheader",
		Hostname: "*",
		PathMatch: &StringMatch{
			Exact: ptrTo("addheader"),
		},
		AddResponseHeaders: []AddHeader{
			{
				Name:   "example-header",
				Value:  "example-value",
				Append: true,
			},
			{
				Name:   "example-header-2",
				Value:  "example-value-2",
				Append: false,
			},
			{
				Name:   "empty-header",
				Value:  "",
				Append: false,
			},
		},
	}

	removeResponseHeaderHTTPRoute = HTTPRoute{
		Name:     "remheader",
		Hostname: "*",
		PathMatch: &StringMatch{
			Exact: ptrTo("remheader"),
		},
		RemoveResponseHeaders: []string{
			"x-request-header",
			"example-header",
			"another-header",
		},
	}

	addAndRemoveResponseHeadersDupeHTTPRoute = HTTPRoute{
		Name:     "duplicateheader",
		Hostname: "*",
		PathMatch: &StringMatch{
			Exact: ptrTo("duplicateheader"),
		},
		AddResponseHeaders: []AddHeader{
			{
				Name:   "example-header",
				Value:  "example-value",
				Append: true,
			},
			{
				Name:   "example-header",
				Value:  "example-value-2",
				Append: false,
			},
		},
		RemoveResponseHeaders: []string{
			"x-request-header",
			"example-header",
			"example-header",
		},
	}

	addResponseHeaderEmptyHTTPRoute = HTTPRoute{
		Name:     "addemptyheader",
		Hostname: "*",
		PathMatch: &StringMatch{
			Exact: ptrTo("addemptyheader"),
		},
		AddResponseHeaders: []AddHeader{
			{
				Name:   "",
				Value:  "example-value",
				Append: true,
			},
		},
	}

	jwtAuthenHTTPRoute = HTTPRoute{
		Name:     "jwtauthen",
		Hostname: "*",
		PathMatch: &StringMatch{
			Exact: ptrTo("jwtauthen"),
		},
		RequestAuthentication: &RequestAuthentication{
			JWT: &JwtRequestAuthentication{
				Providers: []egv1a1.JwtAuthenticationFilterProvider{
					{
						Name: "test1",
						RemoteJWKS: egv1a1.RemoteJWKS{
							URI: "https://test1.local",
						},
					},
				},
			},
		},
	}
	requestMirrorFilter = HTTPRoute{
		Name:     "mirrorfilter",
		Hostname: "*",
		PathMatch: &StringMatch{
			Exact: ptrTo("mirrorfilter"),
		},
		Mirror: &happyRouteDestination,
	}

	// RouteDestination
	happyRouteDestination = RouteDestination{
		Name: "happy-dest",
		Endpoints: []*DestinationEndpoint{
			{
				Host: "10.11.12.13",
				Port: 8080,
			},
		},
	}
)

// Creates a pointer to any type
func ptrTo[T any](x T) *T {
	return &x
}

func TestValidateXds(t *testing.T) {
	tests := []struct {
		name  string
		input Xds
		want  []error
	}{
		{
			name: "happy",
			input: Xds{
				HTTP: []*HTTPListener{&happyHTTPListener},
			},
			want: nil,
		},
		{
			name: "happy tls passthrough",
			input: Xds{
				TCP: []*TCPListener{{
					Name:    "happy-tls-passthrough",
					Address: "0.0.0.0",
					Port:    80,
					Routes:  []*TCPRoute{&happyTCPRouteTLSPassthrough},
				}},
			},
			want: nil,
		},
		{
			name: "happy tls terminate",
			input: Xds{
				TCP: []*TCPListener{{
					Name:    "happy-tls-terminate",
					Address: "0.0.0.0",
					Port:    80,
					Routes:  []*TCPRoute{&happyTCPRouteTLSTermination},
				}},
			},
			want: nil,
		},
		{
			name: "invalid listener",
			input: Xds{
				HTTP: []*HTTPListener{&happyHTTPListener, &invalidAddrHTTPListener, &invalidRouteMatchHTTPListener},
			},
			want: []error{ErrListenerAddressInvalid, ErrHTTPRouteMatchEmpty},
		},
		{
			name: "invalid backend",
			input: Xds{
				HTTP: []*HTTPListener{&happyHTTPListener, &invalidBackendHTTPListener},
			},
			want: nil,
		},
		{
			name: "weighted invalid backend",
			input: Xds{
				HTTP: []*HTTPListener{&happyHTTPListener, &weightedInvalidBackendsHTTPListener},
			},
			want: nil,
		},
	}
	for _, test := range tests {
		test := test
		t.Run(test.name, func(t *testing.T) {
			if test.want == nil {
				require.NoError(t, test.input.Validate())
			} else {
				got := test.input.Validate()
				for _, w := range test.want {
					assert.ErrorContains(t, got, w.Error())
				}
			}
		})
	}
}

func TestValidateHTTPListener(t *testing.T) {
	tests := []struct {
		name  string
		input HTTPListener
		want  []error
	}{
		{
			name:  "happy",
			input: happyHTTPListener,
			want:  nil,
		},
		{
			name: "invalid name",
			input: HTTPListener{
				Address:   "0.0.0.0",
				Port:      80,
				Hostnames: []string{"example.com"},
				Routes:    []*HTTPRoute{&happyHTTPRoute},
			},
			want: []error{ErrListenerNameEmpty},
		},
		{
			name:  "invalid addr",
			input: invalidAddrHTTPListener,
			want:  []error{ErrListenerAddressInvalid},
		},
		{
			name: "invalid port and hostnames",
			input: HTTPListener{
				Name:    "invalid-port-and-hostnames",
				Address: "1.0.0",
				Routes:  []*HTTPRoute{&happyHTTPRoute},
			},
			want: []error{ErrListenerPortInvalid, ErrHTTPListenerHostnamesEmpty},
		},
		{
			name:  "invalid route match",
			input: invalidRouteMatchHTTPListener,
			want:  []error{ErrHTTPRouteMatchEmpty},
		},
	}
	for _, test := range tests {
		test := test
		t.Run(test.name, func(t *testing.T) {
			if test.want == nil {
				require.NoError(t, test.input.Validate())
			} else {
				got := test.input.Validate()
				for _, w := range test.want {
					assert.ErrorContains(t, got, w.Error())
				}
			}
		})
	}
}

func TestValidateTCPListener(t *testing.T) {
	tests := []struct {
		name  string
		input TCPListener
		want  []error
	}{
		{
			name:  "happy",
			input: happyTCPListener,
			want:  nil,
		},
		{
			name:  "happy with route",
			input: happyTCPListenerWithRoute,
			want:  nil,
		},
		{
			name:  "invalid name",
			input: invalidNameTCPListener,
			want:  []error{ErrListenerNameEmpty},
		},
		{
			name:  "invalid addr",
			input: invalidAddrTCPListener,
			want:  []error{ErrListenerAddressInvalid},
		},
	}
	for _, test := range tests {
		test := test
		t.Run(test.name, func(t *testing.T) {
			if test.want == nil {
				require.NoError(t, test.input.Validate())
			} else {
				got := test.input.Validate()
				for _, w := range test.want {
					assert.ErrorContains(t, got, w.Error())
				}
			}
		})
	}
}

func TestValidateTLSListenerConfig(t *testing.T) {
	tests := []struct {
		name  string
		input TLSListenerConfig
		want  error
	}{
		{
			name: "happy",
			input: TLSListenerConfig{
				ServerCertificate: []byte("server-cert"),
				PrivateKey:        []byte("priv-key"),
			},
			want: nil,
		},
		{
			name: "invalid server cert",
			input: TLSListenerConfig{
				PrivateKey: []byte("priv-key"),
			},
			want: ErrTLSServerCertEmpty,
		},
		{
			name: "invalid private key",
			input: TLSListenerConfig{
				ServerCertificate: []byte("server-cert"),
			},
			want: ErrTLSPrivateKey,
		},
	}
	for _, test := range tests {
		test := test
		t.Run(test.name, func(t *testing.T) {
			if test.want == nil {
				require.NoError(t, test.input.Validate())
			} else {
				require.EqualError(t, test.input.Validate(), test.want.Error())
			}
		})
	}
}

func TestEqualXds(t *testing.T) {
	tests := []struct {
		desc  string
		a     *Xds
		b     *Xds
		equal bool
	}{
		{
			desc: "out of order tcp listeners are equal",
			a: &Xds{
				TCP: []*TCPListener{
					{Name: "listener-1"},
					{Name: "listener-2"},
				},
			},
			b: &Xds{
				TCP: []*TCPListener{
					{Name: "listener-2"},
					{Name: "listener-1"},
				},
			},
			equal: true,
		},
		{
			desc: "out of order http routes are equal",
			a: &Xds{
				HTTP: []*HTTPListener{
					{
						Name: "listener-1",
						Routes: []*HTTPRoute{
							{Name: "route-1"},
							{Name: "route-2"},
						},
					},
				},
			},
			b: &Xds{
				HTTP: []*HTTPListener{
					{
						Name: "listener-1",
						Routes: []*HTTPRoute{
							{Name: "route-2"},
							{Name: "route-1"},
						},
					},
				},
			},
			equal: true,
		},
		{
			desc: "out of order udp listeners are equal",
			a: &Xds{
				UDP: []*UDPListener{
					{Name: "listener-1"},
					{Name: "listener-2"},
				},
			},
			b: &Xds{
				UDP: []*UDPListener{
					{Name: "listener-2"},
					{Name: "listener-1"},
				},
			},
			equal: true,
		},
	}

	for _, tc := range tests {
		t.Run(tc.desc, func(t *testing.T) {
			require.Equal(t, tc.equal, cmp.Equal(tc.a, tc.b))
		})
	}
}

func TestValidateUDPListener(t *testing.T) {
	tests := []struct {
		name  string
		input UDPListener
		want  []error
	}{
		{
			name:  "udp happy",
			input: happyUDPListener,
			want:  nil,
		},
		{
			name:  "udp invalid name",
			input: invalidNameUDPListener,
			want:  []error{ErrListenerNameEmpty},
		},
		{
			name:  "udp invalid addr",
			input: invalidAddrUDPListener,
			want:  []error{ErrListenerAddressInvalid},
		},
		{
			name:  "udp invalid port",
			input: invalidPortUDPListenerT,
			want:  []error{ErrListenerPortInvalid},
		},
	}
	for _, test := range tests {
		test := test
		t.Run(test.name, func(t *testing.T) {
			if test.want == nil {
				require.NoError(t, test.input.Validate())
			} else {
				got := test.input.Validate()
				for _, w := range test.want {
					assert.ErrorContains(t, got, w.Error())
				}
			}
		})
	}
}

func TestValidateHTTPRoute(t *testing.T) {
	tests := []struct {
		name  string
		input HTTPRoute
		want  []error
	}{
		{
			name:  "happy",
			input: happyHTTPRoute,
			want:  nil,
		},
		{
			name: "invalid name",
			input: HTTPRoute{
				Hostname: "*",
				PathMatch: &StringMatch{
					Exact: ptrTo("example"),
				},
				Destination: &happyRouteDestination,
			},
			want: []error{ErrRouteNameEmpty},
		},
		{
			name: "invalid hostname",
			input: HTTPRoute{
				Name: "invalid hostname",
				PathMatch: &StringMatch{
					Exact: ptrTo("example"),
				},
				Destination: &happyRouteDestination,
			},
			want: []error{ErrHTTPRouteHostnameEmpty},
		},
		{
			name:  "empty match",
			input: emptyMatchHTTPRoute,
			want:  []error{ErrHTTPRouteMatchEmpty},
		},
		{
			name:  "invalid backend",
			input: invalidBackendHTTPRoute,
			want:  nil,
		},
		{
			name:  "weighted invalid backends",
			input: weightedInvalidBackendsHTTPRoute,
			want:  nil,
		},
		{
			name: "empty name and invalid match",
			input: HTTPRoute{
				Hostname:      "*",
				HeaderMatches: []*StringMatch{ptrTo(StringMatch{})},
				Destination:   &happyRouteDestination,
			},
			want: []error{ErrRouteNameEmpty, ErrStringMatchConditionInvalid},
		},
		{
			name:  "redirect-httproute",
			input: redirectHTTPRoute,
			want:  nil,
		},
		{
			name:  "filter-error-httproute",
			input: invalidFilterHTTPRoute,
			want:  nil,
		},
		{
			name:  "redirect-bad-status-scheme-nopath",
			input: redirectFilterInvalidStatus,
			want:  []error{ErrRedirectUnsupportedStatus, ErrRedirectUnsupportedScheme, ErrHTTPPathModifierNoReplace},
		},
		{
			name:  "redirect-bad-path",
			input: redirectFilterBadPath,
			want:  []error{ErrHTTPPathModifierDoubleReplace},
		},
		{
			name:  "direct-response-bad-status",
			input: directResponseBadStatus,
			want:  []error{ErrDirectResponseStatusInvalid},
		},
		{
			name:  "rewrite-httproute",
			input: urlRewriteHTTPRoute,
			want:  nil,
		},
		{
			name:  "rewrite-bad-path",
			input: urlRewriteFilterBadPath,
			want:  []error{ErrHTTPPathModifierDoubleReplace},
		},
		{
			name:  "add-request-headers-httproute",
			input: addRequestHeaderHTTPRoute,
			want:  nil,
		},
		{
			name:  "remove-request-headers-httproute",
			input: removeRequestHeaderHTTPRoute,
			want:  nil,
		},
		{
			name:  "add-remove-request-headers-duplicate",
			input: addAndRemoveRequestHeadersDupeHTTPRoute,
			want:  []error{ErrAddHeaderDuplicate, ErrRemoveHeaderDuplicate},
		},
		{
			name:  "add-request-header-empty",
			input: addRequestHeaderEmptyHTTPRoute,
			want:  []error{ErrAddHeaderEmptyName},
		},
		{
			name:  "add-response-headers-httproute",
			input: addResponseHeaderHTTPRoute,
			want:  nil,
		},
		{
			name:  "remove-response-headers-httproute",
			input: removeResponseHeaderHTTPRoute,
			want:  nil,
		},
		{
			name:  "add-remove-response-headers-duplicate",
			input: addAndRemoveResponseHeadersDupeHTTPRoute,
			want:  []error{ErrAddHeaderDuplicate, ErrRemoveHeaderDuplicate},
		},
		{
			name:  "add-response-header-empty",
			input: addResponseHeaderEmptyHTTPRoute,
			want:  []error{ErrAddHeaderEmptyName},
		},
		{
			name:  "jwt-authen-httproute",
			input: jwtAuthenHTTPRoute,
		},
		{
			name:  "mirror-filter",
			input: requestMirrorFilter,
			want:  nil,
		},
	}
	for _, test := range tests {
		test := test
		t.Run(test.name, func(t *testing.T) {
			if test.want == nil {
				require.NoError(t, test.input.Validate())
			} else {
				got := test.input.Validate()
				for _, w := range test.want {
					assert.ErrorContains(t, got, w.Error())
				}
			}
		})
	}
}

func TestValidateTCPRoute(t *testing.T) {
	tests := []struct {
		name  string
		input TCPRoute
		want  []error
	}{
		{
			name:  "happy",
			input: happyTCPRoute,
			want:  nil,
		},
		{
			name:  "tls passthrough happy",
			input: happyTCPRouteTLSPassthrough,
			want:  nil,
		},
		{
			name:  "tls terminatation happy",
			input: happyTCPRouteTLSTermination,
			want:  nil,
		},
		{
			name:  "invalid name",
			input: invalidNameTCPRoute,
			want:  []error{ErrRouteNameEmpty},
		},
		{
			name:  "invalid sni",
			input: invalidSNITCPRoute,
			want:  []error{ErrTCPRouteSNIsEmpty},
		},
	}
	for _, test := range tests {
		test := test
		t.Run(test.name, func(t *testing.T) {
			if test.want == nil {
				require.NoError(t, test.input.Validate())
			} else {
				got := test.input.Validate()
				for _, w := range test.want {
					assert.ErrorContains(t, got, w.Error())
				}
			}
		})
	}
}

func TestValidateRouteDestination(t *testing.T) {
	tests := []struct {
		name  string
		input RouteDestination
		want  error
	}{
		{
			name:  "happy",
			input: happyRouteDestination,
			want:  nil,
		},
		{
			name: "invalid ip",
			input: RouteDestination{
				Name: "invalid ip",
				Endpoints: []*DestinationEndpoint{
					{
						Host: "example.com",
						Port: 8080,
					},
				},
			},
			want: ErrDestEndpointHostInvalid,
		},
		{
			name: "missing ip",
			input: RouteDestination{
				Name: "missing ip",
				Endpoints: []*DestinationEndpoint{
					{
						Port: 8080,
					},
				},
			},
			want: ErrDestEndpointHostInvalid,
		},
		{
			name: "missing port",
			input: RouteDestination{
				Name: "missing port",
				Endpoints: []*DestinationEndpoint{
					{
						Host: "10.11.12.13",
					},
				},
			},
			want: ErrDestEndpointPortInvalid,
		},
		{
			name: "missing name",
			input: RouteDestination{
				Endpoints: []*DestinationEndpoint{
					{
						Host: "10.11.12.13",
						Port: 8080,
					},
				},
			},
			want: ErrDestinationNameEmpty,
		},
	}
	for _, test := range tests {
		test := test
		t.Run(test.name, func(t *testing.T) {
			if test.want == nil {
				require.NoError(t, test.input.Validate())
			} else {
				require.EqualError(t, test.input.Validate(), test.want.Error())
			}
		})
	}
}

func TestValidateStringMatch(t *testing.T) {
	tests := []struct {
		name  string
		input StringMatch
		want  error
	}{
		{
			name: "happy",
			input: StringMatch{
				Exact: ptrTo("example"),
			},
			want: nil,
		},
		{
			name:  "no fields set",
			input: StringMatch{},
			want:  ErrStringMatchConditionInvalid,
		},
		{
			name: "multiple fields set",
			input: StringMatch{
				Exact:  ptrTo("example"),
				Name:   "example",
				Prefix: ptrTo("example"),
			},
			want: ErrStringMatchConditionInvalid,
		},
	}
	for _, test := range tests {
		test := test
		t.Run(test.name, func(t *testing.T) {
			if test.want == nil {
				require.NoError(t, test.input.Validate())
			} else {
				require.EqualError(t, test.input.Validate(), test.want.Error())
			}
		})
	}
}

func TestValidateJwtRequestAuthentication(t *testing.T) {
	tests := []struct {
		name  string
		input JwtRequestAuthentication
		want  error
	}{
		{
			name: "nil rules",
			input: JwtRequestAuthentication{
				Providers: nil,
			},
			want: nil,
		},
		{
			name: "provider with remote jwks uri",
			input: JwtRequestAuthentication{
				Providers: []egv1a1.JwtAuthenticationFilterProvider{
					{
						Name:      "test",
						Issuer:    "https://test.local",
						Audiences: []string{"test1", "test2"},
						RemoteJWKS: egv1a1.RemoteJWKS{
							URI: "https://test.local",
						},
					},
				},
			},
			want: nil,
		},
	}
	for i := range tests {
		test := tests[i]
		t.Run(test.name, func(t *testing.T) {
			if test.want == nil {
				require.NoError(t, test.input.Validate())
			} else {
				require.EqualError(t, test.input.Validate(), test.want.Error())
			}
		})
	}
}

func TestPrintable(t *testing.T) {
	tests := []struct {
		name  string
		input Xds
		want  *Xds
	}{
		{
			name:  "empty",
			input: Xds{},
			want:  &Xds{},
		},
		{
			name: "http",
			input: Xds{
				HTTP: []*HTTPListener{&happyHTTPListener},
			},
			want: &Xds{
				HTTP: []*HTTPListener{&happyHTTPListener},
			},
		},
		{
			name: "https",
			input: Xds{
				HTTP: []*HTTPListener{&happyHTTPSListener},
			},
			want: &Xds{
				HTTP: []*HTTPListener{&happyHTTPListener},
			},
		},
	}
	for _, test := range tests {
		test := test
		t.Run(test.name, func(t *testing.T) {
			assert.Equal(t, *test.want, *test.input.Printable())
		})
	}
}<|MERGE_RESOLUTION|>--- conflicted
+++ resolved
@@ -66,25 +66,15 @@
 	}
 
 	// TCPListener
-<<<<<<< HEAD
 	happyTCPListener = TCPListener{
 		Name:    "happy",
 		Address: "0.0.0.0",
 		Port:    80,
-=======
-	happyTCPListenerTLSPassthrough = TCPListener{
-		Name:        "happy",
-		Address:     "0.0.0.0",
-		Port:        80,
-		TLS:         &TLS{Passthrough: &TLSInspectorConfig{SNIs: []string{"example.com"}}},
-		Destination: &happyRouteDestination,
->>>>>>> 4285f4e2
 	}
 	happyTCPListenerWithRoute = TCPListener{
 		Name:    "happy",
 		Address: "0.0.0.0",
 		Port:    80,
-<<<<<<< HEAD
 		Routes:  []*TCPRoute{&happyTCPRoute},
 	}
 	invalidNameTCPListener = TCPListener{
@@ -101,13 +91,13 @@
 
 	// TCPRoute
 	happyTCPRoute = TCPRoute{
-		Name:         "happy",
-		Destinations: []*RouteDestination{&happyRouteDestination},
+		Name:        "happy",
+		Destination: &happyRouteDestination,
 	}
 	happyTCPRouteTLSPassthrough = TCPRoute{
-		Name:         "happy-tls-passthrough",
-		TLS:          &TLS{Passthrough: &TLSInspectorConfig{SNIs: []string{"example.com"}}},
-		Destinations: []*RouteDestination{&happyRouteDestination},
+		Name:        "happy-tls-passthrough",
+		TLS:         &TLS{Passthrough: &TLSInspectorConfig{SNIs: []string{"example.com"}}},
+		Destination: &happyRouteDestination,
 	}
 	happyTCPRouteTLSTermination = TCPRoute{
 		Name: "happy-tls-termination",
@@ -116,49 +106,15 @@
 			ServerCertificate: []byte("server-cert"),
 			PrivateKey:        []byte("priv-key"),
 		}}},
-		Destinations: []*RouteDestination{&happyRouteDestination},
+		Destination: &happyRouteDestination,
 	}
 	invalidNameTCPRoute = TCPRoute{
-		Destinations: []*RouteDestination{&happyRouteDestination},
+		Destination: &happyRouteDestination,
 	}
 	invalidSNITCPRoute = TCPRoute{
-		Name:         "invalid-sni-route",
-		TLS:          &TLS{Passthrough: &TLSInspectorConfig{SNIs: []string{}}},
-		Destinations: []*RouteDestination{&happyRouteDestination},
-=======
-		TLS: &TLS{Terminate: []*TLSListenerConfig{{
-			Name:              "happy",
-			ServerCertificate: []byte("server-cert"),
-			PrivateKey:        []byte("priv-key"),
-		}}},
-		Destination: &happyRouteDestination,
-	}
-
-	emptySNITCPListenerTLSPassthrough = TCPListener{
-		Name:        "empty-sni",
-		Address:     "0.0.0.0",
-		Port:        80,
-		Destination: &happyRouteDestination,
-	}
-	invalidNameTCPListenerTLSPassthrough = TCPListener{
-		Address:     "0.0.0.0",
-		Port:        80,
-		TLS:         &TLS{Passthrough: &TLSInspectorConfig{SNIs: []string{"example.com"}}},
-		Destination: &happyRouteDestination,
-	}
-	invalidAddrTCPListenerTLSPassthrough = TCPListener{
-		Name:        "invalid-addr",
-		Address:     "1.0.0",
-		Port:        80,
-		TLS:         &TLS{Passthrough: &TLSInspectorConfig{SNIs: []string{"example.com"}}},
-		Destination: &happyRouteDestination,
-	}
-	invalidSNITCPListenerTLSPassthrough = TCPListener{
-		Address:     "0.0.0.0",
-		Port:        80,
+		Name:        "invalid-sni-route",
 		TLS:         &TLS{Passthrough: &TLSInspectorConfig{SNIs: []string{}}},
 		Destination: &happyRouteDestination,
->>>>>>> 4285f4e2
 	}
 
 	// UDPListener
