--- conflicted
+++ resolved
@@ -25,12 +25,8 @@
   Added support for per-backend client TLS settings in Backend resources. This allows configuring the client certificate as well as TLS protocol parameters such as ciphers, TLS versions, and ALPN protocols on a per-backend basis.
   Added support for returning 503 responses when no valid backend endpoints exist.
   Added support for CSRFTokenTTL in OIDC authn to configure the lifetime of the CSRF token used during the OAuth2 authorization code flow.
-<<<<<<< HEAD
   Added support for http2 stream timeout
-=======
   Added support for binaryData in ConfigMap referenced by HTTPRouteFilter for direct response.
-
->>>>>>> b6a8d27f
 
 bug fixes: |
   Fixed %ROUTE_KIND% operator to be lower-cased when used by clusterStatName in EnvoyProxy API.
