date: Pending

# Changes that are expected to cause an incompatibility with previous versions, such as deletions or modifications to existing APIs.
breaking changes: |
  ALPNProtocols in EnvoyProxy Backend TLS setting use [h2, http/1.1] if not set.
  When a Backend resource specifies TLS settings and SNI is not specified or a BackendTLSPolicy is not attached to it, the value of upstream TLS SNI is determined by the HTTP Host header.
  When a Backend resource specifies TLS settings and SNI is not specified or a BackendTLSPolicy is not attached to it, the upstream certificate is validated for DNS SAN matching the SNI value sent.
  When a MirrorPolicy is used, the shadow host suffix is not appended to the mirrored cluster name.
  When running `egctl experimental collect`, SDS will not be dumped, you can enable it by adding `--sds true`.

# Updates addressing vulnerabilities, security flaws, or compliance requirements.
security updates: |

# New features or capabilities added in this release.
new features: |
  Added support for mTLS configuration for ExtensionServer.
  Added support for RetryPolicy in gRPC ExtAuth callouts via SecurityPolicy backend settings fields.
  Added support for late response headers in ClientTrafficPolicy.
  Added max connection/stream duration and max requests per connection to ClientTrafficPolicy.
  Added PercentageEnabled to ZoneAware lb config.
  Added cacheDuration for remoteJWKS in SecurityPolicy.
  Added support for DisableTokenEncryption in OIDC authn to disable encryption of ID and access tokens stored in cookies.
  Added support for OCSP stapling in the listener TLS certificates.
<<<<<<< HEAD
  Added support for http2 stream timeout
=======
  Added support for returning 503 responses when no valid backend endpoints exist.
  Added support for CSRFTokenTTL in OIDC authn to configure the lifetime of the CSRF token used during the OAuth2 authorization code flow.

>>>>>>> 1d0f076e

bug fixes: |
  Fixed %ROUTE_KIND% operator to be lower-cased when used by clusterStatName in EnvoyProxy API.
  Fixed maxAcceptPerSocketEvent being ignored in ClientTrafficPolicy.
  Fixed the topologyInjectorDisabled and the local cluster was not defined.
  Fixed log formatting of improper key-value pairs to avoid DPANIC in controller-runtime logger.
  Fixed handling of context-related transient errors to prevent incorrect state reconciliation and unintended behavior.
  Fixed the controller cannot read the EnvoyProxy attached gatewayclass only.
  Fixed adding metadata for proxyService and oidc xds clusters.
  Fixed handling of millisecond-level retry durations and token TTLs in OIDC authn.
  Fixed indexer and controller crashing when BackendTrafficPolicy has a redirect response override.
  Fixed Lua validator log level to be suppressed by default.
  Fixed ProxyTopologyInjector cache sync race condition that caused injection failures
  Fixed validation for grpc routes with extension ref filters.
  Fixed service account token handling in GatewayNamespaceMode to use SDS for properly refreshing expired token.
  Fixed handling of regex meta characters in prefix match replace for URL rewrite.
  Disabled the default emission of `x-envoy-ratelimited` headers from the rate limit filter; re-enable with the `enableEnvoyHeaders` setting in ClientTrafficPolicy.
  Fixed a nil pointer panic in the XDS translator when building API key authentication filter configurations with `sanitize` enabled and no `forwardClientIDHeader` set.
  Truncated Gateway API status condition messages to stay within Kubernetes limits and prevent update failures.
  Fixed an issue in EnvoyPatchPolicy where it didn't match the target Gateway/GatewayClass due to an incorrect name reference.
  Fixed certificate SAN overlap detection in gateway listeners.

# Enhancements that improve performance.
performance improvements: |

# Deprecated features or APIs.
deprecations: |

# Other notable changes not covered by the above sections.
Other changes: |<|MERGE_RESOLUTION|>--- conflicted
+++ resolved
@@ -21,13 +21,9 @@
   Added cacheDuration for remoteJWKS in SecurityPolicy.
   Added support for DisableTokenEncryption in OIDC authn to disable encryption of ID and access tokens stored in cookies.
   Added support for OCSP stapling in the listener TLS certificates.
-<<<<<<< HEAD
-  Added support for http2 stream timeout
-=======
   Added support for returning 503 responses when no valid backend endpoints exist.
   Added support for CSRFTokenTTL in OIDC authn to configure the lifetime of the CSRF token used during the OAuth2 authorization code flow.
-
->>>>>>> 1d0f076e
+  Added support for http2 stream timeout
 
 bug fixes: |
   Fixed %ROUTE_KIND% operator to be lower-cased when used by clusterStatName in EnvoyProxy API.
