--- conflicted
+++ resolved
@@ -18,11 +18,8 @@
   The xDS translation failed when wasm http code source configured without a sha
   HTTPRoute status only shows one parent when targeting multiple Gateways from different GatewayClasses
   Route with multiple parents has incorrect namespace in parentRef status
-<<<<<<< HEAD
   BackendTlsPolicy specify multiple targetRefs of the same service, only one will work
-=======
   Helm chart fails for Flux HelmRelease
->>>>>>> f2c8b77c
 
 # Enhancements that improve performance.
 performance improvements: |
