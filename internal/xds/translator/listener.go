--- conflicted
+++ resolved
@@ -178,11 +178,14 @@
 
 // buildXdsTCPListener creates a xds Listener resource
 // TODO: Improve function parameters
-<<<<<<< HEAD
-func buildXdsTCPListener(name, address string, port uint32, keepalive *ir.TCPKeepalive, connection *ir.ClientConnection, accesslog *ir.AccessLog) (*listenerv3.Listener, error) {
-=======
-func buildXdsTCPListener(name, address string, port uint32, ipFamily *ir.IPFamily, keepalive *ir.TCPKeepalive, connection *ir.ClientConnection, accesslog *ir.AccessLog) *listenerv3.Listener {
->>>>>>> 217c6a58
+func buildXdsTCPListener(
+	name, address string,
+	port uint32,
+	ipFamily *ir.IPFamily,
+	keepalive *ir.TCPKeepalive,
+	connection *ir.ClientConnection,
+	accesslog *ir.AccessLog,
+) (*listenerv3.Listener, error) {
 	socketOptions := buildTCPSocketOptions(keepalive)
 	al, err := buildXdsAccessLog(accesslog, ir.ProxyAccessLogTypeListener)
 	if err != nil {
@@ -205,15 +208,11 @@
 				},
 			},
 		},
-<<<<<<< HEAD
-	}, nil
-=======
 	}
 
 	socketAddress := listener.Address.GetSocketAddress()
 	listener.AdditionalAddresses = setAddressByIPFamily(socketAddress, ipFamily, port)
-	return listener
->>>>>>> 217c6a58
+	return listener, nil
 }
 
 func buildPerConnectionBufferLimitBytes(connection *ir.ClientConnection) *wrapperspb.UInt32Value {
