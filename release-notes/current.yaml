date: Pending

# Changes that are expected to cause an incompatibility with previous versions, such as deletions or modifications to existing APIs.
breaking changes: |

# Updates addressing vulnerabilities, security flaws, or compliance requirements.
security updates: |

# New features or capabilities added in this release.
new features: |
<<<<<<< HEAD
  Added support for configuring maxUnavailable in KubernetesPodDisruptionBudgetSpec
=======
  Added support for percentage-based request mirroring
>>>>>>> 7617fb4d

bug fixes: |

# Enhancements that improve performance.
performance improvements: |

# Deprecated features or APIs.
deprecations: |

# Other notable changes not covered by the above sections.
Other changes: |
<|MERGE_RESOLUTION|>--- conflicted
+++ resolved
@@ -8,11 +8,8 @@
 
 # New features or capabilities added in this release.
 new features: |
-<<<<<<< HEAD
   Added support for configuring maxUnavailable in KubernetesPodDisruptionBudgetSpec
-=======
   Added support for percentage-based request mirroring
->>>>>>> 7617fb4d
 
 bug fixes: |
 
