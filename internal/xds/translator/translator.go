// Copyright Envoy Gateway Authors
// SPDX-License-Identifier: Apache-2.0
// The full text of the Apache license is available in the LICENSE file at
// the root of the repo.

package translator

import (
	"errors"
	"fmt"
	"strings"
	"time"

	clusterv3 "github.com/envoyproxy/go-control-plane/envoy/config/cluster/v3"
	corev3 "github.com/envoyproxy/go-control-plane/envoy/config/core/v3"
	endpointv3 "github.com/envoyproxy/go-control-plane/envoy/config/endpoint/v3"
	listenerv3 "github.com/envoyproxy/go-control-plane/envoy/config/listener/v3"
	routev3 "github.com/envoyproxy/go-control-plane/envoy/config/route/v3"
	tlsv3 "github.com/envoyproxy/go-control-plane/envoy/extensions/transport_sockets/tls/v3"
	matcherv3 "github.com/envoyproxy/go-control-plane/envoy/type/matcher/v3"
	resourcev3 "github.com/envoyproxy/go-control-plane/pkg/resource/v3"
	"github.com/envoyproxy/go-control-plane/pkg/wellknown"
	"google.golang.org/protobuf/types/known/anypb"
	"google.golang.org/protobuf/types/known/wrapperspb"

	extensionTypes "github.com/envoyproxy/gateway/internal/extension/types"
	"github.com/envoyproxy/gateway/internal/ir"
	"github.com/envoyproxy/gateway/internal/xds/types"
)

var (
	ErrXdsClusterExists = errors.New("xds cluster exists")
	ErrXdsSecretExists  = errors.New("xds secret exists")
)

const AuthorityHeaderKey = ":authority"

// Translator translates the xDS IR into xDS resources.
type Translator struct {
	// GlobalRateLimit holds the global rate limit settings
	// required during xds translation.
	GlobalRateLimit *GlobalRateLimitSettings

	// ExtensionManager holds the config for interacting with extensions when generating xDS
	// resources. Only required during xds translation.
	ExtensionManager *extensionTypes.Manager
}

type GlobalRateLimitSettings struct {
	// ServiceURL is the URL of the global
	// rate limit service.
	ServiceURL string

	// Timeout specifies the timeout period for the proxy to access the ratelimit server
	// If not set, timeout is 20000000(20ms).
	Timeout time.Duration

	// FailClosed is a switch used to control the flow of traffic
	// when the response from the ratelimit server cannot be obtained.
	FailClosed bool
}

// Translate translates the XDS IR into xDS resources
func (t *Translator) Translate(ir *ir.Xds) (*types.ResourceVersionTable, error) {
	if ir == nil {
		return nil, errors.New("ir is nil")
	}

	tCtx := new(types.ResourceVersionTable)

	// xDS translation is done in a best-effort manner, so we collect all errors
	// and return them at the end.
	//
	// Reasoning: The validation in the CRD validation and API Gateway API
	// translator should already catch most errors, there are just few rare cases
	// where xDS translation can fail, for example, failed to call an extension
	// hook or failed to patch an EnvoyPatchPolicy. In those cases, we don't want
	// to fail the entire xDS translation to panic users, but instead, we want
	// to collect all errors and reflect them in the status of the CRDs.
	var errs error
	if err := t.processHTTPListenerXdsTranslation(
		tCtx, ir.HTTP, ir.AccessLog, ir.Tracing, ir.Metrics); err != nil {
		errs = errors.Join(errs, err)
	}

	if err := processTCPListenerXdsTranslation(tCtx, ir.TCP, ir.AccessLog); err != nil {
		errs = errors.Join(errs, err)
	}

	if err := processUDPListenerXdsTranslation(tCtx, ir.UDP, ir.AccessLog); err != nil {
		errs = errors.Join(errs, err)
	}

	if err := processJSONPatches(tCtx, ir.EnvoyPatchPolicies); err != nil {
		errs = errors.Join(errs, err)
	}

	if err := processClusterForAccessLog(tCtx, ir.AccessLog); err != nil {
		errs = errors.Join(errs, err)
	}
	if err := processClusterForTracing(tCtx, ir.Tracing); err != nil {
		errs = errors.Join(errs, err)
	}

	// Check if an extension want to inject any clusters/secrets
	// If no extension exists (or it doesn't subscribe to this hook) then this is a quick no-op
	if err := processExtensionPostTranslationHook(tCtx, t.ExtensionManager); err != nil {
		errs = errors.Join(errs, err)
	}

	return tCtx, errs
}

func (t *Translator) processHTTPListenerXdsTranslation(
	tCtx *types.ResourceVersionTable,
	httpListeners []*ir.HTTPListener,
	accessLog *ir.AccessLog,
	tracing *ir.Tracing,
	metrics *ir.Metrics,
) error {
	// The XDS translation is done in a best-effort manner, so we collect all
	// errors and return them at the end.
	var errs error
	for _, httpListener := range httpListeners {
		addFilterChain := true
		var xdsRouteCfg *routev3.RouteConfiguration

		// Search for an existing listener, if it does not exist, create one.
		xdsListener := findXdsListenerByHostPort(tCtx, httpListener.Address, httpListener.Port, corev3.SocketAddress_TCP)
		var quicXDSListener *listenerv3.Listener
		enabledHTTP3 := httpListener.HTTP3 != nil
		if xdsListener == nil {
			xdsListener = buildXdsTCPListener(httpListener.Name, httpListener.Address, httpListener.Port, httpListener.TCPKeepalive, accessLog)
			if enabledHTTP3 {
				quicXDSListener = buildXdsQuicListener(httpListener.Name, httpListener.Address, httpListener.Port, accessLog)
				if err := tCtx.AddXdsResource(resourcev3.ListenerType, quicXDSListener); err != nil {
					return err
				}
			}
			if err := tCtx.AddXdsResource(resourcev3.ListenerType, xdsListener); err != nil {
				// skip this listener if failed to add xds listener to the
				// resource version table. Normally, this should not happen.
				errs = errors.Join(errs, err)
				continue
			}
		} else if httpListener.TLS == nil {
			// Find the route config associated with this listener that
			// maps to the default filter chain for http traffic
			routeName := findXdsHTTPRouteConfigName(xdsListener)
			if routeName != "" {
				// If an existing listener exists, dont create a new filter chain
				// for HTTP traffic, match on the Domains field within VirtualHosts
				// within the same RouteConfiguration instead
				addFilterChain = false
				xdsRouteCfg = findXdsRouteConfig(tCtx, routeName)
				if xdsRouteCfg == nil {
					// skip this listener if failed to find xds route config
					errs = errors.Join(errs, errors.New("unable to find xds route config"))
					continue
				}
			}
		}

		if addFilterChain {
			if err := t.addXdsHTTPFilterChain(xdsListener, httpListener, accessLog, tracing, false); err != nil {
				return err
			}
			if enabledHTTP3 {
				if err := t.addXdsHTTPFilterChain(quicXDSListener, httpListener, accessLog, tracing, true); err != nil {
					return err
				}
			}
		}

		// Create a route config if we have not found one yet
		if xdsRouteCfg == nil {
			xdsRouteCfg = &routev3.RouteConfiguration{
				IgnorePortInHostMatching: true,
				Name:                     httpListener.Name,
			}

			if err := tCtx.AddXdsResource(resourcev3.RouteType, xdsRouteCfg); err != nil {
				errs = errors.Join(errs, err)
			}
		}

		// 1:1 between IR TLSListenerConfig and xDS Secret
		if httpListener.TLS != nil {
			for t := range httpListener.TLS.Certificates {
				secret := buildXdsTLSCertSecret(httpListener.TLS.Certificates[t])
				if err := tCtx.AddXdsResource(resourcev3.SecretType, secret); err != nil {
					errs = errors.Join(errs, err)
				}
			}

			if httpListener.TLS.CACertificate != nil {
				caSecret := buildXdsTLSCaCertSecret(httpListener.TLS.CACertificate)
				if err := tCtx.AddXdsResource(resourcev3.SecretType, caSecret); err != nil {
					errs = errors.Join(errs, err)
				}
			}
		}

		// store virtual hosts by domain
		vHosts := map[string]*routev3.VirtualHost{}
		// keep track of order by using a list as well as the map
		var vHostsList []*routev3.VirtualHost

		// Check if an extension is loaded that wants to modify xDS Routes after they have been generated
		for _, httpRoute := range httpListener.Routes {
			// 1:1 between IR HTTPRoute Hostname and xDS VirtualHost.
			vHost := vHosts[httpRoute.Hostname]
			if vHost == nil {
				// Remove dots from the hostname before appending it to the virtualHost name
				// since dots are special chars used in stats tag extraction in Envoy
				underscoredHostname := strings.ReplaceAll(httpRoute.Hostname, ".", "_")
				// Allocate virtual host for this httpRoute.
				vHost = &routev3.VirtualHost{
					Name:    fmt.Sprintf("%s/%s", httpListener.Name, underscoredHostname),
					Domains: []string{httpRoute.Hostname},
				}
				if metrics != nil && metrics.EnableVirtualHostStats {
					vHost.VirtualClusters = []*routev3.VirtualCluster{
						{
							Name: underscoredHostname,
							Headers: []*routev3.HeaderMatcher{
								{
									Name: AuthorityHeaderKey,
									HeaderMatchSpecifier: &routev3.HeaderMatcher_StringMatch{
										StringMatch: &matcherv3.StringMatcher{
											MatchPattern: &matcherv3.StringMatcher_Prefix{
												Prefix: httpRoute.Hostname,
											},
										},
									},
								},
							},
						},
					}
				}
				vHosts[httpRoute.Hostname] = vHost
				vHostsList = append(vHostsList, vHost)
			}

			// 1:1 between IR HTTPRoute and xDS config.route.v3.Route
			xdsRoute, err := buildXdsRoute(httpRoute)
			if err != nil {
				// skip this route if failed to build xds route
				errs = errors.Join(errs, err)
				continue
			}

			// Check if an extension want to modify the route we just generated
			// If no extension exists (or it doesn't subscribe to this hook) then this is a quick no-op.
			if err = processExtensionPostRouteHook(xdsRoute, vHost, httpRoute, t.ExtensionManager); err != nil {
				if err != nil {
					errs = errors.Join(errs, err)
				}
			}

			if enabledHTTP3 {
				http3AltSvcHeader := buildHTTP3AltSvcHeader(int(httpListener.Port))
				if xdsRoute.ResponseHeadersToAdd == nil {
					xdsRoute.ResponseHeadersToAdd = make([]*corev3.HeaderValueOption, 0)
				}
				xdsRoute.ResponseHeadersToAdd = append(xdsRoute.ResponseHeadersToAdd, http3AltSvcHeader)
			}
			vHost.Routes = append(vHost.Routes, xdsRoute)

			if httpRoute.Destination != nil {
				if err = processXdsCluster(tCtx, httpRoute, httpListener.HTTP1); err != nil {
					errs = errors.Join(errs, err)
				}
			}

			if httpRoute.Mirrors != nil {
				for _, mirrorDest := range httpRoute.Mirrors {
					if err := addXdsCluster(tCtx, &xdsClusterArgs{
						name:         mirrorDest.Name,
						settings:     mirrorDest.Settings,
						tSocket:      nil,
						endpointType: EndpointTypeStatic,
					}); err != nil && !errors.Is(err, ErrXdsClusterExists) {
						errs = errors.Join(errs, err)
					}
				}
			}
		}

		for _, vHost := range vHostsList {
			// Check if an extension want to modify the Virtual Host we just generated
			// If no extension exists (or it doesn't subscribe to this hook) then this is a quick no-op.
			if err := processExtensionPostVHostHook(vHost, t.ExtensionManager); err != nil {
				errs = errors.Join(errs, err)
			}
		}
		xdsRouteCfg.VirtualHosts = append(xdsRouteCfg.VirtualHosts, vHostsList...)

		// Add all the other needed resources referenced by this filter to the
		// resource version table.
		if err := patchResources(tCtx, httpListener.Routes); err != nil {
			return err
		}

		// RateLimit filter is handled separately because it relies on the global
		// rate limit server configuration.
		// Check if a ratelimit cluster exists, if not, add it, if it's needed.
		if err := t.createRateLimitServiceCluster(tCtx, httpListener); err != nil {
			errs = errors.Join(errs, err)
		}

		// Check if an extension want to modify the listener that was just configured/created
		// If no extension exists (or it doesn't subscribe to this hook) then this is a quick no-op
		if err := processExtensionPostListenerHook(tCtx, xdsListener, t.ExtensionManager); err != nil {
			errs = errors.Join(errs, err)
		}
	}

	return errs
}

func buildHTTP3AltSvcHeader(port int) *corev3.HeaderValueOption {
	return &corev3.HeaderValueOption{
		Append: &wrapperspb.BoolValue{Value: true},
		Header: &corev3.HeaderValue{
			Key:   "alt-svc",
			Value: strings.Join([]string{fmt.Sprintf(`%s=":%d"; ma=86400`, "h3", port)}, ", "),
		},
	}
}

func processTCPListenerXdsTranslation(tCtx *types.ResourceVersionTable, tcpListeners []*ir.TCPListener, accesslog *ir.AccessLog) error {
	// The XDS translation is done in a best-effort manner, so we collect all
	// errors and return them at the end.
	var errs error
	for _, tcpListener := range tcpListeners {
		// Search for an existing listener, if it does not exist, create one.
		xdsListener := findXdsListenerByHostPort(tCtx, tcpListener.Address, tcpListener.Port, corev3.SocketAddress_TCP)
		if xdsListener == nil {
			xdsListener = buildXdsTCPListener(tcpListener.Name, tcpListener.Address, tcpListener.Port, tcpListener.TCPKeepalive, accesslog)
			if err := tCtx.AddXdsResource(resourcev3.ListenerType, xdsListener); err != nil {
				// skip this listener if failed to add xds listener to the
				errs = errors.Join(errs, err)
				continue
			}
		}

		if err := addXdsTCPFilterChain(xdsListener, tcpListener, tcpListener.Destination.Name, accesslog); err != nil {
			errs = errors.Join(errs, err)
		}

		// 1:1 between IR TCPListener and xDS Cluster
		if err := addXdsCluster(tCtx, &xdsClusterArgs{
			name:         tcpListener.Destination.Name,
			settings:     tcpListener.Destination.Settings,
			tSocket:      nil,
			endpointType: buildEndpointType(tcpListener.Destination.Settings),
		}); err != nil && !errors.Is(err, ErrXdsClusterExists) {
			errs = errors.Join(errs, err)
		}

		if tcpListener.TLS != nil && tcpListener.TLS.Terminate != nil {
			for _, s := range tcpListener.TLS.Terminate.Certificates {
				secret := buildXdsTLSCertSecret(s)
				if err := tCtx.AddXdsResource(resourcev3.SecretType, secret); err != nil {
					errs = errors.Join(errs, err)
				}
			}
			if tcpListener.TLS.Terminate.CACertificate != nil {
				caSecret := buildXdsTLSCaCertSecret(tcpListener.TLS.Terminate.CACertificate)
				if err := tCtx.AddXdsResource(resourcev3.SecretType, caSecret); err != nil {
					errs = errors.Join(errs, err)
				}
			}
		}
	}
	return errs
}

func processUDPListenerXdsTranslation(tCtx *types.ResourceVersionTable, udpListeners []*ir.UDPListener, accesslog *ir.AccessLog) error {
	// The XDS translation is done in a best-effort manner, so we collect all
	// errors and return them at the end.
	var errs error

	for _, udpListener := range udpListeners {
		// There won't be multiple UDP listeners on the same port since it's already been checked at the gateway api
		// translator
		xdsListener, err := buildXdsUDPListener(udpListener.Destination.Name, udpListener, accesslog)
		if err != nil {
			// skip this listener if failed to build xds listener
			errs = errors.Join(errs, err)
			continue
		}
		if err := tCtx.AddXdsResource(resourcev3.ListenerType, xdsListener); err != nil {
			// skip this listener if failed to add xds listener to the resource version table
			errs = errors.Join(errs, err)
			continue
		}

		// 1:1 between IR UDPListener and xDS Cluster
		if err := addXdsCluster(tCtx, &xdsClusterArgs{
			name:         udpListener.Destination.Name,
			settings:     udpListener.Destination.Settings,
			tSocket:      nil,
			endpointType: buildEndpointType(udpListener.Destination.Settings),
		}); err != nil && !errors.Is(err, ErrXdsClusterExists) {
			errs = errors.Join(errs, err)
		}
	}
	return errs
}

// findXdsListenerByHostPort finds a xds listener with the same address, port and protocol, and returns nil if there is no match.
func findXdsListenerByHostPort(tCtx *types.ResourceVersionTable, address string, port uint32,
	protocol corev3.SocketAddress_Protocol) *listenerv3.Listener {
	if tCtx == nil || tCtx.XdsResources == nil || tCtx.XdsResources[resourcev3.ListenerType] == nil {
		return nil
	}

	for _, r := range tCtx.XdsResources[resourcev3.ListenerType] {
		listener := r.(*listenerv3.Listener)
		addr := listener.GetAddress()
		if addr.GetSocketAddress().GetPortValue() == port && addr.GetSocketAddress().Address == address && addr.
			GetSocketAddress().Protocol == protocol {
			return listener
		}
	}

	return nil
}

// findXdsListener finds a xds listener with the same name and returns nil if there is no match.
func findXdsListener(tCtx *types.ResourceVersionTable, name string) *listenerv3.Listener {
	if tCtx == nil || tCtx.XdsResources == nil || tCtx.XdsResources[resourcev3.ListenerType] == nil {
		return nil
	}

	for _, r := range tCtx.XdsResources[resourcev3.ListenerType] {
		listener := r.(*listenerv3.Listener)
		if listener.Name == name {
			return listener
		}
	}

	return nil
}

// findXdsRouteConfig finds a xds route with the name and returns nil if there is no match.
func findXdsRouteConfig(tCtx *types.ResourceVersionTable, name string) *routev3.RouteConfiguration {
	if tCtx == nil || tCtx.XdsResources == nil || tCtx.XdsResources[resourcev3.RouteType] == nil {
		return nil
	}

	for _, r := range tCtx.XdsResources[resourcev3.RouteType] {
		route := r.(*routev3.RouteConfiguration)
		if route.Name == name {
			return route
		}
	}

	return nil
}

// findXdsCluster finds a xds cluster with the same name, and returns nil if there is no match.
func findXdsCluster(tCtx *types.ResourceVersionTable, name string) *clusterv3.Cluster {
	if tCtx == nil || tCtx.XdsResources == nil || tCtx.XdsResources[resourcev3.ClusterType] == nil {
		return nil
	}

	for _, r := range tCtx.XdsResources[resourcev3.ClusterType] {
		cluster := r.(*clusterv3.Cluster)
		if cluster.Name == name {
			return cluster
		}
	}

	return nil
}

// findXdsEndpoint finds a xds endpoint with the same cluster name, and returns nil if there is no match.
func findXdsEndpoint(tCtx *types.ResourceVersionTable, name string) *endpointv3.ClusterLoadAssignment {
	if tCtx == nil || tCtx.XdsResources == nil || tCtx.XdsResources[resourcev3.EndpointType] == nil {
		return nil
	}

	for _, r := range tCtx.XdsResources[resourcev3.EndpointType] {
		endpoint := r.(*endpointv3.ClusterLoadAssignment)
		if endpoint.ClusterName == name {
			return endpoint
		}
	}

	return nil
}

// processXdsCluster processes a xds cluster by its endpoint address type.
func processXdsCluster(tCtx *types.ResourceVersionTable, httpRoute *ir.HTTPRoute, http1Settings *ir.HTTP1Settings) error {
<<<<<<< HEAD
	var (
		tSocket *corev3.TransportSocket
		err     error
	)

	if httpRoute.Destination.Settings[0].TLS != nil {
		tSocket, err = processTLSSocket(httpRoute.Destination.Settings[0].TLS, tCtx)
		if err != nil {
			return err
		}
	}

=======
>>>>>>> 67079b75
	if err := addXdsCluster(tCtx, &xdsClusterArgs{
		name:           httpRoute.Destination.Name,
		settings:       httpRoute.Destination.Settings,
		tSocket:        nil,
		endpointType:   buildEndpointType(httpRoute.Destination.Settings),
		loadBalancer:   httpRoute.LoadBalancer,
		proxyProtocol:  httpRoute.ProxyProtocol,
		circuitBreaker: httpRoute.CircuitBreaker,
		healthCheck:    httpRoute.HealthCheck,
		http1Settings:  http1Settings,
		timeout:        httpRoute.Timeout,
		tcpkeepalive:   httpRoute.TCPKeepalive,
	}); err != nil && !errors.Is(err, ErrXdsClusterExists) {
		return err
	}

	return nil
}

// processTLSSocket generates a xDS TransportSocket for a given TLS config.
// It also adds the necessary secrets to the resource version table.
func processTLSSocket(tlsConfig *ir.TLSUpstreamConfig, tCtx *types.ResourceVersionTable) (*corev3.TransportSocket, error) {
	if tlsConfig == nil {
		return nil, nil
	}
	CaSecret := buildXdsUpstreamTLSCASecret(tlsConfig)
	if CaSecret != nil {
		if err := tCtx.AddXdsResource(resourcev3.SecretType, CaSecret); err != nil {
			return nil, err
		}
	}
	// for upstreamTLS , a fixed sni can be used. use auto_sni otherwise
	// https://www.envoyproxy.io/docs/envoy/latest/faq/configuration/sni#faq-how-to-setup-sni:~:text=For%20clusters%2C%20a,for%20trust%20anchor.
	tlsSocket, err := buildXdsUpstreamTLSSocketWthCert(tlsConfig)
	if err != nil {
		return nil, err
	}
	return tlsSocket, nil
}

// findXdsSecret finds a xds secret with the same name, and returns nil if there is no match.
func findXdsSecret(tCtx *types.ResourceVersionTable, name string) *tlsv3.Secret {
	if tCtx == nil || tCtx.XdsResources == nil || tCtx.XdsResources[resourcev3.SecretType] == nil {
		return nil
	}

	for _, r := range tCtx.XdsResources[resourcev3.SecretType] {
		secret := r.(*tlsv3.Secret)
		if secret.Name == name {
			return secret
		}
	}

	return nil
}

func addXdsSecret(tCtx *types.ResourceVersionTable, secret *tlsv3.Secret) error {
	// Return early if cluster with the same name exists
	if c := findXdsSecret(tCtx, secret.Name); c != nil {
		return ErrXdsSecretExists
	}

	if err := tCtx.AddXdsResource(resourcev3.SecretType, secret); err != nil {
		return err
	}
	return nil
}

func addXdsCluster(tCtx *types.ResourceVersionTable, args *xdsClusterArgs) error {
	// Return early if cluster with the same name exists
	if c := findXdsCluster(tCtx, args.name); c != nil {
		return ErrXdsClusterExists
	}

	xdsCluster := buildXdsCluster(args)
	xdsEndpoints := buildXdsClusterLoadAssignment(args.name, args.settings)
	for _, ds := range args.settings {
		if ds.TLS != nil {
			secret := buildXdsUpstreamTLSCASecret(ds.TLS)
			if err := tCtx.AddXdsResource(resourcev3.SecretType, secret); err != nil {
				return err
			}
		}
	}
	// Use EDS for static endpoints
	if args.endpointType == EndpointTypeStatic {
		if err := tCtx.AddXdsResource(resourcev3.EndpointType, xdsEndpoints); err != nil {
			return err
		}
	} else {
		xdsCluster.LoadAssignment = xdsEndpoints
	}
	if err := tCtx.AddXdsResource(resourcev3.ClusterType, xdsCluster); err != nil {
		return err
	}
	return nil
}

const (
	DefaultEndpointType EndpointType = iota
	Static
	EDS
)

func buildXdsUpstreamTLSCASecret(tlsConfig *ir.TLSUpstreamConfig) *tlsv3.Secret {
	// Build the tls secret
	if tlsConfig.UseSystemTrustStore {
		return nil
	}
	return &tlsv3.Secret{
		Name: tlsConfig.CACertificate.Name,
		Type: &tlsv3.Secret_ValidationContext{
			ValidationContext: &tlsv3.CertificateValidationContext{
				TrustedCa: &corev3.DataSource{
					Specifier: &corev3.DataSource_InlineBytes{InlineBytes: tlsConfig.CACertificate.Certificate},
				},
			},
		},
	}
}

func buildXdsUpstreamTLSSocketWthCert(tlsConfig *ir.TLSUpstreamConfig) (*corev3.TransportSocket, error) {

	var tlsCtx *tlsv3.UpstreamTlsContext

	if tlsConfig.UseSystemTrustStore {
		tlsCtx = &tlsv3.UpstreamTlsContext{
			CommonTlsContext: &tlsv3.CommonTlsContext{
				ValidationContextType: &tlsv3.CommonTlsContext_ValidationContext{
					ValidationContext: &tlsv3.CertificateValidationContext{
						TrustedCa: &corev3.DataSource{
							Specifier: &corev3.DataSource_Filename{
								// This is the default location for the system trust store
								// on Debian derivatives like the envoy-proxy image being used by the infrastructure
								// controller.
								// See https://www.envoyproxy.io/docs/envoy/latest/intro/arch_overview/security/ssl
								// TODO: allow customizing this value via EnvoyGateway so that if a non-standard
								// envoy image is being used, this can be modified to match
								Filename: "/etc/ssl/certs/ca-certificates.crt",
							},
						},
					},
				},
			},
			Sni: tlsConfig.SNI,
		}
	} else {
		tlsCtx = &tlsv3.UpstreamTlsContext{
			CommonTlsContext: &tlsv3.CommonTlsContext{
				TlsCertificateSdsSecretConfigs: nil,
				ValidationContextType: &tlsv3.CommonTlsContext_ValidationContextSdsSecretConfig{
					ValidationContextSdsSecretConfig: &tlsv3.SdsSecretConfig{
						Name:      tlsConfig.CACertificate.Name,
						SdsConfig: makeConfigSource(),
					},
				},
			},
			Sni: tlsConfig.SNI,
		}
	}

	tlsCtxAny, err := anypb.New(tlsCtx)
	if err != nil {
		return nil, err
	}

	return &corev3.TransportSocket{
		Name: wellknown.TransportSocketTLS,
		ConfigType: &corev3.TransportSocket_TypedConfig{
			TypedConfig: tlsCtxAny,
		},
	}, nil
}<|MERGE_RESOLUTION|>--- conflicted
+++ resolved
@@ -495,21 +495,6 @@
 
 // processXdsCluster processes a xds cluster by its endpoint address type.
 func processXdsCluster(tCtx *types.ResourceVersionTable, httpRoute *ir.HTTPRoute, http1Settings *ir.HTTP1Settings) error {
-<<<<<<< HEAD
-	var (
-		tSocket *corev3.TransportSocket
-		err     error
-	)
-
-	if httpRoute.Destination.Settings[0].TLS != nil {
-		tSocket, err = processTLSSocket(httpRoute.Destination.Settings[0].TLS, tCtx)
-		if err != nil {
-			return err
-		}
-	}
-
-=======
->>>>>>> 67079b75
 	if err := addXdsCluster(tCtx, &xdsClusterArgs{
 		name:           httpRoute.Destination.Name,
 		settings:       httpRoute.Destination.Settings,
