--- conflicted
+++ resolved
@@ -123,13 +123,7 @@
           name: ""
           prefix: /
         redirect:
-<<<<<<< HEAD
-          scheme: https
-          statusCode: 301
-          port: 443
-=======
           hostname: null
->>>>>>> 8019ae4c
           path:
             fullReplace: /redirected
             prefixMatchReplace: null
