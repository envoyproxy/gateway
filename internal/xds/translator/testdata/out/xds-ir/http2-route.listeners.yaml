- address:
    socketAddress:
      address: 0.0.0.0
      portValue: 10080
  defaultFilterChain:
    filters:
    - name: envoy.filters.network.http_connection_manager
      typedConfig:
        '@type': type.googleapis.com/envoy.extensions.filters.network.http_connection_manager.v3.HttpConnectionManager
<<<<<<< HEAD
        accessLog:
        - name: envoy.access_loggers.file
          typedConfig:
            '@type': type.googleapis.com/envoy.extensions.access_loggers.file.v3.FileAccessLog
            path: /dev/stdout
=======
        codecType: HTTP2
>>>>>>> 989218f8
        commonHttpProtocolOptions:
          headersWithUnderscoresAction: REJECT_REQUEST
        http2ProtocolOptions:
          initialConnectionWindowSize: 1048576
          initialStreamWindowSize: 65536
          maxConcurrentStreams: 100
        httpFilters:
        - name: envoy.filters.http.grpc_web
          typedConfig:
            '@type': type.googleapis.com/envoy.extensions.filters.http.grpc_web.v3.GrpcWeb
        - name: envoy.filters.http.health_check
          typedConfig:
            '@type': type.googleapis.com/envoy.extensions.filters.http.health_check.v3.HealthCheck
            headers:
            - exactMatch: /status
              name: :path
            passThroughMode: false
        - name: envoy.filters.http.router
          typedConfig:
            '@type': type.googleapis.com/envoy.extensions.filters.http.router.v3.Router
        mergeSlashes: true
        normalizePath: true
        pathWithEscapedSlashesAction: UNESCAPE_AND_REDIRECT
        rds:
          configSource:
            ads: {}
            resourceApiVersion: V3
          routeConfigName: first-listener
        statPrefix: http
        useRemoteAddress: true
  name: first-listener
  perConnectionBufferLimitBytes: 32768<|MERGE_RESOLUTION|>--- conflicted
+++ resolved
@@ -7,15 +7,6 @@
     - name: envoy.filters.network.http_connection_manager
       typedConfig:
         '@type': type.googleapis.com/envoy.extensions.filters.network.http_connection_manager.v3.HttpConnectionManager
-<<<<<<< HEAD
-        accessLog:
-        - name: envoy.access_loggers.file
-          typedConfig:
-            '@type': type.googleapis.com/envoy.extensions.access_loggers.file.v3.FileAccessLog
-            path: /dev/stdout
-=======
-        codecType: HTTP2
->>>>>>> 989218f8
         commonHttpProtocolOptions:
           headersWithUnderscoresAction: REJECT_REQUEST
         http2ProtocolOptions:
