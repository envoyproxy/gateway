// Copyright Envoy Gateway Authors
// SPDX-License-Identifier: Apache-2.0
// The full text of the Apache license is available in the LICENSE file at
// the root of the repo.

package translator

import (
	"embed"
	"flag"
	"path/filepath"
	"strings"
	"testing"
	"time"

	"github.com/envoyproxy/go-control-plane/pkg/cache/types"
	resourcev3 "github.com/envoyproxy/go-control-plane/pkg/resource/v3"
	ratelimitv3 "github.com/envoyproxy/go-control-plane/ratelimit/config/ratelimit/v3"
	"github.com/google/go-cmp/cmp"
	"github.com/google/go-cmp/cmp/cmpopts"
	"github.com/stretchr/testify/require"
	metav1 "k8s.io/apimachinery/pkg/apis/meta/v1"
	"sigs.k8s.io/yaml"

	"github.com/envoyproxy/gateway/api/v1alpha1"
	"github.com/envoyproxy/gateway/internal/extension/testutils"
	"github.com/envoyproxy/gateway/internal/infrastructure/kubernetes/ratelimit"
	"github.com/envoyproxy/gateway/internal/ir"
	"github.com/envoyproxy/gateway/internal/utils/field"
	"github.com/envoyproxy/gateway/internal/utils/file"
	xtypes "github.com/envoyproxy/gateway/internal/xds/types"
	"github.com/envoyproxy/gateway/internal/xds/utils"
)

var (
	//go:embed testdata/out/*
	outFiles embed.FS
	//go:embed testdata/in/*
	inFiles embed.FS

	overrideTestData = flag.Bool("override-testdata", false, "if override the test output data.")
)

func TestTranslateXds(t *testing.T) {
	testCases := []struct {
		name                      string
		dnsDomain                 string
		requireSecrets            bool
		requireEnvoyPatchPolicies bool
		err                       bool
	}{
		{
			name: "empty",
		},
		{
			name: "http-route",
		},
		{
			name: "http-route-regex",
		},
		{
			name: "http-route-redirect",
		},
		{
			name: "http-route-mirror",
		},
		{
			name: "http-route-multiple-mirrors",
		},
		{
			name: "http-route-multiple-matches",
		},
		{
			name: "http-route-direct-response",
		},
		{
			name: "http-route-request-headers",
		},
		{
			name: "http-route-response-add-headers",
		},
		{
			name: "http-route-response-remove-headers",
		},
		{
			name: "http-route-response-add-remove-headers",
		},
		{
			name: "http-route-weighted-invalid-backend",
		},
		{
			name: "http-route-dns-cluster",
		},
		{
			name:           "http-route-with-tls-system-truststore",
			requireSecrets: true,
		},
		{
			name:           "http-route-with-tlsbundle",
			requireSecrets: true,
		},
		{
			name:           "http-route-with-tlsbundle-multiple-certs",
			requireSecrets: true,
		},
		{
			name:           "simple-tls",
			requireSecrets: true,
		},
		{
			name:           "mutual-tls",
			requireSecrets: true,
		},
		{
			name:           "http3",
			requireSecrets: true,
		},
		{
			name: "tls-route-passthrough",
		},
		{
			name: "tcp-route-simple",
		},
		{
			name: "tcp-route-complex",
		},
		{
			name: "tcp-route-tls-terminate",
		},
		{
			name: "multiple-simple-tcp-route-same-port",
		},
		{
			name: "http-route-weighted-backend",
		},
		{
			name: "tcp-route-weighted-backend",
		},
		{
			name:           "multiple-listeners-same-port",
			requireSecrets: true,
		},
		{
			name: "udp-route",
		},
		{
			name: "http2-route",
		},
		{
			name: "http-route-rewrite-url-prefix",
		},
		{
			name: "http-route-rewrite-root-path-url-prefix",
		},
		{
			name: "http-route-rewrite-url-fullpath",
		},
		{
			name: "http-route-rewrite-url-host",
		},
		{
			name: "http-route-timeout",
		},

		{
			name: "ratelimit",
		},
		{
			name:      "ratelimit-custom-domain",
			dnsDomain: "example-cluster.local",
		},
		{
			name: "ratelimit-sourceip",
		},
		{
			name: "accesslog",
		},
		{
			name: "tracing",
		},
		{
			name: "metrics-virtual-host",
		},
		{
			name:                      "jsonpatch",
			requireEnvoyPatchPolicies: true,
			requireSecrets:            true,
			err:                       true,
		},
		{
			name:                      "jsonpatch-missing-resource",
			requireEnvoyPatchPolicies: true,
			err:                       true,
		},
		{
			name:                      "jsonpatch-invalid-patch",
			requireEnvoyPatchPolicies: true,
			err:                       true,
		},
		{
			name:                      "jsonpatch-add-op-without-value",
			requireEnvoyPatchPolicies: true,
			err:                       true,
		},
		{
			name:                      "jsonpatch-move-op-with-value",
			requireEnvoyPatchPolicies: true,
			err:                       true,
		},
		{
			name: "listener-tcp-keepalive",
		},
		{
			name: "load-balancer",
		},
		{
			name: "cors",
		},
		{
			name: "jwt-multi-route-multi-provider",
		},
		{
			name: "jwt-multi-route-single-provider",
		},
		{
			name: "jwt-ratelimit",
		},
		{
			name: "jwt-single-route-single-match",
		},
		{
			name:           "oidc",
			requireSecrets: true,
		},
		{
			name: "http-route-partial-invalid",
		},
		{
			name: "listener-proxy-protocol",
		},
		{
			name: "jwt-custom-extractor",
		},
		{
			name: "proxy-protocol-upstream",
		},
		{
			name: "basic-auth",
		},
		{
			name: "health-check",
		},
		{
			name: "local-ratelimit",
		},
		{
			name: "circuit-breaker",
		},
		{
			name: "suppress-envoy-headers",
		},
		{
			name: "fault-injection",
		},
		{
			name: "headers-with-underscores-action",
		},
		{
			name: "tls-with-ciphers-versions-alpn",
		},
		{
			name: "path-settings",
		},
		{
			name: "client-ip-detection",
		},
		{
			name: "http1-trailers",
		},
		{
			name: "http1-preserve-case",
		},
		{
			name: "timeout",
		},
		{
			name: "ext-auth",
		},
		{
			name: "http10",
		},
		{
			name: "upstream-tcpkeepalive",
		},
		{
			name: "client-timeout",
		},
		{
			name: "client-buffer-limit",
		},
		{
			name: "retry-partial-invalid",
		},
		{
			name: "multiple-listeners-same-port-with-different-filters",
		},
		{
			name: "listener-connection-limit",
		},
		{
			name: "ext-proc",
		},
		{
<<<<<<< HEAD
			name: "wasm",
=======
			name: "jwt-optional",
>>>>>>> a428eb73
		},
	}

	for _, tc := range testCases {
		tc := tc
		t.Run(tc.name, func(t *testing.T) {
			dnsDomain := tc.dnsDomain
			if dnsDomain == "" {
				dnsDomain = "cluster.local"
			}
			ir := requireXdsIRFromInputTestData(t, "xds-ir", tc.name+".yaml")
			tr := &Translator{
				GlobalRateLimit: &GlobalRateLimitSettings{
					ServiceURL: ratelimit.GetServiceURL("envoy-gateway-system", dnsDomain),
				},
			}

			tCtx, err := tr.Translate(ir)
			if !strings.HasSuffix(tc.name, "partial-invalid") && !tc.err {
				require.NoError(t, err)
			}

			listeners := tCtx.XdsResources[resourcev3.ListenerType]
			routes := tCtx.XdsResources[resourcev3.RouteType]
			clusters := tCtx.XdsResources[resourcev3.ClusterType]
			endpoints := tCtx.XdsResources[resourcev3.EndpointType]
			if *overrideTestData {
				require.NoError(t, file.Write(requireResourcesToYAMLString(t, listeners), filepath.Join("testdata", "out", "xds-ir", tc.name+".listeners.yaml")))
				require.NoError(t, file.Write(requireResourcesToYAMLString(t, routes), filepath.Join("testdata", "out", "xds-ir", tc.name+".routes.yaml")))
				require.NoError(t, file.Write(requireResourcesToYAMLString(t, clusters), filepath.Join("testdata", "out", "xds-ir", tc.name+".clusters.yaml")))
				require.NoError(t, file.Write(requireResourcesToYAMLString(t, endpoints), filepath.Join("testdata", "out", "xds-ir", tc.name+".endpoints.yaml")))
			}
			require.Equal(t, requireTestDataOutFile(t, "xds-ir", tc.name+".listeners.yaml"), requireResourcesToYAMLString(t, listeners))
			require.Equal(t, requireTestDataOutFile(t, "xds-ir", tc.name+".routes.yaml"), requireResourcesToYAMLString(t, routes))
			require.Equal(t, requireTestDataOutFile(t, "xds-ir", tc.name+".clusters.yaml"), requireResourcesToYAMLString(t, clusters))
			require.Equal(t, requireTestDataOutFile(t, "xds-ir", tc.name+".endpoints.yaml"), requireResourcesToYAMLString(t, endpoints))
			if tc.requireSecrets {
				secrets := tCtx.XdsResources[resourcev3.SecretType]
				if *overrideTestData {
					require.NoError(t, file.Write(requireResourcesToYAMLString(t, secrets), filepath.Join("testdata", "out", "xds-ir", tc.name+".secrets.yaml")))
				}
				require.Equal(t, requireTestDataOutFile(t, "xds-ir", tc.name+".secrets.yaml"), requireResourcesToYAMLString(t, secrets))
			}
			if tc.requireEnvoyPatchPolicies {
				got := tCtx.EnvoyPatchPolicyStatuses
				for _, e := range got {
					require.NoError(t, field.SetValue(e, "LastTransitionTime", metav1.NewTime(time.Time{})))
				}
				if *overrideTestData {
					out, err := yaml.Marshal(got)
					require.NoError(t, err)
					require.NoError(t, file.Write(string(out), filepath.Join("testdata", "out", "xds-ir", tc.name+".envoypatchpolicies.yaml")))
				}

				in := requireTestDataOutFile(t, "xds-ir", tc.name+".envoypatchpolicies.yaml")
				want := xtypes.EnvoyPatchPolicyStatuses{}
				require.NoError(t, yaml.Unmarshal([]byte(in), &want))
				opts := cmpopts.IgnoreFields(metav1.Condition{}, "LastTransitionTime")
				require.Empty(t, cmp.Diff(want, got, opts))
			}
		})
	}
}

func TestTranslateXdsNegative(t *testing.T) {
	testCases := []struct {
		name           string
		dnsDomain      string
		requireSecrets bool
	}{
		{
			name: "http-route-invalid",
		},
		{
			name: "tcp-route-invalid",
		},
		{
			name: "tcp-route-invalid-endpoint",
		},
		{
			name: "udp-route-invalid",
		},
		{
			name: "jsonpatch-invalid",
		},
		{
			name: "jsonpatch-invalid-listener",
		},
		{
			name: "accesslog-invalid",
		},
		{
			name: "tracing-invalid",
		},
	}

	for _, tc := range testCases {
		tc := tc
		t.Run(tc.name, func(t *testing.T) {
			dnsDomain := tc.dnsDomain
			if dnsDomain == "" {
				dnsDomain = "cluster.local"
			}
			ir := requireXdsIRFromInputTestData(t, "xds-ir", tc.name+".yaml")
			tr := &Translator{
				GlobalRateLimit: &GlobalRateLimitSettings{
					ServiceURL: ratelimit.GetServiceURL("envoy-gateway-system", dnsDomain),
				},
			}

			_, err := tr.Translate(ir)
			require.Error(t, err)
			if tc.name != "jsonpatch-invalid" {
				require.Contains(t, err.Error(), "validation failed for xds resource")
			}
		})
	}
}

func TestTranslateRateLimitConfig(t *testing.T) {
	testCases := []struct {
		name string
	}{
		{
			name: "empty-header-matches",
		},
		{
			name: "distinct-match",
		},
		{
			name: "distinct-remote-address-match",
		},
		{
			name: "value-match",
		},
		{
			name: "multiple-matches",
		},
		{
			name: "multiple-rules",
		},
		{
			name: "multiple-routes",
		},
		{
			name: "masked-remote-address-match",
		},
		{
			name: "multiple-masked-remote-address-match-with-same-cidr",
		},
	}

	for _, tc := range testCases {
		tc := tc
		t.Run(tc.name, func(t *testing.T) {
			in := requireXdsIRListenerFromInputTestData(t, "ratelimit-config", tc.name+".yaml")
			out := BuildRateLimitServiceConfig(in)
			if *overrideTestData {
				require.NoError(t, file.Write(requireYamlRootToYAMLString(t, out), filepath.Join("testdata", "out", "ratelimit-config", tc.name+".yaml")))
			}
			require.Equal(t, requireTestDataOutFile(t, "ratelimit-config", tc.name+".yaml"), requireYamlRootToYAMLString(t, out))
		})
	}
}

func TestTranslateXdsWithExtension(t *testing.T) {
	testCases := []struct {
		name           string
		requireSecrets bool
		err            string
	}{
		// Require secrets for all the tests since the extension for testing always injects one
		{
			name:           "empty",
			requireSecrets: true,
			err:            "",
		},
		{
			name:           "http-route",
			requireSecrets: true,
			err:            "",
		},
		{
			name:           "http-route-extension-filter",
			requireSecrets: true,
			err:            "",
		},
		{
			name:           "http-route-extension-route-error",
			requireSecrets: true,
			err:            "route hook resource error",
		},
		{
			name:           "http-route-extension-virtualhost-error",
			requireSecrets: true,
			err:            "extension post xds virtual host hook error",
		},
		{
			name:           "http-route-extension-listener-error",
			requireSecrets: true,
			err:            "extension post xds listener hook error",
		},
	}

	for _, tc := range testCases {
		tc := tc
		t.Run(tc.name, func(t *testing.T) {
			// Testdata for the extension tests is similar to the ir test dat
			// New directory is just to keep them separate and easy to understand
			ir := requireXdsIRFromInputTestData(t, "extension-xds-ir", tc.name+".yaml")
			tr := &Translator{
				GlobalRateLimit: &GlobalRateLimitSettings{
					ServiceURL: ratelimit.GetServiceURL("envoy-gateway-system", "cluster.local"),
				},
			}
			ext := v1alpha1.ExtensionManager{
				Resources: []v1alpha1.GroupVersionKind{
					{
						Group:   "foo.example.io",
						Version: "v1alpha1",
						Kind:    "examplefilter",
					},
				},
				Hooks: &v1alpha1.ExtensionHooks{
					XDSTranslator: &v1alpha1.XDSTranslatorHooks{
						Post: []v1alpha1.XDSTranslatorHook{
							v1alpha1.XDSRoute,
							v1alpha1.XDSVirtualHost,
							v1alpha1.XDSHTTPListener,
							v1alpha1.XDSTranslation,
						},
					},
				},
			}
			extMgr := testutils.NewManager(ext)
			tr.ExtensionManager = &extMgr

			tCtx, err := tr.Translate(ir)

			if tc.err != "" {
				require.EqualError(t, err, tc.err)
			} else {
				require.NoError(t, err)
				listeners := tCtx.XdsResources[resourcev3.ListenerType]
				routes := tCtx.XdsResources[resourcev3.RouteType]
				clusters := tCtx.XdsResources[resourcev3.ClusterType]
				endpoints := tCtx.XdsResources[resourcev3.EndpointType]
				if *overrideTestData {
					require.NoError(t, file.Write(requireResourcesToYAMLString(t, listeners), filepath.Join("testdata", "out", "extension-xds-ir", tc.name+".listeners.yaml")))
					require.NoError(t, file.Write(requireResourcesToYAMLString(t, routes), filepath.Join("testdata", "out", "extension-xds-ir", tc.name+".routes.yaml")))
					require.NoError(t, file.Write(requireResourcesToYAMLString(t, clusters), filepath.Join("testdata", "out", "extension-xds-ir", tc.name+".clusters.yaml")))
					require.NoError(t, file.Write(requireResourcesToYAMLString(t, endpoints), filepath.Join("testdata", "out", "extension-xds-ir", tc.name+".endpoints.yaml")))
				}
				require.Equal(t, requireTestDataOutFile(t, "extension-xds-ir", tc.name+".listeners.yaml"), requireResourcesToYAMLString(t, listeners))
				require.Equal(t, requireTestDataOutFile(t, "extension-xds-ir", tc.name+".routes.yaml"), requireResourcesToYAMLString(t, routes))
				require.Equal(t, requireTestDataOutFile(t, "extension-xds-ir", tc.name+".clusters.yaml"), requireResourcesToYAMLString(t, clusters))
				require.Equal(t, requireTestDataOutFile(t, "extension-xds-ir", tc.name+".endpoints.yaml"), requireResourcesToYAMLString(t, endpoints))
				if tc.requireSecrets {
					secrets := tCtx.XdsResources[resourcev3.SecretType]
					if *overrideTestData {
						require.NoError(t, file.Write(requireResourcesToYAMLString(t, secrets), filepath.Join("testdata", "out", "extension-xds-ir", tc.name+".secrets.yaml")))
					}
					require.Equal(t, requireTestDataOutFile(t, "extension-xds-ir", tc.name+".secrets.yaml"), requireResourcesToYAMLString(t, secrets))
				}
			}
		})
	}
}

func requireXdsIRFromInputTestData(t *testing.T, name ...string) *ir.Xds {
	t.Helper()
	elems := append([]string{"testdata", "in"}, name...)
	content, err := inFiles.ReadFile(filepath.Join(elems...))
	require.NoError(t, err)
	ir := &ir.Xds{}
	err = yaml.Unmarshal(content, ir)
	require.NoError(t, err)
	return ir
}

func requireXdsIRListenerFromInputTestData(t *testing.T, name ...string) *ir.HTTPListener {
	t.Helper()
	elems := append([]string{"testdata", "in"}, name...)
	content, err := inFiles.ReadFile(filepath.Join(elems...))
	require.NoError(t, err)
	listener := &ir.HTTPListener{}
	err = yaml.Unmarshal(content, listener)
	require.NoError(t, err)
	return listener
}

func requireTestDataOutFile(t *testing.T, name ...string) string {
	t.Helper()
	elems := append([]string{"testdata", "out"}, name...)
	content, err := outFiles.ReadFile(filepath.Join(elems...))
	require.NoError(t, err)
	return string(content)
}

func requireYamlRootToYAMLString(t *testing.T, pbRoot *ratelimitv3.RateLimitConfig) string {
	str, err := GetRateLimitServiceConfigStr(pbRoot)
	require.NoError(t, err)
	return str
}

func requireResourcesToYAMLString(t *testing.T, resources []types.Resource) string {
	jsonBytes, err := utils.MarshalResourcesToJSON(resources)
	require.NoError(t, err)
	data, err := yaml.JSONToYAML(jsonBytes)
	require.NoError(t, err)
	return string(data)
}<|MERGE_RESOLUTION|>--- conflicted
+++ resolved
@@ -311,11 +311,9 @@
 			name: "ext-proc",
 		},
 		{
-<<<<<<< HEAD
 			name: "wasm",
-=======
+    },
 			name: "jwt-optional",
->>>>>>> a428eb73
 		},
 	}
 
