--- conflicted
+++ resolved
@@ -171,6 +171,8 @@
 | `compression` | _[Compression](#compression) array_ |  false  | The compression config for the http streams. |
 
 
+
+
 #### BasicAuth
 
 
@@ -332,11 +334,6 @@
 | `headers` | _[HeaderSettings](#headersettings)_ |  false  | HeaderSettings provides configuration for header management. |
 | `timeout` | _[ClientTimeout](#clienttimeout)_ |  false  | Timeout settings for the client connections. |
 | `connection` | _[Connection](#connection)_ |  false  | Connection includes client connection settings. |
-<<<<<<< HEAD
-
-
-=======
->>>>>>> 2161064f
 
 
 #### ClientValidationContext
@@ -390,9 +387,6 @@
 
 | Field | Type | Required | Description |
 | ---   | ---  | ---      | ---         |
-<<<<<<< HEAD
-| `bufferLimit` | _[Quantity](#quantity)_ |  false  | ConnectionBufferLimit provides configuration for the maximum buffer size for incoming connections. |
-=======
 | `limit` | _[ConnectionLimit](#connectionlimit)_ |  false  | Limit defines limits related to connections |
 
 
@@ -409,7 +403,20 @@
 | ---   | ---  | ---      | ---         |
 | `value` | _integer_ |  false  | Value of the maximum concurrent connections limit. When the limit is reached, incoming connections will be closed after the CloseDelay duration. Default: unlimited. |
 | `closeDelay` | _[Duration](#duration)_ |  false  | CloseDelay defines the delay to use before closing connections that are rejected once the limit value is reached. Default: none. |
->>>>>>> 2161064f
+
+
+#### Connection
+
+
+
+Connection allows users to configure connection-level settings
+
+_Appears in:_
+- [ClientTrafficPolicySpec](#clienttrafficpolicyspec)
+
+| Field | Type | Required | Description |
+| ---   | ---  | ---      | ---         |
+| `bufferLimit` | _[Quantity](#quantity)_ |  false  | ConnectionBufferLimit provides configuration for the maximum buffer size for incoming connections. |
 
 
 #### ConsistentHash
