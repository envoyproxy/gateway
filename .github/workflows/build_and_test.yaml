name: Build and Test
on:
  push:
    branches:
    - "main"
    - "release-v*"
    paths-ignore:
    - "**/*.png"
  pull_request:
    branches:
    - "main"
    - "release-v*"
    paths-ignore:
    - "**/*.png"
jobs:
  lint:
    runs-on: ubuntu-latest
    steps:
    - uses: actions/checkout@v3
    - uses: ./tools/github-actions/setup-deps

    # lint
    - run: make lint-deps
    - run: make -k lint

  build-and-test:
    runs-on: ubuntu-latest
    steps:
    - uses: actions/checkout@v3
    - uses: ./tools/github-actions/setup-deps

    # test
    - run: make go.test.coverage
    - name: Upload coverage to Codecov
      uses: codecov/codecov-action@v2
      with:
        fail_ci_if_error: true
        files: ./coverage.xml
        name: codecov-envoy-gateway
        verbose: true

<<<<<<< HEAD
    # build
    - run: make build-multiarch
      if: github.event_name == 'pull_request'
=======
      # build
      - run: make build-multiarch
>>>>>>> 76a5289c

    # build and push image
    - name: Login to DockerHub
      if: github.event_name == 'push'
      uses: docker/login-action@v2
      with:
        username: ${{ secrets.DOCKERHUB_USERNAME }}
        password: ${{ secrets.DOCKERHUB_PASSWORD }}

<<<<<<< HEAD
    - name: Build and Push EG Commit Image
      if: github.event_name == 'push'
      # tag is set to the short SHA of the commit
      run: make image.push.multiarch PLATFORMS="linux_amd64 linux_arm64"
=======
      - run: make image.multiarch.setup

      - name: Build and Push EG Commit Image
        if: github.event_name == 'push'
        # tag is set to the short SHA of the commit
        run: make image.push.multiarch PLATFORMS="linux_amd64 linux_arm64"
>>>>>>> 76a5289c

    - name: Build and Push EG Latest Image
      if: github.event_name == 'push' && github.ref == 'refs/heads/main'
      # tag is set to `latest` when pushing to main branch
      run: make image.push.multiarch TAG=latest PLATFORMS="linux_amd64 linux_arm64"<|MERGE_RESOLUTION|>--- conflicted
+++ resolved
@@ -39,14 +39,8 @@
         name: codecov-envoy-gateway
         verbose: true
 
-<<<<<<< HEAD
     # build
     - run: make build-multiarch
-      if: github.event_name == 'pull_request'
-=======
-      # build
-      - run: make build-multiarch
->>>>>>> 76a5289c
 
     # build and push image
     - name: Login to DockerHub
@@ -56,19 +50,12 @@
         username: ${{ secrets.DOCKERHUB_USERNAME }}
         password: ${{ secrets.DOCKERHUB_PASSWORD }}
 
-<<<<<<< HEAD
+    - run: make image.multiarch.setup
+
     - name: Build and Push EG Commit Image
       if: github.event_name == 'push'
       # tag is set to the short SHA of the commit
       run: make image.push.multiarch PLATFORMS="linux_amd64 linux_arm64"
-=======
-      - run: make image.multiarch.setup
-
-      - name: Build and Push EG Commit Image
-        if: github.event_name == 'push'
-        # tag is set to the short SHA of the commit
-        run: make image.push.multiarch PLATFORMS="linux_amd64 linux_arm64"
->>>>>>> 76a5289c
 
     - name: Build and Push EG Latest Image
       if: github.event_name == 'push' && github.ref == 'refs/heads/main'
