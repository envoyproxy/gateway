--- conflicted
+++ resolved
@@ -38,8 +38,6 @@
 
 
 
-
-
 #### BackendTrafficPolicy
 
 
@@ -747,9 +745,8 @@
 | Field | Description |
 | --- | --- |
 | `type` _ExtAuthServiceType_ | Type decides the type of External Authorization. Valid ExtAuthServiceType values are "GRPC" or "HTTP". |
-| `grpcService` _[GRPCExtAuthService](#grpcextauthservice)_ | GRPCService defines the gRPC External Authorization service Only one of GRPCService or HTTPService may be specified. |
-| `httpService` _[HTTPExtAuthService](#httpextauthservice)_ | HTTPService defines the HTTP External Authorization service Only one of GRPCService or HTTPService may be specified. |
-| `allowWhenFailed` _boolean_ | AllowWhenFailed indicates whether the request should be allowed when the authorization service has failed or has returned an HTTP 5xx error. When set to true, the request will be allowed. When set to false, the request will be denied with an HTTP 403 Forbidden error. Defaults to false. |
+| `grpcService` _[GRPCExtAuthService](#grpcextauthservice)_ | GRPC defines the gRPC External Authorization service Only one of GRPCService or HTTPService may be specified. |
+| `httpService` _[HTTPExtAuthService](#httpextauthservice)_ | HTTP defines the HTTP External Authorization service Only one of GRPCService or HTTPService may be specified. |
 | `allowedHeaders` _string array_ | AllowedHeaders defines the client request headers that will be included in the request to the external authorization service. Note: If not specified, the default behavior of different external authorization services is different. All headers will be included in the check request to a gRPC authorization server, whereas no headers will be included in the check request to an HTTP authorization server. |
 
 
@@ -975,7 +972,7 @@
 | --- | --- |
 | `url` _string_ | URL is the URL of the HTTP External Authorization service. The URL must be a fully qualified URL with a scheme, hostname, and optional port and path. Parameters are not allowed. The URL must use either the http or https scheme. If port is not specified, 80 for http and 443 for https are assumed. If path is specified, the authorization request will be sent to that path, or else the authorization request will be sent to the root path. |
 | `tlsSettings` _[TLSConfig](#tlsconfig)_ | TLS defines the TLS configuration for the HTTP External Authorization service. TLS is only valid when the URL scheme is https. If the URL scheme is https, and TLS is not specified, the proxy will use the system default certificate pool to verify the server certificate. |
-| `allowedUpstreamHeaders` _string array_ | Authorization response headers that will be added to the original client request before sending it to the upstream server. Note that coexistent headers will be overridden. |
+| `allowedBackendHeaders` _string array_ | Authorization response headers that will be added to the original client request before sending it to the backend server. Note that coexisting headers will be overridden. If not specified, no authorization response headers will be added to the original client request. |
 
 
 #### HTTPHealthChecker
@@ -2095,7 +2092,20 @@
 | `interval` _Duration_ | The duration between keep-alive probes. Defaults to `75s`. |
 
 
-<<<<<<< HEAD
+#### TCPTimeout
+
+
+
+
+
+_Appears in:_
+- [Timeout](#timeout)
+
+| Field | Description |
+| --- | --- |
+| `connectTimeout` _Duration_ | The timeout for network connection establishment, including TCP and TLS handshakes. Default: 10 seconds. |
+
+
 #### TLSConfig
 
 
@@ -2110,20 +2120,6 @@
 | --- | --- |
 | `certificateRefs` _[SecretObjectReference](https://gateway-api.sigs.k8s.io/references/spec/#gateway.networking.k8s.io/v1.SecretObjectReference) array_ | CertificateRefs contains a series of references to Kubernetes objects that contains TLS certificates and private keys. These certificates are used to establish a TLS handshake with the external authorization server. 
  If this field is not specified, the proxy will not present a client certificate and will use the system default certificate pool to verify the server certificate. |
-=======
-#### TCPTimeout
-
-
-
-
-
-_Appears in:_
-- [Timeout](#timeout)
-
-| Field | Description |
-| --- | --- |
-| `connectTimeout` _Duration_ | The timeout for network connection establishment, including TCP and TLS handshakes. Default: 10 seconds. |
->>>>>>> ffeabe1e
 
 
 #### TLSSettings
