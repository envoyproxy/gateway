--- conflicted
+++ resolved
@@ -101,13 +101,6 @@
 		// Create a route config if we have not found one yet
 		if xdsRouteCfg == nil {
 			xdsRouteCfg = &routev3.RouteConfiguration{
-<<<<<<< HEAD
-				Name: httpListener.Name,
-				// response_headers_to_add:
-				// 	- append: false
-				// 		header:
-				// 		key: x-request-id
-				// 		value: "%REQ(X-REQUEST-ID)%"
 				ResponseHeadersToAdd: []*corev3.HeaderValueOption{
 					{
 						Header: &corev3.HeaderValue{
@@ -119,10 +112,8 @@
 						},
 					},
 				},
-=======
 				IgnorePortInHostMatching: true,
 				Name:                     httpListener.Name,
->>>>>>> 585dc302
 			}
 			tCtx.AddXdsResource(resourcev3.RouteType, xdsRouteCfg)
 		}
