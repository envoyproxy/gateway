--- conflicted
+++ resolved
@@ -22,13 +22,9 @@
         kind: HTTPRoute
       - group: gateway.networking.k8s.io
         kind: GRPCRoute
-<<<<<<< HEAD
       - group: gateway.networking.k8s.io
         kind: CustomGRPCRoute
-      attachedRoutes: 1
-=======
       attachedRoutes: 0 
->>>>>>> 6936ac76
       conditions:
       - type: Programmed
         status: "True"
