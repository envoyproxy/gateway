--- conflicted
+++ resolved
@@ -38,11 +38,7 @@
             portValue: 50000
     loadBalancingWeight: 1
     locality: {}
-<<<<<<< HEAD
-- clusterName: fifth-route
-=======
 - clusterName: tcp-route-dest
->>>>>>> 4285f4e2
   endpoints:
   - lbEndpoints:
     - endpoint:
@@ -52,11 +48,7 @@
             portValue: 50000
     loadBalancingWeight: 1
     locality: {}
-<<<<<<< HEAD
-- clusterName: sixth-route
-=======
 - clusterName: tls-route-dest
->>>>>>> 4285f4e2
   endpoints:
   - lbEndpoints:
     - endpoint:
