date: Pending

# Changes that are expected to cause an incompatibility with previous versions, such as deletions or modifications to existing APIs.
breaking changes: |
  Use gateway name as proxy fleet name for gateway namespace mode.

# Updates addressing vulnerabilities, security flaws, or compliance requirements.
security updates: |
  Disable automountServiceAccountToken for proxy and ratelimit deployments and serviceAccounts

# New features or capabilities added in this release.
new features: |
  Added support for percentage-based request mirroring
  Add an option to OIDC authentication to bypass it and defer to JWT when the request contains an "Authorization: Bearer ..." header.
  Added support for configuring Subject Alternative Names (SANs) for upstream TLS validation via `BackendTLSPolicy.validation.subjectAltNames`.
  Added support for local rate limit header.
  Added XDS metadata for clusters and endpoints from xRoutes and referenced backend resources (Backend, Service, ServiceImport).
  Added support for setting ownerreference to infra resources when enable gateway namespace mode.
  Added support for configuring hostname in active HTTP healthchecks.
  Added support for GatewayInfrastructure in gateway namespace mode.
  Added support for configuring maxConnectionsToAcceptPerSocketEvent in listener via ClientTrafficPolicy.
  Added support for setting GatewayClass ownerreference to infra resources when all cases except gateway namespace mode.
  Added support for setting previous priorities retry predicate.
  Added support for using extension server policies to in PostTranslateModify hook.
  Added support for configuring cluster stat name for HTTPRoute and GRPCRoute in EnvoyProxy CRD.
  Added support for configuring `SameSite` attribute for Oauth cookies for OIDC authentication.
  Added support for configuring the cache sync period for K8s provider.
  Added support for fallback to first key when load ca certificate from Secret or ConfigMap.
  Added support for configuring user provided name to generated HorizontalPodAutoscaler and PodDisruptionBudget resources.
  Added support for client certificate validation (SPKI, hash, SAN) in ClientTrafficPolicy.
  Added support for OIDC RP initialized logout. If the end session endpoint is explicitly specified or discovered from the issuer's well-known url, the end session endpoint will be invoked when the user logs out.


bug fixes: |
  Handle integer zone annotation values
  Fixed issue where WASM cache init failure caused routes with WASM-less EnvoyExtensionPolicies to have 500 direct responses.
  Fixed issue which UDP listeners were not created in the Envoy proxy config when Gateway was created.
  Keep ALPN configuration for listeners with overlapping certificates when ALPN is explicitly set in ClientTrafficPolicy.
  Fixed issue that switch on wrong SubjectAltNameType enum value in BackendTLSPolicy.
  Fixed issue that BackendTLSPolicy should not reference ConfigMap or Secret across namespace.
  Fixed bug in certificate SANs overlap detection in listeners.
  Fixed issue where EnvoyExtensionPolicy ExtProc body processing mode is set to FullDuplexStreamed, but trailers were not sent.
  Fixed validation issue where EnvoyExtensionPolicy ExtProc failOpen is true, and body processing mode FullDuplexStreamed is not rejected.
  Add ConfigMap indexers for EnvoyExtensionPolicies to reconcile Lua changes
<<<<<<< HEAD
  Fixed validation errors when the rateLimit url for Redis in the EnvoyGateway API includes multiple comma separated hosts.
=======
  Fixed issue that default accesslog format not working.

>>>>>>> 5016dda4

# Enhancements that improve performance.
performance improvements: |

# Deprecated features or APIs.
deprecations: |

# Other notable changes not covered by the above sections.
Other changes: |<|MERGE_RESOLUTION|>--- conflicted
+++ resolved
@@ -42,12 +42,8 @@
   Fixed issue where EnvoyExtensionPolicy ExtProc body processing mode is set to FullDuplexStreamed, but trailers were not sent.
   Fixed validation issue where EnvoyExtensionPolicy ExtProc failOpen is true, and body processing mode FullDuplexStreamed is not rejected.
   Add ConfigMap indexers for EnvoyExtensionPolicies to reconcile Lua changes
-<<<<<<< HEAD
+  Fixed issue that default accesslog format not working.
   Fixed validation errors when the rateLimit url for Redis in the EnvoyGateway API includes multiple comma separated hosts.
-=======
-  Fixed issue that default accesslog format not working.
-
->>>>>>> 5016dda4
 
 # Enhancements that improve performance.
 performance improvements: |
