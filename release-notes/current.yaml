date: Pending

# Changes that are expected to cause an incompatibility with previous versions, such as deletions or modifications to existing APIs.
breaking changes: |
  Use a dedicated listener port(19003) for envoy proxy readiness
  Uses the envoy JSON formatter for the default access log instead of text formatter.

# Updates addressing vulnerabilities, security flaws, or compliance requirements.
security updates: |
  Fixed CVE-2025-25294

# New features or capabilities added in this release.
new features: |
  Added support for configuring maxUnavailable in KubernetesPodDisruptionBudgetSpec
  Added support for percentage-based request mirroring
  Allow matchExpressions in TargetSelector
  Add defaulter for gateway-api resources loading from file to be able to set default values.
  Added support for defining Lua EnvoyExtensionPolicies
  Added RequestID field in ClientTrafficPolicy.HeaderSettings to configure Envoy X-Request-ID behavior.
  Added support for HorizontalPodAutoscaler to helm chart
  Added support for distinct header and distinct source CIDR based local rate limiting
  Added support for forwarding the authenticated username to the backend via a configurable header in BasicAuth
  Added support for HTTP Methods and Headers based authorization in SecurityPolicy
  Added support for zone aware routing
<<<<<<< HEAD
  Added support for per-host circuit breaker thresholds
=======
>>>>>>> 73220a3c

bug fixes: |
  Fix traffic splitting when filters are attached to the backendRef.
  Added support for Secret and ConfigMap parsing in Standalone mode.
  Bypass overload manager for stats and ready listeners
  Fix translating backendSettings for extAuth
  Fix an issue that stats compressor was not working.
  Added support for BackendTLSPolicy and EnvoyExtensionPolicy parsing in Standalone mode.
  Retrigger reconciliation when backendRef of type ServiceImport is updated or when EndpointSlice(s) for a ServiceImport are updated.

# Enhancements that improve performance.
performance improvements: |
  Added a cache for the Wasm OCI image permission checks and check the pullSecrets against the OCI image registry in
  a background goroutine.
# Deprecated features or APIs.
deprecations: |
  Deprecated the PreserveXRequestID field.

# Other notable changes not covered by the above sections.
Other changes: |<|MERGE_RESOLUTION|>--- conflicted
+++ resolved
@@ -22,10 +22,7 @@
   Added support for forwarding the authenticated username to the backend via a configurable header in BasicAuth
   Added support for HTTP Methods and Headers based authorization in SecurityPolicy
   Added support for zone aware routing
-<<<<<<< HEAD
   Added support for per-host circuit breaker thresholds
-=======
->>>>>>> 73220a3c
 
 bug fixes: |
   Fix traffic splitting when filters are attached to the backendRef.
