--- conflicted
+++ resolved
@@ -10,14 +10,7 @@
 new features: |
 
 bug fixes: |
-<<<<<<< HEAD
- - Fixed Listener port limit typo 65353 -> 65535.
- - Fixed issue where reloading invalid envoy gateway configuration.
- - Fixed missing JWT provider configuration when JWT authentication is configured on multiple HTTP listeners sharing the same port.
- - Fixed issue where header modifier doesn't permit multiple values with commas.
- - Fixed configured OIDC authorization endpoint being overridden by discovered endpoints from issuer's well-known URL.
-=======
->>>>>>> 3813a594
+  Fixed configured OIDC authorization endpoint being overridden by discovered endpoints from issuer's well-known URL.
 
 # Enhancements that improve performance.
 performance improvements: |
