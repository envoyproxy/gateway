--- conflicted
+++ resolved
@@ -16,6 +16,47 @@
   status:
     listeners:
     - attachedRoutes: 3
+      conditions:
+      - lastTransitionTime: null
+        message: Sending translated listener configuration to the data plane
+        reason: Programmed
+        status: "True"
+        type: Programmed
+      - lastTransitionTime: null
+        message: Listener has been successfully translated
+        reason: Accepted
+        status: "True"
+        type: Accepted
+      - lastTransitionTime: null
+        message: Listener references have been resolved
+        reason: ResolvedRefs
+        status: "True"
+        type: ResolvedRefs
+      name: http
+      supportedKinds:
+      - group: gateway.networking.k8s.io
+        kind: HTTPRoute
+      - group: gateway.networking.k8s.io
+        kind: GRPCRoute
+httpRoutes:
+- apiVersion: gateway.networking.k8s.io/v1
+  kind: Gateway
+  metadata:
+    creationTimestamp: null
+    name: gateway-2
+    namespace: envoy-gateway
+  spec:
+    gatewayClassName: envoy-gateway-class
+    listeners:
+    - allowedRoutes:
+        namespaces:
+          from: All
+      name: http
+      port: 80
+      protocol: HTTP
+  status:
+    listeners:
+    - attachedRoutes: 1
       conditions:
       - lastTransitionTime: null
         message: Sending translated listener configuration to the data plane
@@ -42,178 +83,6 @@
   kind: Gateway
   metadata:
     creationTimestamp: null
-    name: gateway-2
-    namespace: envoy-gateway
-  spec:
-    gatewayClassName: envoy-gateway-class
-    listeners:
-    - allowedRoutes:
-        namespaces:
-          from: All
-      name: http
-      port: 80
-      protocol: HTTP
-  status:
-    listeners:
-    - attachedRoutes: 1
-      conditions:
-      - lastTransitionTime: null
-        message: Sending translated listener configuration to the data plane
-        reason: Programmed
-        status: "True"
-        type: Programmed
-      - lastTransitionTime: null
-        message: Listener has been successfully translated
-        reason: Accepted
-        status: "True"
-        type: Accepted
-      - lastTransitionTime: null
-        message: Listener references have been resolved
-        reason: ResolvedRefs
-        status: "True"
-        type: ResolvedRefs
-      name: http
-      supportedKinds:
-      - group: gateway.networking.k8s.io
-        kind: HTTPRoute
-      - group: gateway.networking.k8s.io
-        kind: GRPCRoute
-- apiVersion: gateway.networking.k8s.io/v1
-  kind: Gateway
-  metadata:
-    creationTimestamp: null
-    name: gateway-tcp
-    namespace: envoy-gateway
-  spec:
-    gatewayClassName: envoy-gateway-class
-    listeners:
-    - allowedRoutes:
-        namespaces:
-          from: All
-      name: foo
-      port: 8088
-      protocol: TCP
-    - allowedRoutes:
-        namespaces:
-          from: All
-      name: bar
-      port: 8089
-      protocol: TCP
-  status:
-    listeners:
-    - attachedRoutes: 1
-      conditions:
-      - lastTransitionTime: null
-        message: Sending translated listener configuration to the data plane
-        reason: Programmed
-        status: "True"
-        type: Programmed
-      - lastTransitionTime: null
-        message: Listener has been successfully translated
-        reason: Accepted
-        status: "True"
-        type: Accepted
-      - lastTransitionTime: null
-        message: Listener references have been resolved
-        reason: ResolvedRefs
-        status: "True"
-        type: ResolvedRefs
-      name: foo
-      supportedKinds:
-      - group: gateway.networking.k8s.io
-        kind: TCPRoute
-    - attachedRoutes: 1
-      conditions:
-      - lastTransitionTime: null
-        message: Sending translated listener configuration to the data plane
-        reason: Programmed
-        status: "True"
-        type: Programmed
-      - lastTransitionTime: null
-        message: Listener has been successfully translated
-        reason: Accepted
-        status: "True"
-        type: Accepted
-      - lastTransitionTime: null
-        message: Listener references have been resolved
-        reason: ResolvedRefs
-        status: "True"
-        type: ResolvedRefs
-      name: bar
-      supportedKinds:
-      - group: gateway.networking.k8s.io
-        kind: TCPRoute
-- apiVersion: gateway.networking.k8s.io/v1
-  kind: Gateway
-  metadata:
-    creationTimestamp: null
-    name: gateway-mixed
-    namespace: envoy-gateway
-  spec:
-    gatewayClassName: envoy-gateway-class
-    listeners:
-    - allowedRoutes:
-        namespaces:
-          from: All
-      name: http
-      port: 80
-      protocol: HTTP
-    - allowedRoutes:
-        namespaces:
-          from: All
-      name: foo
-      port: 8443
-      protocol: TCP
-  status:
-    listeners:
-    - attachedRoutes: 1
-      conditions:
-      - lastTransitionTime: null
-        message: Sending translated listener configuration to the data plane
-        reason: Programmed
-        status: "True"
-        type: Programmed
-      - lastTransitionTime: null
-        message: Listener has been successfully translated
-        reason: Accepted
-        status: "True"
-        type: Accepted
-      - lastTransitionTime: null
-        message: Listener references have been resolved
-        reason: ResolvedRefs
-        status: "True"
-        type: ResolvedRefs
-      name: http
-      supportedKinds:
-      - group: gateway.networking.k8s.io
-        kind: HTTPRoute
-      - group: gateway.networking.k8s.io
-        kind: GRPCRoute
-    - attachedRoutes: 1
-      conditions:
-      - lastTransitionTime: null
-        message: Sending translated listener configuration to the data plane
-        reason: Programmed
-        status: "True"
-        type: Programmed
-      - lastTransitionTime: null
-        message: Listener has been successfully translated
-        reason: Accepted
-        status: "True"
-        type: Accepted
-      - lastTransitionTime: null
-        message: Listener references have been resolved
-        reason: ResolvedRefs
-        status: "True"
-        type: ResolvedRefs
-      name: foo
-      supportedKinds:
-      - group: gateway.networking.k8s.io
-        kind: TCPRoute
-httpRoutes:
-- apiVersion: gateway.networking.k8s.io/v1
-  kind: HTTPRoute
-  metadata:
     name: httproute-1
     namespace: default
   spec:
@@ -251,7 +120,6 @@
 - apiVersion: gateway.networking.k8s.io/v1
   kind: HTTPRoute
   metadata:
-<<<<<<< HEAD
     creationTimestamp: null
     name: httproute-gw-2
     namespace: default
@@ -291,8 +159,6 @@
   kind: HTTPRoute
   metadata:
     creationTimestamp: null
-=======
->>>>>>> 30154bbe
     name: httproute-2
     namespace: default
   spec:
@@ -421,7 +287,6 @@
           name: envoy-gateway-class
       name: envoy-gateway/gateway-1
       namespace: envoy-gateway-system
-<<<<<<< HEAD
   envoy-gateway/gateway-2:
     proxy:
       listeners:
@@ -493,16 +358,10 @@
           name: envoy-gateway-class
       name: envoy-gateway/gateway-tcp
       namespace: envoy-gateway-system
-=======
->>>>>>> 30154bbe
 securityPolicies:
 - apiVersion: gateway.envoyproxy.io/v1alpha1
   kind: SecurityPolicy
   metadata:
-<<<<<<< HEAD
-    creationTimestamp: null
-=======
->>>>>>> 30154bbe
     name: policy-for-http-route-1
     namespace: default
   spec:
@@ -570,7 +429,6 @@
 - apiVersion: gateway.envoyproxy.io/v1alpha1
   kind: SecurityPolicy
   metadata:
-<<<<<<< HEAD
     creationTimestamp: null
     name: sp-tcpr-app-bar
     namespace: default
@@ -754,8 +612,6 @@
   kind: SecurityPolicy
   metadata:
     creationTimestamp: null
-=======
->>>>>>> 30154bbe
     name: policy-for-gateway
     namespace: envoy-gateway
   spec:
