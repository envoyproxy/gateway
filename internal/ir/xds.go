--- conflicted
+++ resolved
@@ -418,13 +418,9 @@
 	ProxyProtocol *ProxyProtocol `json:"proxyProtocol,omitempty" yaml:"proxyProtocol,omitempty"`
 	// BasicAuth defines the schema for the HTTP Basic Authentication.
 	BasicAuth *BasicAuth `json:"basicAuth,omitempty" yaml:"basicAuth,omitempty"`
-<<<<<<< HEAD
-	// HealthCheck defines the configuration for health checking on the upstream.
-=======
 	// ExtAuth defines the schema for the external authorization.
 	ExtAuth *ExtAuth `json:"extAuth,omitempty" yaml:"extAuth,omitempty"`
-	// HealthCheck defines the configuration for active health checking on the upstream.
->>>>>>> 5acc2331
+	// HealthCheck defines the configuration for health checking on the upstream.
 	HealthCheck *HealthCheck `json:"healthCheck,omitempty" yaml:"healthCheck,omitempty"`
 	// FaultInjection defines the schema for injecting faults into HTTP requests.
 	FaultInjection *FaultInjection `json:"faultInjection,omitempty" yaml:"faultInjection,omitempty"`
