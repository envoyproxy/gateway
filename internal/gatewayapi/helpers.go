--- conflicted
+++ resolved
@@ -421,7 +421,6 @@
 	}
 }
 
-<<<<<<< HEAD
 type policyTargetRouteKey struct {
 	Kind      string
 	Namespace string
@@ -436,7 +435,8 @@
 type policyGatewayTargetContext struct {
 	*GatewayContext
 	attached bool
-=======
+}
+
 // listenersWithSameHTTPPort returns a list of the names of all other HTTP listeners
 // that would share the same filter chain as the provided listener when translated
 // to XDS
@@ -457,5 +457,4 @@
 		}
 	}
 	return res
->>>>>>> bb0a9a74
 }