--- conflicted
+++ resolved
@@ -224,11 +224,8 @@
 | `http3` _[HTTP3Settings](#http3settings)_ | HTTP3 provides HTTP/3 configuration on the listener. |
 | `tls` _[TLSSettings](#tlssettings)_ | TLS settings configure TLS termination settings with the downstream client. |
 | `path` _[PathSettings](#pathsettings)_ | Path enables managing how the incoming path set by clients can be normalized. |
-<<<<<<< HEAD
 | `compression` _[Compression](#compression) array_ | The compression config for the downstream client connections. |
-=======
 | `http1` _[HTTP1Settings](#http1settings)_ | HTTP1 provides HTTP/1 configuration on the listener. |
->>>>>>> c86681cc
 
 
 
@@ -978,7 +975,6 @@
 | `kind` _string_ |  |
 
 
-<<<<<<< HEAD
 #### GzipCompressor
 
 
@@ -988,7 +984,8 @@
 _Appears in:_
 - [CompressorLibrary](#compressorlibrary)
 
-=======
+
+
 #### HTTP1Settings
 
 
@@ -1001,7 +998,6 @@
 | Field | Description |
 | --- | --- |
 | `enableTrailers` _boolean_ | EnableTrailers defines if HTTP/1 trailers should be proxied by Envoy. |
->>>>>>> c86681cc
 
 
 #### HTTP3Settings
