module github.com/envoyproxy/gateway

go 1.21

require (
	github.com/cncf/xds/go v0.0.0-20231109132714-523115ebc101
	github.com/davecgh/go-spew v1.1.1
	github.com/envoyproxy/go-control-plane v0.12.0
	github.com/envoyproxy/ratelimit v1.4.1-0.20230427142404-e2a87f41d3a7
	github.com/evanphx/json-patch/v5 v5.9.0
	github.com/go-logfmt/logfmt v0.6.0
	github.com/go-logr/logr v1.4.1
	github.com/go-logr/zapr v1.3.0
	github.com/gogo/protobuf v1.3.2
	github.com/golang/protobuf v1.5.3
	github.com/google/go-cmp v0.6.0
	github.com/grafana/tempo v1.5.0
	github.com/miekg/dns v1.1.58
	github.com/prometheus/client_golang v1.18.0
	github.com/prometheus/common v0.47.0
	github.com/spf13/cobra v1.8.0
	github.com/spf13/pflag v1.0.5
	github.com/stretchr/testify v1.8.4
	github.com/telepresenceio/watchable v0.0.0-20220726211108-9bb86f92afa7
	github.com/tsaarni/certyaml v0.9.3
	go.opentelemetry.io/otel v1.24.0
	go.opentelemetry.io/otel/exporters/otlp/otlpmetric/otlpmetricgrpc v1.24.0
	go.opentelemetry.io/otel/exporters/otlp/otlpmetric/otlpmetrichttp v1.24.0
	go.opentelemetry.io/otel/exporters/prometheus v0.45.0
	go.opentelemetry.io/otel/metric v1.24.0
	go.opentelemetry.io/otel/sdk/metric v1.24.0
	go.opentelemetry.io/proto/otlp v1.1.0
	go.uber.org/zap v1.26.0
	golang.org/x/exp v0.0.0-20231006140011-7918f672742d
	golang.org/x/sys v0.16.0
	google.golang.org/grpc v1.61.1
	google.golang.org/protobuf v1.32.0
	gopkg.in/yaml.v3 v3.0.1
	k8s.io/api v0.29.2
	k8s.io/apiextensions-apiserver v0.29.2
	k8s.io/apimachinery v0.29.2
	k8s.io/cli-runtime v0.29.2
	k8s.io/client-go v0.29.2
	k8s.io/kubectl v0.29.2
	k8s.io/utils v0.0.0-20230726121419-3b25d923346b
	sigs.k8s.io/controller-runtime v0.17.2
	sigs.k8s.io/gateway-api v1.0.0
	sigs.k8s.io/mcs-api v0.1.0
	sigs.k8s.io/yaml v1.4.0
)

require (
	github.com/Azure/go-ansiterm v0.0.0-20210617225240-d185dfc1b5a1 // indirect
	github.com/MakeNowJust/heredoc v1.0.0 // indirect
	github.com/beorn7/perks v1.0.1 // indirect
	github.com/cenkalti/backoff/v4 v4.2.1 // indirect
	github.com/census-instrumentation/opencensus-proto v0.4.1 // indirect
	github.com/cespare/xxhash/v2 v2.2.0 // indirect
	github.com/chai2010/gettext-go v1.0.2 // indirect
	github.com/emicklei/go-restful/v3 v3.11.0 // indirect
	github.com/envoyproxy/protoc-gen-validate v1.0.2 // indirect
	github.com/evanphx/json-patch v5.7.0+incompatible
	github.com/exponent-io/jsonpath v0.0.0-20151013193312-d6023ce2651d // indirect
	github.com/fsnotify/fsnotify v1.7.0 // indirect
	github.com/go-asn1-ber/asn1-ber v1.5.5 // indirect
	github.com/go-errors/errors v1.4.2 // indirect
	github.com/go-logr/stdr v1.2.2 // indirect
	github.com/go-openapi/jsonpointer v0.20.0 // indirect
	github.com/go-openapi/jsonreference v0.20.2 // indirect
	github.com/go-openapi/swag v0.22.4 // indirect
	github.com/golang/groupcache v0.0.0-20210331224755-41bb18bfe9da // indirect
	github.com/google/btree v1.0.1 // indirect
	github.com/google/gnostic-models v0.6.8 // indirect
	github.com/google/gofuzz v1.2.0 // indirect
	github.com/google/shlex v0.0.0-20191202100458-e7afc7fbc510 // indirect
	github.com/google/uuid v1.4.0 // indirect
	github.com/gorilla/websocket v1.5.0 // indirect
	github.com/gregjones/httpcache v0.0.0-20180305231024-9cad4c3443a7 // indirect
	github.com/grpc-ecosystem/grpc-gateway/v2 v2.19.0 // indirect
	github.com/imdario/mergo v0.3.16 // indirect
	github.com/inconshreveable/mousetrap v1.1.0 // indirect
	github.com/josharian/intern v1.0.0 // indirect
	github.com/json-iterator/go v1.1.12 // indirect
	github.com/kelseyhightower/envconfig v1.4.0 // indirect
	github.com/liggitt/tabwriter v0.0.0-20181228230101-89fcab3d43de // indirect
	github.com/lyft/gostats v0.4.1 // indirect
	github.com/mailru/easyjson v0.7.7 // indirect
	github.com/mitchellh/go-wordwrap v1.0.1 // indirect
	github.com/moby/spdystream v0.2.0 // indirect
	github.com/moby/term v0.0.0-20221205130635-1aeaba878587 // indirect
	github.com/modern-go/concurrent v0.0.0-20180306012644-bacd9c7ef1dd // indirect
	github.com/modern-go/reflect2 v1.0.2 // indirect
	github.com/monochromegane/go-gitignore v0.0.0-20200626010858-205db1a8cc00 // indirect
	github.com/munnerz/goautoneg v0.0.0-20191010083416-a7dc8b61c822 // indirect
	github.com/mxk/go-flowrate v0.0.0-20140419014527-cca7078d478f // indirect
	github.com/peterbourgon/diskv v2.0.1+incompatible // indirect
	github.com/pkg/errors v0.9.1 // indirect
	github.com/pmezard/go-difflib v1.0.0 // indirect
	github.com/prometheus/client_model v0.5.0 // indirect
	github.com/prometheus/procfs v0.12.0 // indirect
	github.com/russross/blackfriday/v2 v2.1.0 // indirect
	github.com/sirupsen/logrus v1.9.0 // indirect
	github.com/tsaarni/x500dn v1.0.0 // indirect
	github.com/xlab/treeprint v1.2.0 // indirect
	go.opentelemetry.io/otel/sdk v1.24.0 // indirect
	go.opentelemetry.io/otel/trace v1.24.0 // indirect
	go.starlark.net v0.0.0-20230525235612-a134d8f9ddca // indirect
	go.uber.org/multierr v1.11.0 // indirect
	golang.org/x/mod v0.14.0 // indirect
	golang.org/x/net v0.20.0 // indirect
	golang.org/x/oauth2 v0.16.0 // indirect
	golang.org/x/sync v0.6.0 // indirect
<<<<<<< HEAD
=======
	golang.org/x/sys v0.17.0 // indirect
>>>>>>> 338515a6
	golang.org/x/term v0.16.0 // indirect
	golang.org/x/text v0.14.0 // indirect
	golang.org/x/time v0.3.0 // indirect
	golang.org/x/tools v0.17.0 // indirect
	gomodules.xyz/jsonpatch/v2 v2.4.0 // indirect
	google.golang.org/appengine v1.6.8 // indirect
	google.golang.org/genproto v0.0.0-20231212172506-995d672761c0 // indirect
	google.golang.org/genproto/googleapis/api v0.0.0-20240102182953-50ed04b92917 // indirect
	google.golang.org/genproto/googleapis/rpc v0.0.0-20240102182953-50ed04b92917 // indirect
	gopkg.in/inf.v0 v0.9.1 // indirect
	gopkg.in/yaml.v2 v2.4.0 // indirect
	k8s.io/component-base v0.29.2 // indirect
	k8s.io/klog/v2 v2.110.1 // indirect
	k8s.io/kube-openapi v0.0.0-20231010175941-2dd684a91f00 // indirect
	sigs.k8s.io/json v0.0.0-20221116044647-bc3834ca7abd // indirect
	sigs.k8s.io/kustomize/api v0.13.5-0.20230601165947-6ce0bf390ce3 // indirect
	sigs.k8s.io/kustomize/kyaml v0.14.3-0.20230601165947-6ce0bf390ce3 // indirect
	sigs.k8s.io/structured-merge-diff/v4 v4.4.1 // indirect
)<|MERGE_RESOLUTION|>--- conflicted
+++ resolved
@@ -32,7 +32,7 @@
 	go.opentelemetry.io/proto/otlp v1.1.0
 	go.uber.org/zap v1.26.0
 	golang.org/x/exp v0.0.0-20231006140011-7918f672742d
-	golang.org/x/sys v0.16.0
+	golang.org/x/sys v0.17.0
 	google.golang.org/grpc v1.61.1
 	google.golang.org/protobuf v1.32.0
 	gopkg.in/yaml.v3 v3.0.1
@@ -110,10 +110,6 @@
 	golang.org/x/net v0.20.0 // indirect
 	golang.org/x/oauth2 v0.16.0 // indirect
 	golang.org/x/sync v0.6.0 // indirect
-<<<<<<< HEAD
-=======
-	golang.org/x/sys v0.17.0 // indirect
->>>>>>> 338515a6
 	golang.org/x/term v0.16.0 // indirect
 	golang.org/x/text v0.14.0 // indirect
 	golang.org/x/time v0.3.0 // indirect
