gateways:
- apiVersion: gateway.networking.k8s.io/v1
  kind: Gateway
  metadata:
    creationTimestamp: null
    name: gateway-1
    namespace: envoy-gateway
  spec:
    gatewayClassName: envoy-gateway-class
    listeners:
    - allowedRoutes:
        namespaces:
          from: All
      name: tcp
      port: 80
      protocol: TCP
  status:
    listeners:
    - attachedRoutes: 1
      conditions:
      - lastTransitionTime: null
        message: Sending translated listener configuration to the data plane
        reason: Programmed
        status: "True"
        type: Programmed
      - lastTransitionTime: null
        message: Listener has been successfully translated
        reason: Accepted
        status: "True"
        type: Accepted
      - lastTransitionTime: null
        message: Listener references have been resolved
        reason: ResolvedRefs
        status: "True"
        type: ResolvedRefs
      name: tcp
      supportedKinds:
      - group: gateway.networking.k8s.io
        kind: TCPRoute
infraIR:
  envoy-gateway/gateway-1:
    proxy:
      listeners:
      - address: null
        name: envoy-gateway/gateway-1/tcp
        ports:
        - containerPort: 10080
          name: tcp-80
          protocol: TCP
          servicePort: 80
      metadata:
        labels:
          gateway.envoyproxy.io/owning-gateway-name: gateway-1
          gateway.envoyproxy.io/owning-gateway-namespace: envoy-gateway
      name: envoy-gateway/gateway-1
tcpRoutes:
- apiVersion: gateway.networking.k8s.io/v1alpha2
  kind: TCPRoute
  metadata:
    creationTimestamp: null
    name: tcproute-1
    namespace: default
  spec:
    parentRefs:
    - name: gateway-1
      namespace: envoy-gateway
    rules:
    - backendRefs:
      - name: service-1
        port: 8080
        weight: 50
      - name: service-2
        port: 8080
        weight: 50
  status:
    parents:
    - conditions:
      - lastTransitionTime: null
        message: Route is accepted
        reason: Accepted
        status: "True"
        type: Accepted
      - lastTransitionTime: null
        message: Resolved all the Object references for the Route
        reason: ResolvedRefs
        status: "True"
        type: ResolvedRefs
      controllerName: gateway.envoyproxy.io/gatewayclass-controller
      parentRef:
        name: gateway-1
        namespace: envoy-gateway
xdsIR:
  envoy-gateway/gateway-1:
    accessLog:
      text:
      - path: /dev/stdout
    tcp:
    - address: 0.0.0.0
<<<<<<< HEAD
      destination:
        name: tcproute/default/tcproute-1/rule/-1
        settings:
        - addressType: IP
          endpoints:
          - host: 7.7.7.7
            port: 8080
          protocol: TCP
          weight: 50
        - addressType: IP
          endpoints:
          - host: 7.7.7.7
            port: 8080
          protocol: TCP
          weight: 50
      name: envoy-gateway/gateway-1/tcp/tcproute-1
      port: 10080
      tls: {}
=======
      name: envoy-gateway/gateway-1/tcp
      port: 10080
>>>>>>> 4c52f100
<|MERGE_RESOLUTION|>--- conflicted
+++ resolved
@@ -96,26 +96,23 @@
       - path: /dev/stdout
     tcp:
     - address: 0.0.0.0
-<<<<<<< HEAD
-      destination:
-        name: tcproute/default/tcproute-1/rule/-1
-        settings:
-        - addressType: IP
-          endpoints:
-          - host: 7.7.7.7
-            port: 8080
-          protocol: TCP
-          weight: 50
-        - addressType: IP
-          endpoints:
-          - host: 7.7.7.7
-            port: 8080
-          protocol: TCP
-          weight: 50
-      name: envoy-gateway/gateway-1/tcp/tcproute-1
-      port: 10080
-      tls: {}
-=======
       name: envoy-gateway/gateway-1/tcp
       port: 10080
->>>>>>> 4c52f100
+      routes:
+      - destination:
+          name: tcproute/default/tcproute-1/rule/-1
+          settings:
+          - addressType: IP
+            endpoints:
+            - host: 7.7.7.7
+              port: 8080
+            protocol: TCP
+            weight: 50
+          - addressType: IP
+            endpoints:
+            - host: 7.7.7.7
+              port: 8080
+            protocol: TCP
+            weight: 50
+        name: tcproute/default/tcproute-1
+        tls: {}