name: Build and Test
on:
  push:
    branches:
    - "main"
    - "release/v*"
    paths-ignore:
    - "**/*.png"
  pull_request:
    branches:
    - "main"
    - "release/v*"
    paths-ignore:
    - "**/*.png"
env:
  REGISTRY: ${{ secrets.REGISTRY }}
jobs:
  lint:
    runs-on: ubuntu-latest
    steps:
    - uses: actions/checkout@v3
      with:
        submodules: recursive
    - uses: ./tools/github-actions/setup-deps
    # Generate the install manifests first so it can checked
    # for errors while running `make -k lint`
    - run: make generate-manifests
    - run: make lint-deps
    - run: make -k lint
  
  gen-check:
    runs-on: ubuntu-latest
    steps:
    - uses: actions/checkout@v3
      with:
        submodules: recursive
    - uses: ./tools/github-actions/setup-deps
    - run: make -k gen-check

  license-check:
    runs-on: ubuntu-latest
    steps:
    - uses: actions/checkout@v3
      with:
        submodules: recursive
    - uses: ./tools/github-actions/setup-deps
    - run: make -k licensecheck

  coverage-test:
    runs-on: ubuntu-latest
    steps:
    - uses: actions/checkout@v3
      with:
        submodules: recursive
    - uses: ./tools/github-actions/setup-deps

    # test
    - name: Run Coverage Tests
      run: make go.test.coverage.custom
    - name: Upload coverage to Codecov
      uses: codecov/codecov-action@v3
      with:
        token: ${{ secrets.CODECOV_TOKEN }}
        fail_ci_if_error: true
        files: ./coverage.xml
        name: codecov-envoy-gateway
        verbose: true

  build:
    runs-on: ubuntu-latest
    needs: [gen-check, lint, license-check, coverage-test]
    steps:
    - uses: actions/checkout@v3
      with:
        submodules: recursive
    - uses: ./tools/github-actions/setup-deps

    - name: Build EG Multiarch Binaries
      run: make build-multiarch PLATFORMS="linux_amd64 linux_arm64"

    - name: Upload EG Binaries
      uses: actions/upload-artifact@v3
      with:
        name: envoy-gateway
        path: bin/

  # conformance-test:
  #   runs-on: ubuntu-latest
  #   needs: [build]
  #   strategy:
  #     matrix:
  #       version: [ v1.25.8, v1.26.3, v1.27.0 ]
  #   steps:
  #   - uses: actions/checkout@v3
  #     with:
  #       submodules: recursive
  #   - uses: ./tools/github-actions/setup-deps

  #   - name: Download EG Binaries
  #     uses: actions/download-artifact@v3
  #     with:
  #       name: envoy-gateway
  #       path: bin/
    
  #   - name: Give Privileges To EG Binaries
  #     run: |
  #       chmod +x bin/linux/amd64/envoy-gateway
  #       chmod +x bin/linux/arm64/envoy-gateway
  #   # conformance
  #   - name: Run Conformance Tests 
  #     env:
  #       KIND_NODE_TAG: ${{ matrix.version }}
  #       IMAGE_PULL_POLICY: IfNotPresent
  #     run: make conformance
  
  # e2e-test:
  #   runs-on: ubuntu-latest
  #   needs: [build]
  #   strategy:
  #     matrix:
  #       version: [ v1.25.8, v1.26.3, v1.27.0 ]
  #   steps:
  #   - uses: actions/checkout@v3
  #   - uses: ./tools/github-actions/setup-deps

  #   - name: Download EG Binaries
  #     uses: actions/download-artifact@v3
  #     with:
  #       name: envoy-gateway
  #       path: bin/
    
  #   - name: Give Privileges To EG Binaries
  #     run: |
  #       chmod +x bin/linux/amd64/envoy-gateway
  #       chmod +x bin/linux/arm64/envoy-gateway

  #   # E2E
  #   - name: Run E2E Tests 
  #     env:
  #       KIND_NODE_TAG: ${{ matrix.version }}
  #       IMAGE_PULL_POLICY: IfNotPresent
  #     run: make e2e

  publish:
    runs-on: ubuntu-latest
<<<<<<< HEAD
    needs: [build]
=======
    needs: [conformance-test, e2e-test]
>>>>>>> 374bbd55
    steps:
    - uses: actions/checkout@v3
      with:
        submodules: recursive
    - uses: ./tools/github-actions/setup-deps

    - name: Download EG Binaries
      uses: actions/download-artifact@v3
      with:
        name: envoy-gateway
        path: bin/

    - name: Give Privileges To EG Binaries
      run: |
        chmod +x bin/linux/amd64/envoy-gateway
        chmod +x bin/linux/arm64/envoy-gateway
      # build and push image
    - name: Docker login
      # only runs on merges to main
      uses: docker/login-action@v2
      with:
        registry: ${{ secrets.ARTIFACTORY_FQDN }}
        username: ${{ secrets.ARTIFACTORY_DEV_ACC }}
        password: ${{ secrets.ARTIFACTORY_DEV_PWD }}
        ecr: "false"

    - name: Setup Multiarch Environment
      if: github.event_name == 'push'
      run: make image.multiarch.setup

    - name: Build and Push EG Commit Image
      if: github.event_name == 'push'
      # tag is set to the short SHA of the commit
      run: make image.push.multiarch PLATFORMS="linux_amd64 linux_arm64" IMAGE_NAME=envoyproxy/gateway-dev

    - name: Build and Push EG Latest Image
      if: github.event_name == 'push' && github.ref == 'refs/heads/main'
      # tag is set to `latest` when pushing to main branch
      run: make image.push.multiarch  TAG=latest PLATFORMS="linux_amd64 linux_arm64" IMAGE_NAME=envoyproxy/gateway-dev

    - name: Build and Push EG Latest Helm Chart
      if: github.event_name == 'push' && github.ref == 'refs/heads/main'
      # use `0.0.0` as the default latest version.
      run: CHART_VERSION=v0.0.0-latest TAG=latest make helm-package helm-push
<|MERGE_RESOLUTION|>--- conflicted
+++ resolved
@@ -143,11 +143,8 @@
 
   publish:
     runs-on: ubuntu-latest
-<<<<<<< HEAD
     needs: [build]
-=======
-    needs: [conformance-test, e2e-test]
->>>>>>> 374bbd55
+    # needs: [conformance-test, e2e-test]
     steps:
     - uses: actions/checkout@v3
       with:
