date: Pending

# Changes that are expected to cause an incompatibility with previous versions, such as deletions or modifications to existing APIs.
breaking changes: |
  Add a breaking change here

# Updates addressing vulnerabilities, security flaws, or compliance requirements.
security updates: |
  Add a security update here

# New features or capabilities added in this release.
new features: |
  - Added support for trusted CIDRs in the ClientIPDetectionSettings API

# Fixes for bugs identified in previous versions.
bug fixes: |
  Fixed failed to update SecurityPolicy resources with the `backendRef` field specified
<<<<<<< HEAD
  Fixed xDS translation failed when oidc tokenEndpoint and jwt remoteJWKS are specified in the same SecurityPolicy and using the same hostname
=======
  Fixed Envoy rejecting TCP Listeners that have no attached TCPRoutes
>>>>>>> f99c36c8

# Enhancements that improve performance.
performance improvements: |
  Add a performance improvement here

# Deprecated features or APIs.
deprecations: |
  Add a deprecation here

# Other notable changes not covered by the above sections.
Other changes: |
  [SecurityPolicy] Modify the JWT Provider Issuer validation constraint<|MERGE_RESOLUTION|>--- conflicted
+++ resolved
@@ -15,11 +15,8 @@
 # Fixes for bugs identified in previous versions.
 bug fixes: |
   Fixed failed to update SecurityPolicy resources with the `backendRef` field specified
-<<<<<<< HEAD
+  Fixed Envoy rejecting TCP Listeners that have no attached TCPRoutes
   Fixed xDS translation failed when oidc tokenEndpoint and jwt remoteJWKS are specified in the same SecurityPolicy and using the same hostname
-=======
-  Fixed Envoy rejecting TCP Listeners that have no attached TCPRoutes
->>>>>>> f99c36c8
 
 # Enhancements that improve performance.
 performance improvements: |
