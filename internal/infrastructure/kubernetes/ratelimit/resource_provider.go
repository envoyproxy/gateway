--- conflicted
+++ resolved
@@ -183,11 +183,8 @@
 					Affinity:                      r.rateLimitDeployment.Pod.Affinity,
 					Tolerations:                   r.rateLimitDeployment.Pod.Tolerations,
 					ImagePullSecrets:              r.rateLimitDeployment.Pod.ImagePullSecrets,
-<<<<<<< HEAD
+					NodeSelector:                  r.rateLimitDeployment.Pod.NodeSelector,
 					TopologySpreadConstraints:     r.rateLimitDeployment.Pod.TopologySpreadConstraints,
-=======
-					NodeSelector:                  r.rateLimitDeployment.Pod.NodeSelector,
->>>>>>> ae350beb
 				},
 			},
 			RevisionHistoryLimit:    ptr.To[int32](10),
