+++
title = "API Reference"
+++


## Packages
- [gateway.envoyproxy.io/v1alpha1](#gatewayenvoyproxyiov1alpha1)


## gateway.envoyproxy.io/v1alpha1

Package v1alpha1 contains API schema definitions for the gateway.envoyproxy.io
API group.


### Resource Types
- [BackendTrafficPolicy](#backendtrafficpolicy)
- [BackendTrafficPolicyList](#backendtrafficpolicylist)
- [ClientTrafficPolicy](#clienttrafficpolicy)
- [ClientTrafficPolicyList](#clienttrafficpolicylist)
- [EnvoyExtensionPolicy](#envoyextensionpolicy)
- [EnvoyExtensionPolicyList](#envoyextensionpolicylist)
- [EnvoyGateway](#envoygateway)
- [EnvoyPatchPolicy](#envoypatchpolicy)
- [EnvoyPatchPolicyList](#envoypatchpolicylist)
- [EnvoyProxy](#envoyproxy)
- [SecurityPolicy](#securitypolicy)
- [SecurityPolicyList](#securitypolicylist)



#### ALPNProtocol

_Underlying type:_ _string_

ALPNProtocol specifies the protocol to be negotiated using ALPN

_Appears in:_
- [BackendTLSConfig](#backendtlsconfig)
- [ClientTLSSettings](#clienttlssettings)
- [TLSSettings](#tlssettings)

| Value | Description |
| ----- | ----------- |
| `http/1.0` | HTTPProtocolVersion1_0 specifies that HTTP/1.0 should be negotiable with ALPN<br /> | 
| `http/1.1` | HTTPProtocolVersion1_1 specifies that HTTP/1.1 should be negotiable with ALPN<br /> | 
| `h2` | HTTPProtocolVersion2 specifies that HTTP/2 should be negotiable with ALPN<br /> | 


#### ALSEnvoyProxyAccessLog



ALSEnvoyProxyAccessLog defines the gRPC Access Log Service (ALS) sink.
The service must implement the Envoy gRPC Access Log Service streaming API:
https://www.envoyproxy.io/docs/envoy/latest/api-v3/service/accesslog/v3/als.proto
Access log format information is passed in the form of gRPC metadata when the
stream is established. Specifically, the following metadata is passed:


- `x-accesslog-text` - The access log format string when a Text format is used.
- `x-accesslog-attr` - JSON encoded key/value pairs when a JSON format is used.

_Appears in:_
- [ProxyAccessLogSink](#proxyaccesslogsink)

| Field | Type | Required | Description |
| ---   | ---  | ---      | ---         |
| `backendRefs` | _[BackendRef](#backendref) array_ |  true  | BackendRefs references a Kubernetes object that represents the gRPC service to which<br />the access logs will be sent. Currently only Service is supported. |
| `logName` | _string_ |  false  | LogName defines the friendly name of the access log to be returned in<br />StreamAccessLogsMessage.Identifier. This allows the access log server<br />to differentiate between different access logs coming from the same Envoy. |
| `type` | _[ALSEnvoyProxyAccessLogType](#alsenvoyproxyaccesslogtype)_ |  true  | Type defines the type of accesslog. Supported types are "HTTP" and "TCP". |
| `http` | _[ALSEnvoyProxyHTTPAccessLogConfig](#alsenvoyproxyhttpaccesslogconfig)_ |  false  | HTTP defines additional configuration specific to HTTP access logs. |


#### ALSEnvoyProxyAccessLogType

_Underlying type:_ _string_



_Appears in:_
- [ALSEnvoyProxyAccessLog](#alsenvoyproxyaccesslog)

| Value | Description |
| ----- | ----------- |
| `HTTP` | ALSEnvoyProxyAccessLogTypeHTTP defines the HTTP access log type and will populate StreamAccessLogsMessage.http_logs.<br /> | 
| `TCP` | ALSEnvoyProxyAccessLogTypeTCP defines the TCP access log type and will populate StreamAccessLogsMessage.tcp_logs.<br /> | 


#### ALSEnvoyProxyHTTPAccessLogConfig





_Appears in:_
- [ALSEnvoyProxyAccessLog](#alsenvoyproxyaccesslog)

| Field | Type | Required | Description |
| ---   | ---  | ---      | ---         |
| `requestHeaders` | _string array_ |  false  | RequestHeaders defines request headers to include in log entries sent to the access log service. |
| `responseHeaders` | _string array_ |  false  | ResponseHeaders defines response headers to include in log entries sent to the access log service. |
| `responseTrailers` | _string array_ |  false  | ResponseTrailers defines response trailers to include in log entries sent to the access log service. |


#### ActiveHealthCheck



ActiveHealthCheck defines the active health check configuration.
EG supports various types of active health checking including HTTP, TCP.

_Appears in:_
- [HealthCheck](#healthcheck)

| Field | Type | Required | Description |
| ---   | ---  | ---      | ---         |
| `timeout` | _[Duration](https://kubernetes.io/docs/reference/generated/kubernetes-api/v1.26/#duration-v1-meta)_ |  false  | Timeout defines the time to wait for a health check response. |
| `interval` | _[Duration](https://kubernetes.io/docs/reference/generated/kubernetes-api/v1.26/#duration-v1-meta)_ |  false  | Interval defines the time between active health checks. |
| `unhealthyThreshold` | _integer_ |  false  | UnhealthyThreshold defines the number of unhealthy health checks required before a backend host is marked unhealthy. |
| `healthyThreshold` | _integer_ |  false  | HealthyThreshold defines the number of healthy health checks required before a backend host is marked healthy. |
| `type` | _[ActiveHealthCheckerType](#activehealthcheckertype)_ |  true  | Type defines the type of health checker. |
| `http` | _[HTTPActiveHealthChecker](#httpactivehealthchecker)_ |  false  | HTTP defines the configuration of http health checker.<br />It's required while the health checker type is HTTP. |
| `tcp` | _[TCPActiveHealthChecker](#tcpactivehealthchecker)_ |  false  | TCP defines the configuration of tcp health checker.<br />It's required while the health checker type is TCP. |


#### ActiveHealthCheckPayload



ActiveHealthCheckPayload defines the encoding of the payload bytes in the payload.

_Appears in:_
- [HTTPActiveHealthChecker](#httpactivehealthchecker)
- [TCPActiveHealthChecker](#tcpactivehealthchecker)

| Field | Type | Required | Description |
| ---   | ---  | ---      | ---         |
| `type` | _[ActiveHealthCheckPayloadType](#activehealthcheckpayloadtype)_ |  true  | Type defines the type of the payload. |
| `text` | _string_ |  false  | Text payload in plain text. |
| `binary` | _integer array_ |  false  | Binary payload base64 encoded. |


#### ActiveHealthCheckPayloadType

_Underlying type:_ _string_

ActiveHealthCheckPayloadType is the type of the payload.

_Appears in:_
- [ActiveHealthCheckPayload](#activehealthcheckpayload)

| Value | Description |
| ----- | ----------- |
| `Text` | ActiveHealthCheckPayloadTypeText defines the Text type payload.<br /> | 
| `Binary` | ActiveHealthCheckPayloadTypeBinary defines the Binary type payload.<br /> | 


#### ActiveHealthCheckerType

_Underlying type:_ _string_

ActiveHealthCheckerType is the type of health checker.

_Appears in:_
- [ActiveHealthCheck](#activehealthcheck)

| Value | Description |
| ----- | ----------- |
| `HTTP` | ActiveHealthCheckerTypeHTTP defines the HTTP type of health checking.<br /> | 
| `TCP` | ActiveHealthCheckerTypeTCP defines the TCP type of health checking.<br /> | 


#### BackOffPolicy





_Appears in:_
- [PerRetryPolicy](#perretrypolicy)

| Field | Type | Required | Description |
| ---   | ---  | ---      | ---         |
| `baseInterval` | _[Duration](https://kubernetes.io/docs/reference/generated/kubernetes-api/v1.26/#duration-v1-meta)_ |  true  | BaseInterval is the base interval between retries. |
| `maxInterval` | _[Duration](https://kubernetes.io/docs/reference/generated/kubernetes-api/v1.26/#duration-v1-meta)_ |  false  | MaxInterval is the maximum interval between retries. This parameter is optional, but must be greater than or equal to the base_interval if set.<br />The default is 10 times the base_interval |


#### BackendRef



BackendRef defines how an ObjectReference that is specific to BackendRef.

_Appears in:_
- [ALSEnvoyProxyAccessLog](#alsenvoyproxyaccesslog)
- [ExtProc](#extproc)
- [OpenTelemetryEnvoyProxyAccessLog](#opentelemetryenvoyproxyaccesslog)
- [ProxyOpenTelemetrySink](#proxyopentelemetrysink)
- [TracingProvider](#tracingprovider)

| Field | Type | Required | Description |
| ---   | ---  | ---      | ---         |
| `group` | _[Group](#group)_ |  false  | Group is the group of the referent. For example, "gateway.networking.k8s.io".<br />When unspecified or empty string, core API group is inferred. |
| `kind` | _[Kind](#kind)_ |  false  | Kind is the Kubernetes resource kind of the referent. For example<br />"Service".<br /><br />Defaults to "Service" when not specified.<br /><br />ExternalName services can refer to CNAME DNS records that may live<br />outside of the cluster and as such are difficult to reason about in<br />terms of conformance. They also may not be safe to forward to (see<br />CVE-2021-25740 for more information). Implementations SHOULD NOT<br />support ExternalName Services.<br /><br />Support: Core (Services with a type other than ExternalName)<br /><br />Support: Implementation-specific (Services with type ExternalName) |
| `name` | _[ObjectName](#objectname)_ |  true  | Name is the name of the referent. |
| `namespace` | _[Namespace](#namespace)_ |  false  | Namespace is the namespace of the backend. When unspecified, the local<br />namespace is inferred.<br /><br />Note that when a namespace different than the local namespace is specified,<br />a ReferenceGrant object is required in the referent namespace to allow that<br />namespace's owner to accept the reference. See the ReferenceGrant<br />documentation for details.<br /><br />Support: Core |
| `port` | _[PortNumber](#portnumber)_ |  false  | Port specifies the destination port number to use for this resource.<br />Port is required when the referent is a Kubernetes Service. In this<br />case, the port number is the service port number, not the target port.<br />For other resources, destination port might be derived from the referent<br />resource or this field. |


#### BackendTLSConfig



BackendTLSConfig describes the BackendTLS configuration for Envoy Proxy.

_Appears in:_
- [EnvoyProxySpec](#envoyproxyspec)

| Field | Type | Required | Description |
| ---   | ---  | ---      | ---         |
| `clientCertificateRef` | _[SecretObjectReference](https://gateway-api.sigs.k8s.io/references/spec/#gateway.networking.k8s.io/v1.SecretObjectReference)_ |  false  | ClientCertificateRef defines the reference to a Kubernetes Secret that contains<br />the client certificate and private key for Envoy to use when connecting to<br />backend services and external services, such as ExtAuth, ALS, OpenTelemetry, etc. |
| `minVersion` | _[TLSVersion](#tlsversion)_ |  false  | Min specifies the minimal TLS protocol version to allow.<br />The default is TLS 1.2 if this is not specified. |
| `maxVersion` | _[TLSVersion](#tlsversion)_ |  false  | Max specifies the maximal TLS protocol version to allow<br />The default is TLS 1.3 if this is not specified. |
| `ciphers` | _string array_ |  false  | Ciphers specifies the set of cipher suites supported when<br />negotiating TLS 1.0 - 1.2. This setting has no effect for TLS 1.3.<br />In non-FIPS Envoy Proxy builds the default cipher list is:<br />- [ECDHE-ECDSA-AES128-GCM-SHA256\|ECDHE-ECDSA-CHACHA20-POLY1305]<br />- [ECDHE-RSA-AES128-GCM-SHA256\|ECDHE-RSA-CHACHA20-POLY1305]<br />- ECDHE-ECDSA-AES256-GCM-SHA384<br />- ECDHE-RSA-AES256-GCM-SHA384<br />In builds using BoringSSL FIPS the default cipher list is:<br />- ECDHE-ECDSA-AES128-GCM-SHA256<br />- ECDHE-RSA-AES128-GCM-SHA256<br />- ECDHE-ECDSA-AES256-GCM-SHA384<br />- ECDHE-RSA-AES256-GCM-SHA384 |
| `ecdhCurves` | _string array_ |  false  | ECDHCurves specifies the set of supported ECDH curves.<br />In non-FIPS Envoy Proxy builds the default curves are:<br />- X25519<br />- P-256<br />In builds using BoringSSL FIPS the default curve is:<br />- P-256 |
| `signatureAlgorithms` | _string array_ |  false  | SignatureAlgorithms specifies which signature algorithms the listener should<br />support. |
| `alpnProtocols` | _[ALPNProtocol](#alpnprotocol) array_ |  false  | ALPNProtocols supplies the list of ALPN protocols that should be<br />exposed by the listener. By default h2 and http/1.1 are enabled.<br />Supported values are:<br />- http/1.0<br />- http/1.1<br />- h2 |


#### BackendTrafficPolicy



BackendTrafficPolicy allows the user to configure the behavior of the connection
between the Envoy Proxy listener and the backend service.

_Appears in:_
- [BackendTrafficPolicyList](#backendtrafficpolicylist)

| Field | Type | Required | Description |
| ---   | ---  | ---      | ---         |
| `apiVersion` | _string_ | |`gateway.envoyproxy.io/v1alpha1`
| `kind` | _string_ | |`BackendTrafficPolicy`
| `metadata` | _[ObjectMeta](https://kubernetes.io/docs/reference/generated/kubernetes-api/v1.26/#objectmeta-v1-meta)_ |  true  | Refer to Kubernetes API documentation for fields of `metadata`. |
| `spec` | _[BackendTrafficPolicySpec](#backendtrafficpolicyspec)_ |  true  | spec defines the desired state of BackendTrafficPolicy. |


#### BackendTrafficPolicyList



BackendTrafficPolicyList contains a list of BackendTrafficPolicy resources.



| Field | Type | Required | Description |
| ---   | ---  | ---      | ---         |
| `apiVersion` | _string_ | |`gateway.envoyproxy.io/v1alpha1`
| `kind` | _string_ | |`BackendTrafficPolicyList`
| `metadata` | _[ListMeta](https://kubernetes.io/docs/reference/generated/kubernetes-api/v1.26/#listmeta-v1-meta)_ |  true  | Refer to Kubernetes API documentation for fields of `metadata`. |
| `items` | _[BackendTrafficPolicy](#backendtrafficpolicy) array_ |  true  |  |


#### BackendTrafficPolicySpec



BackendTrafficPolicySpec defines the desired state of BackendTrafficPolicy.

_Appears in:_
- [BackendTrafficPolicy](#backendtrafficpolicy)

| Field | Type | Required | Description |
| ---   | ---  | ---      | ---         |
| `targetRef` | _[LocalPolicyTargetReferenceWithSectionName](https://gateway-api.sigs.k8s.io/reference/spec/#gateway.networking.k8s.io/v1alpha2.LocalPolicyTargetReferenceWithSectionName)_ |  true  | targetRef is the name of the resource this policy<br />is being attached to.<br />This Policy and the TargetRef MUST be in the same namespace<br />for this Policy to have effect and be applied to the Gateway. |
| `rateLimit` | _[RateLimitSpec](#ratelimitspec)_ |  false  | RateLimit allows the user to limit the number of incoming requests<br />to a predefined value based on attributes within the traffic flow. |
| `loadBalancer` | _[LoadBalancer](#loadbalancer)_ |  false  | LoadBalancer policy to apply when routing traffic from the gateway to<br />the backend endpoints |
| `proxyProtocol` | _[ProxyProtocol](#proxyprotocol)_ |  false  | ProxyProtocol enables the Proxy Protocol when communicating with the backend. |
| `tcpKeepalive` | _[TCPKeepalive](#tcpkeepalive)_ |  false  | TcpKeepalive settings associated with the upstream client connection.<br />Disabled by default. |
| `healthCheck` | _[HealthCheck](#healthcheck)_ |  false  | HealthCheck allows gateway to perform active health checking on backends. |
| `faultInjection` | _[FaultInjection](#faultinjection)_ |  false  | FaultInjection defines the fault injection policy to be applied. This configuration can be used to<br />inject delays and abort requests to mimic failure scenarios such as service failures and overloads |
| `circuitBreaker` | _[CircuitBreaker](#circuitbreaker)_ |  false  | Circuit Breaker settings for the upstream connections and requests.<br />If not set, circuit breakers will be enabled with the default thresholds |
| `retry` | _[Retry](#retry)_ |  false  | Retry provides more advanced usage, allowing users to customize the number of retries, retry fallback strategy, and retry triggering conditions.<br />If not set, retry will be disabled. |
| `useClientProtocol` | _boolean_ |  false  | UseClientProtocol configures Envoy to prefer sending requests to backends using<br />the same HTTP protocol that the incoming request used. Defaults to false, which means<br />that Envoy will use the protocol indicated by the attached BackendRef. |
| `timeout` | _[Timeout](#timeout)_ |  false  | Timeout settings for the backend connections. |


#### BasicAuth



BasicAuth defines the configuration for 	the HTTP Basic Authentication.

_Appears in:_
- [SecurityPolicySpec](#securitypolicyspec)

| Field | Type | Required | Description |
| ---   | ---  | ---      | ---         |
| `users` | _[SecretObjectReference](https://gateway-api.sigs.k8s.io/references/spec/#gateway.networking.k8s.io/v1.SecretObjectReference)_ |  true  | The Kubernetes secret which contains the username-password pairs in<br />htpasswd format, used to verify user credentials in the "Authorization"<br />header.<br /><br />This is an Opaque secret. The username-password pairs should be stored in<br />the key ".htpasswd". As the key name indicates, the value needs to be the<br />htpasswd format, for example: "user1:{SHA}hashed_user1_password".<br />Right now, only SHA hash algorithm is supported.<br />Reference to https://httpd.apache.org/docs/2.4/programs/htpasswd.html<br />for more details.<br /><br />Note: The secret must be in the same namespace as the SecurityPolicy. |


#### BootstrapType

_Underlying type:_ _string_

BootstrapType defines the types of bootstrap supported by Envoy Gateway.

_Appears in:_
- [ProxyBootstrap](#proxybootstrap)

| Value | Description |
| ----- | ----------- |
| `Merge` | Merge merges the provided bootstrap with the default one. The provided bootstrap can add or override a value<br />within a map, or add a new value to a list.<br />Please note that the provided bootstrap can't override a value within a list.<br /> | 
| `Replace` | Replace replaces the default bootstrap with the provided one.<br /> | 


#### CORS



CORS defines the configuration for Cross-Origin Resource Sharing (CORS).

_Appears in:_
- [SecurityPolicySpec](#securitypolicyspec)

| Field | Type | Required | Description |
| ---   | ---  | ---      | ---         |
| `allowOrigins` | _[Origin](#origin) array_ |  true  | AllowOrigins defines the origins that are allowed to make requests. |
| `allowMethods` | _string array_ |  true  | AllowMethods defines the methods that are allowed to make requests. |
| `allowHeaders` | _string array_ |  true  | AllowHeaders defines the headers that are allowed to be sent with requests. |
| `exposeHeaders` | _string array_ |  true  | ExposeHeaders defines the headers that can be exposed in the responses. |
| `maxAge` | _[Duration](https://kubernetes.io/docs/reference/generated/kubernetes-api/v1.26/#duration-v1-meta)_ |  true  | MaxAge defines how long the results of a preflight request can be cached. |
| `allowCredentials` | _boolean_ |  true  | AllowCredentials indicates whether a request can include user credentials<br />like cookies, authentication headers, or TLS client certificates. |


#### CircuitBreaker



CircuitBreaker defines the Circuit Breaker configuration.

_Appears in:_
- [BackendTrafficPolicySpec](#backendtrafficpolicyspec)

| Field | Type | Required | Description |
| ---   | ---  | ---      | ---         |
| `maxConnections` | _integer_ |  false  | The maximum number of connections that Envoy will establish to the referenced backend defined within a xRoute rule. |
| `maxPendingRequests` | _integer_ |  false  | The maximum number of pending requests that Envoy will queue to the referenced backend defined within a xRoute rule. |
| `maxParallelRequests` | _integer_ |  false  | The maximum number of parallel requests that Envoy will make to the referenced backend defined within a xRoute rule. |
| `maxParallelRetries` | _integer_ |  false  | The maximum number of parallel retries that Envoy will make to the referenced backend defined within a xRoute rule. |
| `maxRequestsPerConnection` | _integer_ |  false  | The maximum number of requests that Envoy will make over a single connection to the referenced backend defined within a xRoute rule.<br />Default: unlimited. |


#### ClaimToHeader



ClaimToHeader defines a configuration to convert JWT claims into HTTP headers

_Appears in:_
- [JWTProvider](#jwtprovider)

| Field | Type | Required | Description |
| ---   | ---  | ---      | ---         |
| `header` | _string_ |  true  | Header defines the name of the HTTP request header that the JWT Claim will be saved into. |
| `claim` | _string_ |  true  | Claim is the JWT Claim that should be saved into the header : it can be a nested claim of type<br />(eg. "claim.nested.key", "sub"). The nested claim name must use dot "."<br />to separate the JSON name path. |


#### ClientIPDetectionSettings



ClientIPDetectionSettings provides configuration for determining the original client IP address for requests.

_Appears in:_
- [ClientTrafficPolicySpec](#clienttrafficpolicyspec)

| Field | Type | Required | Description |
| ---   | ---  | ---      | ---         |
| `xForwardedFor` | _[XForwardedForSettings](#xforwardedforsettings)_ |  false  | XForwardedForSettings provides configuration for using X-Forwarded-For headers for determining the client IP address. |
| `customHeader` | _[CustomHeaderExtensionSettings](#customheaderextensionsettings)_ |  false  | CustomHeader provides configuration for determining the client IP address for a request based on<br />a trusted custom HTTP header. This uses the the custom_header original IP detection extension.<br />Refer to https://www.envoyproxy.io/docs/envoy/latest/api-v3/extensions/http/original_ip_detection/custom_header/v3/custom_header.proto<br />for more details. |


#### ClientTLSSettings





_Appears in:_
- [ClientTrafficPolicySpec](#clienttrafficpolicyspec)

| Field | Type | Required | Description |
| ---   | ---  | ---      | ---         |
| `clientValidation` | _[ClientValidationContext](#clientvalidationcontext)_ |  false  | ClientValidation specifies the configuration to validate the client<br />initiating the TLS connection to the Gateway listener. |
| `minVersion` | _[TLSVersion](#tlsversion)_ |  false  | Min specifies the minimal TLS protocol version to allow.<br />The default is TLS 1.2 if this is not specified. |
| `maxVersion` | _[TLSVersion](#tlsversion)_ |  false  | Max specifies the maximal TLS protocol version to allow<br />The default is TLS 1.3 if this is not specified. |
| `ciphers` | _string array_ |  false  | Ciphers specifies the set of cipher suites supported when<br />negotiating TLS 1.0 - 1.2. This setting has no effect for TLS 1.3.<br />In non-FIPS Envoy Proxy builds the default cipher list is:<br />- [ECDHE-ECDSA-AES128-GCM-SHA256\|ECDHE-ECDSA-CHACHA20-POLY1305]<br />- [ECDHE-RSA-AES128-GCM-SHA256\|ECDHE-RSA-CHACHA20-POLY1305]<br />- ECDHE-ECDSA-AES256-GCM-SHA384<br />- ECDHE-RSA-AES256-GCM-SHA384<br />In builds using BoringSSL FIPS the default cipher list is:<br />- ECDHE-ECDSA-AES128-GCM-SHA256<br />- ECDHE-RSA-AES128-GCM-SHA256<br />- ECDHE-ECDSA-AES256-GCM-SHA384<br />- ECDHE-RSA-AES256-GCM-SHA384 |
| `ecdhCurves` | _string array_ |  false  | ECDHCurves specifies the set of supported ECDH curves.<br />In non-FIPS Envoy Proxy builds the default curves are:<br />- X25519<br />- P-256<br />In builds using BoringSSL FIPS the default curve is:<br />- P-256 |
| `signatureAlgorithms` | _string array_ |  false  | SignatureAlgorithms specifies which signature algorithms the listener should<br />support. |
| `alpnProtocols` | _[ALPNProtocol](#alpnprotocol) array_ |  false  | ALPNProtocols supplies the list of ALPN protocols that should be<br />exposed by the listener. By default h2 and http/1.1 are enabled.<br />Supported values are:<br />- http/1.0<br />- http/1.1<br />- h2 |


#### ClientTimeout





_Appears in:_
- [ClientTrafficPolicySpec](#clienttrafficpolicyspec)

| Field | Type | Required | Description |
| ---   | ---  | ---      | ---         |
| `http` | _[HTTPClientTimeout](#httpclienttimeout)_ |  false  | Timeout settings for HTTP. |


#### ClientTrafficPolicy



ClientTrafficPolicy allows the user to configure the behavior of the connection
between the downstream client and Envoy Proxy listener.

_Appears in:_
- [ClientTrafficPolicyList](#clienttrafficpolicylist)

| Field | Type | Required | Description |
| ---   | ---  | ---      | ---         |
| `apiVersion` | _string_ | |`gateway.envoyproxy.io/v1alpha1`
| `kind` | _string_ | |`ClientTrafficPolicy`
| `metadata` | _[ObjectMeta](https://kubernetes.io/docs/reference/generated/kubernetes-api/v1.26/#objectmeta-v1-meta)_ |  true  | Refer to Kubernetes API documentation for fields of `metadata`. |
| `spec` | _[ClientTrafficPolicySpec](#clienttrafficpolicyspec)_ |  true  | Spec defines the desired state of ClientTrafficPolicy. |


#### ClientTrafficPolicyList



ClientTrafficPolicyList contains a list of ClientTrafficPolicy resources.



| Field | Type | Required | Description |
| ---   | ---  | ---      | ---         |
| `apiVersion` | _string_ | |`gateway.envoyproxy.io/v1alpha1`
| `kind` | _string_ | |`ClientTrafficPolicyList`
| `metadata` | _[ListMeta](https://kubernetes.io/docs/reference/generated/kubernetes-api/v1.26/#listmeta-v1-meta)_ |  true  | Refer to Kubernetes API documentation for fields of `metadata`. |
| `items` | _[ClientTrafficPolicy](#clienttrafficpolicy) array_ |  true  |  |


#### ClientTrafficPolicySpec



ClientTrafficPolicySpec defines the desired state of ClientTrafficPolicy.

_Appears in:_
- [ClientTrafficPolicy](#clienttrafficpolicy)

| Field | Type | Required | Description |
| ---   | ---  | ---      | ---         |
| `targetRef` | _[LocalPolicyTargetReferenceWithSectionName](https://gateway-api.sigs.k8s.io/reference/spec/#gateway.networking.k8s.io/v1alpha2.LocalPolicyTargetReferenceWithSectionName)_ |  true  | TargetRef is the name of the Gateway resource this policy<br />is being attached to.<br />This Policy and the TargetRef MUST be in the same namespace<br />for this Policy to have effect and be applied to the Gateway.<br />TargetRef |
| `tcpKeepalive` | _[TCPKeepalive](#tcpkeepalive)_ |  false  | TcpKeepalive settings associated with the downstream client connection.<br />If defined, sets SO_KEEPALIVE on the listener socket to enable TCP Keepalives.<br />Disabled by default. |
| `enableProxyProtocol` | _boolean_ |  false  | EnableProxyProtocol interprets the ProxyProtocol header and adds the<br />Client Address into the X-Forwarded-For header.<br />Note Proxy Protocol must be present when this field is set, else the connection<br />is closed. |
| `clientIPDetection` | _[ClientIPDetectionSettings](#clientipdetectionsettings)_ |  false  | ClientIPDetectionSettings provides configuration for determining the original client IP address for requests. |
| `tls` | _[ClientTLSSettings](#clienttlssettings)_ |  false  | TLS settings configure TLS termination settings with the downstream client. |
| `path` | _[PathSettings](#pathsettings)_ |  false  | Path enables managing how the incoming path set by clients can be normalized. |
| `headers` | _[HeaderSettings](#headersettings)_ |  false  | HeaderSettings provides configuration for header management. |
| `timeout` | _[ClientTimeout](#clienttimeout)_ |  false  | Timeout settings for the client connections. |
| `connection` | _[Connection](#connection)_ |  false  | Connection includes client connection settings. |
| `http1` | _[HTTP1Settings](#http1settings)_ |  false  | HTTP1 provides HTTP/1 configuration on the listener. |
| `http2` | _[HTTP2Settings](#http2settings)_ |  false  | HTTP2 provides HTTP/2 configuration on the listener. |
| `http3` | _[HTTP3Settings](#http3settings)_ |  false  | HTTP3 provides HTTP/3 configuration on the listener. |


#### ClientValidationContext



ClientValidationContext holds configuration that can be used to validate the client initiating the TLS connection
to the Gateway.
By default, no client specific configuration is validated.

_Appears in:_
- [ClientTLSSettings](#clienttlssettings)

| Field | Type | Required | Description |
| ---   | ---  | ---      | ---         |
| `optional` | _boolean_ |  false  | Optional set to true accepts connections even when a client doesn't present a certificate.<br />Defaults to false, which rejects connections without a valid client certificate. |
| `caCertificateRefs` | _[SecretObjectReference](https://gateway-api.sigs.k8s.io/references/spec/#gateway.networking.k8s.io/v1.SecretObjectReference) array_ |  false  | CACertificateRefs contains one or more references to<br />Kubernetes objects that contain TLS certificates of<br />the Certificate Authorities that can be used<br />as a trust anchor to validate the certificates presented by the client.<br /><br />A single reference to a Kubernetes ConfigMap or a Kubernetes Secret,<br />with the CA certificate in a key named `ca.crt` is currently supported.<br /><br />References to a resource in different namespace are invalid UNLESS there<br />is a ReferenceGrant in the target namespace that allows the certificate<br />to be attached. |


#### Compression



Compression defines the config of enabling compression.
This can help reduce the bandwidth at the expense of higher CPU.

_Appears in:_
- [BackendTrafficPolicySpec](#backendtrafficpolicyspec)
- [ProxyPrometheusProvider](#proxyprometheusprovider)

| Field | Type | Required | Description |
| ---   | ---  | ---      | ---         |
| `type` | _[CompressorType](#compressortype)_ |  true  | CompressorType defines the compressor type to use for compression. |
| `gzip` | _[GzipCompressor](#gzipcompressor)_ |  false  | The configuration for GZIP compressor. |


#### CompressorType

_Underlying type:_ _string_

CompressorType defines the types of compressor library supported by Envoy Gateway.

_Appears in:_
- [Compression](#compression)



#### Connection



Connection allows users to configure connection-level settings

_Appears in:_
- [ClientTrafficPolicySpec](#clienttrafficpolicyspec)

| Field | Type | Required | Description |
| ---   | ---  | ---      | ---         |
| `connectionLimit` | _[ConnectionLimit](#connectionlimit)_ |  false  | ConnectionLimit defines limits related to connections |
| `bufferLimit` | _[Quantity](#quantity)_ |  false  | BufferLimit provides configuration for the maximum buffer size in bytes for each incoming connection.<br />For example, 20Mi, 1Gi, 256Ki etc.<br />Note that when the suffix is not provided, the value is interpreted as bytes.<br />Default: 32768 bytes. |


#### ConnectionLimit





_Appears in:_
- [Connection](#connection)

| Field | Type | Required | Description |
| ---   | ---  | ---      | ---         |
| `value` | _integer_ |  true  | Value of the maximum concurrent connections limit.<br />When the limit is reached, incoming connections will be closed after the CloseDelay duration.<br />Default: unlimited. |
| `closeDelay` | _[Duration](#duration)_ |  false  | CloseDelay defines the delay to use before closing connections that are rejected<br />once the limit value is reached.<br />Default: none. |


#### ConsistentHash



ConsistentHash defines the configuration related to the consistent hash
load balancer policy.

_Appears in:_
- [LoadBalancer](#loadbalancer)

| Field | Type | Required | Description |
| ---   | ---  | ---      | ---         |
<<<<<<< HEAD
| `type` | _[ConsistentHashType](#consistenthashtype)_ |  true  |  |
| `tableSize` | _integer_ |  false  | The table size for consistent hashing, must be prime number limited to 5000011. |
=======
| `type` | _[ConsistentHashType](#consistenthashtype)_ |  true  | Valid Type values are  "SourceIP". |
>>>>>>> 7c9dfc54


#### ConsistentHashType

_Underlying type:_ _string_

ConsistentHashType defines the type of input to hash on.

_Appears in:_
- [ConsistentHash](#consistenthash)

| Value | Description |
| ----- | ----------- |
| `SourceIP` | SourceIPConsistentHashType hashes based on the source IP address.<br /> | 
| `Header` | HeaderConsistentHashType hashes based on a request header.<br /> | 


#### CustomHeaderExtensionSettings



CustomHeaderExtensionSettings provides configuration for determining the client IP address for a request based on
a trusted custom HTTP header. This uses the the custom_header original IP detection extension.
Refer to https://www.envoyproxy.io/docs/envoy/latest/api-v3/extensions/http/original_ip_detection/custom_header/v3/custom_header.proto
for more details.

_Appears in:_
- [ClientIPDetectionSettings](#clientipdetectionsettings)

| Field | Type | Required | Description |
| ---   | ---  | ---      | ---         |
| `name` | _string_ |  true  | Name of the header containing the original downstream remote address, if present. |
| `failClosed` | _boolean_ |  false  | FailClosed is a switch used to control the flow of traffic when client IP detection<br />fails. If set to true, the listener will respond with 403 Forbidden when the client<br />IP address cannot be determined. |


#### CustomTag





_Appears in:_
- [ProxyTracing](#proxytracing)

| Field | Type | Required | Description |
| ---   | ---  | ---      | ---         |
| `type` | _[CustomTagType](#customtagtype)_ |  true  | Type defines the type of custom tag. |
| `literal` | _[LiteralCustomTag](#literalcustomtag)_ |  true  | Literal adds hard-coded value to each span.<br />It's required when the type is "Literal". |
| `environment` | _[EnvironmentCustomTag](#environmentcustomtag)_ |  true  | Environment adds value from environment variable to each span.<br />It's required when the type is "Environment". |
| `requestHeader` | _[RequestHeaderCustomTag](#requestheadercustomtag)_ |  true  | RequestHeader adds value from request header to each span.<br />It's required when the type is "RequestHeader". |


#### CustomTagType

_Underlying type:_ _string_



_Appears in:_
- [CustomTag](#customtag)

| Value | Description |
| ----- | ----------- |
| `Literal` | CustomTagTypeLiteral adds hard-coded value to each span.<br /> | 
| `Environment` | CustomTagTypeEnvironment adds value from environment variable to each span.<br /> | 
| `RequestHeader` | CustomTagTypeRequestHeader adds value from request header to each span.<br /> | 


#### EnvironmentCustomTag



EnvironmentCustomTag adds value from environment variable to each span.

_Appears in:_
- [CustomTag](#customtag)

| Field | Type | Required | Description |
| ---   | ---  | ---      | ---         |
| `name` | _string_ |  true  | Name defines the name of the environment variable which to extract the value from. |
| `defaultValue` | _string_ |  false  | DefaultValue defines the default value to use if the environment variable is not set. |


#### EnvoyExtensionPolicy



EnvoyExtensionPolicy allows the user to configure various envoy extensibility options for the Gateway.

_Appears in:_
- [EnvoyExtensionPolicyList](#envoyextensionpolicylist)

| Field | Type | Required | Description |
| ---   | ---  | ---      | ---         |
| `apiVersion` | _string_ | |`gateway.envoyproxy.io/v1alpha1`
| `kind` | _string_ | |`EnvoyExtensionPolicy`
| `metadata` | _[ObjectMeta](https://kubernetes.io/docs/reference/generated/kubernetes-api/v1.26/#objectmeta-v1-meta)_ |  true  | Refer to Kubernetes API documentation for fields of `metadata`. |
| `spec` | _[EnvoyExtensionPolicySpec](#envoyextensionpolicyspec)_ |  true  | Spec defines the desired state of EnvoyExtensionPolicy. |


#### EnvoyExtensionPolicyList



EnvoyExtensionPolicyList contains a list of EnvoyExtensionPolicy resources.



| Field | Type | Required | Description |
| ---   | ---  | ---      | ---         |
| `apiVersion` | _string_ | |`gateway.envoyproxy.io/v1alpha1`
| `kind` | _string_ | |`EnvoyExtensionPolicyList`
| `metadata` | _[ListMeta](https://kubernetes.io/docs/reference/generated/kubernetes-api/v1.26/#listmeta-v1-meta)_ |  true  | Refer to Kubernetes API documentation for fields of `metadata`. |
| `items` | _[EnvoyExtensionPolicy](#envoyextensionpolicy) array_ |  true  |  |


#### EnvoyExtensionPolicySpec



EnvoyExtensionPolicySpec defines the desired state of EnvoyExtensionPolicy.

_Appears in:_
- [EnvoyExtensionPolicy](#envoyextensionpolicy)

| Field | Type | Required | Description |
| ---   | ---  | ---      | ---         |
| `targetRef` | _[LocalPolicyTargetReferenceWithSectionName](https://gateway-api.sigs.k8s.io/reference/spec/#gateway.networking.k8s.io/v1alpha2.LocalPolicyTargetReferenceWithSectionName)_ |  true  | TargetRef is the name of the resource this policy<br />is being attached to.<br />This Policy and the TargetRef MUST be in the same namespace<br />for this Policy to have effect and be applied to the Gateway or xRoute. |
| `wasm` | _[Wasm](#wasm) array_ |  false  | Wasm is a list of Wasm extensions to be loaded by the Gateway.<br />Order matters, as the extensions will be loaded in the order they are<br />defined in this list. |
| `extProc` | _[ExtProc](#extproc) array_ |  false  | ExtProc is an ordered list of external processing filters<br />that should added to the envoy filter chain |


#### EnvoyFilter

_Underlying type:_ _string_

EnvoyFilter defines the type of Envoy HTTP filter.

_Appears in:_
- [FilterPosition](#filterposition)

| Value | Description |
| ----- | ----------- |
| `envoy.filters.http.fault` | EnvoyFilterFault defines the Envoy HTTP fault filter.<br /> | 
| `envoy.filters.http.cors` | EnvoyFilterCORS defines the Envoy HTTP CORS filter.<br /> | 
| `envoy.filters.http.ext_authz` | EnvoyFilterExtAuthz defines the Envoy HTTP external authorization filter.<br /> | 
| `envoy.filters.http.basic_authn` | EnvoyFilterBasicAuthn defines the Envoy HTTP basic authentication filter.<br /> | 
| `envoy.filters.http.oauth2` | EnvoyFilterOAuth2 defines the Envoy HTTP OAuth2 filter.<br /> | 
| `envoy.filters.http.jwt_authn` | EnvoyFilterJWTAuthn defines the Envoy HTTP JWT authentication filter.<br /> | 
| `envoy.filters.http.ext_proc` | EnvoyFilterExtProc defines the Envoy HTTP external process filter.<br /> | 
| `envoy.filters.http.wasm` | EnvoyFilterWasm defines the Envoy HTTP WebAssembly filter.<br /> | 
| `envoy.filters.http.local_ratelimit` | EnvoyFilterLocalRateLimit defines the Envoy HTTP local rate limit filter.<br /> | 
| `envoy.filters.http.ratelimit` | EnvoyFilterRateLimit defines the Envoy HTTP rate limit filter.<br /> | 
| `envoy.filters.http.router` | EnvoyFilterRouter defines the Envoy HTTP router filter.<br /> | 


#### EnvoyGateway



EnvoyGateway is the schema for the envoygateways API.



| Field | Type | Required | Description |
| ---   | ---  | ---      | ---         |
| `apiVersion` | _string_ | |`gateway.envoyproxy.io/v1alpha1`
| `kind` | _string_ | |`EnvoyGateway`
| `gateway` | _[Gateway](#gateway)_ |  false  | Gateway defines desired Gateway API specific configuration. If unset,<br />default configuration parameters will apply. |
| `provider` | _[EnvoyGatewayProvider](#envoygatewayprovider)_ |  false  | Provider defines the desired provider and provider-specific configuration.<br />If unspecified, the Kubernetes provider is used with default configuration<br />parameters. |
| `logging` | _[EnvoyGatewayLogging](#envoygatewaylogging)_ |  false  | Logging defines logging parameters for Envoy Gateway. |
| `admin` | _[EnvoyGatewayAdmin](#envoygatewayadmin)_ |  false  | Admin defines the desired admin related abilities.<br />If unspecified, the Admin is used with default configuration<br />parameters. |
| `telemetry` | _[EnvoyGatewayTelemetry](#envoygatewaytelemetry)_ |  false  | Telemetry defines the desired control plane telemetry related abilities.<br />If unspecified, the telemetry is used with default configuration. |
| `rateLimit` | _[RateLimit](#ratelimit)_ |  false  | RateLimit defines the configuration associated with the Rate Limit service<br />deployed by Envoy Gateway required to implement the Global Rate limiting<br />functionality. The specific rate limit service used here is the reference<br />implementation in Envoy. For more details visit https://github.com/envoyproxy/ratelimit.<br />This configuration is unneeded for "Local" rate limiting. |
| `extensionManager` | _[ExtensionManager](#extensionmanager)_ |  false  | ExtensionManager defines an extension manager to register for the Envoy Gateway Control Plane. |
| `extensionApis` | _[ExtensionAPISettings](#extensionapisettings)_ |  false  | ExtensionAPIs defines the settings related to specific Gateway API Extensions<br />implemented by Envoy Gateway |


#### EnvoyGatewayAdmin



EnvoyGatewayAdmin defines the Envoy Gateway Admin configuration.

_Appears in:_
- [EnvoyGateway](#envoygateway)
- [EnvoyGatewaySpec](#envoygatewayspec)

| Field | Type | Required | Description |
| ---   | ---  | ---      | ---         |
| `address` | _[EnvoyGatewayAdminAddress](#envoygatewayadminaddress)_ |  false  | Address defines the address of Envoy Gateway Admin Server. |
| `enableDumpConfig` | _boolean_ |  false  | EnableDumpConfig defines if enable dump config in Envoy Gateway logs. |
| `enablePprof` | _boolean_ |  false  | EnablePprof defines if enable pprof in Envoy Gateway Admin Server. |


#### EnvoyGatewayAdminAddress



EnvoyGatewayAdminAddress defines the Envoy Gateway Admin Address configuration.

_Appears in:_
- [EnvoyGatewayAdmin](#envoygatewayadmin)

| Field | Type | Required | Description |
| ---   | ---  | ---      | ---         |
| `port` | _integer_ |  false  | Port defines the port the admin server is exposed on. |
| `host` | _string_ |  false  | Host defines the admin server hostname. |


#### EnvoyGatewayCustomProvider



EnvoyGatewayCustomProvider defines configuration for the Custom provider.

_Appears in:_
- [EnvoyGatewayProvider](#envoygatewayprovider)

| Field | Type | Required | Description |
| ---   | ---  | ---      | ---         |
| `resource` | _[EnvoyGatewayResourceProvider](#envoygatewayresourceprovider)_ |  true  | Resource defines the desired resource provider.<br />This provider is used to specify the provider to be used<br />to retrieve the resource configurations such as Gateway API<br />resources |
| `infrastructure` | _[EnvoyGatewayInfrastructureProvider](#envoygatewayinfrastructureprovider)_ |  true  | Infrastructure defines the desired infrastructure provider.<br />This provider is used to specify the provider to be used<br />to provide an environment to deploy the out resources like<br />the Envoy Proxy data plane. |


#### EnvoyGatewayFileResourceProvider



EnvoyGatewayFileResourceProvider defines configuration for the File Resource provider.

_Appears in:_
- [EnvoyGatewayResourceProvider](#envoygatewayresourceprovider)

| Field | Type | Required | Description |
| ---   | ---  | ---      | ---         |
| `paths` | _string array_ |  true  | Paths are the paths to a directory or file containing the resource configuration.<br />Recursive sub directories are not currently supported. |


#### EnvoyGatewayHostInfrastructureProvider



EnvoyGatewayHostInfrastructureProvider defines configuration for the Host Infrastructure provider.

_Appears in:_
- [EnvoyGatewayInfrastructureProvider](#envoygatewayinfrastructureprovider)



#### EnvoyGatewayInfrastructureProvider



EnvoyGatewayInfrastructureProvider defines configuration for the Custom Infrastructure provider.

_Appears in:_
- [EnvoyGatewayCustomProvider](#envoygatewaycustomprovider)

| Field | Type | Required | Description |
| ---   | ---  | ---      | ---         |
| `type` | _[InfrastructureProviderType](#infrastructureprovidertype)_ |  true  | Type is the type of infrastructure providers to use. Supported types are "Host". |
| `host` | _[EnvoyGatewayHostInfrastructureProvider](#envoygatewayhostinfrastructureprovider)_ |  false  | Host defines the configuration of the Host provider. Host provides runtime<br />deployment of the data plane as a child process on the host environment. |


#### EnvoyGatewayKubernetesProvider



EnvoyGatewayKubernetesProvider defines configuration for the Kubernetes provider.

_Appears in:_
- [EnvoyGatewayProvider](#envoygatewayprovider)

| Field | Type | Required | Description |
| ---   | ---  | ---      | ---         |
| `rateLimitDeployment` | _[KubernetesDeploymentSpec](#kubernetesdeploymentspec)_ |  false  | RateLimitDeployment defines the desired state of the Envoy ratelimit deployment resource.<br />If unspecified, default settings for the managed Envoy ratelimit deployment resource<br />are applied. |
| `watch` | _[KubernetesWatchMode](#kuberneteswatchmode)_ |  false  | Watch holds configuration of which input resources should be watched and reconciled. |
| `deploy` | _[KubernetesDeployMode](#kubernetesdeploymode)_ |  false  | Deploy holds configuration of how output managed resources such as the Envoy Proxy data plane<br />should be deployed |
| `overwriteControlPlaneCerts` | _boolean_ |  false  | OverwriteControlPlaneCerts updates the secrets containing the control plane certs, when set. |
| `leaderElection` | _[LeaderElection](#leaderelection)_ |  false  | LeaderElection specifies the configuration for leader election.<br />If it's not set up, leader election will be active by default, using Kubernetes' standard settings. |
| `shutdownManager` | _[ShutdownManager](#shutdownmanager)_ |  false  | ShutdownManager defines the configuration for the shutdown manager. |


#### EnvoyGatewayLogComponent

_Underlying type:_ _string_

EnvoyGatewayLogComponent defines a component that supports a configured logging level.

_Appears in:_
- [EnvoyGatewayLogging](#envoygatewaylogging)

| Value | Description |
| ----- | ----------- |
| `default` | LogComponentGatewayDefault defines the "default"-wide logging component. When specified,<br />all other logging components are ignored.<br /> | 
| `provider` | LogComponentProviderRunner defines the "provider" runner component.<br /> | 
| `gateway-api` | LogComponentGatewayAPIRunner defines the "gateway-api" runner component.<br /> | 
| `xds-translator` | LogComponentXdsTranslatorRunner defines the "xds-translator" runner component.<br /> | 
| `xds-server` | LogComponentXdsServerRunner defines the "xds-server" runner component.<br /> | 
| `infrastructure` | LogComponentInfrastructureRunner defines the "infrastructure" runner component.<br /> | 
| `global-ratelimit` | LogComponentGlobalRateLimitRunner defines the "global-ratelimit" runner component.<br /> | 


#### EnvoyGatewayLogging



EnvoyGatewayLogging defines logging for Envoy Gateway.

_Appears in:_
- [EnvoyGateway](#envoygateway)
- [EnvoyGatewaySpec](#envoygatewayspec)

| Field | Type | Required | Description |
| ---   | ---  | ---      | ---         |
| `level` | _object (keys:[EnvoyGatewayLogComponent](#envoygatewaylogcomponent), values:[LogLevel](#loglevel))_ |  true  | Level is the logging level. If unspecified, defaults to "info".<br />EnvoyGatewayLogComponent options: default/provider/gateway-api/xds-translator/xds-server/infrastructure/global-ratelimit.<br />LogLevel options: debug/info/error/warn. |


#### EnvoyGatewayMetricSink



EnvoyGatewayMetricSink defines control plane
metric sinks where metrics are sent to.

_Appears in:_
- [EnvoyGatewayMetrics](#envoygatewaymetrics)

| Field | Type | Required | Description |
| ---   | ---  | ---      | ---         |
| `type` | _[MetricSinkType](#metricsinktype)_ |  true  | Type defines the metric sink type.<br />EG control plane currently supports OpenTelemetry. |
| `openTelemetry` | _[EnvoyGatewayOpenTelemetrySink](#envoygatewayopentelemetrysink)_ |  true  | OpenTelemetry defines the configuration for OpenTelemetry sink.<br />It's required if the sink type is OpenTelemetry. |


#### EnvoyGatewayMetrics



EnvoyGatewayMetrics defines control plane push/pull metrics configurations.

_Appears in:_
- [EnvoyGatewayTelemetry](#envoygatewaytelemetry)

| Field | Type | Required | Description |
| ---   | ---  | ---      | ---         |
| `sinks` | _[EnvoyGatewayMetricSink](#envoygatewaymetricsink) array_ |  true  | Sinks defines the metric sinks where metrics are sent to. |
| `prometheus` | _[EnvoyGatewayPrometheusProvider](#envoygatewayprometheusprovider)_ |  true  | Prometheus defines the configuration for prometheus endpoint. |


#### EnvoyGatewayOpenTelemetrySink





_Appears in:_
- [EnvoyGatewayMetricSink](#envoygatewaymetricsink)

| Field | Type | Required | Description |
| ---   | ---  | ---      | ---         |
| `host` | _string_ |  true  | Host define the sink service hostname. |
| `protocol` | _string_ |  true  | Protocol define the sink service protocol. |
| `port` | _integer_ |  false  | Port defines the port the sink service is exposed on. |


#### EnvoyGatewayPrometheusProvider



EnvoyGatewayPrometheusProvider will expose prometheus endpoint in pull mode.

_Appears in:_
- [EnvoyGatewayMetrics](#envoygatewaymetrics)

| Field | Type | Required | Description |
| ---   | ---  | ---      | ---         |
| `disable` | _boolean_ |  true  | Disable defines if disables the prometheus metrics in pull mode. |


#### EnvoyGatewayProvider



EnvoyGatewayProvider defines the desired configuration of a provider.

_Appears in:_
- [EnvoyGateway](#envoygateway)
- [EnvoyGatewaySpec](#envoygatewayspec)

| Field | Type | Required | Description |
| ---   | ---  | ---      | ---         |
| `type` | _[ProviderType](#providertype)_ |  true  | Type is the type of provider to use. Supported types are "Kubernetes". |
| `kubernetes` | _[EnvoyGatewayKubernetesProvider](#envoygatewaykubernetesprovider)_ |  false  | Kubernetes defines the configuration of the Kubernetes provider. Kubernetes<br />provides runtime configuration via the Kubernetes API. |
| `custom` | _[EnvoyGatewayCustomProvider](#envoygatewaycustomprovider)_ |  false  | Custom defines the configuration for the Custom provider. This provider<br />allows you to define a specific resource provider and a infrastructure<br />provider. |


#### EnvoyGatewayResourceProvider



EnvoyGatewayResourceProvider defines configuration for the Custom Resource provider.

_Appears in:_
- [EnvoyGatewayCustomProvider](#envoygatewaycustomprovider)

| Field | Type | Required | Description |
| ---   | ---  | ---      | ---         |
| `type` | _[ResourceProviderType](#resourceprovidertype)_ |  true  | Type is the type of resource provider to use. Supported types are "File". |
| `file` | _[EnvoyGatewayFileResourceProvider](#envoygatewayfileresourceprovider)_ |  false  | File defines the configuration of the File provider. File provides runtime<br />configuration defined by one or more files. |


#### EnvoyGatewaySpec



EnvoyGatewaySpec defines the desired state of Envoy Gateway.

_Appears in:_
- [EnvoyGateway](#envoygateway)

| Field | Type | Required | Description |
| ---   | ---  | ---      | ---         |
| `gateway` | _[Gateway](#gateway)_ |  false  | Gateway defines desired Gateway API specific configuration. If unset,<br />default configuration parameters will apply. |
| `provider` | _[EnvoyGatewayProvider](#envoygatewayprovider)_ |  false  | Provider defines the desired provider and provider-specific configuration.<br />If unspecified, the Kubernetes provider is used with default configuration<br />parameters. |
| `logging` | _[EnvoyGatewayLogging](#envoygatewaylogging)_ |  false  | Logging defines logging parameters for Envoy Gateway. |
| `admin` | _[EnvoyGatewayAdmin](#envoygatewayadmin)_ |  false  | Admin defines the desired admin related abilities.<br />If unspecified, the Admin is used with default configuration<br />parameters. |
| `telemetry` | _[EnvoyGatewayTelemetry](#envoygatewaytelemetry)_ |  false  | Telemetry defines the desired control plane telemetry related abilities.<br />If unspecified, the telemetry is used with default configuration. |
| `rateLimit` | _[RateLimit](#ratelimit)_ |  false  | RateLimit defines the configuration associated with the Rate Limit service<br />deployed by Envoy Gateway required to implement the Global Rate limiting<br />functionality. The specific rate limit service used here is the reference<br />implementation in Envoy. For more details visit https://github.com/envoyproxy/ratelimit.<br />This configuration is unneeded for "Local" rate limiting. |
| `extensionManager` | _[ExtensionManager](#extensionmanager)_ |  false  | ExtensionManager defines an extension manager to register for the Envoy Gateway Control Plane. |
| `extensionApis` | _[ExtensionAPISettings](#extensionapisettings)_ |  false  | ExtensionAPIs defines the settings related to specific Gateway API Extensions<br />implemented by Envoy Gateway |


#### EnvoyGatewayTelemetry



EnvoyGatewayTelemetry defines telemetry configurations for envoy gateway control plane.
Control plane will focus on metrics observability telemetry and tracing telemetry later.

_Appears in:_
- [EnvoyGateway](#envoygateway)
- [EnvoyGatewaySpec](#envoygatewayspec)

| Field | Type | Required | Description |
| ---   | ---  | ---      | ---         |
| `metrics` | _[EnvoyGatewayMetrics](#envoygatewaymetrics)_ |  true  | Metrics defines metrics configuration for envoy gateway. |


#### EnvoyJSONPatchConfig



EnvoyJSONPatchConfig defines the configuration for patching a Envoy xDS Resource
using JSONPatch semantic

_Appears in:_
- [EnvoyPatchPolicySpec](#envoypatchpolicyspec)

| Field | Type | Required | Description |
| ---   | ---  | ---      | ---         |
| `type` | _[EnvoyResourceType](#envoyresourcetype)_ |  true  | Type is the typed URL of the Envoy xDS Resource |
| `name` | _string_ |  true  | Name is the name of the resource |
| `operation` | _[JSONPatchOperation](#jsonpatchoperation)_ |  true  | Patch defines the JSON Patch Operation |


#### EnvoyPatchPolicy



EnvoyPatchPolicy allows the user to modify the generated Envoy xDS
resources by Envoy Gateway using this patch API

_Appears in:_
- [EnvoyPatchPolicyList](#envoypatchpolicylist)

| Field | Type | Required | Description |
| ---   | ---  | ---      | ---         |
| `apiVersion` | _string_ | |`gateway.envoyproxy.io/v1alpha1`
| `kind` | _string_ | |`EnvoyPatchPolicy`
| `metadata` | _[ObjectMeta](https://kubernetes.io/docs/reference/generated/kubernetes-api/v1.26/#objectmeta-v1-meta)_ |  true  | Refer to Kubernetes API documentation for fields of `metadata`. |
| `spec` | _[EnvoyPatchPolicySpec](#envoypatchpolicyspec)_ |  true  | Spec defines the desired state of EnvoyPatchPolicy. |


#### EnvoyPatchPolicyList



EnvoyPatchPolicyList contains a list of EnvoyPatchPolicy resources.



| Field | Type | Required | Description |
| ---   | ---  | ---      | ---         |
| `apiVersion` | _string_ | |`gateway.envoyproxy.io/v1alpha1`
| `kind` | _string_ | |`EnvoyPatchPolicyList`
| `metadata` | _[ListMeta](https://kubernetes.io/docs/reference/generated/kubernetes-api/v1.26/#listmeta-v1-meta)_ |  true  | Refer to Kubernetes API documentation for fields of `metadata`. |
| `items` | _[EnvoyPatchPolicy](#envoypatchpolicy) array_ |  true  |  |


#### EnvoyPatchPolicySpec



EnvoyPatchPolicySpec defines the desired state of EnvoyPatchPolicy.

_Appears in:_
- [EnvoyPatchPolicy](#envoypatchpolicy)

| Field | Type | Required | Description |
| ---   | ---  | ---      | ---         |
| `type` | _[EnvoyPatchType](#envoypatchtype)_ |  true  | Type decides the type of patch.<br />Valid EnvoyPatchType values are "JSONPatch". |
| `jsonPatches` | _[EnvoyJSONPatchConfig](#envoyjsonpatchconfig) array_ |  false  | JSONPatch defines the JSONPatch configuration. |
| `targetRef` | _[LocalPolicyTargetReference](#localpolicytargetreference)_ |  true  | TargetRef is the name of the Gateway API resource this policy<br />is being attached to.<br />By default, attaching to Gateway is supported and<br />when mergeGateways is enabled it should attach to GatewayClass.<br />This Policy and the TargetRef MUST be in the same namespace<br />for this Policy to have effect and be applied to the Gateway<br />TargetRef |
| `priority` | _integer_ |  true  | Priority of the EnvoyPatchPolicy.<br />If multiple EnvoyPatchPolicies are applied to the same<br />TargetRef, they will be applied in the ascending order of<br />the priority i.e. int32.min has the highest priority and<br />int32.max has the lowest priority.<br />Defaults to 0. |


#### EnvoyPatchType

_Underlying type:_ _string_

EnvoyPatchType specifies the types of Envoy patching mechanisms.

_Appears in:_
- [EnvoyPatchPolicySpec](#envoypatchpolicyspec)

| Value | Description |
| ----- | ----------- |
| `JSONPatch` | JSONPatchEnvoyPatchType allows the user to patch the generated xDS resources using JSONPatch semantics.<br />For more details on the semantics, please refer to https://datatracker.ietf.org/doc/html/rfc6902<br /> | 


#### EnvoyProxy



EnvoyProxy is the schema for the envoyproxies API.



| Field | Type | Required | Description |
| ---   | ---  | ---      | ---         |
| `apiVersion` | _string_ | |`gateway.envoyproxy.io/v1alpha1`
| `kind` | _string_ | |`EnvoyProxy`
| `metadata` | _[ObjectMeta](https://kubernetes.io/docs/reference/generated/kubernetes-api/v1.26/#objectmeta-v1-meta)_ |  true  | Refer to Kubernetes API documentation for fields of `metadata`. |
| `spec` | _[EnvoyProxySpec](#envoyproxyspec)_ |  true  | EnvoyProxySpec defines the desired state of EnvoyProxy. |


#### EnvoyProxyKubernetesProvider



EnvoyProxyKubernetesProvider defines configuration for the Kubernetes resource
provider.

_Appears in:_
- [EnvoyProxyProvider](#envoyproxyprovider)

| Field | Type | Required | Description |
| ---   | ---  | ---      | ---         |
| `envoyDeployment` | _[KubernetesDeploymentSpec](#kubernetesdeploymentspec)_ |  false  | EnvoyDeployment defines the desired state of the Envoy deployment resource.<br />If unspecified, default settings for the managed Envoy deployment resource<br />are applied. |
| `envoyDaemonSet` | _[KubernetesDaemonSetSpec](#kubernetesdaemonsetspec)_ |  false  | EnvoyDaemonSet defines the desired state of the Envoy daemonset resource.<br />Disabled by default, a deployment resource is used instead to provision the Envoy Proxy fleet |
| `envoyService` | _[KubernetesServiceSpec](#kubernetesservicespec)_ |  false  | EnvoyService defines the desired state of the Envoy service resource.<br />If unspecified, default settings for the managed Envoy service resource<br />are applied. |
| `envoyHpa` | _[KubernetesHorizontalPodAutoscalerSpec](#kuberneteshorizontalpodautoscalerspec)_ |  false  | EnvoyHpa defines the Horizontal Pod Autoscaler settings for Envoy Proxy Deployment.<br />Once the HPA is being set, Replicas field from EnvoyDeployment will be ignored. |


#### EnvoyProxyProvider



EnvoyProxyProvider defines the desired state of a resource provider.

_Appears in:_
- [EnvoyProxySpec](#envoyproxyspec)

| Field | Type | Required | Description |
| ---   | ---  | ---      | ---         |
| `type` | _[ProviderType](#providertype)_ |  true  | Type is the type of resource provider to use. A resource provider provides<br />infrastructure resources for running the data plane, e.g. Envoy proxy, and<br />optional auxiliary control planes. Supported types are "Kubernetes". |
| `kubernetes` | _[EnvoyProxyKubernetesProvider](#envoyproxykubernetesprovider)_ |  false  | Kubernetes defines the desired state of the Kubernetes resource provider.<br />Kubernetes provides infrastructure resources for running the data plane,<br />e.g. Envoy proxy. If unspecified and type is "Kubernetes", default settings<br />for managed Kubernetes resources are applied. |


#### EnvoyProxySpec



EnvoyProxySpec defines the desired state of EnvoyProxy.

_Appears in:_
- [EnvoyProxy](#envoyproxy)

| Field | Type | Required | Description |
| ---   | ---  | ---      | ---         |
| `provider` | _[EnvoyProxyProvider](#envoyproxyprovider)_ |  false  | Provider defines the desired resource provider and provider-specific configuration.<br />If unspecified, the "Kubernetes" resource provider is used with default configuration<br />parameters. |
| `logging` | _[ProxyLogging](#proxylogging)_ |  true  | Logging defines logging parameters for managed proxies. |
| `telemetry` | _[ProxyTelemetry](#proxytelemetry)_ |  false  | Telemetry defines telemetry parameters for managed proxies. |
| `bootstrap` | _[ProxyBootstrap](#proxybootstrap)_ |  false  | Bootstrap defines the Envoy Bootstrap as a YAML string.<br />Visit https://www.envoyproxy.io/docs/envoy/latest/api-v3/config/bootstrap/v3/bootstrap.proto#envoy-v3-api-msg-config-bootstrap-v3-bootstrap<br />to learn more about the syntax.<br />If set, this is the Bootstrap configuration used for the managed Envoy Proxy fleet instead of the default Bootstrap configuration<br />set by Envoy Gateway.<br />Some fields within the Bootstrap that are required to communicate with the xDS Server (Envoy Gateway) and receive xDS resources<br />from it are not configurable and will result in the `EnvoyProxy` resource being rejected.<br />Backward compatibility across minor versions is not guaranteed.<br />We strongly recommend using `egctl x translate` to generate a `EnvoyProxy` resource with the `Bootstrap` field set to the default<br />Bootstrap configuration used. You can edit this configuration, and rerun `egctl x translate` to ensure there are no validation errors. |
| `concurrency` | _integer_ |  false  | Concurrency defines the number of worker threads to run. If unset, it defaults to<br />the number of cpuset threads on the platform. |
| `extraArgs` | _string array_ |  false  | ExtraArgs defines additional command line options that are provided to Envoy.<br />More info: https://www.envoyproxy.io/docs/envoy/latest/operations/cli#command-line-options<br />Note: some command line options are used internally(e.g. --log-level) so they cannot be provided here. |
| `mergeGateways` | _boolean_ |  false  | MergeGateways defines if Gateway resources should be merged onto the same Envoy Proxy Infrastructure.<br />Setting this field to true would merge all Gateway Listeners under the parent Gateway Class.<br />This means that the port, protocol and hostname tuple must be unique for every listener.<br />If a duplicate listener is detected, the newer listener (based on timestamp) will be rejected and its status will be updated with a "Accepted=False" condition. |
| `shutdown` | _[ShutdownConfig](#shutdownconfig)_ |  false  | Shutdown defines configuration for graceful envoy shutdown process. |
| `filterOrder` | _[FilterPosition](#filterposition) array_ |  false  | FilterOrder defines the order of filters in the Envoy proxy's HTTP filter chain.<br />The FilterPosition in the list will be applied in the order they are defined.<br />If unspecified, the default filter order is applied.<br />Default filter order is:<br /><br />- envoy.filters.http.fault<br /><br />- envoy.filters.http.cors<br /><br />- envoy.filters.http.ext_authz<br /><br />- envoy.filters.http.basic_authn<br /><br />- envoy.filters.http.oauth2<br /><br />- envoy.filters.http.jwt_authn<br /><br />- envoy.filters.http.ext_proc<br /><br />- envoy.filters.http.wasm<br /><br />- envoy.filters.http.local_ratelimit<br /><br />- envoy.filters.http.ratelimit<br /><br />- envoy.filters.http.router |
| `backendTLS` | _[BackendTLSConfig](#backendtlsconfig)_ |  false  | BackendTLS is the TLS configuration for the Envoy proxy to use when connecting to backends.<br />These settings are applied on backends for which TLS policies are specified. |




#### EnvoyResourceType

_Underlying type:_ _string_

EnvoyResourceType specifies the type URL of the Envoy resource.

_Appears in:_
- [EnvoyJSONPatchConfig](#envoyjsonpatchconfig)

| Value | Description |
| ----- | ----------- |
| `type.googleapis.com/envoy.config.listener.v3.Listener` | ListenerEnvoyResourceType defines the Type URL of the Listener resource<br /> | 
| `type.googleapis.com/envoy.config.route.v3.RouteConfiguration` | RouteConfigurationEnvoyResourceType defines the Type URL of the RouteConfiguration resource<br /> | 
| `type.googleapis.com/envoy.config.cluster.v3.Cluster` | ClusterEnvoyResourceType defines the Type URL of the Cluster resource<br /> | 
| `type.googleapis.com/envoy.config.endpoint.v3.ClusterLoadAssignment` | ClusterLoadAssignmentEnvoyResourceType defines the Type URL of the ClusterLoadAssignment resource<br /> | 


#### ExtAuth



ExtAuth defines the configuration for External Authorization.

_Appears in:_
- [SecurityPolicySpec](#securitypolicyspec)

| Field | Type | Required | Description |
| ---   | ---  | ---      | ---         |
| `grpc` | _[GRPCExtAuthService](#grpcextauthservice)_ |  true  | GRPC defines the gRPC External Authorization service.<br />Either GRPCService or HTTPService must be specified,<br />and only one of them can be provided. |
| `http` | _[HTTPExtAuthService](#httpextauthservice)_ |  true  | HTTP defines the HTTP External Authorization service.<br />Either GRPCService or HTTPService must be specified,<br />and only one of them can be provided. |
| `headersToExtAuth` | _string array_ |  false  | HeadersToExtAuth defines the client request headers that will be included<br />in the request to the external authorization service.<br />Note: If not specified, the default behavior for gRPC and HTTP external<br />authorization services is different due to backward compatibility reasons.<br />All headers will be included in the check request to a gRPC authorization server.<br />Only the following headers will be included in the check request to an HTTP<br />authorization server: Host, Method, Path, Content-Length, and Authorization.<br />And these headers will always be included to the check request to an HTTP<br />authorization server by default, no matter whether they are specified<br />in HeadersToExtAuth or not. |
| `failOpen` | _boolean_ |  false  | FailOpen is a switch used to control the behavior when a response from the External Authorization service cannot be obtained.<br />If FailOpen is set to true, the system allows the traffic to pass through.<br />Otherwise, if it is set to false or not set (defaulting to false),<br />the system blocks the traffic and returns a HTTP 5xx error, reflecting a fail-closed approach.<br />This setting determines whether to prioritize accessibility over strict security in case of authorization service failure. |


#### ExtProc



ExtProc defines the configuration for External Processing filter.

_Appears in:_
- [EnvoyExtensionPolicySpec](#envoyextensionpolicyspec)

| Field | Type | Required | Description |
| ---   | ---  | ---      | ---         |
| `backendRefs` | _[BackendRef](#backendref) array_ |  true  | BackendRefs defines the configuration of the external processing service |
| `messageTimeout` | _[Duration](#duration)_ |  false  | MessageTimeout is the timeout for a response to be returned from the external processor<br />Default: 200ms |
| `failOpen` | _boolean_ |  false  | FailOpen defines if requests or responses that cannot be processed due to connectivity to the<br />external processor are terminated or passed-through.<br />Default: false |
| `processingMode` | _[ExtProcProcessingMode](#extprocprocessingmode)_ |  false  | ProcessingMode defines how request and response body is processed<br />Default: header and body are not sent to the external processor |


#### ExtProcBodyProcessingMode

_Underlying type:_ _string_



_Appears in:_
- [ProcessingModeOptions](#processingmodeoptions)

| Value | Description |
| ----- | ----------- |
| `Streamed` | StreamedExtProcBodyProcessingMode will stream the body to the server in pieces as they arrive at the proxy.<br /> | 
| `Buffered` | BufferedExtProcBodyProcessingMode will buffer the message body in memory and send the entire body at once. If the body exceeds the configured buffer limit, then the downstream system will receive an error.<br /> | 
| `BufferedPartial` | BufferedPartialExtBodyHeaderProcessingMode will buffer the message body in memory and send the entire body in one chunk. If the body exceeds the configured buffer limit, then the body contents up to the buffer limit will be sent.<br /> | 


#### ExtProcProcessingMode



ExtProcProcessingMode defines if and how headers and bodies are sent to the service.
https://www.envoyproxy.io/docs/envoy/latest/api-v3/extensions/filters/http/ext_proc/v3/processing_mode.proto#envoy-v3-api-msg-extensions-filters-http-ext-proc-v3-processingmode

_Appears in:_
- [ExtProc](#extproc)

| Field | Type | Required | Description |
| ---   | ---  | ---      | ---         |
| `request` | _[ProcessingModeOptions](#processingmodeoptions)_ |  false  | Defines processing mode for requests. If present, request headers are sent. Request body is processed according<br />to the specified mode. |
| `response` | _[ProcessingModeOptions](#processingmodeoptions)_ |  false  | Defines processing mode for responses. If present, response headers are sent. Response body is processed according<br />to the specified mode. |


#### ExtensionAPISettings



ExtensionAPISettings defines the settings specific to Gateway API Extensions.

_Appears in:_
- [EnvoyGateway](#envoygateway)
- [EnvoyGatewaySpec](#envoygatewayspec)

| Field | Type | Required | Description |
| ---   | ---  | ---      | ---         |
| `enableEnvoyPatchPolicy` | _boolean_ |  true  | EnableEnvoyPatchPolicy enables Envoy Gateway to<br />reconcile and implement the EnvoyPatchPolicy resources. |


#### ExtensionHooks



ExtensionHooks defines extension hooks across all supported runners

_Appears in:_
- [ExtensionManager](#extensionmanager)

| Field | Type | Required | Description |
| ---   | ---  | ---      | ---         |
| `xdsTranslator` | _[XDSTranslatorHooks](#xdstranslatorhooks)_ |  true  | XDSTranslator defines all the supported extension hooks for the xds-translator runner |


#### ExtensionManager



ExtensionManager defines the configuration for registering an extension manager to
the Envoy Gateway control plane.

_Appears in:_
- [EnvoyGateway](#envoygateway)
- [EnvoyGatewaySpec](#envoygatewayspec)

| Field | Type | Required | Description |
| ---   | ---  | ---      | ---         |
| `resources` | _[GroupVersionKind](#groupversionkind) array_ |  false  | Resources defines the set of K8s resources the extension will handle. |
| `hooks` | _[ExtensionHooks](#extensionhooks)_ |  true  | Hooks defines the set of hooks the extension supports |
| `service` | _[ExtensionService](#extensionservice)_ |  true  | Service defines the configuration of the extension service that the Envoy<br />Gateway Control Plane will call through extension hooks. |


#### ExtensionService



ExtensionService defines the configuration for connecting to a registered extension service.

_Appears in:_
- [ExtensionManager](#extensionmanager)

| Field | Type | Required | Description |
| ---   | ---  | ---      | ---         |
| `host` | _string_ |  true  | Host define the extension service hostname. |
| `port` | _integer_ |  false  | Port defines the port the extension service is exposed on. |
| `tls` | _[ExtensionTLS](#extensiontls)_ |  false  | TLS defines TLS configuration for communication between Envoy Gateway and<br />the extension service. |


#### ExtensionTLS



ExtensionTLS defines the TLS configuration when connecting to an extension service

_Appears in:_
- [ExtensionService](#extensionservice)

| Field | Type | Required | Description |
| ---   | ---  | ---      | ---         |
| `certificateRef` | _[SecretObjectReference](https://gateway-api.sigs.k8s.io/references/spec/#gateway.networking.k8s.io/v1.SecretObjectReference)_ |  true  | CertificateRef contains a references to objects (Kubernetes objects or otherwise) that<br />contains a TLS certificate and private keys. These certificates are used to<br />establish a TLS handshake to the extension server.<br /><br />CertificateRef can only reference a Kubernetes Secret at this time. |


#### FaultInjection



FaultInjection defines the fault injection policy to be applied. This configuration can be used to
inject delays and abort requests to mimic failure scenarios such as service failures and overloads

_Appears in:_
- [BackendTrafficPolicySpec](#backendtrafficpolicyspec)

| Field | Type | Required | Description |
| ---   | ---  | ---      | ---         |
| `delay` | _[FaultInjectionDelay](#faultinjectiondelay)_ |  false  | If specified, a delay will be injected into the request. |
| `abort` | _[FaultInjectionAbort](#faultinjectionabort)_ |  false  | If specified, the request will be aborted if it meets the configuration criteria. |


#### FaultInjectionAbort



FaultInjectionAbort defines the abort fault injection configuration

_Appears in:_
- [FaultInjection](#faultinjection)

| Field | Type | Required | Description |
| ---   | ---  | ---      | ---         |
| `httpStatus` | _integer_ |  false  | StatusCode specifies the HTTP status code to be returned |
| `grpcStatus` | _integer_ |  false  | GrpcStatus specifies the GRPC status code to be returned |
| `percentage` | _float_ |  false  | Percentage specifies the percentage of requests to be aborted. Default 100%, if set 0, no requests will be aborted. Accuracy to 0.0001%. |


#### FaultInjectionDelay



FaultInjectionDelay defines the delay fault injection configuration

_Appears in:_
- [FaultInjection](#faultinjection)

| Field | Type | Required | Description |
| ---   | ---  | ---      | ---         |
| `fixedDelay` | _[Duration](https://kubernetes.io/docs/reference/generated/kubernetes-api/v1.26/#duration-v1-meta)_ |  true  | FixedDelay specifies the fixed delay duration |
| `percentage` | _float_ |  false  | Percentage specifies the percentage of requests to be delayed. Default 100%, if set 0, no requests will be delayed. Accuracy to 0.0001%. |


#### FileEnvoyProxyAccessLog





_Appears in:_
- [ProxyAccessLogSink](#proxyaccesslogsink)

| Field | Type | Required | Description |
| ---   | ---  | ---      | ---         |
| `path` | _string_ |  true  | Path defines the file path used to expose envoy access log(e.g. /dev/stdout). |


#### FilterPosition



FilterPosition defines the position of an Envoy HTTP filter in the filter chain.

_Appears in:_
- [EnvoyProxySpec](#envoyproxyspec)

| Field | Type | Required | Description |
| ---   | ---  | ---      | ---         |
| `name` | _[EnvoyFilter](#envoyfilter)_ |  true  | Name of the filter. |
| `before` | _[EnvoyFilter](#envoyfilter)_ |  true  | Before defines the filter that should come before the filter.<br />Only one of Before or After must be set. |
| `after` | _[EnvoyFilter](#envoyfilter)_ |  true  | After defines the filter that should come after the filter.<br />Only one of Before or After must be set. |


#### GRPCExtAuthService



GRPCExtAuthService defines the gRPC External Authorization service
The authorization request message is defined in
https://www.envoyproxy.io/docs/envoy/latest/api-v3/service/auth/v3/external_auth.proto

_Appears in:_
- [ExtAuth](#extauth)

| Field | Type | Required | Description |
| ---   | ---  | ---      | ---         |
| `backendRef` | _[BackendObjectReference](#backendobjectreference)_ |  true  | BackendRef references a Kubernetes object that represents the<br />backend server to which the authorization request will be sent.<br />Only service Kind is supported for now. |


#### Gateway



Gateway defines the desired Gateway API configuration of Envoy Gateway.

_Appears in:_
- [EnvoyGateway](#envoygateway)
- [EnvoyGatewaySpec](#envoygatewayspec)

| Field | Type | Required | Description |
| ---   | ---  | ---      | ---         |
| `controllerName` | _string_ |  false  | ControllerName defines the name of the Gateway API controller. If unspecified,<br />defaults to "gateway.envoyproxy.io/gatewayclass-controller". See the following<br />for additional details:<br />  https://gateway-api.sigs.k8s.io/reference/spec/#gateway.networking.k8s.io/v1.GatewayClass |


#### GlobalRateLimit



GlobalRateLimit defines global rate limit configuration.

_Appears in:_
- [RateLimitSpec](#ratelimitspec)

| Field | Type | Required | Description |
| ---   | ---  | ---      | ---         |
| `rules` | _[RateLimitRule](#ratelimitrule) array_ |  true  | Rules are a list of RateLimit selectors and limits. Each rule and its<br />associated limit is applied in a mutually exclusive way. If a request<br />matches multiple rules, each of their associated limits get applied, so a<br />single request might increase the rate limit counters for multiple rules<br />if selected. The rate limit service will return a logical OR of the individual<br />rate limit decisions of all matching rules. For example, if a request<br />matches two rules, one rate limited and one not, the final decision will be<br />to rate limit the request. |


#### GroupVersionKind



GroupVersionKind unambiguously identifies a Kind.
It can be converted to k8s.io/apimachinery/pkg/runtime/schema.GroupVersionKind

_Appears in:_
- [ExtensionManager](#extensionmanager)

| Field | Type | Required | Description |
| ---   | ---  | ---      | ---         |
| `group` | _string_ |  true  |  |
| `version` | _string_ |  true  |  |
| `kind` | _string_ |  true  |  |


#### GzipCompressor



GzipCompressor defines the config for the Gzip compressor.
The default values can be found here:
https://www.envoyproxy.io/docs/envoy/latest/api-v3/extensions/compression/gzip/compressor/v3/gzip.proto#extension-envoy-compression-gzip-compressor

_Appears in:_
- [Compression](#compression)



#### HTTP10Settings



HTTP10Settings provides HTTP/1.0 configuration on the listener.

_Appears in:_
- [HTTP1Settings](#http1settings)

| Field | Type | Required | Description |
| ---   | ---  | ---      | ---         |
| `useDefaultHost` | _boolean_ |  false  | UseDefaultHost defines if the HTTP/1.0 request is missing the Host header,<br />then the hostname associated with the listener should be injected into the<br />request.<br />If this is not set and an HTTP/1.0 request arrives without a host, then<br />it will be rejected. |


#### HTTP1Settings



HTTP1Settings provides HTTP/1 configuration on the listener.

_Appears in:_
- [ClientTrafficPolicySpec](#clienttrafficpolicyspec)

| Field | Type | Required | Description |
| ---   | ---  | ---      | ---         |
| `enableTrailers` | _boolean_ |  false  | EnableTrailers defines if HTTP/1 trailers should be proxied by Envoy. |
| `preserveHeaderCase` | _boolean_ |  false  | PreserveHeaderCase defines if Envoy should preserve the letter case of headers.<br />By default, Envoy will lowercase all the headers. |
| `http10` | _[HTTP10Settings](#http10settings)_ |  false  | HTTP10 turns on support for HTTP/1.0 and HTTP/0.9 requests. |


#### HTTP2Settings



HTTP2Settings provides HTTP/2 configuration on the listener.

_Appears in:_
- [ClientTrafficPolicySpec](#clienttrafficpolicyspec)

| Field | Type | Required | Description |
| ---   | ---  | ---      | ---         |
| `initialStreamWindowSize` | _[Quantity](#quantity)_ |  false  | InitialStreamWindowSize sets the initial window size for HTTP/2 streams.<br />If not set, the default value is 64 KiB(64*1024). |
| `initialConnectionWindowSize` | _[Quantity](#quantity)_ |  false  | InitialConnectionWindowSize sets the initial window size for HTTP/2 connections.<br />If not set, the default value is 1 MiB. |
| `maxConcurrentStreams` | _integer_ |  false  | MaxConcurrentStreams sets the maximum number of concurrent streams allowed per connection.<br />If not set, the default value is 100. |


#### HTTP3Settings



HTTP3Settings provides HTTP/3 configuration on the listener.

_Appears in:_
- [ClientTrafficPolicySpec](#clienttrafficpolicyspec)



#### HTTPActiveHealthChecker



HTTPActiveHealthChecker defines the settings of http health check.

_Appears in:_
- [ActiveHealthCheck](#activehealthcheck)

| Field | Type | Required | Description |
| ---   | ---  | ---      | ---         |
| `path` | _string_ |  true  | Path defines the HTTP path that will be requested during health checking. |
| `method` | _string_ |  false  | Method defines the HTTP method used for health checking.<br />Defaults to GET |
| `expectedStatuses` | _[HTTPStatus](#httpstatus) array_ |  false  | ExpectedStatuses defines a list of HTTP response statuses considered healthy.<br />Defaults to 200 only |
| `expectedResponse` | _[ActiveHealthCheckPayload](#activehealthcheckpayload)_ |  false  | ExpectedResponse defines a list of HTTP expected responses to match. |


#### HTTPClientTimeout





_Appears in:_
- [ClientTimeout](#clienttimeout)

| Field | Type | Required | Description |
| ---   | ---  | ---      | ---         |
| `requestReceivedTimeout` | _[Duration](#duration)_ |  false  | RequestReceivedTimeout is the duration envoy waits for the complete request reception. This timer starts upon request<br />initiation and stops when either the last byte of the request is sent upstream or when the response begins. |
| `idleTimeout` | _[Duration](#duration)_ |  false  | IdleTimeout for an HTTP connection. Idle time is defined as a period in which there are no active requests in the connection.<br />Default: 1 hour. |


#### HTTPExtAuthService



HTTPExtAuthService defines the HTTP External Authorization service

_Appears in:_
- [ExtAuth](#extauth)

| Field | Type | Required | Description |
| ---   | ---  | ---      | ---         |
| `backendRef` | _[BackendObjectReference](#backendobjectreference)_ |  true  | BackendRef references a Kubernetes object that represents the<br />backend server to which the authorization request will be sent.<br />Only service Kind is supported for now. |
| `path` | _string_ |  true  | Path is the path of the HTTP External Authorization service.<br />If path is specified, the authorization request will be sent to that path,<br />or else the authorization request will be sent to the root path. |
| `headersToBackend` | _string array_ |  false  | HeadersToBackend are the authorization response headers that will be added<br />to the original client request before sending it to the backend server.<br />Note that coexisting headers will be overridden.<br />If not specified, no authorization response headers will be added to the<br />original client request. |


#### HTTPStatus

_Underlying type:_ _integer_

HTTPStatus defines the http status code.

_Appears in:_
- [HTTPActiveHealthChecker](#httpactivehealthchecker)
- [RetryOn](#retryon)



#### HTTPTimeout





_Appears in:_
- [Timeout](#timeout)

| Field | Type | Required | Description |
| ---   | ---  | ---      | ---         |
| `connectionIdleTimeout` | _[Duration](#duration)_ |  false  | The idle timeout for an HTTP connection. Idle time is defined as a period in which there are no active requests in the connection.<br />Default: 1 hour. |
| `maxConnectionDuration` | _[Duration](#duration)_ |  false  | The maximum duration of an HTTP connection.<br />Default: unlimited. |


#### HTTPWasmCodeSource



HTTPWasmCodeSource defines the HTTP URL containing the wasm code.

_Appears in:_
- [WasmCodeSource](#wasmcodesource)

| Field | Type | Required | Description |
| ---   | ---  | ---      | ---         |
| `url` | _string_ |  true  | URL is the URL containing the wasm code. |


#### Header



Header defines the header hashing configuration for consistent hash based
load balancing.

_Appears in:_
- [ConsistentHash](#consistenthash)

| Field | Type | Required | Description |
| ---   | ---  | ---      | ---         |
| `name` | _string_ |  true  | Name of the header to hash. |




#### HeaderMatchType

_Underlying type:_ _string_

HeaderMatchType specifies the semantics of how HTTP header values should be compared.
Valid HeaderMatchType values are "Exact", "RegularExpression", and "Distinct".

_Appears in:_
- [HeaderMatch](#headermatch)

| Value | Description |
| ----- | ----------- |
| `Exact` | HeaderMatchExact matches the exact value of the Value field against the value of<br />the specified HTTP Header.<br /> | 
| `RegularExpression` | HeaderMatchRegularExpression matches a regular expression against the value of the<br />specified HTTP Header. The regex string must adhere to the syntax documented in<br />https://github.com/google/re2/wiki/Syntax.<br /> | 
| `Distinct` | HeaderMatchDistinct matches any and all possible unique values encountered in the<br />specified HTTP Header. Note that each unique value will receive its own rate limit<br />bucket.<br />Note: This is only supported for Global Rate Limits.<br /> | 


#### HeaderSettings



HeaderSettings provides configuration options for headers on the listener.

_Appears in:_
- [ClientTrafficPolicySpec](#clienttrafficpolicyspec)

| Field | Type | Required | Description |
| ---   | ---  | ---      | ---         |
| `enableEnvoyHeaders` | _boolean_ |  false  | EnableEnvoyHeaders configures Envoy Proxy to add the "X-Envoy-" headers to requests<br />and responses. |
| `withUnderscoresAction` | _[WithUnderscoresAction](#withunderscoresaction)_ |  false  | WithUnderscoresAction configures the action to take when an HTTP header with underscores<br />is encountered. The default action is to reject the request. |


#### HealthCheck



HealthCheck configuration to decide which endpoints
are healthy and can be used for routing.

_Appears in:_
- [BackendTrafficPolicySpec](#backendtrafficpolicyspec)

| Field | Type | Required | Description |
| ---   | ---  | ---      | ---         |
| `active` | _[ActiveHealthCheck](#activehealthcheck)_ |  false  | Active health check configuration |
| `passive` | _[PassiveHealthCheck](#passivehealthcheck)_ |  false  | Passive passive check configuration |


#### ImageWasmCodeSource



ImageWasmCodeSource defines the OCI image containing the wasm code.

_Appears in:_
- [WasmCodeSource](#wasmcodesource)

| Field | Type | Required | Description |
| ---   | ---  | ---      | ---         |
| `url` | _string_ |  true  | URL is the URL of the OCI image. |
| `pullSecret` | _[SecretObjectReference](https://gateway-api.sigs.k8s.io/references/spec/#gateway.networking.k8s.io/v1.SecretObjectReference)_ |  true  | PullSecretRef is a reference to the secret containing the credentials to pull the image. |


#### InfrastructureProviderType

_Underlying type:_ _string_

InfrastructureProviderType defines the types of custom infrastructure providers supported by Envoy Gateway.

_Appears in:_
- [EnvoyGatewayInfrastructureProvider](#envoygatewayinfrastructureprovider)

| Value | Description |
| ----- | ----------- |
| `Host` | InfrastructureProviderTypeHost defines the "Host" provider.<br /> | 


#### JSONPatchOperation



JSONPatchOperation defines the JSON Patch Operation as defined in
https://datatracker.ietf.org/doc/html/rfc6902

_Appears in:_
- [EnvoyJSONPatchConfig](#envoyjsonpatchconfig)

| Field | Type | Required | Description |
| ---   | ---  | ---      | ---         |
| `op` | _[JSONPatchOperationType](#jsonpatchoperationtype)_ |  true  | Op is the type of operation to perform |
| `path` | _string_ |  true  | Path is the location of the target document/field where the operation will be performed<br />Refer to https://datatracker.ietf.org/doc/html/rfc6901 for more details. |
| `from` | _string_ |  false  | From is the source location of the value to be copied or moved. Only valid<br />for move or copy operations<br />Refer to https://datatracker.ietf.org/doc/html/rfc6901 for more details. |
| `value` | _[JSON](#json)_ |  false  | Value is the new value of the path location. The value is only used by<br />the `add` and `replace` operations. |


#### JSONPatchOperationType

_Underlying type:_ _string_

JSONPatchOperationType specifies the JSON Patch operations that can be performed.

_Appears in:_
- [JSONPatchOperation](#jsonpatchoperation)



#### JWT



JWT defines the configuration for JSON Web Token (JWT) authentication.

_Appears in:_
- [SecurityPolicySpec](#securitypolicyspec)

| Field | Type | Required | Description |
| ---   | ---  | ---      | ---         |
| `optional` | _boolean_ |  true  | Optional determines whether a missing JWT is acceptable, defaulting to false if not specified.<br />Note: Even if optional is set to true, JWT authentication will still fail if an invalid JWT is presented. |
| `providers` | _[JWTProvider](#jwtprovider) array_ |  true  | Providers defines the JSON Web Token (JWT) authentication provider type.<br />When multiple JWT providers are specified, the JWT is considered valid if<br />any of the providers successfully validate the JWT. For additional details,<br />see https://www.envoyproxy.io/docs/envoy/latest/configuration/http/http_filters/jwt_authn_filter.html. |


#### JWTExtractor



JWTExtractor defines a custom JWT token extraction from HTTP request.
If specified, Envoy will extract the JWT token from the listed extractors (headers, cookies, or params) and validate each of them.
If any value extracted is found to be an invalid JWT, a 401 error will be returned.

_Appears in:_
- [JWTProvider](#jwtprovider)

| Field | Type | Required | Description |
| ---   | ---  | ---      | ---         |
| `headers` | _[JWTHeaderExtractor](#jwtheaderextractor) array_ |  false  | Headers represents a list of HTTP request headers to extract the JWT token from. |
| `cookies` | _string array_ |  false  | Cookies represents a list of cookie names to extract the JWT token from. |
| `params` | _string array_ |  false  | Params represents a list of query parameters to extract the JWT token from. |


#### JWTHeaderExtractor



JWTHeaderExtractor defines an HTTP header location to extract JWT token

_Appears in:_
- [JWTExtractor](#jwtextractor)

| Field | Type | Required | Description |
| ---   | ---  | ---      | ---         |
| `name` | _string_ |  true  | Name is the HTTP header name to retrieve the token |
| `valuePrefix` | _string_ |  false  | ValuePrefix is the prefix that should be stripped before extracting the token.<br />The format would be used by Envoy like "{ValuePrefix}<TOKEN>".<br />For example, "Authorization: Bearer <TOKEN>", then the ValuePrefix="Bearer " with a space at the end. |


#### JWTProvider



JWTProvider defines how a JSON Web Token (JWT) can be verified.

_Appears in:_
- [JWT](#jwt)

| Field | Type | Required | Description |
| ---   | ---  | ---      | ---         |
| `name` | _string_ |  true  | Name defines a unique name for the JWT provider. A name can have a variety of forms,<br />including RFC1123 subdomains, RFC 1123 labels, or RFC 1035 labels. |
| `issuer` | _string_ |  false  | Issuer is the principal that issued the JWT and takes the form of a URL or email address.<br />For additional details, see https://tools.ietf.org/html/rfc7519#section-4.1.1 for<br />URL format and https://rfc-editor.org/rfc/rfc5322.html for email format. If not provided,<br />the JWT issuer is not checked. |
| `audiences` | _string array_ |  false  | Audiences is a list of JWT audiences allowed access. For additional details, see<br />https://tools.ietf.org/html/rfc7519#section-4.1.3. If not provided, JWT audiences<br />are not checked. |
| `remoteJWKS` | _[RemoteJWKS](#remotejwks)_ |  true  | RemoteJWKS defines how to fetch and cache JSON Web Key Sets (JWKS) from a remote<br />HTTP/HTTPS endpoint. |
| `claimToHeaders` | _[ClaimToHeader](#claimtoheader) array_ |  false  | ClaimToHeaders is a list of JWT claims that must be extracted into HTTP request headers<br />For examples, following config:<br />The claim must be of type; string, int, double, bool. Array type claims are not supported |
| `recomputeRoute` | _boolean_ |  false  | RecomputeRoute clears the route cache and recalculates the routing decision.<br />This field must be enabled if the headers generated from the claim are used for<br />route matching decisions. If the recomputation selects a new route, features targeting<br />the new matched route will be applied. |
| `extractFrom` | _[JWTExtractor](#jwtextractor)_ |  false  | ExtractFrom defines different ways to extract the JWT token from HTTP request.<br />If empty, it defaults to extract JWT token from the Authorization HTTP request header using Bearer schema<br />or access_token from query parameters. |


#### KubernetesContainerSpec



KubernetesContainerSpec defines the desired state of the Kubernetes container resource.

_Appears in:_
- [KubernetesDaemonSetSpec](#kubernetesdaemonsetspec)
- [KubernetesDeploymentSpec](#kubernetesdeploymentspec)

| Field | Type | Required | Description |
| ---   | ---  | ---      | ---         |
| `env` | _[EnvVar](https://kubernetes.io/docs/reference/generated/kubernetes-api/v1.26/#envvar-v1-core) array_ |  false  | List of environment variables to set in the container. |
| `resources` | _[ResourceRequirements](https://kubernetes.io/docs/reference/generated/kubernetes-api/v1.26/#resourcerequirements-v1-core)_ |  false  | Resources required by this container.<br />More info: https://kubernetes.io/docs/concepts/configuration/manage-resources-containers/ |
| `securityContext` | _[SecurityContext](https://kubernetes.io/docs/reference/generated/kubernetes-api/v1.26/#securitycontext-v1-core)_ |  false  | SecurityContext defines the security options the container should be run with.<br />If set, the fields of SecurityContext override the equivalent fields of PodSecurityContext.<br />More info: https://kubernetes.io/docs/tasks/configure-pod-container/security-context/ |
| `image` | _string_ |  false  | Image specifies the EnvoyProxy container image to be used, instead of the default image. |
| `volumeMounts` | _[VolumeMount](https://kubernetes.io/docs/reference/generated/kubernetes-api/v1.26/#volumemount-v1-core) array_ |  false  | VolumeMounts are volumes to mount into the container's filesystem.<br />Cannot be updated. |


#### KubernetesDaemonSetSpec



KubernetesDaemonsetSpec defines the desired state of the Kubernetes daemonset resource.

_Appears in:_
- [EnvoyProxyKubernetesProvider](#envoyproxykubernetesprovider)

| Field | Type | Required | Description |
| ---   | ---  | ---      | ---         |
| `patch` | _[KubernetesPatchSpec](#kubernetespatchspec)_ |  false  | Patch defines how to perform the patch operation to daemonset |
| `strategy` | _[DaemonSetUpdateStrategy](https://kubernetes.io/docs/reference/generated/kubernetes-api/v1.26/#daemonsetupdatestrategy-v1-apps)_ |  false  | The daemonset strategy to use to replace existing pods with new ones. |
| `pod` | _[KubernetesPodSpec](#kubernetespodspec)_ |  false  | Pod defines the desired specification of pod. |
| `container` | _[KubernetesContainerSpec](#kubernetescontainerspec)_ |  false  | Container defines the desired specification of main container. |


#### KubernetesDeployMode



KubernetesDeployMode holds configuration for how to deploy managed resources such as the Envoy Proxy
data plane fleet.

_Appears in:_
- [EnvoyGatewayKubernetesProvider](#envoygatewaykubernetesprovider)



#### KubernetesDeploymentSpec



KubernetesDeploymentSpec defines the desired state of the Kubernetes deployment resource.

_Appears in:_
- [EnvoyGatewayKubernetesProvider](#envoygatewaykubernetesprovider)
- [EnvoyProxyKubernetesProvider](#envoyproxykubernetesprovider)

| Field | Type | Required | Description |
| ---   | ---  | ---      | ---         |
| `patch` | _[KubernetesPatchSpec](#kubernetespatchspec)_ |  false  | Patch defines how to perform the patch operation to deployment |
| `replicas` | _integer_ |  false  | Replicas is the number of desired pods. Defaults to 1. |
| `strategy` | _[DeploymentStrategy](https://kubernetes.io/docs/reference/generated/kubernetes-api/v1.26/#deploymentstrategy-v1-apps)_ |  false  | The deployment strategy to use to replace existing pods with new ones. |
| `pod` | _[KubernetesPodSpec](#kubernetespodspec)_ |  false  | Pod defines the desired specification of pod. |
| `container` | _[KubernetesContainerSpec](#kubernetescontainerspec)_ |  false  | Container defines the desired specification of main container. |
| `initContainers` | _[Container](https://kubernetes.io/docs/reference/generated/kubernetes-api/v1.26/#container-v1-core) array_ |  false  | List of initialization containers belonging to the pod.<br />More info: https://kubernetes.io/docs/concepts/workloads/pods/init-containers/ |


#### KubernetesHorizontalPodAutoscalerSpec



KubernetesHorizontalPodAutoscalerSpec defines Kubernetes Horizontal Pod Autoscaler settings of Envoy Proxy Deployment.
When HPA is enabled, it is recommended that the value in `KubernetesDeploymentSpec.replicas` be removed, otherwise
Envoy Gateway will revert back to this value every time reconciliation occurs.
See k8s.io.autoscaling.v2.HorizontalPodAutoScalerSpec.

_Appears in:_
- [EnvoyProxyKubernetesProvider](#envoyproxykubernetesprovider)

| Field | Type | Required | Description |
| ---   | ---  | ---      | ---         |
| `minReplicas` | _integer_ |  false  | minReplicas is the lower limit for the number of replicas to which the autoscaler<br />can scale down. It defaults to 1 replica. |
| `maxReplicas` | _integer_ |  true  | maxReplicas is the upper limit for the number of replicas to which the autoscaler can scale up.<br />It cannot be less that minReplicas. |
| `metrics` | _[MetricSpec](https://kubernetes.io/docs/reference/generated/kubernetes-api/v1.26/#metricspec-v2-autoscaling) array_ |  false  | metrics contains the specifications for which to use to calculate the<br />desired replica count (the maximum replica count across all metrics will<br />be used).<br />If left empty, it defaults to being based on CPU utilization with average on 80% usage. |
| `behavior` | _[HorizontalPodAutoscalerBehavior](https://kubernetes.io/docs/reference/generated/kubernetes-api/v1.26/#horizontalpodautoscalerbehavior-v2-autoscaling)_ |  false  | behavior configures the scaling behavior of the target<br />in both Up and Down directions (scaleUp and scaleDown fields respectively).<br />If not set, the default HPAScalingRules for scale up and scale down are used.<br />See k8s.io.autoscaling.v2.HorizontalPodAutoScalerBehavior. |


#### KubernetesPatchSpec



KubernetesPatchSpec defines how to perform the patch operation

_Appears in:_
- [KubernetesDaemonSetSpec](#kubernetesdaemonsetspec)
- [KubernetesDeploymentSpec](#kubernetesdeploymentspec)
- [KubernetesServiceSpec](#kubernetesservicespec)

| Field | Type | Required | Description |
| ---   | ---  | ---      | ---         |
| `type` | _[MergeType](#mergetype)_ |  false  | Type is the type of merge operation to perform<br /><br />By default, StrategicMerge is used as the patch type. |
| `value` | _[JSON](#json)_ |  true  | Object contains the raw configuration for merged object |


#### KubernetesPodSpec



KubernetesPodSpec defines the desired state of the Kubernetes pod resource.

_Appears in:_
- [KubernetesDaemonSetSpec](#kubernetesdaemonsetspec)
- [KubernetesDeploymentSpec](#kubernetesdeploymentspec)

| Field | Type | Required | Description |
| ---   | ---  | ---      | ---         |
| `annotations` | _object (keys:string, values:string)_ |  false  | Annotations are the annotations that should be appended to the pods.<br />By default, no pod annotations are appended. |
| `labels` | _object (keys:string, values:string)_ |  false  | Labels are the additional labels that should be tagged to the pods.<br />By default, no additional pod labels are tagged. |
| `securityContext` | _[PodSecurityContext](https://kubernetes.io/docs/reference/generated/kubernetes-api/v1.26/#podsecuritycontext-v1-core)_ |  false  | SecurityContext holds pod-level security attributes and common container settings.<br />Optional: Defaults to empty.  See type description for default values of each field. |
| `affinity` | _[Affinity](https://kubernetes.io/docs/reference/generated/kubernetes-api/v1.26/#affinity-v1-core)_ |  false  | If specified, the pod's scheduling constraints. |
| `tolerations` | _[Toleration](https://kubernetes.io/docs/reference/generated/kubernetes-api/v1.26/#toleration-v1-core) array_ |  false  | If specified, the pod's tolerations. |
| `volumes` | _[Volume](https://kubernetes.io/docs/reference/generated/kubernetes-api/v1.26/#volume-v1-core) array_ |  false  | Volumes that can be mounted by containers belonging to the pod.<br />More info: https://kubernetes.io/docs/concepts/storage/volumes |
| `imagePullSecrets` | _[LocalObjectReference](https://kubernetes.io/docs/reference/generated/kubernetes-api/v1.26/#localobjectreference-v1-core) array_ |  false  | ImagePullSecrets is an optional list of references to secrets<br />in the same namespace to use for pulling any of the images used by this PodSpec.<br />If specified, these secrets will be passed to individual puller implementations for them to use.<br />More info: https://kubernetes.io/docs/concepts/containers/images#specifying-imagepullsecrets-on-a-pod |
| `nodeSelector` | _object (keys:string, values:string)_ |  false  | NodeSelector is a selector which must be true for the pod to fit on a node.<br />Selector which must match a node's labels for the pod to be scheduled on that node.<br />More info: https://kubernetes.io/docs/concepts/configuration/assign-pod-node/ |
| `topologySpreadConstraints` | _[TopologySpreadConstraint](https://kubernetes.io/docs/reference/generated/kubernetes-api/v1.26/#topologyspreadconstraint-v1-core) array_ |  false  | TopologySpreadConstraints describes how a group of pods ought to spread across topology<br />domains. Scheduler will schedule pods in a way which abides by the constraints.<br />All topologySpreadConstraints are ANDed. |


#### KubernetesServiceSpec



KubernetesServiceSpec defines the desired state of the Kubernetes service resource.

_Appears in:_
- [EnvoyProxyKubernetesProvider](#envoyproxykubernetesprovider)

| Field | Type | Required | Description |
| ---   | ---  | ---      | ---         |
| `annotations` | _object (keys:string, values:string)_ |  false  | Annotations that should be appended to the service.<br />By default, no annotations are appended. |
| `type` | _[ServiceType](#servicetype)_ |  false  | Type determines how the Service is exposed. Defaults to LoadBalancer.<br />Valid options are ClusterIP, LoadBalancer and NodePort.<br />"LoadBalancer" means a service will be exposed via an external load balancer (if the cloud provider supports it).<br />"ClusterIP" means a service will only be accessible inside the cluster, via the cluster IP.<br />"NodePort" means a service will be exposed on a static Port on all Nodes of the cluster. |
| `loadBalancerClass` | _string_ |  false  | LoadBalancerClass, when specified, allows for choosing the LoadBalancer provider<br />implementation if more than one are available or is otherwise expected to be specified |
| `allocateLoadBalancerNodePorts` | _boolean_ |  false  | AllocateLoadBalancerNodePorts defines if NodePorts will be automatically allocated for<br />services with type LoadBalancer. Default is "true". It may be set to "false" if the cluster<br />load-balancer does not rely on NodePorts. If the caller requests specific NodePorts (by specifying a<br />value), those requests will be respected, regardless of this field. This field may only be set for<br />services with type LoadBalancer and will be cleared if the type is changed to any other type. |
| `loadBalancerSourceRanges` | _string array_ |  false  | LoadBalancerSourceRanges defines a list of allowed IP addresses which will be configured as<br />firewall rules on the platform providers load balancer. This is not guaranteed to be working as<br />it happens outside of kubernetes and has to be supported and handled by the platform provider.<br />This field may only be set for services with type LoadBalancer and will be cleared if the type<br />is changed to any other type. |
| `loadBalancerIP` | _string_ |  false  | LoadBalancerIP defines the IP Address of the underlying load balancer service. This field<br />may be ignored if the load balancer provider does not support this feature.<br />This field has been deprecated in Kubernetes, but it is still used for setting the IP Address in some cloud<br />providers such as GCP. |
| `externalTrafficPolicy` | _[ServiceExternalTrafficPolicy](#serviceexternaltrafficpolicy)_ |  false  | ExternalTrafficPolicy determines the externalTrafficPolicy for the Envoy Service. Valid options<br />are Local and Cluster. Default is "Local". "Local" means traffic will only go to pods on the node<br />receiving the traffic. "Cluster" means connections are loadbalanced to all pods in the cluster. |
| `patch` | _[KubernetesPatchSpec](#kubernetespatchspec)_ |  false  | Patch defines how to perform the patch operation to the service |


#### KubernetesWatchMode



KubernetesWatchMode holds the configuration for which input resources to watch and reconcile.

_Appears in:_
- [EnvoyGatewayKubernetesProvider](#envoygatewaykubernetesprovider)

| Field | Type | Required | Description |
| ---   | ---  | ---      | ---         |
| `type` | _[KubernetesWatchModeType](#kuberneteswatchmodetype)_ |  true  | Type indicates what watch mode to use. KubernetesWatchModeTypeNamespaces and<br />KubernetesWatchModeTypeNamespaceSelector are currently supported<br />By default, when this field is unset or empty, Envoy Gateway will watch for input namespaced resources<br />from all namespaces. |
| `namespaces` | _string array_ |  true  | Namespaces holds the list of namespaces that Envoy Gateway will watch for namespaced scoped<br />resources such as Gateway, HTTPRoute and Service.<br />Note that Envoy Gateway will continue to reconcile relevant cluster scoped resources such as<br />GatewayClass that it is linked to. Precisely one of Namespaces and NamespaceSelector must be set. |
| `namespaceSelector` | _[LabelSelector](https://kubernetes.io/docs/reference/generated/kubernetes-api/v1.26/#labelselector-v1-meta)_ |  true  | NamespaceSelector holds the label selector used to dynamically select namespaces.<br />Envoy Gateway will watch for namespaces matching the specified label selector.<br />Precisely one of Namespaces and NamespaceSelector must be set. |


#### KubernetesWatchModeType

_Underlying type:_ _string_

KubernetesWatchModeType defines the type of KubernetesWatchMode

_Appears in:_
- [KubernetesWatchMode](#kuberneteswatchmode)



#### LeaderElection



LeaderElection defines the desired leader election settings.

_Appears in:_
- [EnvoyGatewayKubernetesProvider](#envoygatewaykubernetesprovider)

| Field | Type | Required | Description |
| ---   | ---  | ---      | ---         |
| `leaseDuration` | _[Duration](#duration)_ |  true  | LeaseDuration defines the time non-leader contenders will wait before attempting to claim leadership.<br />It's based on the timestamp of the last acknowledged signal. The default setting is 15 seconds. |
| `renewDeadline` | _[Duration](#duration)_ |  true  | RenewDeadline represents the time frame within which the current leader will attempt to renew its leadership<br />status before relinquishing its position. The default setting is 10 seconds. |
| `retryPeriod` | _[Duration](#duration)_ |  true  | RetryPeriod denotes the interval at which LeaderElector clients should perform action retries.<br />The default setting is 2 seconds. |
| `disable` | _boolean_ |  true  | Disable provides the option to turn off leader election, which is enabled by default. |


#### LiteralCustomTag



LiteralCustomTag adds hard-coded value to each span.

_Appears in:_
- [CustomTag](#customtag)

| Field | Type | Required | Description |
| ---   | ---  | ---      | ---         |
| `value` | _string_ |  true  | Value defines the hard-coded value to add to each span. |


#### LoadBalancer



LoadBalancer defines the load balancer policy to be applied.

_Appears in:_
- [BackendTrafficPolicySpec](#backendtrafficpolicyspec)

| Field | Type | Required | Description |
| ---   | ---  | ---      | ---         |
| `type` | _[LoadBalancerType](#loadbalancertype)_ |  true  | Type decides the type of Load Balancer policy.<br />Valid LoadBalancerType values are<br />"ConsistentHash",<br />"LeastRequest",<br />"Random",<br />"RoundRobin". |
| `consistentHash` | _[ConsistentHash](#consistenthash)_ |  false  | ConsistentHash defines the configuration when the load balancer type is<br />set to ConsistentHash |
| `slowStart` | _[SlowStart](#slowstart)_ |  false  | SlowStart defines the configuration related to the slow start load balancer policy.<br />If set, during slow start window, traffic sent to the newly added hosts will gradually increase.<br />Currently this is only supported for RoundRobin and LeastRequest load balancers |


#### LoadBalancerType

_Underlying type:_ _string_

LoadBalancerType specifies the types of LoadBalancer.

_Appears in:_
- [LoadBalancer](#loadbalancer)

| Value | Description |
| ----- | ----------- |
| `ConsistentHash` | ConsistentHashLoadBalancerType load balancer policy.<br /> | 
| `LeastRequest` | LeastRequestLoadBalancerType load balancer policy.<br /> | 
| `Random` | RandomLoadBalancerType load balancer policy.<br /> | 
| `RoundRobin` | RoundRobinLoadBalancerType load balancer policy.<br /> | 


#### LocalRateLimit



LocalRateLimit defines local rate limit configuration.

_Appears in:_
- [RateLimitSpec](#ratelimitspec)

| Field | Type | Required | Description |
| ---   | ---  | ---      | ---         |
| `rules` | _[RateLimitRule](#ratelimitrule) array_ |  false  | Rules are a list of RateLimit selectors and limits. If a request matches<br />multiple rules, the strictest limit is applied. For example, if a request<br />matches two rules, one with 10rps and one with 20rps, the final limit will<br />be based on the rule with 10rps. |


#### LogLevel

_Underlying type:_ _string_

LogLevel defines a log level for Envoy Gateway and EnvoyProxy system logs.

_Appears in:_
- [EnvoyGatewayLogging](#envoygatewaylogging)
- [ProxyLogging](#proxylogging)

| Value | Description |
| ----- | ----------- |
| `debug` | LogLevelDebug defines the "debug" logging level.<br /> | 
| `info` | LogLevelInfo defines the "Info" logging level.<br /> | 
| `warn` | LogLevelWarn defines the "Warn" logging level.<br /> | 
| `error` | LogLevelError defines the "Error" logging level.<br /> | 




#### MetricSinkType

_Underlying type:_ _string_



_Appears in:_
- [EnvoyGatewayMetricSink](#envoygatewaymetricsink)
- [ProxyMetricSink](#proxymetricsink)

| Value | Description |
| ----- | ----------- |
| `OpenTelemetry` |  | 


#### OIDC



OIDC defines the configuration for the OpenID Connect (OIDC) authentication.

_Appears in:_
- [SecurityPolicySpec](#securitypolicyspec)

| Field | Type | Required | Description |
| ---   | ---  | ---      | ---         |
| `provider` | _[OIDCProvider](#oidcprovider)_ |  true  | The OIDC Provider configuration. |
| `clientID` | _string_ |  true  | The client ID to be used in the OIDC<br />[Authentication Request](https://openid.net/specs/openid-connect-core-1_0.html#AuthRequest). |
| `clientSecret` | _[SecretObjectReference](https://gateway-api.sigs.k8s.io/references/spec/#gateway.networking.k8s.io/v1.SecretObjectReference)_ |  true  | The Kubernetes secret which contains the OIDC client secret to be used in the<br />[Authentication Request](https://openid.net/specs/openid-connect-core-1_0.html#AuthRequest).<br /><br />This is an Opaque secret. The client secret should be stored in the key<br />"client-secret". |
| `scopes` | _string array_ |  false  | The OIDC scopes to be used in the<br />[Authentication Request](https://openid.net/specs/openid-connect-core-1_0.html#AuthRequest).<br />The "openid" scope is always added to the list of scopes if not already<br />specified. |
| `resources` | _string array_ |  false  | The OIDC resources to be used in the<br />[Authentication Request](https://openid.net/specs/openid-connect-core-1_0.html#AuthRequest). |
| `redirectURL` | _string_ |  true  | The redirect URL to be used in the OIDC<br />[Authentication Request](https://openid.net/specs/openid-connect-core-1_0.html#AuthRequest).<br />If not specified, uses the default redirect URI "%REQ(x-forwarded-proto)%://%REQ(:authority)%/oauth2/callback" |
| `logoutPath` | _string_ |  true  | The path to log a user out, clearing their credential cookies.<br />If not specified, uses a default logout path "/logout" |


#### OIDCProvider



OIDCProvider defines the OIDC Provider configuration.

_Appears in:_
- [OIDC](#oidc)

| Field | Type | Required | Description |
| ---   | ---  | ---      | ---         |
| `issuer` | _string_ |  true  | The OIDC Provider's [issuer identifier](https://openid.net/specs/openid-connect-discovery-1_0.html#IssuerDiscovery).<br />Issuer MUST be a URI RFC 3986 [RFC3986] with a scheme component that MUST<br />be https, a host component, and optionally, port and path components and<br />no query or fragment components. |
| `authorizationEndpoint` | _string_ |  false  | The OIDC Provider's [authorization endpoint](https://openid.net/specs/openid-connect-core-1_0.html#AuthorizationEndpoint).<br />If not provided, EG will try to discover it from the provider's [Well-Known Configuration Endpoint](https://openid.net/specs/openid-connect-discovery-1_0.html#ProviderConfigurationResponse). |
| `tokenEndpoint` | _string_ |  false  | The OIDC Provider's [token endpoint](https://openid.net/specs/openid-connect-core-1_0.html#TokenEndpoint).<br />If not provided, EG will try to discover it from the provider's [Well-Known Configuration Endpoint](https://openid.net/specs/openid-connect-discovery-1_0.html#ProviderConfigurationResponse). |


#### OpenTelemetryEnvoyProxyAccessLog



OpenTelemetryEnvoyProxyAccessLog defines the OpenTelemetry access log sink.

_Appears in:_
- [ProxyAccessLogSink](#proxyaccesslogsink)

| Field | Type | Required | Description |
| ---   | ---  | ---      | ---         |
| `host` | _string_ |  false  | Host define the extension service hostname.<br />Deprecated: Use BackendRef instead. |
| `port` | _integer_ |  false  | Port defines the port the extension service is exposed on.<br />Deprecated: Use BackendRef instead. |
| `backendRefs` | _[BackendRef](#backendref) array_ |  false  | BackendRefs references a Kubernetes object that represents the<br />backend server to which the accesslog will be sent.<br />Only service Kind is supported for now. |
| `resources` | _object (keys:string, values:string)_ |  false  | Resources is a set of labels that describe the source of a log entry, including envoy node info.<br />It's recommended to follow [semantic conventions](https://opentelemetry.io/docs/reference/specification/resource/semantic_conventions/). |


#### Origin

_Underlying type:_ _string_

Origin is defined by the scheme (protocol), hostname (domain), and port of
the URL used to access it. The hostname can be "precise" which is just the
domain name or "wildcard" which is a domain name prefixed with a single
wildcard label such as "*.example.com".
In addition to that a single wildcard (with or without scheme) can be
configured to match any origin.


For example, the following are valid origins:
- https://foo.example.com
- https://*.example.com
- http://foo.example.com:8080
- http://*.example.com:8080
- https://*

_Appears in:_
- [CORS](#cors)



#### PassiveHealthCheck



PassiveHealthCheck defines the configuration for passive health checks in the context of Envoy's Outlier Detection,
see https://www.envoyproxy.io/docs/envoy/latest/intro/arch_overview/upstream/outlier

_Appears in:_
- [HealthCheck](#healthcheck)

| Field | Type | Required | Description |
| ---   | ---  | ---      | ---         |
| `splitExternalLocalOriginErrors` | _boolean_ |  false  | SplitExternalLocalOriginErrors enables splitting of errors between external and local origin. |
| `interval` | _[Duration](https://kubernetes.io/docs/reference/generated/kubernetes-api/v1.26/#duration-v1-meta)_ |  false  | Interval defines the time between passive health checks. |
| `consecutiveLocalOriginFailures` | _integer_ |  false  | ConsecutiveLocalOriginFailures sets the number of consecutive local origin failures triggering ejection.<br />Parameter takes effect only when split_external_local_origin_errors is set to true. |
| `consecutiveGatewayErrors` | _integer_ |  false  | ConsecutiveGatewayErrors sets the number of consecutive gateway errors triggering ejection. |
| `consecutive5XxErrors` | _integer_ |  false  | Consecutive5xxErrors sets the number of consecutive 5xx errors triggering ejection. |
| `baseEjectionTime` | _[Duration](https://kubernetes.io/docs/reference/generated/kubernetes-api/v1.26/#duration-v1-meta)_ |  false  | BaseEjectionTime defines the base duration for which a host will be ejected on consecutive failures. |
| `maxEjectionPercent` | _integer_ |  false  | MaxEjectionPercent sets the maximum percentage of hosts in a cluster that can be ejected. |


#### PathEscapedSlashAction

_Underlying type:_ _string_

PathEscapedSlashAction determines the action for requests that contain %2F, %2f, %5C, or %5c
sequences in the URI path.

_Appears in:_
- [PathSettings](#pathsettings)

| Value | Description |
| ----- | ----------- |
| `KeepUnchanged` | KeepUnchangedAction keeps escaped slashes as they arrive without changes<br /> | 
| `RejectRequest` | RejectRequestAction rejects client requests containing escaped slashes<br />with a 400 status. gRPC requests will be rejected with the INTERNAL (13)<br />error code.<br />The "httpN.downstream_rq_failed_path_normalization" counter is incremented<br />for each rejected request.<br /> | 
| `UnescapeAndRedirect` | UnescapeAndRedirect unescapes %2F and %5C sequences and redirects to the new path<br />if these sequences were present.<br />Redirect occurs after path normalization and merge slashes transformations if<br />they were configured. gRPC requests will be rejected with the INTERNAL (13)<br />error code.<br />This option minimizes possibility of path confusion exploits by forcing request<br />with unescaped slashes to traverse all parties: downstream client, intermediate<br />proxies, Envoy and upstream server.<br />The “httpN.downstream_rq_redirected_with_normalized_path” counter is incremented<br />for each redirected request.<br /> | 
| `UnescapeAndForward` | UnescapeAndForward unescapes %2F and %5C sequences and forwards the request.<br />Note: this option should not be enabled if intermediaries perform path based access<br />control as it may lead to path confusion vulnerabilities.<br /> | 


#### PathSettings



PathSettings provides settings that managing how the incoming path set by clients is handled.

_Appears in:_
- [ClientTrafficPolicySpec](#clienttrafficpolicyspec)

| Field | Type | Required | Description |
| ---   | ---  | ---      | ---         |
| `escapedSlashesAction` | _[PathEscapedSlashAction](#pathescapedslashaction)_ |  false  | EscapedSlashesAction determines how %2f, %2F, %5c, or %5C sequences in the path URI<br />should be handled.<br />The default is UnescapeAndRedirect. |
| `disableMergeSlashes` | _boolean_ |  false  | DisableMergeSlashes allows disabling the default configuration of merging adjacent<br />slashes in the path.<br />Note that slash merging is not part of the HTTP spec and is provided for convenience. |


#### PerRetryPolicy





_Appears in:_
- [Retry](#retry)

| Field | Type | Required | Description |
| ---   | ---  | ---      | ---         |
| `timeout` | _[Duration](https://kubernetes.io/docs/reference/generated/kubernetes-api/v1.26/#duration-v1-meta)_ |  false  | Timeout is the timeout per retry attempt. |
| `backOff` | _[BackOffPolicy](#backoffpolicy)_ |  false  | Backoff is the backoff policy to be applied per retry attempt. gateway uses a fully jittered exponential<br />back-off algorithm for retries. For additional details,<br />see https://www.envoyproxy.io/docs/envoy/latest/configuration/http/http_filters/router_filter#config-http-filters-router-x-envoy-max-retries |


#### ProcessingModeOptions



ProcessingModeOptions defines if headers or body should be processed by the external service

_Appears in:_
- [ExtProcProcessingMode](#extprocprocessingmode)

| Field | Type | Required | Description |
| ---   | ---  | ---      | ---         |
| `body` | _[ExtProcBodyProcessingMode](#extprocbodyprocessingmode)_ |  false  | Defines body processing mode |


#### ProviderType

_Underlying type:_ _string_

ProviderType defines the types of providers supported by Envoy Gateway.

_Appears in:_
- [EnvoyGatewayProvider](#envoygatewayprovider)
- [EnvoyProxyProvider](#envoyproxyprovider)

| Value | Description |
| ----- | ----------- |
| `Kubernetes` | ProviderTypeKubernetes defines the "Kubernetes" provider.<br /> | 
| `File` | ProviderTypeFile defines the "File" provider. This type is not implemented<br />until https://github.com/envoyproxy/gateway/issues/1001 is fixed.<br /> | 


#### ProxyAccessLog





_Appears in:_
- [ProxyTelemetry](#proxytelemetry)

| Field | Type | Required | Description |
| ---   | ---  | ---      | ---         |
| `disable` | _boolean_ |  true  | Disable disables access logging for managed proxies if set to true. |
| `settings` | _[ProxyAccessLogSetting](#proxyaccesslogsetting) array_ |  false  | Settings defines accesslog settings for managed proxies.<br />If unspecified, will send default format to stdout. |


#### ProxyAccessLogFormat



ProxyAccessLogFormat defines the format of accesslog.
By default accesslogs are written to standard output.

_Appears in:_
- [ProxyAccessLogSetting](#proxyaccesslogsetting)

| Field | Type | Required | Description |
| ---   | ---  | ---      | ---         |
| `type` | _[ProxyAccessLogFormatType](#proxyaccesslogformattype)_ |  true  | Type defines the type of accesslog format. |
| `text` | _string_ |  false  | Text defines the text accesslog format, following Envoy accesslog formatting,<br />It's required when the format type is "Text".<br />Envoy [command operators](https://www.envoyproxy.io/docs/envoy/latest/configuration/observability/access_log/usage#command-operators) may be used in the format.<br />The [format string documentation](https://www.envoyproxy.io/docs/envoy/latest/configuration/observability/access_log/usage#config-access-log-format-strings) provides more information. |
| `json` | _object (keys:string, values:string)_ |  false  | JSON is additional attributes that describe the specific event occurrence.<br />Structured format for the envoy access logs. Envoy [command operators](https://www.envoyproxy.io/docs/envoy/latest/configuration/observability/access_log/usage#command-operators)<br />can be used as values for fields within the Struct.<br />It's required when the format type is "JSON". |


#### ProxyAccessLogFormatType

_Underlying type:_ _string_



_Appears in:_
- [ProxyAccessLogFormat](#proxyaccesslogformat)

| Value | Description |
| ----- | ----------- |
| `Text` | ProxyAccessLogFormatTypeText defines the text accesslog format.<br /> | 
| `JSON` | ProxyAccessLogFormatTypeJSON defines the JSON accesslog format.<br /> | 


#### ProxyAccessLogSetting





_Appears in:_
- [ProxyAccessLog](#proxyaccesslog)

| Field | Type | Required | Description |
| ---   | ---  | ---      | ---         |
| `format` | _[ProxyAccessLogFormat](#proxyaccesslogformat)_ |  true  | Format defines the format of accesslog. |
| `sinks` | _[ProxyAccessLogSink](#proxyaccesslogsink) array_ |  true  | Sinks defines the sinks of accesslog. |


#### ProxyAccessLogSink



ProxyAccessLogSink defines the sink of accesslog.

_Appears in:_
- [ProxyAccessLogSetting](#proxyaccesslogsetting)

| Field | Type | Required | Description |
| ---   | ---  | ---      | ---         |
| `type` | _[ProxyAccessLogSinkType](#proxyaccesslogsinktype)_ |  true  | Type defines the type of accesslog sink. |
| `als` | _[ALSEnvoyProxyAccessLog](#alsenvoyproxyaccesslog)_ |  false  | ALS defines the gRPC Access Log Service (ALS) sink. |
| `file` | _[FileEnvoyProxyAccessLog](#fileenvoyproxyaccesslog)_ |  false  | File defines the file accesslog sink. |
| `openTelemetry` | _[OpenTelemetryEnvoyProxyAccessLog](#opentelemetryenvoyproxyaccesslog)_ |  false  | OpenTelemetry defines the OpenTelemetry accesslog sink. |


#### ProxyAccessLogSinkType

_Underlying type:_ _string_



_Appears in:_
- [ProxyAccessLogSink](#proxyaccesslogsink)

| Value | Description |
| ----- | ----------- |
| `ALS` | ProxyAccessLogSinkTypeALS defines the gRPC Access Log Service (ALS) sink.<br />The service must implement the Envoy gRPC Access Log Service streaming API:<br />https://www.envoyproxy.io/docs/envoy/latest/api-v3/service/accesslog/v3/als.proto<br /> | 
| `File` | ProxyAccessLogSinkTypeFile defines the file accesslog sink.<br /> | 
| `OpenTelemetry` | ProxyAccessLogSinkTypeOpenTelemetry defines the OpenTelemetry accesslog sink.<br />When the provider is Kubernetes, EnvoyGateway always sends `k8s.namespace.name`<br />and `k8s.pod.name` as additional attributes.<br /> | 


#### ProxyBootstrap



ProxyBootstrap defines Envoy Bootstrap configuration.

_Appears in:_
- [EnvoyProxySpec](#envoyproxyspec)

| Field | Type | Required | Description |
| ---   | ---  | ---      | ---         |
| `type` | _[BootstrapType](#bootstraptype)_ |  false  | Type is the type of the bootstrap configuration, it should be either Replace or Merge.<br />If unspecified, it defaults to Replace. |
| `value` | _string_ |  true  | Value is a YAML string of the bootstrap. |


#### ProxyLogComponent

_Underlying type:_ _string_

ProxyLogComponent defines a component that supports a configured logging level.

_Appears in:_
- [ProxyLogging](#proxylogging)

| Value | Description |
| ----- | ----------- |
| `default` | LogComponentDefault defines the default logging component.<br />See more details: https://www.envoyproxy.io/docs/envoy/latest/operations/cli#cmdoption-l<br /> | 
| `upstream` | LogComponentUpstream defines the "upstream" logging component.<br /> | 
| `http` | LogComponentHTTP defines the "http" logging component.<br /> | 
| `connection` | LogComponentConnection defines the "connection" logging component.<br /> | 
| `admin` | LogComponentAdmin defines the "admin" logging component.<br /> | 
| `client` | LogComponentClient defines the "client" logging component.<br /> | 
| `filter` | LogComponentFilter defines the "filter" logging component.<br /> | 
| `main` | LogComponentMain defines the "main" logging component.<br /> | 
| `router` | LogComponentRouter defines the "router" logging component.<br /> | 
| `runtime` | LogComponentRuntime defines the "runtime" logging component.<br /> | 


#### ProxyLogging



ProxyLogging defines logging parameters for managed proxies.

_Appears in:_
- [EnvoyProxySpec](#envoyproxyspec)

| Field | Type | Required | Description |
| ---   | ---  | ---      | ---         |
| `level` | _object (keys:[ProxyLogComponent](#proxylogcomponent), values:[LogLevel](#loglevel))_ |  true  | Level is a map of logging level per component, where the component is the key<br />and the log level is the value. If unspecified, defaults to "default: warn". |


#### ProxyMetricSink



ProxyMetricSink defines the sink of metrics.
Default metrics sink is OpenTelemetry.

_Appears in:_
- [ProxyMetrics](#proxymetrics)

| Field | Type | Required | Description |
| ---   | ---  | ---      | ---         |
| `type` | _[MetricSinkType](#metricsinktype)_ |  true  | Type defines the metric sink type.<br />EG currently only supports OpenTelemetry. |
| `openTelemetry` | _[ProxyOpenTelemetrySink](#proxyopentelemetrysink)_ |  false  | OpenTelemetry defines the configuration for OpenTelemetry sink.<br />It's required if the sink type is OpenTelemetry. |


#### ProxyMetrics





_Appears in:_
- [ProxyTelemetry](#proxytelemetry)

| Field | Type | Required | Description |
| ---   | ---  | ---      | ---         |
| `prometheus` | _[ProxyPrometheusProvider](#proxyprometheusprovider)_ |  true  | Prometheus defines the configuration for Admin endpoint `/stats/prometheus`. |
| `sinks` | _[ProxyMetricSink](#proxymetricsink) array_ |  true  | Sinks defines the metric sinks where metrics are sent to. |
| `matches` | _[StringMatch](#stringmatch) array_ |  true  | Matches defines configuration for selecting specific metrics instead of generating all metrics stats<br />that are enabled by default. This helps reduce CPU and memory overhead in Envoy, but eliminating some stats<br />may after critical functionality. Here are the stats that we strongly recommend not disabling:<br />`cluster_manager.warming_clusters`, `cluster.<cluster_name>.membership_total`,`cluster.<cluster_name>.membership_healthy`,<br />`cluster.<cluster_name>.membership_degraded`，reference  https://github.com/envoyproxy/envoy/issues/9856,<br />https://github.com/envoyproxy/envoy/issues/14610 |
| `enableVirtualHostStats` | _boolean_ |  true  | EnableVirtualHostStats enables envoy stat metrics for virtual hosts. |
| `enablePerEndpointStats` | _boolean_ |  true  | EnablePerEndpointStats enables per endpoint envoy stats metrics.<br />Please use with caution. |


#### ProxyOpenTelemetrySink



ProxyOpenTelemetrySink defines the configuration for OpenTelemetry sink.

_Appears in:_
- [ProxyMetricSink](#proxymetricsink)

| Field | Type | Required | Description |
| ---   | ---  | ---      | ---         |
| `host` | _string_ |  false  | Host define the service hostname.<br />Deprecated: Use BackendRef instead. |
| `port` | _integer_ |  false  | Port defines the port the service is exposed on.<br />Deprecated: Use BackendRef instead. |
| `backendRefs` | _[BackendRef](#backendref) array_ |  false  | BackendRefs references a Kubernetes object that represents the<br />backend server to which the metric will be sent.<br />Only service Kind is supported for now. |


#### ProxyPrometheusProvider





_Appears in:_
- [ProxyMetrics](#proxymetrics)

| Field | Type | Required | Description |
| ---   | ---  | ---      | ---         |
| `disable` | _boolean_ |  true  | Disable the Prometheus endpoint. |
| `compression` | _[Compression](#compression)_ |  false  | Configure the compression on Prometheus endpoint. Compression is useful in situations when bandwidth is scarce and large payloads can be effectively compressed at the expense of higher CPU load. |


#### ProxyProtocol



ProxyProtocol defines the configuration related to the proxy protocol
when communicating with the backend.

_Appears in:_
- [BackendTrafficPolicySpec](#backendtrafficpolicyspec)

| Field | Type | Required | Description |
| ---   | ---  | ---      | ---         |
| `version` | _[ProxyProtocolVersion](#proxyprotocolversion)_ |  true  | Version of ProxyProtol<br />Valid ProxyProtocolVersion values are<br />"V1"<br />"V2" |


#### ProxyProtocolVersion

_Underlying type:_ _string_

ProxyProtocolVersion defines the version of the Proxy Protocol to use.

_Appears in:_
- [ProxyProtocol](#proxyprotocol)

| Value | Description |
| ----- | ----------- |
| `V1` | ProxyProtocolVersionV1 is the PROXY protocol version 1 (human readable format).<br /> | 
| `V2` | ProxyProtocolVersionV2 is the PROXY protocol version 2 (binary format).<br /> | 


#### ProxyTelemetry





_Appears in:_
- [EnvoyProxySpec](#envoyproxyspec)

| Field | Type | Required | Description |
| ---   | ---  | ---      | ---         |
| `accessLog` | _[ProxyAccessLog](#proxyaccesslog)_ |  false  | AccessLogs defines accesslog parameters for managed proxies.<br />If unspecified, will send default format to stdout. |
| `tracing` | _[ProxyTracing](#proxytracing)_ |  false  | Tracing defines tracing configuration for managed proxies.<br />If unspecified, will not send tracing data. |
| `metrics` | _[ProxyMetrics](#proxymetrics)_ |  true  | Metrics defines metrics configuration for managed proxies. |


#### ProxyTracing





_Appears in:_
- [ProxyTelemetry](#proxytelemetry)

| Field | Type | Required | Description |
| ---   | ---  | ---      | ---         |
| `samplingRate` | _integer_ |  false  | SamplingRate controls the rate at which traffic will be<br />selected for tracing if no prior sampling decision has been made.<br />Defaults to 100, valid values [0-100]. 100 indicates 100% sampling. |
| `customTags` | _object (keys:string, values:[CustomTag](#customtag))_ |  true  | CustomTags defines the custom tags to add to each span.<br />If provider is kubernetes, pod name and namespace are added by default. |
| `provider` | _[TracingProvider](#tracingprovider)_ |  true  | Provider defines the tracing provider.<br />Only OpenTelemetry is supported currently. |


#### RateLimit



RateLimit defines the configuration associated with the Rate Limit Service
used for Global Rate Limiting.

_Appears in:_
- [EnvoyGateway](#envoygateway)
- [EnvoyGatewaySpec](#envoygatewayspec)

| Field | Type | Required | Description |
| ---   | ---  | ---      | ---         |
| `backend` | _[RateLimitDatabaseBackend](#ratelimitdatabasebackend)_ |  true  | Backend holds the configuration associated with the<br />database backend used by the rate limit service to store<br />state associated with global ratelimiting. |
| `timeout` | _[Duration](https://kubernetes.io/docs/reference/generated/kubernetes-api/v1.26/#duration-v1-meta)_ |  false  | Timeout specifies the timeout period for the proxy to access the ratelimit server<br />If not set, timeout is 20ms. |
| `failClosed` | _boolean_ |  true  | FailClosed is a switch used to control the flow of traffic<br />when the response from the ratelimit server cannot be obtained.<br />If FailClosed is false, let the traffic pass,<br />otherwise, don't let the traffic pass and return 500.<br />If not set, FailClosed is False. |
| `telemetry` | _[RateLimitTelemetry](#ratelimittelemetry)_ |  false  | Telemetry defines telemetry configuration for RateLimit. |


#### RateLimitDatabaseBackend



RateLimitDatabaseBackend defines the configuration associated with
the database backend used by the rate limit service.

_Appears in:_
- [RateLimit](#ratelimit)

| Field | Type | Required | Description |
| ---   | ---  | ---      | ---         |
| `type` | _[RateLimitDatabaseBackendType](#ratelimitdatabasebackendtype)_ |  true  | Type is the type of database backend to use. Supported types are:<br />	* Redis: Connects to a Redis database. |
| `redis` | _[RateLimitRedisSettings](#ratelimitredissettings)_ |  false  | Redis defines the settings needed to connect to a Redis database. |


#### RateLimitDatabaseBackendType

_Underlying type:_ _string_

RateLimitDatabaseBackendType specifies the types of database backend
to be used by the rate limit service.

_Appears in:_
- [RateLimitDatabaseBackend](#ratelimitdatabasebackend)

| Value | Description |
| ----- | ----------- |
| `Redis` | RedisBackendType uses a redis database for the rate limit service.<br /> | 


#### RateLimitMetrics





_Appears in:_
- [RateLimitTelemetry](#ratelimittelemetry)

| Field | Type | Required | Description |
| ---   | ---  | ---      | ---         |
| `prometheus` | _[RateLimitMetricsPrometheusProvider](#ratelimitmetricsprometheusprovider)_ |  true  | Prometheus defines the configuration for prometheus endpoint. |


#### RateLimitMetricsPrometheusProvider





_Appears in:_
- [RateLimitMetrics](#ratelimitmetrics)

| Field | Type | Required | Description |
| ---   | ---  | ---      | ---         |
| `disable` | _boolean_ |  true  | Disable the Prometheus endpoint. |


#### RateLimitRedisSettings



RateLimitRedisSettings defines the configuration for connecting to redis database.

_Appears in:_
- [RateLimitDatabaseBackend](#ratelimitdatabasebackend)

| Field | Type | Required | Description |
| ---   | ---  | ---      | ---         |
| `url` | _string_ |  true  | URL of the Redis Database. |
| `tls` | _[RedisTLSSettings](#redistlssettings)_ |  false  | TLS defines TLS configuration for connecting to redis database. |


#### RateLimitRule



RateLimitRule defines the semantics for matching attributes
from the incoming requests, and setting limits for them.

_Appears in:_
- [GlobalRateLimit](#globalratelimit)
- [LocalRateLimit](#localratelimit)

| Field | Type | Required | Description |
| ---   | ---  | ---      | ---         |
| `clientSelectors` | _[RateLimitSelectCondition](#ratelimitselectcondition) array_ |  false  | ClientSelectors holds the list of select conditions to select<br />specific clients using attributes from the traffic flow.<br />All individual select conditions must hold True for this rule<br />and its limit to be applied.<br /><br />If no client selectors are specified, the rule applies to all traffic of<br />the targeted Route.<br /><br />If the policy targets a Gateway, the rule applies to each Route of the Gateway.<br />Please note that each Route has its own rate limit counters. For example,<br />if a Gateway has two Routes, and the policy has a rule with limit 10rps,<br />each Route will have its own 10rps limit. |
| `limit` | _[RateLimitValue](#ratelimitvalue)_ |  true  | Limit holds the rate limit values.<br />This limit is applied for traffic flows when the selectors<br />compute to True, causing the request to be counted towards the limit.<br />The limit is enforced and the request is ratelimited, i.e. a response with<br />429 HTTP status code is sent back to the client when<br />the selected requests have reached the limit. |


#### RateLimitSelectCondition



RateLimitSelectCondition specifies the attributes within the traffic flow that can
be used to select a subset of clients to be ratelimited.
All the individual conditions must hold True for the overall condition to hold True.

_Appears in:_
- [RateLimitRule](#ratelimitrule)

| Field | Type | Required | Description |
| ---   | ---  | ---      | ---         |
| `headers` | _[HeaderMatch](#headermatch) array_ |  false  | Headers is a list of request headers to match. Multiple header values are ANDed together,<br />meaning, a request MUST match all the specified headers.<br />At least one of headers or sourceCIDR condition must be specified. |
| `sourceCIDR` | _[SourceMatch](#sourcematch)_ |  false  | SourceCIDR is the client IP Address range to match on.<br />At least one of headers or sourceCIDR condition must be specified. |


#### RateLimitSpec



RateLimitSpec defines the desired state of RateLimitSpec.

_Appears in:_
- [BackendTrafficPolicySpec](#backendtrafficpolicyspec)

| Field | Type | Required | Description |
| ---   | ---  | ---      | ---         |
| `type` | _[RateLimitType](#ratelimittype)_ |  true  | Type decides the scope for the RateLimits.<br />Valid RateLimitType values are "Global" or "Local". |
| `global` | _[GlobalRateLimit](#globalratelimit)_ |  false  | Global defines global rate limit configuration. |
| `local` | _[LocalRateLimit](#localratelimit)_ |  false  | Local defines local rate limit configuration. |


#### RateLimitTelemetry





_Appears in:_
- [RateLimit](#ratelimit)

| Field | Type | Required | Description |
| ---   | ---  | ---      | ---         |
| `metrics` | _[RateLimitMetrics](#ratelimitmetrics)_ |  true  | Metrics defines metrics configuration for RateLimit. |
| `tracing` | _[RateLimitTracing](#ratelimittracing)_ |  true  | Tracing defines traces configuration for RateLimit. |


#### RateLimitTracing





_Appears in:_
- [RateLimitTelemetry](#ratelimittelemetry)

| Field | Type | Required | Description |
| ---   | ---  | ---      | ---         |
| `samplingRate` | _integer_ |  false  | SamplingRate controls the rate at which traffic will be<br />selected for tracing if no prior sampling decision has been made.<br />Defaults to 100, valid values [0-100]. 100 indicates 100% sampling. |
| `provider` | _[RateLimitTracingProvider](#ratelimittracingprovider)_ |  true  | Provider defines the rateLimit tracing provider.<br />Only OpenTelemetry is supported currently. |


#### RateLimitTracingProvider



RateLimitTracingProvider defines the tracing provider configuration of RateLimit

_Appears in:_
- [RateLimitTracing](#ratelimittracing)

| Field | Type | Required | Description |
| ---   | ---  | ---      | ---         |
| `type` | _[RateLimitTracingProviderType](#ratelimittracingprovidertype)_ |  true  | Type defines the tracing provider type.<br />Since to RateLimit Exporter currently using OpenTelemetry, only OpenTelemetry is supported |
| `url` | _string_ |  true  | URL is the endpoint of the trace collector that supports the OTLP protocol |




#### RateLimitType

_Underlying type:_ _string_

RateLimitType specifies the types of RateLimiting.

_Appears in:_
- [RateLimitSpec](#ratelimitspec)

| Value | Description |
| ----- | ----------- |
| `Global` | GlobalRateLimitType allows the rate limits to be applied across all Envoy<br />proxy instances.<br /> | 
| `Local` | LocalRateLimitType allows the rate limits to be applied on a per Envoy<br />proxy instance basis.<br /> | 


#### RateLimitUnit

_Underlying type:_ _string_

RateLimitUnit specifies the intervals for setting rate limits.
Valid RateLimitUnit values are "Second", "Minute", "Hour", and "Day".

_Appears in:_
- [RateLimitValue](#ratelimitvalue)

| Value | Description |
| ----- | ----------- |
| `Second` | RateLimitUnitSecond specifies the rate limit interval to be 1 second.<br /> | 
| `Minute` | RateLimitUnitMinute specifies the rate limit interval to be 1 minute.<br /> | 
| `Hour` | RateLimitUnitHour specifies the rate limit interval to be 1 hour.<br /> | 
| `Day` | RateLimitUnitDay specifies the rate limit interval to be 1 day.<br /> | 


#### RateLimitValue



RateLimitValue defines the limits for rate limiting.

_Appears in:_
- [RateLimitRule](#ratelimitrule)

| Field | Type | Required | Description |
| ---   | ---  | ---      | ---         |
| `requests` | _integer_ |  true  |  |
| `unit` | _[RateLimitUnit](#ratelimitunit)_ |  true  |  |


#### RedisTLSSettings



RedisTLSSettings defines the TLS configuration for connecting to redis database.

_Appears in:_
- [RateLimitRedisSettings](#ratelimitredissettings)

| Field | Type | Required | Description |
| ---   | ---  | ---      | ---         |
| `certificateRef` | _[SecretObjectReference](https://gateway-api.sigs.k8s.io/references/spec/#gateway.networking.k8s.io/v1.SecretObjectReference)_ |  false  | CertificateRef defines the client certificate reference for TLS connections.<br />Currently only a Kubernetes Secret of type TLS is supported. |


#### RemoteJWKS



RemoteJWKS defines how to fetch and cache JSON Web Key Sets (JWKS) from a remote
HTTP/HTTPS endpoint.

_Appears in:_
- [JWTProvider](#jwtprovider)

| Field | Type | Required | Description |
| ---   | ---  | ---      | ---         |
| `uri` | _string_ |  true  | URI is the HTTPS URI to fetch the JWKS. Envoy's system trust bundle is used to<br />validate the server certificate. |


#### RequestHeaderCustomTag



RequestHeaderCustomTag adds value from request header to each span.

_Appears in:_
- [CustomTag](#customtag)

| Field | Type | Required | Description |
| ---   | ---  | ---      | ---         |
| `name` | _string_ |  true  | Name defines the name of the request header which to extract the value from. |
| `defaultValue` | _string_ |  false  | DefaultValue defines the default value to use if the request header is not set. |


#### ResourceProviderType

_Underlying type:_ _string_

ResourceProviderType defines the types of custom resource providers supported by Envoy Gateway.

_Appears in:_
- [EnvoyGatewayResourceProvider](#envoygatewayresourceprovider)

| Value | Description |
| ----- | ----------- |
| `File` | ResourceProviderTypeFile defines the "File" provider.<br /> | 


#### Retry



Retry defines the retry strategy to be applied.

_Appears in:_
- [BackendTrafficPolicySpec](#backendtrafficpolicyspec)

| Field | Type | Required | Description |
| ---   | ---  | ---      | ---         |
| `numRetries` | _integer_ |  false  | NumRetries is the number of retries to be attempted. Defaults to 2. |
| `retryOn` | _[RetryOn](#retryon)_ |  false  | RetryOn specifies the retry trigger condition.<br /><br />If not specified, the default is to retry on connect-failure,refused-stream,unavailable,cancelled,retriable-status-codes(503). |
| `perRetry` | _[PerRetryPolicy](#perretrypolicy)_ |  false  | PerRetry is the retry policy to be applied per retry attempt. |


#### RetryOn





_Appears in:_
- [Retry](#retry)

| Field | Type | Required | Description |
| ---   | ---  | ---      | ---         |
| `triggers` | _[TriggerEnum](#triggerenum) array_ |  false  | Triggers specifies the retry trigger condition(Http/Grpc). |
| `httpStatusCodes` | _[HTTPStatus](#httpstatus) array_ |  false  | HttpStatusCodes specifies the http status codes to be retried.<br />The retriable-status-codes trigger must also be configured for these status codes to trigger a retry. |


#### SecurityPolicy



SecurityPolicy allows the user to configure various security settings for a
Gateway.

_Appears in:_
- [SecurityPolicyList](#securitypolicylist)

| Field | Type | Required | Description |
| ---   | ---  | ---      | ---         |
| `apiVersion` | _string_ | |`gateway.envoyproxy.io/v1alpha1`
| `kind` | _string_ | |`SecurityPolicy`
| `metadata` | _[ObjectMeta](https://kubernetes.io/docs/reference/generated/kubernetes-api/v1.26/#objectmeta-v1-meta)_ |  true  | Refer to Kubernetes API documentation for fields of `metadata`. |
| `spec` | _[SecurityPolicySpec](#securitypolicyspec)_ |  true  | Spec defines the desired state of SecurityPolicy. |


#### SecurityPolicyList



SecurityPolicyList contains a list of SecurityPolicy resources.



| Field | Type | Required | Description |
| ---   | ---  | ---      | ---         |
| `apiVersion` | _string_ | |`gateway.envoyproxy.io/v1alpha1`
| `kind` | _string_ | |`SecurityPolicyList`
| `metadata` | _[ListMeta](https://kubernetes.io/docs/reference/generated/kubernetes-api/v1.26/#listmeta-v1-meta)_ |  true  | Refer to Kubernetes API documentation for fields of `metadata`. |
| `items` | _[SecurityPolicy](#securitypolicy) array_ |  true  |  |


#### SecurityPolicySpec



SecurityPolicySpec defines the desired state of SecurityPolicy.

_Appears in:_
- [SecurityPolicy](#securitypolicy)

| Field | Type | Required | Description |
| ---   | ---  | ---      | ---         |
| `targetRef` | _[LocalPolicyTargetReferenceWithSectionName](https://gateway-api.sigs.k8s.io/reference/spec/#gateway.networking.k8s.io/v1alpha2.LocalPolicyTargetReferenceWithSectionName)_ |  true  | TargetRef is the name of the Gateway resource this policy<br />is being attached to.<br />This Policy and the TargetRef MUST be in the same namespace<br />for this Policy to have effect and be applied to the Gateway. |
| `cors` | _[CORS](#cors)_ |  false  | CORS defines the configuration for Cross-Origin Resource Sharing (CORS). |
| `basicAuth` | _[BasicAuth](#basicauth)_ |  false  | BasicAuth defines the configuration for the HTTP Basic Authentication. |
| `jwt` | _[JWT](#jwt)_ |  false  | JWT defines the configuration for JSON Web Token (JWT) authentication. |
| `oidc` | _[OIDC](#oidc)_ |  false  | OIDC defines the configuration for the OpenID Connect (OIDC) authentication. |
| `extAuth` | _[ExtAuth](#extauth)_ |  false  | ExtAuth defines the configuration for External Authorization. |


#### ServiceExternalTrafficPolicy

_Underlying type:_ _string_

ServiceExternalTrafficPolicy describes how nodes distribute service traffic they
receive on one of the Service's "externally-facing" addresses (NodePorts, ExternalIPs,
and LoadBalancer IPs.

_Appears in:_
- [KubernetesServiceSpec](#kubernetesservicespec)

| Value | Description |
| ----- | ----------- |
| `Cluster` | ServiceExternalTrafficPolicyCluster routes traffic to all endpoints.<br /> | 
| `Local` | ServiceExternalTrafficPolicyLocal preserves the source IP of the traffic by<br />routing only to endpoints on the same node as the traffic was received on<br />(dropping the traffic if there are no local endpoints).<br /> | 


#### ServiceType

_Underlying type:_ _string_

ServiceType string describes ingress methods for a service

_Appears in:_
- [KubernetesServiceSpec](#kubernetesservicespec)

| Value | Description |
| ----- | ----------- |
| `ClusterIP` | ServiceTypeClusterIP means a service will only be accessible inside the<br />cluster, via the cluster IP.<br /> | 
| `LoadBalancer` | ServiceTypeLoadBalancer means a service will be exposed via an<br />external load balancer (if the cloud provider supports it).<br /> | 
| `NodePort` | ServiceTypeNodePort means a service will be exposed on each Kubernetes Node<br />at a static Port, common across all Nodes.<br /> | 


#### ShutdownConfig



ShutdownConfig defines configuration for graceful envoy shutdown process.

_Appears in:_
- [EnvoyProxySpec](#envoyproxyspec)

| Field | Type | Required | Description |
| ---   | ---  | ---      | ---         |
| `drainTimeout` | _[Duration](https://kubernetes.io/docs/reference/generated/kubernetes-api/v1.26/#duration-v1-meta)_ |  false  | DrainTimeout defines the graceful drain timeout. This should be less than the pod's terminationGracePeriodSeconds.<br />If unspecified, defaults to 600 seconds. |
| `minDrainDuration` | _[Duration](https://kubernetes.io/docs/reference/generated/kubernetes-api/v1.26/#duration-v1-meta)_ |  false  | MinDrainDuration defines the minimum drain duration allowing time for endpoint deprogramming to complete.<br />If unspecified, defaults to 5 seconds. |


#### ShutdownManager



ShutdownManager defines the configuration for the shutdown manager.

_Appears in:_
- [EnvoyGatewayKubernetesProvider](#envoygatewaykubernetesprovider)

| Field | Type | Required | Description |
| ---   | ---  | ---      | ---         |
| `image` | _string_ |  true  | Image specifies the ShutdownManager container image to be used, instead of the default image. |


#### SlowStart



SlowStart defines the configuration related to the slow start load balancer policy.

_Appears in:_
- [LoadBalancer](#loadbalancer)

| Field | Type | Required | Description |
| ---   | ---  | ---      | ---         |
| `window` | _[Duration](https://kubernetes.io/docs/reference/generated/kubernetes-api/v1.26/#duration-v1-meta)_ |  true  | Window defines the duration of the warm up period for newly added host.<br />During slow start window, traffic sent to the newly added hosts will gradually increase.<br />Currently only supports linear growth of traffic. For additional details,<br />see https://www.envoyproxy.io/docs/envoy/latest/api-v3/config/cluster/v3/cluster.proto#config-cluster-v3-cluster-slowstartconfig |




#### SourceMatchType

_Underlying type:_ _string_



_Appears in:_
- [SourceMatch](#sourcematch)

| Value | Description |
| ----- | ----------- |
| `Exact` | SourceMatchExact All IP Addresses within the specified Source IP CIDR are treated as a single client selector<br />and share the same rate limit bucket.<br /> | 
| `Distinct` | SourceMatchDistinct Each IP Address within the specified Source IP CIDR is treated as a distinct client selector<br />and uses a separate rate limit bucket/counter.<br />Note: This is only supported for Global Rate Limits.<br /> | 


#### StringMatch



StringMatch defines how to match any strings.
This is a general purpose match condition that can be used by other EG APIs
that need to match against a string.

_Appears in:_
- [ProxyMetrics](#proxymetrics)

| Field | Type | Required | Description |
| ---   | ---  | ---      | ---         |
| `type` | _[StringMatchType](#stringmatchtype)_ |  false  | Type specifies how to match against a string. |
| `value` | _string_ |  true  | Value specifies the string value that the match must have. |


#### StringMatchType

_Underlying type:_ _string_

StringMatchType specifies the semantics of how a string value should be compared.
Valid MatchType values are "Exact", "Prefix", "Suffix", "RegularExpression".

_Appears in:_
- [StringMatch](#stringmatch)

| Value | Description |
| ----- | ----------- |
| `Exact` | StringMatchExact :the input string must match exactly the match value.<br /> | 
| `Prefix` | StringMatchPrefix :the input string must start with the match value.<br /> | 
| `Suffix` | StringMatchSuffix :the input string must end with the match value.<br /> | 
| `RegularExpression` | StringMatchRegularExpression :The input string must match the regular expression<br />specified in the match value.<br />The regex string must adhere to the syntax documented in<br />https://github.com/google/re2/wiki/Syntax.<br /> | 


#### TCPActiveHealthChecker



TCPActiveHealthChecker defines the settings of tcp health check.

_Appears in:_
- [ActiveHealthCheck](#activehealthcheck)

| Field | Type | Required | Description |
| ---   | ---  | ---      | ---         |
| `send` | _[ActiveHealthCheckPayload](#activehealthcheckpayload)_ |  false  | Send defines the request payload. |
| `receive` | _[ActiveHealthCheckPayload](#activehealthcheckpayload)_ |  false  | Receive defines the expected response payload. |


#### TCPKeepalive



TCPKeepalive define the TCP Keepalive configuration.

_Appears in:_
- [BackendTrafficPolicySpec](#backendtrafficpolicyspec)
- [ClientTrafficPolicySpec](#clienttrafficpolicyspec)

| Field | Type | Required | Description |
| ---   | ---  | ---      | ---         |
| `probes` | _integer_ |  false  | The total number of unacknowledged probes to send before deciding<br />the connection is dead.<br />Defaults to 9. |
| `idleTime` | _[Duration](#duration)_ |  false  | The duration a connection needs to be idle before keep-alive<br />probes start being sent.<br />The duration format is<br />Defaults to `7200s`. |
| `interval` | _[Duration](#duration)_ |  false  | The duration between keep-alive probes.<br />Defaults to `75s`. |


#### TCPTimeout





_Appears in:_
- [Timeout](#timeout)

| Field | Type | Required | Description |
| ---   | ---  | ---      | ---         |
| `connectTimeout` | _[Duration](#duration)_ |  false  | The timeout for network connection establishment, including TCP and TLS handshakes.<br />Default: 10 seconds. |


#### TLSSettings





_Appears in:_
- [BackendTLSConfig](#backendtlsconfig)
- [ClientTLSSettings](#clienttlssettings)

| Field | Type | Required | Description |
| ---   | ---  | ---      | ---         |
| `minVersion` | _[TLSVersion](#tlsversion)_ |  false  | Min specifies the minimal TLS protocol version to allow.<br />The default is TLS 1.2 if this is not specified. |
| `maxVersion` | _[TLSVersion](#tlsversion)_ |  false  | Max specifies the maximal TLS protocol version to allow<br />The default is TLS 1.3 if this is not specified. |
| `ciphers` | _string array_ |  false  | Ciphers specifies the set of cipher suites supported when<br />negotiating TLS 1.0 - 1.2. This setting has no effect for TLS 1.3.<br />In non-FIPS Envoy Proxy builds the default cipher list is:<br />- [ECDHE-ECDSA-AES128-GCM-SHA256\|ECDHE-ECDSA-CHACHA20-POLY1305]<br />- [ECDHE-RSA-AES128-GCM-SHA256\|ECDHE-RSA-CHACHA20-POLY1305]<br />- ECDHE-ECDSA-AES256-GCM-SHA384<br />- ECDHE-RSA-AES256-GCM-SHA384<br />In builds using BoringSSL FIPS the default cipher list is:<br />- ECDHE-ECDSA-AES128-GCM-SHA256<br />- ECDHE-RSA-AES128-GCM-SHA256<br />- ECDHE-ECDSA-AES256-GCM-SHA384<br />- ECDHE-RSA-AES256-GCM-SHA384 |
| `ecdhCurves` | _string array_ |  false  | ECDHCurves specifies the set of supported ECDH curves.<br />In non-FIPS Envoy Proxy builds the default curves are:<br />- X25519<br />- P-256<br />In builds using BoringSSL FIPS the default curve is:<br />- P-256 |
| `signatureAlgorithms` | _string array_ |  false  | SignatureAlgorithms specifies which signature algorithms the listener should<br />support. |
| `alpnProtocols` | _[ALPNProtocol](#alpnprotocol) array_ |  false  | ALPNProtocols supplies the list of ALPN protocols that should be<br />exposed by the listener. By default h2 and http/1.1 are enabled.<br />Supported values are:<br />- http/1.0<br />- http/1.1<br />- h2 |


#### TLSVersion

_Underlying type:_ _string_

TLSVersion specifies the TLS version

_Appears in:_
- [BackendTLSConfig](#backendtlsconfig)
- [ClientTLSSettings](#clienttlssettings)
- [TLSSettings](#tlssettings)

| Value | Description |
| ----- | ----------- |
| `Auto` | TLSAuto allows Envoy to choose the optimal TLS Version<br /> | 
| `1.0` | TLS1.0 specifies TLS version 1.0<br /> | 
| `1.1` | TLS1.1 specifies TLS version 1.1<br /> | 
| `1.2` | TLSv1.2 specifies TLS version 1.2<br /> | 
| `1.3` | TLSv1.3 specifies TLS version 1.3<br /> | 


#### Timeout



Timeout defines configuration for timeouts related to connections.

_Appears in:_
- [BackendTrafficPolicySpec](#backendtrafficpolicyspec)

| Field | Type | Required | Description |
| ---   | ---  | ---      | ---         |
| `tcp` | _[TCPTimeout](#tcptimeout)_ |  false  | Timeout settings for TCP. |
| `http` | _[HTTPTimeout](#httptimeout)_ |  false  | Timeout settings for HTTP. |


#### TracingProvider



TracingProvider defines the tracing provider configuration.

_Appears in:_
- [ProxyTracing](#proxytracing)

| Field | Type | Required | Description |
| ---   | ---  | ---      | ---         |
| `type` | _[TracingProviderType](#tracingprovidertype)_ |  true  | Type defines the tracing provider type.<br />EG currently only supports OpenTelemetry. |
| `host` | _string_ |  false  | Host define the provider service hostname.<br />Deprecated: Use BackendRef instead. |
| `port` | _integer_ |  false  | Port defines the port the provider service is exposed on.<br />Deprecated: Use BackendRef instead. |
| `backendRefs` | _[BackendRef](#backendref) array_ |  false  | BackendRefs references a Kubernetes object that represents the<br />backend server to which the accesslog will be sent.<br />Only service Kind is supported for now. |


#### TracingProviderType

_Underlying type:_ _string_



_Appears in:_
- [TracingProvider](#tracingprovider)

| Value | Description |
| ----- | ----------- |
| `OpenTelemetry` |  | 
| `OpenTelemetry` |  | 


#### TriggerEnum

_Underlying type:_ _string_

TriggerEnum specifies the conditions that trigger retries.

_Appears in:_
- [RetryOn](#retryon)

| Value | Description |
| ----- | ----------- |
| `5xx` | The upstream server responds with any 5xx response code, or does not respond at all (disconnect/reset/read timeout).<br />Includes connect-failure and refused-stream.<br /> | 
| `gateway-error` | The response is a gateway error (502,503 or 504).<br /> | 
| `reset` | The upstream server does not respond at all (disconnect/reset/read timeout.)<br /> | 
| `connect-failure` | Connection failure to the upstream server (connect timeout, etc.). (Included in *5xx*)<br /> | 
| `retriable-4xx` | The upstream server responds with a retriable 4xx response code.<br />Currently, the only response code in this category is 409.<br /> | 
| `refused-stream` | The upstream server resets the stream with a REFUSED_STREAM error code.<br /> | 
| `retriable-status-codes` | The upstream server responds with any response code matching one defined in the RetriableStatusCodes.<br /> | 
| `cancelled` | The gRPC status code in the response headers is “cancelled”.<br /> | 
| `deadline-exceeded` | The gRPC status code in the response headers is “deadline-exceeded”.<br /> | 
| `internal` | The gRPC status code in the response headers is “internal”.<br /> | 
| `resource-exhausted` | The gRPC status code in the response headers is “resource-exhausted”.<br /> | 
| `unavailable` | The gRPC status code in the response headers is “unavailable”.<br /> | 


#### Wasm



Wasm defines a wasm extension.


Note: at the moment, Envoy Gateway does not support configuring Wasm runtime.
v8 is used as the VM runtime for the Wasm extensions.

_Appears in:_
- [EnvoyExtensionPolicySpec](#envoyextensionpolicyspec)

| Field | Type | Required | Description |
| ---   | ---  | ---      | ---         |
| `name` | _string_ |  true  | Name is a unique name for this Wasm extension. It is used to identify the<br />Wasm extension if multiple extensions are handled by the same vm_id and root_id.<br />It's also used for logging/debugging. |
| `rootID` | _string_ |  true  | RootID is a unique ID for a set of extensions in a VM which will share a<br />RootContext and Contexts if applicable (e.g., an Wasm HttpFilter and an Wasm AccessLog).<br />If left blank, all extensions with a blank root_id with the same vm_id will share Context(s).<br />RootID must match the root_id parameter used to register the Context in the Wasm code. |
| `code` | _[WasmCodeSource](#wasmcodesource)_ |  true  | Code is the wasm code for the extension. |
| `config` | _[JSON](#json)_ |  false  | Config is the configuration for the Wasm extension.<br />This configuration will be passed as a JSON string to the Wasm extension. |
| `failOpen` | _boolean_ |  false  | FailOpen is a switch used to control the behavior when a fatal error occurs<br />during the initialization or the execution of the Wasm extension.<br />If FailOpen is set to true, the system bypasses the Wasm extension and<br />allows the traffic to pass through. Otherwise, if it is set to false or<br />not set (defaulting to false), the system blocks the traffic and returns<br />an HTTP 5xx error. |


#### WasmCodeSource



WasmCodeSource defines the source of the wasm code.

_Appears in:_
- [Wasm](#wasm)

| Field | Type | Required | Description |
| ---   | ---  | ---      | ---         |
| `type` | _[WasmCodeSourceType](#wasmcodesourcetype)_ |  true  | Type is the type of the source of the wasm code.<br />Valid WasmCodeSourceType values are "HTTP" or "Image". |
| `http` | _[HTTPWasmCodeSource](#httpwasmcodesource)_ |  false  | HTTP is the HTTP URL containing the wasm code.<br /><br />Note that the HTTP server must be accessible from the Envoy proxy. |
| `image` | _[ImageWasmCodeSource](#imagewasmcodesource)_ |  false  | Image is the OCI image containing the wasm code.<br /><br />Note that the image must be accessible from the Envoy Gateway. |
| `sha256` | _string_ |  true  | SHA256 checksum that will be used to verify the wasm code.<br /><br />kubebuilder:validation:Pattern=`^[a-f0-9]{64}$` |


#### WasmCodeSourceType

_Underlying type:_ _string_

WasmCodeSourceType specifies the types of sources for the wasm code.

_Appears in:_
- [WasmCodeSource](#wasmcodesource)

| Value | Description |
| ----- | ----------- |
| `HTTP` | HTTPWasmCodeSourceType allows the user to specify the wasm code in an HTTP URL.<br /> | 
| `Image` | ImageWasmCodeSourceType allows the user to specify the wasm code in an OCI image.<br /> | 


#### WithUnderscoresAction

_Underlying type:_ _string_

WithUnderscoresAction configures the action to take when an HTTP header with underscores
is encountered.

_Appears in:_
- [HeaderSettings](#headersettings)

| Value | Description |
| ----- | ----------- |
| `Allow` | WithUnderscoresActionAllow allows headers with underscores to be passed through.<br /> | 
| `RejectRequest` | WithUnderscoresActionRejectRequest rejects the client request. HTTP/1 requests are rejected with<br />the 400 status. HTTP/2 requests end with the stream reset.<br /> | 
| `DropHeader` | WithUnderscoresActionDropHeader drops the client header with name containing underscores. The header<br />is dropped before the filter chain is invoked and as such filters will not see<br />dropped headers.<br /> | 


#### XDSTranslatorHook

_Underlying type:_ _string_

XDSTranslatorHook defines the types of hooks that an Envoy Gateway extension may support
for the xds-translator

_Appears in:_
- [XDSTranslatorHooks](#xdstranslatorhooks)

| Value | Description |
| ----- | ----------- |
| `VirtualHost` |  | 
| `Route` |  | 
| `HTTPListener` |  | 
| `Translation` |  | 


#### XDSTranslatorHooks



XDSTranslatorHooks contains all the pre and post hooks for the xds-translator runner.

_Appears in:_
- [ExtensionHooks](#extensionhooks)

| Field | Type | Required | Description |
| ---   | ---  | ---      | ---         |
| `pre` | _[XDSTranslatorHook](#xdstranslatorhook) array_ |  true  |  |
| `post` | _[XDSTranslatorHook](#xdstranslatorhook) array_ |  true  |  |


#### XForwardedForSettings



XForwardedForSettings provides configuration for using X-Forwarded-For headers for determining the client IP address.

_Appears in:_
- [ClientIPDetectionSettings](#clientipdetectionsettings)

| Field | Type | Required | Description |
| ---   | ---  | ---      | ---         |
| `numTrustedHops` | _integer_ |  false  | NumTrustedHops controls the number of additional ingress proxy hops from the right side of XFF HTTP<br />headers to trust when determining the origin client's IP address.<br />Refer to https://www.envoyproxy.io/docs/envoy/latest/configuration/http/http_conn_man/headers#x-forwarded-for<br />for more details. |

<|MERGE_RESOLUTION|>--- conflicted
+++ resolved
@@ -562,12 +562,8 @@
 
 | Field | Type | Required | Description |
 | ---   | ---  | ---      | ---         |
-<<<<<<< HEAD
-| `type` | _[ConsistentHashType](#consistenthashtype)_ |  true  |  |
+| `type` | _[ConsistentHashType](#consistenthashtype)_ |  true  | Valid Type values are  "SourceIP". |
 | `tableSize` | _integer_ |  false  | The table size for consistent hashing, must be prime number limited to 5000011. |
-=======
-| `type` | _[ConsistentHashType](#consistenthashtype)_ |  true  | Valid Type values are  "SourceIP". |
->>>>>>> 7c9dfc54
 
 
 #### ConsistentHashType
