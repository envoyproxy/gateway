date: Pending

# Changes that are expected to cause an incompatibility with previous versions, such as deletions or modifications to existing APIs.
breaking changes: |
  Use gateway name as proxy fleet name for gateway namespace mode.

# Updates addressing vulnerabilities, security flaws, or compliance requirements.
security updates: |
  Disable automountServiceAccountToken for proxy and ratelimit deployments and serviceAccounts

# New features or capabilities added in this release.
new features: |
  Added support for percentage-based request mirroring
  Add an option to OIDC authentication to bypass it and defer to JWT when the request contains an "Authorization: Bearer ..." header.
  Added support for configuring Subject Alternative Names (SANs) for upstream TLS validation via `BackendTLSPolicy.validation.subjectAltNames`.
  Added support for local rate limit header.
  Added XDS metadata for clusters and endpoints from xRoutes and referenced backend resources (Backend, Service, ServiceImport).
  Added support for setting ownerreference to infra resources when enable gateway namespace mode.
  Added support for configuring hostname in active HTTP healthchecks.
  Added support for GatewayInfrastructure in gateway namespace mode.
  Added support for configuring maxConnectionsToAcceptPerSocketEvent in listener via ClientTrafficPolicy.
  Added support for setting GatewayClass ownerreference to infra resources when all cases except gateway namespace mode.
  Added support for setting previous priorities retry predicate.
  Added support for using extension server policies to in PostTranslateModify hook.
  Added support for configuring cluster stat name for HTTPRoute and GRPCRoute in EnvoyProxy CRD.
  Added support for configuring `SameSite` attribute for Oauth cookies for OIDC authentication.
  Added support for configuring the cache sync period for K8s provider.
  Added support for fallback to first key when load ca certificate from Secret or ConfigMap.
  Added support for configuring user provided name to generated HorizontalPodAutoscaler and PodDisruptionBudget resources.
  Added support for client certificate validation (SPKI, hash, SAN) in ClientTrafficPolicy.
  Added support for OIDC RP initialized logout. If the end session endpoint is explicitly specified or discovered from the issuer's well-known url, the end session endpoint will be invoked when the user logs out.
  Added support for specifying deployment annotations through the helm chart.
  Added support for customizing the name of the ServiceAccount used by the Proxy.
  Added support for custom backendRefs via extension server using PostClusterModify hook.


bug fixes: |
  Handle integer zone annotation values
  Fixed issue where WASM cache init failure caused routes with WASM-less EnvoyExtensionPolicies to have 500 direct responses.
  Fixed issue which UDP listeners were not created in the Envoy proxy config when Gateway was created.
  Keep ALPN configuration for listeners with overlapping certificates when ALPN is explicitly set in ClientTrafficPolicy.
  Fixed issue that switch on wrong SubjectAltNameType enum value in BackendTLSPolicy.
  Fixed issue that BackendTLSPolicy should not reference ConfigMap or Secret across namespace.
  Fixed bug in certificate SANs overlap detection in listeners.
  Fixed issue where EnvoyExtensionPolicy ExtProc body processing mode is set to FullDuplexStreamed, but trailers were not sent.
  Fixed validation issue where EnvoyExtensionPolicy ExtProc failOpen is true, and body processing mode FullDuplexStreamed is not rejected.
  Add ConfigMap indexers for EnvoyExtensionPolicies to reconcile Lua changes
<<<<<<< HEAD
  Fixes addresses in status of DualStack NodePort Gateways.

=======
  Fixed issue that default accesslog format not working.
  Fixed validation errors when the rateLimit url for Redis in the EnvoyGateway API includes multiple comma separated hosts.
>>>>>>> e97b0e66

# Enhancements that improve performance.
performance improvements: |

# Deprecated features or APIs.
deprecations: |

# Other notable changes not covered by the above sections.
Other changes: |<|MERGE_RESOLUTION|>--- conflicted
+++ resolved
@@ -45,13 +45,9 @@
   Fixed issue where EnvoyExtensionPolicy ExtProc body processing mode is set to FullDuplexStreamed, but trailers were not sent.
   Fixed validation issue where EnvoyExtensionPolicy ExtProc failOpen is true, and body processing mode FullDuplexStreamed is not rejected.
   Add ConfigMap indexers for EnvoyExtensionPolicies to reconcile Lua changes
-<<<<<<< HEAD
-  Fixes addresses in status of DualStack NodePort Gateways.
-
-=======
   Fixed issue that default accesslog format not working.
   Fixed validation errors when the rateLimit url for Redis in the EnvoyGateway API includes multiple comma separated hosts.
->>>>>>> e97b0e66
+  Fixes addresses in status of DualStack NodePort Gateways.
 
 # Enhancements that improve performance.
 performance improvements: |
