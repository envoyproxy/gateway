--- conflicted
+++ resolved
@@ -17,14 +17,10 @@
   Added support for setting ownerreference to infra resources when enable gateway namespace mode.
   Added support for configuring hostname in active HTTP healthchecks.
   Added support for GatewayInfrastructure in gateway namespace mode.
-<<<<<<< HEAD
   Added support for setting GatewayClass ownerreference to infra resources when all cases except gateway namespace mode.
-=======
   Added support for setting previous priorities retry predicate.
   Added support for using extension server policies to in PostTranslateModify hook.
   Added support for configuring cluster stat name for HTTPRoute and GRPCRoute in EnvoyProxy CRD.
-
->>>>>>> d762ea13
 
 bug fixes: |
   Handle integer zone annotation values
