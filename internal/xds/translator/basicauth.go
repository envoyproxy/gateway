// Copyright Envoy Gateway Authors
// SPDX-License-Identifier: Apache-2.0
// The full text of the Apache license is available in the LICENSE file at
// the root of the repo.

package translator

import (
	"errors"
	"fmt"

	corev3 "github.com/envoyproxy/go-control-plane/envoy/config/core/v3"
	routev3 "github.com/envoyproxy/go-control-plane/envoy/config/route/v3"
	basicauthv3 "github.com/envoyproxy/go-control-plane/envoy/extensions/filters/http/basic_auth/v3"
	hcmv3 "github.com/envoyproxy/go-control-plane/envoy/extensions/filters/network/http_connection_manager/v3"
	"google.golang.org/protobuf/types/known/anypb"

	egv1a1 "github.com/envoyproxy/gateway/api/v1alpha1"
	"github.com/envoyproxy/gateway/internal/ir"
	"github.com/envoyproxy/gateway/internal/utils/proto"
	"github.com/envoyproxy/gateway/internal/xds/types"
)

func init() {
	registerHTTPFilter(&basicAuth{})
}

type basicAuth struct{}

var _ httpFilter = &basicAuth{}

// patchHCM builds and appends the basic_auth Filter to the HTTP Connection Manager
// if applicable, and it does not already exist.

// buildHCMBasicAuthFilter returns a basic_auth HTTP filter from the provided IR HTTPRoute.
func buildHCMBasicAuthFilter(basicAuth *ir.BasicAuth) (*hcmv3.HttpFilter, error) {
	var (
		basicAuthProto *basicauthv3.BasicAuth
		basicAuthAny   *anypb.Any
		err            error
	)

	basicAuthProto = &basicauthv3.BasicAuth{
		Users: &corev3.DataSource{
			Specifier: &corev3.DataSource_InlineBytes{
				InlineBytes: basicAuth.Users,
			},
		},
	}
<<<<<<< HEAD
	// Set the ForwardUsernameHeader field if it is specified.
	if basicAuth.ForwardUsernameHeader != "" {
		basicAuthProto.ForwardUsernameHeader = basicAuth.ForwardUsernameHeader
	}

	if err = basicAuthProto.ValidateAll(); err != nil {
		return nil, err
	}
	if basicAuthAny, err = protocov.ToAnyWithValidation(basicAuthProto); err != nil {
=======

	if basicAuthAny, err = proto.ToAnyWithValidation(basicAuthProto); err != nil {
>>>>>>> f8c0b323
		return nil, err
	}

	return &hcmv3.HttpFilter{
		Name: basicAuthFilterName(basicAuth),
		ConfigType: &hcmv3.HttpFilter_TypedConfig{
			TypedConfig: basicAuthAny,
		},
		Disabled: true,
	}, nil
}

// patchHCM updates the HTTPConnectionManager with a Basic Auth HTTP filter for routes requiring authentication.
// It scans through all routes in the provided HTTPListener, and if a route has a BasicAuth configuration,
// it checks for the presence of a corresponding filter in the manager. If the filter is not already present,
// it generates and appends a new Basic Auth filter. This method ensures that each unique BasicAuth configuration
// only results in one corresponding filter in the HTTPConnectionManager to prevent duplicate filters.
// The function returns an error if either the HTTPConnectionManager or HTTPListener is nil, or if an error occurs
// during the filter creation process.
//
// Parameters:
//   - mgr: A pointer to the HttpConnectionManager where the HTTP filters are managed.
//   - irListener: A pointer to the HTTPListener which holds the routing configuration.
//
// Returns:
//   - error: An error object indicating the success or failure of the operation. Nil if no error occurred.
func (*basicAuth) patchHCM(mgr *hcmv3.HttpConnectionManager, irListener *ir.HTTPListener) error {
	if mgr == nil {
		return errors.New("hcm is nil")
	}
	if irListener == nil {
		return errors.New("ir listener is nil")
	}

	var errs error

	for _, route := range irListener.Routes {
		if route.Security == nil || route.Security.BasicAuth == nil {
			continue
		}

		// Only generates one Basic Auth Envoy filter for each unique name.
		// For example, if there are two routes under the same gateway with the
		// same BasicAuth config, only one BasicAuth filter will be generated.
		if hcmContainsFilter(mgr, basicAuthFilterName(route.Security.BasicAuth)) {
			continue
		}

		filter, err := buildHCMBasicAuthFilter(route.Security.BasicAuth)
		if err != nil {
			errs = errors.Join(errs, err)
			continue
		}

		mgr.HttpFilters = append(mgr.HttpFilters, filter)
	}

	return errs
}

func basicAuthFilterName(basicAuth *ir.BasicAuth) string {
	return perRouteFilterName(egv1a1.EnvoyFilterBasicAuth, basicAuth.Name)
}

func (*basicAuth) patchResources(*types.ResourceVersionTable, []*ir.HTTPRoute) error {
	return nil
}

// patchRoute patches the provided route with the basicAuth config if applicable.
// Note: this method overwrites the HCM level filter config with the per route filter config.
func (*basicAuth) patchRoute(route *routev3.Route, irRoute *ir.HTTPRoute) error {
	if route == nil {
		return errors.New("xds route is nil")
	}
	if irRoute == nil {
		return errors.New("ir route is nil")
	}
	if irRoute.Security == nil || irRoute.Security.BasicAuth == nil {
		return nil
	}

	var (
		perFilterCfg map[string]*anypb.Any
		basicAuthAny *anypb.Any
		err          error
	)
	filterName := basicAuthFilterName(irRoute.Security.BasicAuth)
	perFilterCfg = route.GetTypedPerFilterConfig()
	if _, ok := perFilterCfg[filterName]; ok {
		// This should not happen since this is the only place where the filter
		// config is added in a route.
		return fmt.Errorf("route already contains filter config: %s, %+v",
			egv1a1.EnvoyFilterBasicAuth.String(), route)
	}

	// Overwrite the HCM level filter config with the per route filter config.
	basicAuthProto := basicAuthPerRouteConfig(irRoute.Security.BasicAuth)
	if basicAuthAny, err = proto.ToAnyWithValidation(basicAuthProto); err != nil {
		return err
	}

	if perFilterCfg == nil {
		route.TypedPerFilterConfig = make(map[string]*anypb.Any)
	}
	route.TypedPerFilterConfig[filterName] = basicAuthAny

	return nil
}

func basicAuthPerRouteConfig(basicAuth *ir.BasicAuth) *basicauthv3.BasicAuthPerRoute {
	return &basicauthv3.BasicAuthPerRoute{
		Users: &corev3.DataSource{
			Specifier: &corev3.DataSource_InlineBytes{
				InlineBytes: basicAuth.Users,
			},
		},
	}
}<|MERGE_RESOLUTION|>--- conflicted
+++ resolved
@@ -47,20 +47,12 @@
 			},
 		},
 	}
-<<<<<<< HEAD
 	// Set the ForwardUsernameHeader field if it is specified.
 	if basicAuth.ForwardUsernameHeader != "" {
 		basicAuthProto.ForwardUsernameHeader = basicAuth.ForwardUsernameHeader
 	}
 
-	if err = basicAuthProto.ValidateAll(); err != nil {
-		return nil, err
-	}
-	if basicAuthAny, err = protocov.ToAnyWithValidation(basicAuthProto); err != nil {
-=======
-
 	if basicAuthAny, err = proto.ToAnyWithValidation(basicAuthProto); err != nil {
->>>>>>> f8c0b323
 		return nil, err
 	}
 
