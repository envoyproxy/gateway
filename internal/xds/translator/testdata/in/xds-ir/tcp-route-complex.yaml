--- conflicted
+++ resolved
@@ -2,26 +2,10 @@
 - name: "tcp-listener-complex"
   address: "0.0.0.0"
   port: 10080
-<<<<<<< HEAD
-  tls:
-    inspector:
-      snis:
-      - foo.com
-      - bar.com
-      - example.com
-  destination:
-    name: "tcp-route-complex-dest"
-    settings:
-    - endpoints:
-      - host: "1.2.3.4"
-        port: 50000
-      - host: "5.6.7.8"
-        port: 50001
-=======
   routes:
   - name: "tcp-route-complex"
     tls:
-      passthrough:
+      inspector:
         snis:
         - foo.com
         - bar.com
@@ -33,5 +17,4 @@
         - host: "1.2.3.4"
           port: 50000
         - host: "5.6.7.8"
-          port: 50001
->>>>>>> 33443f88
+          port: 50001