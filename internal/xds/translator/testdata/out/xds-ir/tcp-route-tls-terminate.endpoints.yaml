--- conflicted
+++ resolved
@@ -1,8 +1,4 @@
-<<<<<<< HEAD
-- clusterName: tls-terminate-route
-=======
 - clusterName: tls-terminate-dest
->>>>>>> 4285f4e2
   endpoints:
   - lbEndpoints:
     - endpoint:
