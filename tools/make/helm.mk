--- conflicted
+++ resolved
@@ -2,13 +2,10 @@
 #
 # All make targets related to helmß are defined in this file.
 
-<<<<<<< HEAD
 OCI_REGISTRY ?= oci://geocomply.jfrog.io/apps-idp-gateway-docker-local/envoyproxy/gateway
-=======
 include tools/make/env.mk
 
 OCI_REGISTRY ?= oci://docker.io/envoyproxy
->>>>>>> 7207c32d
 CHART_NAME ?= gateway-helm
 CHART_VERSION ?= ${RELEASE_VERSION}
 
