gateways:
- apiVersion: gateway.networking.k8s.io/v1beta1
  kind: Gateway
  metadata:
    creationTimestamp: null
    name: gateway-1
    namespace: envoy-gateway
  spec:
    gatewayClassName: envoy-gateway-class
    listeners:
    - allowedRoutes:
        namespaces:
          from: Same
      name: http
      port: 80
      protocol: HTTP
  status:
    listeners:
    - attachedRoutes: 1
      conditions:
      - lastTransitionTime: null
        message: Sending translated listener configuration to the data plane
        reason: Programmed
        status: "True"
        type: Programmed
      - lastTransitionTime: null
        message: Listener has been successfully translated
        reason: Accepted
        status: "True"
        type: Accepted
      - lastTransitionTime: null
        message: Listener references have been resolved
        reason: ResolvedRefs
        status: "True"
        type: ResolvedRefs
      name: http
      supportedKinds:
      - group: gateway.networking.k8s.io
        kind: HTTPRoute
      - group: gateway.networking.k8s.io
        kind: GRPCRoute
- apiVersion: gateway.networking.k8s.io/v1beta1
  kind: Gateway
  metadata:
    creationTimestamp: null
    name: gateway-2
    namespace: envoy-gateway
  spec:
    gatewayClassName: envoy-gateway-class
    listeners:
    - allowedRoutes:
        namespaces:
          from: Same
      name: http
      port: 80
      protocol: HTTP
    - allowedRoutes:
        namespaces:
          from: Same
      name: https
      port: 443
      protocol: HTTPS
    - allowedRoutes:
        namespaces:
          from: Same
      name: tcp
      port: 53
      protocol: TCP
  status:
    listeners:
    - attachedRoutes: 1
      conditions:
      - lastTransitionTime: null
        message: Sending translated listener configuration to the data plane
        reason: Programmed
        status: "True"
        type: Programmed
      - lastTransitionTime: null
        message: Listener has been successfully translated
        reason: Accepted
        status: "True"
        type: Accepted
      - lastTransitionTime: null
        message: Listener references have been resolved
        reason: ResolvedRefs
        status: "True"
        type: ResolvedRefs
      name: http
      supportedKinds:
      - group: gateway.networking.k8s.io
        kind: HTTPRoute
      - group: gateway.networking.k8s.io
        kind: GRPCRoute
    - attachedRoutes: 1
      conditions:
      - lastTransitionTime: null
        message: Listener must have TLS set when protocol is HTTPS.
        reason: Invalid
        status: "False"
        type: Programmed
      - lastTransitionTime: null
        message: Listener references have been resolved
        reason: ResolvedRefs
        status: "True"
        type: ResolvedRefs
      name: https
      supportedKinds:
      - group: gateway.networking.k8s.io
        kind: HTTPRoute
      - group: gateway.networking.k8s.io
        kind: GRPCRoute
    - attachedRoutes: 0
      conditions:
      - lastTransitionTime: null
        message: Sending translated listener configuration to the data plane
        reason: Programmed
        status: "True"
        type: Programmed
      - lastTransitionTime: null
        message: Listener has been successfully translated
        reason: Accepted
        status: "True"
        type: Accepted
      - lastTransitionTime: null
        message: Listener references have been resolved
        reason: ResolvedRefs
        status: "True"
        type: ResolvedRefs
      name: tcp
      supportedKinds:
      - group: gateway.networking.k8s.io
        kind: TCPRoute
grpcRoutes:
- apiVersion: gateway.networking.k8s.io/v1alpha2
  kind: GRPCRoute
  metadata:
    creationTimestamp: null
    name: grpcroute-1
    namespace: envoy-gateway
  spec:
    parentRefs:
    - name: gateway-2
      namespace: envoy-gateway
    rules:
    - backendRefs:
      - name: service-1
        port: 8080
      matches:
      - headers:
        - name: magic
          type: Exact
          value: foo
  status:
    parents:
    - conditions:
      - lastTransitionTime: null
        message: Route is accepted
        reason: Accepted
        status: "True"
        type: Accepted
      - lastTransitionTime: null
        message: 'Failed to process route rule 0 backendRef 0: service envoy-gateway/service-1
          not found.'
        reason: BackendNotFound
        status: "False"
        type: ResolvedRefs
      controllerName: gateway.envoyproxy.io/gatewayclass-controller
      parentRef:
        name: gateway-2
        namespace: envoy-gateway
httpRoutes:
- apiVersion: gateway.networking.k8s.io/v1beta1
  kind: HTTPRoute
  metadata:
    creationTimestamp: null
    name: httproute-1
    namespace: envoy-gateway
  spec:
    parentRefs:
    - name: gateway-1
      namespace: envoy-gateway
    rules:
    - backendRefs:
      - name: service-1
        port: 8080
      matches:
      - path:
          value: /
  status:
    parents:
    - conditions:
      - lastTransitionTime: null
        message: Route is accepted
        reason: Accepted
        status: "True"
        type: Accepted
      - lastTransitionTime: null
        message: 'Failed to process route rule 0 backendRef 0: service envoy-gateway/service-1
          not found.'
        reason: BackendNotFound
        status: "False"
        type: ResolvedRefs
      controllerName: gateway.envoyproxy.io/gatewayclass-controller
      parentRef:
        name: gateway-1
        namespace: envoy-gateway
infraIR:
  envoy-gateway/gateway-1:
    proxy:
      listeners:
      - address: null
        name: envoy-gateway/gateway-1/http
        ports:
        - containerPort: 10080
          name: http-80
          protocol: HTTP
          servicePort: 80
      metadata:
        labels:
          gateway.envoyproxy.io/owning-gateway-name: gateway-1
          gateway.envoyproxy.io/owning-gateway-namespace: envoy-gateway
        ownerReference:
          kind: GatewayClass
          name: envoy-gateway-class
      name: envoy-gateway/gateway-1
      namespace: envoy-gateway-system
  envoy-gateway/gateway-2:
    proxy:
      listeners:
      - address: null
        name: envoy-gateway/gateway-2/http
        ports:
        - containerPort: 10080
          name: http-80
          protocol: HTTP
          servicePort: 80
      - address: null
        name: envoy-gateway/gateway-2/tcp
        ports:
        - containerPort: 10053
          name: tcp-53
          protocol: TCP
          servicePort: 53
      metadata:
        labels:
          gateway.envoyproxy.io/owning-gateway-name: gateway-2
          gateway.envoyproxy.io/owning-gateway-namespace: envoy-gateway
        ownerReference:
          kind: GatewayClass
          name: envoy-gateway-class
      name: envoy-gateway/gateway-2
      namespace: envoy-gateway-system
securityPolicies:
- apiVersion: gateway.envoyproxy.io/v1alpha1
  kind: SecurityPolicy
  metadata:
    creationTimestamp: null
    name: also-target-httproute-in-gateway-1
    namespace: envoy-gateway
  spec:
    targetRef:
      group: gateway.networking.k8s.io
      kind: HTTPRoute
      name: httproute-1
  status:
    ancestors:
    - ancestorRef:
        group: gateway.networking.k8s.io
        kind: Gateway
        name: gateway-1
        namespace: envoy-gateway
      conditions:
      - lastTransitionTime: null
        message: Policy has been accepted.
        reason: Accepted
        status: "True"
        type: Accepted
      controllerName: gateway.envoyproxy.io/gatewayclass-controller
- apiVersion: gateway.envoyproxy.io/v1alpha1
  kind: SecurityPolicy
  metadata:
    creationTimestamp: null
    name: target-grpcroute-in-gateway-2
    namespace: envoy-gateway
  spec:
    cors:
      allowOrigins:
      - http://*.example.com
      maxAge: 16m40s
    targetRef:
      group: gateway.networking.k8s.io
      kind: GRPCRoute
      name: grpcroute-1
  status:
    ancestors:
    - ancestorRef:
        group: gateway.networking.k8s.io
        kind: Gateway
        name: gateway-2
        namespace: envoy-gateway
      conditions:
      - lastTransitionTime: null
        message: Policy has been accepted.
        reason: Accepted
        status: "True"
        type: Accepted
      controllerName: gateway.envoyproxy.io/gatewayclass-controller
- apiVersion: gateway.envoyproxy.io/v1alpha1
  kind: SecurityPolicy
  metadata:
    creationTimestamp: null
    name: target-httproute-in-gateway-1
    namespace: envoy-gateway
  spec:
    cors:
      allowOrigins:
      - http://*.example.com
      maxAge: 16m40s
    targetRef:
      group: gateway.networking.k8s.io
      kind: HTTPRoute
      name: httproute-1
  status:
    ancestors:
    - ancestorRef:
        group: gateway.networking.k8s.io
        kind: Gateway
        name: gateway-1
        namespace: envoy-gateway
      conditions:
      - lastTransitionTime: null
        message: Unable to target HTTPRoute httproute-1, another SecurityPolicy has
          already attached to it
        reason: Conflicted
        status: "False"
        type: Accepted
      controllerName: gateway.envoyproxy.io/gatewayclass-controller
- apiVersion: gateway.envoyproxy.io/v1alpha1
  kind: SecurityPolicy
  metadata:
    creationTimestamp: null
    name: target-unknown-httproute
    namespace: envoy-gateway
  spec:
    targetRef:
      group: gateway.networking.k8s.io
      kind: HTTPRoute
      name: unknown-httproute
  status:
    ancestors: null
- apiVersion: gateway.envoyproxy.io/v1alpha1
  kind: SecurityPolicy
  metadata:
    creationTimestamp: null
    name: target-gateway-1
    namespace: envoy-gateway
  spec:
    targetRef:
      group: gateway.networking.k8s.io
      kind: Gateway
      name: gateway-1
  status:
    ancestors:
    - ancestorRef:
        group: gateway.networking.k8s.io
        kind: Gateway
        name: gateway-1
        namespace: envoy-gateway
      conditions:
      - lastTransitionTime: null
        message: Policy has been accepted.
        reason: Accepted
        status: "True"
        type: Accepted
      - lastTransitionTime: null
        message: 'This policy is being overridden by other securityPolicies for these
          routes: [envoy-gateway/httproute-1]'
        reason: Overridden
        status: "True"
        type: Overridden
      controllerName: gateway.envoyproxy.io/gatewayclass-controller
- apiVersion: gateway.envoyproxy.io/v1alpha1
  kind: SecurityPolicy
  metadata:
    creationTimestamp: null
    name: target-gateway-1-as-well
    namespace: envoy-gateway
  spec:
    targetRef:
      group: gateway.networking.k8s.io
      kind: Gateway
      name: gateway-1
  status:
    ancestors:
    - ancestorRef:
        group: gateway.networking.k8s.io
        kind: Gateway
        name: gateway-1
        namespace: envoy-gateway
      conditions:
      - lastTransitionTime: null
        message: Unable to target Gateway gateway-1, another SecurityPolicy has already
          attached to it
        reason: Conflicted
        status: "False"
        type: Accepted
      controllerName: gateway.envoyproxy.io/gatewayclass-controller
- apiVersion: gateway.envoyproxy.io/v1alpha1
  kind: SecurityPolicy
  metadata:
    creationTimestamp: null
    name: target-unknown-gateway
    namespace: envoy-gateway
  spec:
    targetRef:
      group: gateway.networking.k8s.io
      kind: Gateway
      name: unknown-gateway
  status:
    ancestors: null
xdsIR:
  envoy-gateway/gateway-1:
    accessLog:
      json:
      - path: /dev/stdout
    http:
    - address: 0.0.0.0
      hostnames:
      - '*'
      isHTTP2: false
      metadata:
        kind: Gateway
        name: gateway-1
        namespace: envoy-gateway
        sectionName: http
      name: envoy-gateway/gateway-1/http
      path:
        escapedSlashesAction: UnescapeAndRedirect
        mergeSlashes: true
      port: 10080
      routes:
      - directResponse:
          statusCode: 500
        hostname: '*'
        isHTTP2: false
        metadata:
          kind: HTTPRoute
          name: httproute-1
          namespace: envoy-gateway
        name: httproute/envoy-gateway/httproute-1/rule/0/match/0/*
        pathMatch:
          distinct: false
          name: ""
          prefix: /
<<<<<<< HEAD
        security:
          cors:
            allowOrigins:
            - distinct: false
              name: ""
              safeRegex: http://.*\.example\.com
            maxAge: 16m40s
    proxyServiceCluster:
      destination:
        name: envoy-gateway/gateway-1
        preferLocal:
          minEndpointsThreshold: 1
        protocol: HTTP
      name: envoy-gateway/gateway-1
=======
        security: {}
>>>>>>> 5aabbdc6
    readyListener:
      address: 0.0.0.0
      ipFamily: IPv4
      path: /ready
      port: 19003
  envoy-gateway/gateway-2:
    accessLog:
      json:
      - path: /dev/stdout
    http:
    - address: 0.0.0.0
      hostnames:
      - '*'
      isHTTP2: true
      metadata:
        kind: Gateway
        name: gateway-2
        namespace: envoy-gateway
        sectionName: http
      name: envoy-gateway/gateway-2/http
      path:
        escapedSlashesAction: UnescapeAndRedirect
        mergeSlashes: true
      port: 10080
      routes:
      - directResponse:
          statusCode: 500
        headerMatches:
        - distinct: false
          exact: foo
          name: magic
        hostname: '*'
        isHTTP2: true
        metadata:
          kind: GRPCRoute
          name: grpcroute-1
          namespace: envoy-gateway
        name: grpcroute/envoy-gateway/grpcroute-1/rule/0/match/0/*
        security:
          cors:
            allowOrigins:
            - distinct: false
              name: ""
              safeRegex: http://.*\.example\.com
            maxAge: 16m40s
    proxyServiceCluster:
      destination:
        addressType: IP
        endpoints:
        - host: 7.6.5.4
          port: 8080
          zone: zone1
        - host: 7.6.5.4
          port: 8080
          zone: zone1
        name: envoy-gateway/gateway-2
        preferLocal:
          minEndpointsThreshold: 1
        protocol: HTTP
      name: envoy-gateway/gateway-2
    readyListener:
      address: 0.0.0.0
      ipFamily: IPv4
      path: /ready
      port: 19003
    tcp:
    - address: 0.0.0.0
      name: envoy-gateway/gateway-2/tcp
      port: 10053<|MERGE_RESOLUTION|>--- conflicted
+++ resolved
@@ -452,24 +452,7 @@
           distinct: false
           name: ""
           prefix: /
-<<<<<<< HEAD
-        security:
-          cors:
-            allowOrigins:
-            - distinct: false
-              name: ""
-              safeRegex: http://.*\.example\.com
-            maxAge: 16m40s
-    proxyServiceCluster:
-      destination:
-        name: envoy-gateway/gateway-1
-        preferLocal:
-          minEndpointsThreshold: 1
-        protocol: HTTP
-      name: envoy-gateway/gateway-1
-=======
         security: {}
->>>>>>> 5aabbdc6
     readyListener:
       address: 0.0.0.0
       ipFamily: IPv4
