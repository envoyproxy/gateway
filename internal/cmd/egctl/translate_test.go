// Copyright Envoy Gateway Authors
// SPDX-License-Identifier: Apache-2.0
// The full text of the Apache license is available in the LICENSE file at
// the root of the repo.

package egctl

import (
	"bytes"
	"context"
	"encoding/json"
	"flag"
	"io"
	"os"
	"path/filepath"
	"testing"
	"time"

	"github.com/google/go-cmp/cmp"
	"github.com/google/go-cmp/cmp/cmpopts"
	"github.com/stretchr/testify/require"
	metav1 "k8s.io/apimachinery/pkg/apis/meta/v1"
	"sigs.k8s.io/yaml"

	"github.com/envoyproxy/gateway/internal/utils/field"
	"github.com/envoyproxy/gateway/internal/utils/file"
	"github.com/envoyproxy/gateway/internal/utils/test"
)

func TestTranslate(t *testing.T) {
	testCases := []struct {
		name         string
		from         string
		to           string
		output       string
		resourceType string
		extraArgs    []string
		expect       bool
		filterFunc   func(string) string
	}{
		{
			name:   "from-gateway-api-to-xds",
			from:   "gateway-api",
			to:     "xds",
			output: jsonOutput,
			expect: true,
		},
		{
			name:   "from-gateway-api-to-xds",
			from:   "gateway-api",
			to:     "xds",
			output: yamlOutput,
			expect: true,
		},
		{
			name:   "from-gateway-api-to-xds",
			from:   "gateway-api",
			to:     "xds",
			expect: true,
		},
		{
			name:         "from-gateway-api-to-xds",
			from:         "gateway-api",
			to:           "xds",
			output:       yamlOutput,
			resourceType: "unknown",
			expect:       false,
		},
		{
			name:         "from-gateway-api-to-xds",
			from:         "gateway-api",
			to:           "xds",
			output:       yamlOutput,
			resourceType: string(AllEnvoyConfigType),
			expect:       true,
		},
		{
			name:         "from-gateway-api-to-xds",
			from:         "gateway-api",
			to:           "xds",
			output:       yamlOutput,
			resourceType: string(BootstrapEnvoyConfigType),
			expect:       true,
		},
		{
			name:         "from-gateway-api-to-xds",
			from:         "gateway-api",
			to:           "xds",
			output:       yamlOutput,
			resourceType: string(ClusterEnvoyConfigType),
			expect:       true,
		},
		{
			name:         "from-gateway-api-to-xds",
			from:         "gateway-api",
			to:           "xds",
			output:       yamlOutput,
			resourceType: string(ListenerEnvoyConfigType),
			expect:       true,
		},
		{
			name:         "from-gateway-api-to-xds",
			from:         "gateway-api",
			to:           "xds",
			output:       yamlOutput,
			resourceType: string(RouteEnvoyConfigType),
			expect:       true,
		},
		{
			name:   "jwt-single-route-single-match-to-xds",
			from:   "gateway-api",
			to:     "xds",
			output: jsonOutput,
			expect: true,
		},
		{
			name:   "jwt-single-route-single-match-to-xds",
			from:   "gateway-api",
			to:     "xds",
			output: yamlOutput,
			expect: true,
		},
		{
			name:   "jwt-single-route-single-match-to-xds",
			from:   "gateway-api",
			to:     "xds",
			expect: true,
		},
		{
			name:         "jwt-single-route-single-match-to-xds",
			from:         "gateway-api",
			to:           "xds",
			output:       yamlOutput,
			resourceType: "unknown",
			expect:       false,
		},
		{
			name:         "jwt-single-route-single-match-to-xds",
			from:         "gateway-api",
			to:           "xds",
			output:       yamlOutput,
			resourceType: string(AllEnvoyConfigType),
			expect:       true,
		},
		{
			name:         "jwt-single-route-single-match-to-xds",
			from:         "gateway-api",
			to:           "xds",
			output:       yamlOutput,
			resourceType: string(BootstrapEnvoyConfigType),
			expect:       true,
		},
		{
			name:         "jwt-single-route-single-match-to-xds",
			from:         "gateway-api",
			to:           "xds",
			output:       yamlOutput,
			resourceType: string(ClusterEnvoyConfigType),
			expect:       true,
		},
		{
			name:         "jwt-single-route-single-match-to-xds",
			from:         "gateway-api",
			to:           "xds",
			output:       yamlOutput,
			resourceType: string(ListenerEnvoyConfigType),
			expect:       true,
		},
		{
			name:         "jwt-single-route-single-match-to-xds",
			from:         "gateway-api",
			to:           "xds",
			output:       yamlOutput,
			resourceType: string(RouteEnvoyConfigType),
			expect:       true,
		},
		{
			name:         "envoy-patch-policy",
			from:         "gateway-api",
			to:           "xds",
			output:       yamlOutput,
			resourceType: string(AllEnvoyConfigType),
			expect:       false,
		},
		{
			name:      "default-resources",
			from:      "gateway-api",
			to:        "gateway-api,xds",
			expect:    true,
			extraArgs: []string{"--add-missing-resources"},
		},
		{
			name:   "quickstart",
			from:   "gateway-api",
			to:     "ir",
			output: yamlOutput,
			expect: true,
		},
		{
			name:         "quickstart",
			from:         "gateway-api",
			to:           "xds",
			output:       yamlOutput,
			resourceType: string(RouteEnvoyConfigType),
			expect:       true,
		},
		{
			name:         "from-gateway-api-to-xds",
			from:         "gateway-api",
			to:           "xds",
			output:       yamlOutput,
			resourceType: string(EndpointEnvoyConfigType),
			expect:       true,
		},
		{
			name:         "rejected-http-route",
			from:         "gateway-api",
			to:           "gateway-api",
			output:       yamlOutput,
			resourceType: string(RouteEnvoyConfigType),
			expect:       true,
		},
		{
			name:         "echo-gateway-api",
			from:         "gateway-api",
			to:           "gateway-api",
			output:       jsonOutput,
			resourceType: string(RouteEnvoyConfigType),
			expect:       true,
		},
		{
			name:         "echo-gateway-api",
			from:         "gateway-api",
			to:           "xds,gateway-api",
			output:       yamlOutput,
			resourceType: string(ClusterEnvoyConfigType),
			expect:       true,
		},
		{
			name: "echo-gateway-api",
			from: "gateway-api",
			// ensure the order doesn't affect the output
			to:           "gateway-api,xds",
			output:       yamlOutput,
			resourceType: string(ClusterEnvoyConfigType),
			expect:       true,
		},
		{
			name:         "multiple-xds",
			from:         "gateway-api",
			to:           "xds",
			output:       jsonOutput,
			resourceType: string(RouteEnvoyConfigType),
			expect:       true,
		},
		{
			name:   "valid-envoyproxy",
			from:   "gateway-api",
			to:     "gateway-api",
			output: yamlOutput,
			expect: true,
		},
		{
			name:   "invalid-envoyproxy",
			from:   "gateway-api",
			to:     "gateway-api",
			output: yamlOutput,
			expect: true,
		},
		{
			name:   "no-gateway-class-resources",
			from:   "gateway-api",
			to:     "xds",
			expect: false,
		},
		{
			name:   "no-gateway-class-resources",
			from:   "gateway-api",
			to:     "gateway-api",
			expect: false,
		},
		{
			name:      "no-service-cluster-ip",
			from:      "gateway-api",
			to:        "xds",
			expect:    true,
			extraArgs: []string{"--add-missing-resources"},
		},
		{
			name:   "backend-endpoint",
			from:   "gateway-api",
			to:     "gateway-api",
			expect: true,
		},
		{
			name:   "default-namespace",
			from:   "gateway-api",
			to:     "gateway-api",
			expect: true,
		},
	}

	flag.Parse()

	for _, tc := range testCases {
		t.Run(tc.name+"|"+tc.resourceType, func(t *testing.T) {
			b := bytes.NewBufferString("")
			root := newTranslateCommand()
			root.SetOut(b)
			root.SetErr(b)
			args := []string{
				"translate",
				"--from",
				tc.from,
				"--to",
				tc.to,
				"--file",
				"testdata/translate/in/" + tc.name + ".yaml",
			}

			switch tc.output {
			case yamlOutput:
				args = append(args, "--output", yamlOutput)
			case jsonOutput:
				args = append(args, "--output", jsonOutput)
			}

			var resourceType string
			if tc.resourceType == "" {
				resourceType = string(AllEnvoyConfigType)
			} else {
				resourceType = tc.resourceType
				args = append(args, "--type", tc.resourceType)
			}

			if len(tc.extraArgs) > 0 {
				args = append(args, tc.extraArgs...)
			}

			root.SetArgs(args)
			if tc.expect {
				require.NoError(t, root.ExecuteContext(context.Background()))
			} else {
				require.Error(t, root.ExecuteContext(context.Background()))
				return
			}

			out, err := io.ReadAll(b)
			require.NoError(t, err)
			got := &TranslationResult{}
			mustUnmarshal(t, out, got)
			var fn string
			require.NoError(t, field.SetValue(got, "LastTransitionTime", metav1.NewTime(time.Time{})))

			if tc.output == jsonOutput {
				fn = tc.name + "." + resourceType + ".json"
				out, err = json.MarshalIndent(got, "", "  ")
				require.NoError(t, err)
			} else {
				fn = tc.name + "." + resourceType + ".yaml"
				out, err = yaml.Marshal(got)
				require.NoError(t, err)
			}
			if test.OverrideTestData() {
				require.NoError(t, file.Write(string(out), filepath.Join("testdata", "translate", "out", fn)))
			}
			want := &TranslationResult{}
			mustUnmarshal(t, requireTestDataOutFile(t, fn), want)

			// Supported features are dynamic, instead of hard-coding them in the output files
			// we define them here.
			// Disabled until GatewayClass.Status.SupportedFeatures is stable
			// if want.GatewayClass != nil {
			//	want.GatewayClass.Status.SupportedFeatures = status.GatewaySupportedFeatures
			// }

			opts := []cmp.Option{
				cmpopts.IgnoreFields(metav1.Condition{}, "LastTransitionTime"),
<<<<<<< HEAD
				cmpopts.IgnoreFields(metav1.ObjectMeta{}, "ResourceVersion"),
				cmpopts.IgnoreFields(resource.Resources{}, "serviceMap"),
=======
>>>>>>> 9458c0bc
			}

			require.Empty(t, cmp.Diff(want, got, opts...))
		})
	}
}

func requireTestDataOutFile(t *testing.T, name ...string) []byte {
	t.Helper()
	elems := append([]string{"testdata", "translate", "out"}, name...)
	content, err := os.ReadFile(filepath.Join(elems...))
	require.NoError(t, err)
	return content
}

func mustUnmarshal(t *testing.T, val []byte, out interface{}) {
	require.NoError(t, yaml.UnmarshalStrict(val, out, yaml.DisallowUnknownFields))
}<|MERGE_RESOLUTION|>--- conflicted
+++ resolved
@@ -376,11 +376,7 @@
 
 			opts := []cmp.Option{
 				cmpopts.IgnoreFields(metav1.Condition{}, "LastTransitionTime"),
-<<<<<<< HEAD
 				cmpopts.IgnoreFields(metav1.ObjectMeta{}, "ResourceVersion"),
-				cmpopts.IgnoreFields(resource.Resources{}, "serviceMap"),
-=======
->>>>>>> 9458c0bc
 			}
 
 			require.Empty(t, cmp.Diff(want, got, opts...))
