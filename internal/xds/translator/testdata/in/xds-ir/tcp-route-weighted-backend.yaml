tcp:
- name: "tcp-listener-weighted-backend"
  address: "0.0.0.0"
  port: 10080
<<<<<<< HEAD
  tls:
    inspector:
      snis:
      - foo.com
      - bar.com
      - example.com
  destination:
    name: "tcp-route-weighted-backend-dest"
    settings:
    - endpoints:
      - host: "1.1.1.1"
        port: 50001
      weight: 20
    - endpoints:
      - host: "2.2.2.2"
        port: 50002
      weight: 40
    - endpoints:
      - host: "3.3.3.3"
        port: 50003
      weight: 20
    - endpoints:
      - host: "4.4.4.4"
        port: 50004
      weight: 20
=======
  routes:
  - name: "tcp-route-weighted-backend"
    tls:
      passthrough:
        snis:
        - foo.com
        - bar.com
        - example.com
    destination:
      name: "tcp-route-weighted-backend-dest"
      settings:
      - endpoints:
        - host: "1.1.1.1"
          port: 50001
        weight: 20
      - endpoints:
        - host: "2.2.2.2"
          port: 50002
        weight: 40
      - endpoints:
        - host: "3.3.3.3"
          port: 50003
        weight: 20
      - endpoints:
        - host: "4.4.4.4"
          port: 50004
        weight: 20
>>>>>>> 33443f88
<|MERGE_RESOLUTION|>--- conflicted
+++ resolved
@@ -2,37 +2,10 @@
 - name: "tcp-listener-weighted-backend"
   address: "0.0.0.0"
   port: 10080
-<<<<<<< HEAD
-  tls:
-    inspector:
-      snis:
-      - foo.com
-      - bar.com
-      - example.com
-  destination:
-    name: "tcp-route-weighted-backend-dest"
-    settings:
-    - endpoints:
-      - host: "1.1.1.1"
-        port: 50001
-      weight: 20
-    - endpoints:
-      - host: "2.2.2.2"
-        port: 50002
-      weight: 40
-    - endpoints:
-      - host: "3.3.3.3"
-        port: 50003
-      weight: 20
-    - endpoints:
-      - host: "4.4.4.4"
-        port: 50004
-      weight: 20
-=======
   routes:
   - name: "tcp-route-weighted-backend"
     tls:
-      passthrough:
+      inspector:
         snis:
         - foo.com
         - bar.com
@@ -55,5 +28,4 @@
       - endpoints:
         - host: "4.4.4.4"
           port: 50004
-        weight: 20
->>>>>>> 33443f88
+        weight: 20