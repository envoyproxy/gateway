--- conflicted
+++ resolved
@@ -18,12 +18,8 @@
 	appsv1 "k8s.io/api/apps/v1"
 	autoscalingv2 "k8s.io/api/autoscaling/v2"
 	corev1 "k8s.io/api/core/v1"
-<<<<<<< HEAD
-	apiextensionsv1 "k8s.io/apiextensions-apiserver/pkg/apis/apiextensions/v1"
-=======
 	v12 "k8s.io/api/policy/v1"
 	v1 "k8s.io/apiextensions-apiserver/pkg/apis/apiextensions/v1"
->>>>>>> 845a5ec1
 	"k8s.io/apimachinery/pkg/api/resource"
 	metav1 "k8s.io/apimachinery/pkg/apis/meta/v1"
 	"k8s.io/utils/ptr"
@@ -150,7 +146,7 @@
 			deploy: &egv1a1.KubernetesDeploymentSpec{
 				Patch: &egv1a1.KubernetesPatchSpec{
 					Type: ptr.To(egv1a1.StrategicMerge),
-					Value: apiextensionsv1.JSON{
+					Value: v1.JSON{
 						Raw: []byte("{\"spec\":{\"template\":{\"spec\":{\"hostNetwork\":true,\"dnsPolicy\":\"ClusterFirstWithHostNet\"}}}}"),
 					},
 				},
@@ -162,7 +158,7 @@
 			deploy: &egv1a1.KubernetesDeploymentSpec{
 				Patch: &egv1a1.KubernetesPatchSpec{
 					Type: ptr.To(egv1a1.StrategicMerge),
-					Value: apiextensionsv1.JSON{
+					Value: v1.JSON{
 						Raw: []byte(`{
 							"spec":{
 								"template":{
@@ -666,7 +662,7 @@
 			daemonset: &egv1a1.KubernetesDaemonSetSpec{
 				Patch: &egv1a1.KubernetesPatchSpec{
 					Type: ptr.To(egv1a1.StrategicMerge),
-					Value: apiextensionsv1.JSON{
+					Value: v1.JSON{
 						Raw: []byte("{\"spec\":{\"template\":{\"spec\":{\"hostNetwork\":true,\"dnsPolicy\":\"ClusterFirstWithHostNet\"}}}}"),
 					},
 				},
@@ -678,7 +674,7 @@
 			daemonset: &egv1a1.KubernetesDaemonSetSpec{
 				Patch: &egv1a1.KubernetesPatchSpec{
 					Type: ptr.To(egv1a1.StrategicMerge),
-					Value: apiextensionsv1.JSON{
+					Value: v1.JSON{
 						Raw: []byte(`{
 							"spec":{
 								"template":{
@@ -1096,7 +1092,7 @@
 			service: &egv1a1.KubernetesServiceSpec{
 				Patch: &egv1a1.KubernetesPatchSpec{
 					Type: ptr.To(egv1a1.StrategicMerge),
-					Value: apiextensionsv1.JSON{
+					Value: v1.JSON{
 						Raw: []byte("{\"metadata\":{\"name\":\"foo\"}}"),
 					},
 				},
