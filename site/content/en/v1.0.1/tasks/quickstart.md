--- conflicted
+++ resolved
@@ -92,10 +92,9 @@
 curl --verbose --header "Host: www.example.com" http://localhost:8888/get
 ```
 
-<<<<<<< HEAD
 {{% /tab %}}
 {{< /tabs >}}
-=======
+
 ## What to explore next?
 
 In this quickstart, you have:
@@ -112,7 +111,6 @@
 - [gRPC Routing](traffic/grpc-routing/)
 
 Review the [Tasks](./) section for the scenario matching your use case.  The Envoy Gateway tasks are organized by category: traffic management, security, extensibility, observability, and operations.
->>>>>>> c0068a05
 
 ## Clean-Up
 
