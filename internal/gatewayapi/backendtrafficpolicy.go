// Copyright Envoy Gateway Authors
// SPDX-License-Identifier: Apache-2.0
// The full text of the Apache license is available in the LICENSE file at
// the root of the repo.

package gatewayapi

import (
	"errors"
	"fmt"
	"math"
	"strconv"
	"strings"
	"time"

	perr "github.com/pkg/errors"
	metav1 "k8s.io/apimachinery/pkg/apis/meta/v1"
	"k8s.io/apimachinery/pkg/types"
	"k8s.io/apimachinery/pkg/util/sets"
	"k8s.io/utils/ptr"
	gwapiv1 "sigs.k8s.io/gateway-api/apis/v1"

	egv1a1 "github.com/envoyproxy/gateway/api/v1alpha1"
	"github.com/envoyproxy/gateway/internal/gatewayapi/resource"
	"github.com/envoyproxy/gateway/internal/gatewayapi/status"
	"github.com/envoyproxy/gateway/internal/ir"
	"github.com/envoyproxy/gateway/internal/utils"
	"github.com/envoyproxy/gateway/internal/utils/ratelimit"
	"github.com/envoyproxy/gateway/internal/utils/regex"
)

const (
	MaxConsistentHashTableSize = 5000011 // https://www.envoyproxy.io/docs/envoy/latest/api-v3/config/cluster/v3/cluster.proto#config-cluster-v3-cluster-maglevlbconfig
)

func (t *Translator) ProcessBackendTrafficPolicies(resources *resource.Resources,
	gateways []*GatewayContext,
	routes []RouteContext,
	xdsIR resource.XdsIRMap,
) []*egv1a1.BackendTrafficPolicy {
	backendTrafficPolicies := resources.BackendTrafficPolicies
	// BackendTrafficPolicies are already sorted by the provider layer

	routeMapSize := len(routes)
	gatewayMapSize := len(gateways)
	policyMapSize := len(backendTrafficPolicies)

	res := make([]*egv1a1.BackendTrafficPolicy, 0, policyMapSize)

	// First build a map out of the routes and gateways for faster lookup since users might have thousands of routes or more.
	routeMap := make(map[policyTargetRouteKey]*policyRouteTargetContext, routeMapSize)
	for _, route := range routes {
		key := policyTargetRouteKey{
			Kind:      string(route.GetRouteType()),
			Name:      route.GetName(),
			Namespace: route.GetNamespace(),
		}
		routeMap[key] = &policyRouteTargetContext{RouteContext: route, attachedToRouteRules: make(sets.Set[string])}
	}

	gatewayMap := make(map[types.NamespacedName]*policyGatewayTargetContext, gatewayMapSize)
	for _, gw := range gateways {
		key := utils.NamespacedName(gw)
		gatewayMap[key] = &policyGatewayTargetContext{GatewayContext: gw, attachedToListeners: make(sets.Set[string])}
	}

<<<<<<< HEAD
	// Map of Gateway to the routes attached to it.
	// First key is Gateway (namespace/name), second key is SectionName (listener name, or "" for entire gateway).
	gatewayRouteMap := make(map[types.NamespacedName]map[string]sets.Set[string])

	// Map of attached Policy to Gateway. It is used to merge policies process.
	// First key is Gateway (namespace/name), second key is SectionName (listener name, or "" for entire gateway).
	gatewayPolicyMap := make(map[types.NamespacedName]map[string]*egv1a1.BackendTrafficPolicy)

	// Map of Gateway to the routes merged to it.
	// First key is Gateway (namespace/name), second key is SectionName (listener name, or "" for entire gateway).
	gatewayPolicyMerged := make(map[types.NamespacedName]map[string]sets.Set[string])

	handledPolicies := make(map[types.NamespacedName]*egv1a1.BackendTrafficPolicy)
=======
	// Map of Gateway to the routes attached to it
	gatewayRouteMap := make(map[string]sets.Set[string], gatewayMapSize)

	handledPolicies := make(map[types.NamespacedName]*egv1a1.BackendTrafficPolicy, policyMapSize)

	gatewayPolicyMap := make(map[types.NamespacedName]*egv1a1.BackendTrafficPolicy, gatewayMapSize)
	gatewayPolicyMerged := make(map[types.NamespacedName]sets.Set[string], gatewayMapSize)
>>>>>>> 1d0f076e

	// Translate
	// 1. First translate Policies targeting RouteRules
	// 2. Next translate Policies targeting xRoutes
	// 3. Then translate Policies targeting Listeners
	// 4. Finally, the policies targeting Gateways

	// Build gateway policy maps, which are needed when processing the policies targeting xRoutes.
	t.buildGatewayPolicyMap(backendTrafficPolicies, gateways, gatewayMap, gatewayPolicyMap)

	// Process the policies targeting RouteRules
	for _, currPolicy := range backendTrafficPolicies {
<<<<<<< HEAD
		policyName := utils.NamespacedName(currPolicy)
		targetRefs := getPolicyTargetRefs(currPolicy.Spec.PolicyTargetReferences, routes)
=======
		targetRefs := getPolicyTargetRefs(currPolicy.Spec.PolicyTargetReferences, gateways, currPolicy.Namespace)
>>>>>>> 1d0f076e
		for _, currTarget := range targetRefs {
			if currTarget.Kind != resource.KindGateway && currTarget.SectionName != nil {
				policy, found := handledPolicies[policyName]
				if !found {
					policy = currPolicy.DeepCopy()
					handledPolicies[policyName] = policy
					res = append(res, policy)
				}

				t.processBTPolicyForRoute(resources, xdsIR,
					routeMap, gatewayRouteMap, gatewayPolicyMerged, gatewayPolicyMap, policy, currTarget)
			}
		}
	}

	// Process the policies targeting Routes
	for _, currPolicy := range backendTrafficPolicies {
		policyName := utils.NamespacedName(currPolicy)
		targetRefs := getPolicyTargetRefs(currPolicy.Spec.PolicyTargetReferences, routes, currPolicy.Namespace)
		for _, currTarget := range targetRefs {
			if currTarget.Kind != resource.KindGateway && currTarget.SectionName == nil {
				policy, found := handledPolicies[policyName]
				if !found {
					policy = currPolicy
					handledPolicies[policyName] = policy
					res = append(res, policy)
				}

<<<<<<< HEAD
				t.processBTPolicyForRoute(resources, xdsIR,
					routeMap, gatewayRouteMap, gatewayPolicyMerged, gatewayPolicyMap, policy, currTarget)
			}
		}
	}

	// Process the policies targeting Listeners
	for _, currPolicy := range backendTrafficPolicies {
		policyName := utils.NamespacedName(currPolicy)
		targetRefs := getPolicyTargetRefs(currPolicy.Spec.PolicyTargetReferences, gateways)
		for _, currTarget := range targetRefs {
			if currTarget.Kind == resource.KindGateway && currTarget.SectionName != nil {
				policy, found := handledPolicies[policyName]
				if !found {
					policy = currPolicy.DeepCopy()
					handledPolicies[policyName] = policy
					res = append(res, policy)
=======
				// Negative statuses have already been assigned so it's safe to skip
				route, resolveErr := resolveBTPolicyRouteTargetRef(policy, currTarget, routeMap)
				if route == nil {
					continue
				}

				// Find the Gateway that the route belongs to and add it to the
				// gatewayRouteMap and ancestor list, which will be used to check
				// policy overrides and populate its ancestor status.
				parentRefs := GetParentReferences(route)
				ancestorRefs := make([]*gwapiv1.ParentReference, 0, len(parentRefs))
				routeParents := sets.New[types.NamespacedName]()
				for _, p := range parentRefs {
					if p.Kind == nil || *p.Kind == resource.KindGateway {
						namespace := route.GetNamespace()
						if p.Namespace != nil {
							namespace = string(*p.Namespace)
						}
						gwNN := types.NamespacedName{
							Namespace: namespace,
							Name:      string(p.Name),
						}
						routeParents.Insert(gwNN)

						key := gwNN.String()
						if _, ok := gatewayRouteMap[key]; !ok {
							gatewayRouteMap[key] = make(sets.Set[string])
						}
						gatewayRouteMap[key].Insert(utils.NamespacedName(route).String())

						// Do need a section name since the policy is targeting to a route
						ancestorRef := getAncestorRefForPolicy(gwNN, p.SectionName)
						ancestorRefs = append(ancestorRefs, &ancestorRef)
					}
				}

				// Set conditions for resolve error, then skip current xRoute
				if resolveErr != nil {
					status.SetResolveErrorForPolicyAncestors(&policy.Status,
						ancestorRefs,
						t.GatewayControllerName,
						policy.Generation,
						resolveErr,
					)

					continue
				}

				if policy.Spec.MergeType == nil {
					// Set conditions for translation error if it got any
					if err := t.translateBackendTrafficPolicyForRoute(policy, route, xdsIR, resources, nil); err != nil {
						status.SetTranslationErrorForPolicyAncestors(&policy.Status,
							ancestorRefs,
							t.GatewayControllerName,
							policy.Generation,
							status.Error2ConditionMsg(err),
						)
					}
				} else {
					// merge with parent target policy if exists
					for _, gwNN := range routeParents.UnsortedList() {
						ancestorRef := getAncestorRefForPolicy(gwNN, nil)
						// find policy for Gateway
						gwPolicy := gatewayPolicyMap[gwNN]
						if gwPolicy == nil {
							// not found, fall back to the current policy
							if err := t.translateBackendTrafficPolicyForRoute(policy, route, xdsIR, resources, &gwNN); err != nil {
								status.SetConditionForPolicyAncestor(&policy.Status,
									&ancestorRef,
									t.GatewayControllerName,
									gwapiv1.PolicyConditionAccepted, metav1.ConditionFalse,
									egv1a1.PolicyReasonInvalid,
									status.Error2ConditionMsg(err),
									policy.Generation,
								)
							}

							continue
						}

						// merge with parent policy
						if err := t.translateBackendTrafficPolicyForRouteWithMerge(policy, gwNN, gwPolicy, route, xdsIR, resources); err != nil {
							status.SetConditionForPolicyAncestor(&policy.Status,
								&ancestorRef,
								t.GatewayControllerName,
								gwapiv1.PolicyConditionAccepted, metav1.ConditionFalse,
								egv1a1.PolicyReasonInvalid,
								status.Error2ConditionMsg(err),
								policy.Generation,
							)
							continue
						}

						if _, ok := gatewayPolicyMerged[gwNN]; !ok {
							gatewayPolicyMerged[gwNN] = make(sets.Set[string])
						}
						gatewayPolicyMerged[gwNN].Insert(utils.NamespacedName(route).String())

						status.SetConditionForPolicyAncestor(&policy.Status,
							&ancestorRef,
							t.GatewayControllerName,
							egv1a1.PolicyConditionMerged,
							metav1.ConditionTrue,
							egv1a1.PolicyReasonMerged,
							fmt.Sprintf("Merged with policy %s/%s", gwPolicy.Namespace, gwPolicy.Name),
							policy.Generation,
						)
					}
>>>>>>> 1d0f076e
				}
				t.processBTPolicyForGateway(resources, xdsIR,
					gatewayMap, gatewayRouteMap, gatewayPolicyMerged, policy, currTarget)
			}
		}
	}

	// Process the policies targeting Gateways
	for _, currPolicy := range backendTrafficPolicies {
		policyName := utils.NamespacedName(currPolicy)
		targetRefs := getPolicyTargetRefs(currPolicy.Spec.PolicyTargetReferences, gateways, currPolicy.Namespace)
		for _, currTarget := range targetRefs {
			if currTarget.Kind == resource.KindGateway && currTarget.SectionName == nil {
				policy, found := handledPolicies[policyName]
				if !found {
					policy = currPolicy
					handledPolicies[policyName] = policy
					res = append(res, policy)
				}
				t.processBTPolicyForGateway(resources, xdsIR,
					gatewayMap, gatewayRouteMap, gatewayPolicyMerged, policy, currTarget)
			}
		}
	}

	for _, policy := range res {
		// Truncate Ancestor list of longer than 16
		if len(policy.Status.Ancestors) > 16 {
			status.TruncatePolicyAncestors(&policy.Status, t.GatewayControllerName, policy.Generation)
		}
	}
	return res
}

func (t *Translator) buildGatewayPolicyMap(
	backendTrafficPolicies []*egv1a1.BackendTrafficPolicy,
	gateways []*GatewayContext,
	gatewayMap map[types.NamespacedName]*policyGatewayTargetContext,
	gatewayPolicyMap map[types.NamespacedName]map[string]*egv1a1.BackendTrafficPolicy,
) {
	for _, currPolicy := range backendTrafficPolicies {
		targetRefs := getPolicyTargetRefs(currPolicy.Spec.PolicyTargetReferences, gateways)
		for _, currTarget := range targetRefs {
			if currTarget.Kind == resource.KindGateway {
				// Check if the gateway exists
				key := types.NamespacedName{
					Name:      string(currTarget.Name),
					Namespace: currPolicy.Namespace,
				}
				gateway, ok := gatewayMap[key]
				if !ok {
					continue
				}

<<<<<<< HEAD
				// Check if the specified listener exists when sectionName is set
				if currTarget.SectionName != nil {
					if err := validateGatewayListenerSectionName(
						*currTarget.SectionName,
						key,
						gateway.listeners,
					); err != nil {
						continue
					}
				}

				listenerPolicyMap, policyExists := gatewayPolicyMap[key]
				if !policyExists {
					listenerPolicyMap = make(map[string]*egv1a1.BackendTrafficPolicy)
					gatewayPolicyMap[key] = listenerPolicyMap
				}
=======
				// Find its ancestor reference by resolved gateway, even with resolve error
				gatewayNN := utils.NamespacedName(gateway)
				ancestorRef := getAncestorRefForPolicy(gatewayNN, nil)

				// Set conditions for resolve error, then skip current gateway
				if resolveErr != nil {
					status.SetResolveErrorForPolicyAncestor(&policy.Status,
						&ancestorRef,
						t.GatewayControllerName,
						policy.Generation,
						resolveErr,
					)
>>>>>>> 1d0f076e

				sectionName := ""
				if currTarget.SectionName != nil {
					sectionName = string(*currTarget.SectionName)
				}
				if _, ok := listenerPolicyMap[sectionName]; ok {
					continue
				}
				listenerPolicyMap[sectionName] = currPolicy
			}
		}
	}
}

<<<<<<< HEAD
func (t *Translator) processBTPolicyForRoute(
	resources *resource.Resources,
	xdsIR resource.XdsIRMap,
	routeMap map[policyTargetRouteKey]*policyRouteTargetContext,
	gatewayRouteMap map[types.NamespacedName]map[string]sets.Set[string],
	gatewayPolicyMergedMap map[types.NamespacedName]map[string]sets.Set[string],
	gatewayPolicyMap map[types.NamespacedName]map[string]*egv1a1.BackendTrafficPolicy,
	policy *egv1a1.BackendTrafficPolicy,
	currTarget gwapiv1a2.LocalPolicyTargetReferenceWithSectionName,
) {
	var (
		targetedRoute RouteContext
		ancestorRefs  []gwapiv1a2.ParentReference
		resolveErr    *status.PolicyResolveError
	)

	targetedRoute, resolveErr = resolveBTPolicyRouteTargetRef(policy, currTarget, routeMap)
	// Skip if the route is not found
	// It's not necessarily an error because the BackendTrafficPolicy may be
	// reconciled by multiple controllers. And the other controller may
	// have the target route.
	if targetedRoute == nil {
		return
	}

	// Find the Gateway that the route belongs to and add it to the
	// gatewayRouteMap and ancestor list, which will be used to check
	// policy overrides and populate its ancestor status.
	parentRefs := GetParentReferences(targetedRoute)
	// parentRefCtxs holds parent gateway/listener contexts for using in policy merge logic.
	parentRefCtxs := make([]*RouteParentContext, 0, len(parentRefs))
	for _, p := range parentRefs {
		if p.Kind == nil || *p.Kind == resource.KindGateway {
			namespace := targetedRoute.GetNamespace()
			if p.Namespace != nil {
				namespace = string(*p.Namespace)
			}
			gwNN := types.NamespacedName{
				Namespace: namespace,
				Name:      string(p.Name),
			}
=======
				// Set conditions for translation error if it got any
				if err := t.translateBackendTrafficPolicyForGateway(policy, currTarget, gateway, xdsIR, resources); err != nil {
					status.SetTranslationErrorForPolicyAncestor(&policy.Status,
						&ancestorRef,
						t.GatewayControllerName,
						policy.Generation,
						status.Error2ConditionMsg(err),
					)
				}

				// Set Accepted condition if it is unset
				status.SetAcceptedForPolicyAncestor(&policy.Status, &ancestorRef, t.GatewayControllerName, policy.Generation)
>>>>>>> 1d0f076e

			if _, ok := gatewayRouteMap[gwNN]; !ok {
				gatewayRouteMap[gwNN] = make(map[string]sets.Set[string])
			}
			listenerRouteMap := gatewayRouteMap[gwNN]
			sectionName := ""
			if p.SectionName != nil {
				sectionName = string(*p.SectionName)
			}
			if _, ok := listenerRouteMap[sectionName]; !ok {
				listenerRouteMap[sectionName] = make(sets.Set[string])
			}
			listenerRouteMap[sectionName].Insert(utils.NamespacedName(targetedRoute).String())

<<<<<<< HEAD
			// Do need a section name since the policy is targeting to a route.
			ancestorRefs = append(ancestorRefs, getAncestorRefForPolicy(gwNN, p.SectionName))
=======
					status.SetConditionForPolicyAncestor(&policy.Status,
						&ancestorRef,
						t.GatewayControllerName,
						egv1a1.PolicyConditionMerged,
						metav1.ConditionTrue,
						egv1a1.PolicyReasonMerged,
						fmt.Sprintf("This policy is being merged by other backendTrafficPolicies for these routes: %v", gatewayMergedRoutes),
						policy.Generation,
					)
				}
>>>>>>> 1d0f076e

			parentRefCtxs = append(parentRefCtxs, GetRouteParentContext(targetedRoute, p))
		}
	}

	// Set conditions for resolve error, then skip current xroute
	if resolveErr != nil {
		status.SetResolveErrorForPolicyAncestors(&policy.Status,
			ancestorRefs,
			t.GatewayControllerName,
			policy.Generation,
			resolveErr,
		)
		return
	}

	if policy.Spec.MergeType == nil {
		// Set conditions for translation error if it got any
		if err := t.translateBackendTrafficPolicyForRoute(policy, targetedRoute, currTarget, xdsIR, resources, nil, nil); err != nil {
			status.SetTranslationErrorForPolicyAncestors(&policy.Status,
				ancestorRefs,
				t.GatewayControllerName,
				policy.Generation,
				status.Error2ConditionMsg(err),
			)
		}
	} else {
		for _, parentRefCtx := range parentRefCtxs {
			for _, listener := range parentRefCtx.listeners {
				gwNN := utils.NamespacedName(listener.gateway.Gateway)
				ancestorRef := getAncestorRefForPolicy(gwNN, &listener.Name)

				// Find Gateway listener level policy
				listenerPolicy := gatewayPolicyMap[gwNN][string(listener.Name)]
				// Find Gateway level policy
				gwPolicy := gatewayPolicyMap[gwNN][""]
				if gwPolicy == nil && listenerPolicy == nil {
					// not found, fall back to the current policy
					if err := t.translateBackendTrafficPolicyForRoute(policy, targetedRoute, currTarget, xdsIR, resources, &gwNN, &listener.Name); err != nil {
						status.SetConditionForPolicyAncestor(&policy.Status,
							ancestorRef,
							t.GatewayControllerName,
							gwapiv1a2.PolicyConditionAccepted, metav1.ConditionFalse,
							egv1a1.PolicyReasonInvalid,
							status.Error2ConditionMsg(err),
							policy.Generation,
						)
					}
					continue
				}

<<<<<<< HEAD
				parentPolicy := gwPolicy
				if listenerPolicy != nil {
					parentPolicy = listenerPolicy
				}
				// merge with parent policy
				if err := t.translateBackendTrafficPolicyForRouteWithMerge(
					policy, parentPolicy, currTarget, gwNN, &listener.Name,
					targetedRoute, xdsIR, resources,
				); err != nil {
					status.SetConditionForPolicyAncestor(&policy.Status,
						ancestorRef,
=======
					status.SetConditionForPolicyAncestor(&policy.Status,
						&ancestorRef,
>>>>>>> 1d0f076e
						t.GatewayControllerName,
						gwapiv1a2.PolicyConditionAccepted, metav1.ConditionFalse,
						egv1a1.PolicyReasonInvalid,
						status.Error2ConditionMsg(err),
						policy.Generation,
					)
					continue
				}

				// Record the merged routes for gateway
				if _, ok := gatewayPolicyMergedMap[gwNN]; !ok {
					gatewayPolicyMergedMap[gwNN] = make(map[string]sets.Set[string])
				}
				listenerMergeMap := gatewayPolicyMergedMap[gwNN]
				if _, ok := listenerMergeMap[string(listener.Name)]; !ok {
					listenerMergeMap[string(listener.Name)] = make(sets.Set[string])
				}
				listenerMergeMap[string(listener.Name)].Insert(utils.NamespacedName(targetedRoute).String())

				status.SetConditionForPolicyAncestor(&policy.Status,
					ancestorRef,
					t.GatewayControllerName,
					egv1a1.PolicyConditionMerged,
					metav1.ConditionTrue,
					egv1a1.PolicyReasonMerged,
					fmt.Sprintf("Merged with policy %s/%s", parentPolicy.Namespace, parentPolicy.Name),
					policy.Generation,
				)
			}
		}
	}

	// Set Accepted condition if it is unset
	status.SetAcceptedForPolicyAncestors(&policy.Status, ancestorRefs, t.GatewayControllerName, policy.Generation)

	// Check if this policy is overridden by other policies targeting at route rule levels
	key := policyTargetRouteKey{
		Kind:      string(currTarget.Kind),
		Name:      string(currTarget.Name),
		Namespace: policy.Namespace,
	}
	overriddenTargetsMessage := getOverriddenTargetsMessageForRoute(routeMap[key], currTarget.SectionName)
	if overriddenTargetsMessage != "" {
		status.SetConditionForPolicyAncestors(&policy.Status,
			ancestorRefs,
			t.GatewayControllerName,
			egv1a1.PolicyConditionOverridden,
			metav1.ConditionTrue,
			egv1a1.PolicyReasonOverridden,
			"This policy is being overridden by other backendTrafficPolicy for "+overriddenTargetsMessage,
			policy.Generation,
		)
	}
}

<<<<<<< HEAD
func (t *Translator) processBTPolicyForGateway(
	resources *resource.Resources,
	xdsIR resource.XdsIRMap,
	gatewayMap map[types.NamespacedName]*policyGatewayTargetContext,
	gatewayRouteMap map[types.NamespacedName]map[string]sets.Set[string],
	gatewayPolicyMergedMap map[types.NamespacedName]map[string]sets.Set[string],
	policy *egv1a1.BackendTrafficPolicy,
	currTarget gwapiv1a2.LocalPolicyTargetReferenceWithSectionName,
) {
	var (
		targetedGateway *GatewayContext
		resolveErr      *status.PolicyResolveError
	)

	// Negative statuses have already been assigned so it's safe to skip
	targetedGateway, resolveErr = resolveBTPolicyGatewayTargetRef(policy, currTarget, gatewayMap)
	if targetedGateway == nil {
		return
	}

	// Find its ancestor reference by resolved gateway, even with resolve error
	gatewayNN := utils.NamespacedName(targetedGateway)
	ancestorRefs := []gwapiv1a2.ParentReference{
		getAncestorRefForPolicy(gatewayNN, currTarget.SectionName),
	}

	// Set conditions for resolve error, then skip current gateway
	if resolveErr != nil {
		status.SetResolveErrorForPolicyAncestors(&policy.Status,
			ancestorRefs,
			t.GatewayControllerName,
			policy.Generation,
			resolveErr,
		)
		return
	}

	// Set conditions for translation error if it got any
	if err := t.translateBackendTrafficPolicyForGateway(policy, currTarget, targetedGateway, xdsIR, resources); err != nil {
		status.SetTranslationErrorForPolicyAncestors(&policy.Status,
			ancestorRefs,
			t.GatewayControllerName,
			policy.Generation,
			status.Error2ConditionMsg(err),
		)
	}

	// Set Accepted condition if it is unset
	status.SetAcceptedForPolicyAncestors(&policy.Status, ancestorRefs, t.GatewayControllerName, policy.Generation)

	overriddenMessage, mergedMessage := getOverriddenAndMergedTargetsMessageForGateway(
		gatewayMap[gatewayNN], gatewayRouteMap[gatewayNN], gatewayPolicyMergedMap[gatewayNN], currTarget.SectionName)

	if mergedMessage != "" {
		status.SetConditionForPolicyAncestors(&policy.Status,
			ancestorRefs,
			t.GatewayControllerName,
			egv1a1.PolicyConditionMerged,
			metav1.ConditionTrue,
			egv1a1.PolicyReasonMerged,
			"This policy is being merged by other backendTrafficPolicies for "+mergedMessage,
			policy.Generation,
		)
	}
	if overriddenMessage != "" {
		status.SetConditionForPolicyAncestors(&policy.Status,
			ancestorRefs,
			t.GatewayControllerName,
			egv1a1.PolicyConditionOverridden,
			metav1.ConditionTrue,
			egv1a1.PolicyReasonOverridden,
			"This policy is being overridden by other backendTrafficPolicies for "+overriddenMessage,
			policy.Generation,
		)
	}
}

func resolveBTPolicyGatewayTargetRef(
	policy *egv1a1.BackendTrafficPolicy,
	target gwapiv1a2.LocalPolicyTargetReferenceWithSectionName,
	gateways map[types.NamespacedName]*policyGatewayTargetContext,
) (*GatewayContext, *status.PolicyResolveError) {
=======
func resolveBTPolicyGatewayTargetRef(policy *egv1a1.BackendTrafficPolicy, target gwapiv1.LocalPolicyTargetReferenceWithSectionName, gateways map[types.NamespacedName]*policyGatewayTargetContext) (*GatewayContext, *status.PolicyResolveError) {
>>>>>>> 1d0f076e
	// Check if the gateway exists
	key := types.NamespacedName{
		Name:      string(target.Name),
		Namespace: policy.Namespace,
	}
	gateway, ok := gateways[key]

	// Gateway not found
	if !ok {
		return nil, nil
	}

	// If sectionName is set, make sure it's valid
	if target.SectionName != nil {
		if err := validateGatewayListenerSectionName(
			*target.SectionName,
			key,
			gateway.listeners,
		); err != nil {
			return gateway.GatewayContext, err
		}
	}

	if target.SectionName == nil {
		// Check if another policy targeting the same Gateway exists
		if gateway.attached {
			message := fmt.Sprintf("Unable to target Gateway %s, another BackendTrafficPolicy has already attached to it",
				string(target.Name))

<<<<<<< HEAD
			return gateway.GatewayContext, &status.PolicyResolveError{
				Reason:  gwapiv1a2.PolicyReasonConflicted,
				Message: message,
			}
=======
		return gateway.GatewayContext, &status.PolicyResolveError{
			Reason:  gwapiv1.PolicyReasonConflicted,
			Message: message,
>>>>>>> 1d0f076e
		}

		// Set context and save
		gateway.attached = true
	} else {
		listenerName := string(*target.SectionName)
		if gateway.attachedToListeners.Has(listenerName) {
			message := fmt.Sprintf("Unable to target Listener %s/%s, another BackendTrafficPolicy has already attached to it",
				key, listenerName)

			return gateway.GatewayContext, &status.PolicyResolveError{
				Reason:  gwapiv1a2.PolicyReasonConflicted,
				Message: message,
			}
		}
		gateway.attachedToListeners.Insert(listenerName)
	}

	gateways[key] = gateway

	return gateway.GatewayContext, nil
}

<<<<<<< HEAD
func resolveBTPolicyRouteTargetRef(
	policy *egv1a1.BackendTrafficPolicy,
	target gwapiv1a2.LocalPolicyTargetReferenceWithSectionName,
	routes map[policyTargetRouteKey]*policyRouteTargetContext,
) (RouteContext, *status.PolicyResolveError) {
=======
func resolveBTPolicyRouteTargetRef(policy *egv1a1.BackendTrafficPolicy, target gwapiv1.LocalPolicyTargetReferenceWithSectionName, routes map[policyTargetRouteKey]*policyRouteTargetContext) (RouteContext, *status.PolicyResolveError) {
>>>>>>> 1d0f076e
	// Check if the route exists
	key := policyTargetRouteKey{
		Kind:      string(target.Kind),
		Name:      string(target.Name),
		Namespace: policy.Namespace,
	}

	route, ok := routes[key]
	// Route not found
	if !ok {
		return nil, nil
	}

	// If sectionName is set, make sure it's valid
	if target.SectionName != nil {
		if err := validateRouteRuleSectionName(*target.SectionName, key, route); err != nil {
			return route.RouteContext, err
		}
	}

	if target.SectionName == nil {
		// Check if another policy targeting the same xRoute exists
		if route.attached {
			message := fmt.Sprintf("Unable to target %s %s, another BackendTrafficPolicy has already attached to it",
				string(target.Kind), string(target.Name))

<<<<<<< HEAD
			return route.RouteContext, &status.PolicyResolveError{
				Reason:  gwapiv1a2.PolicyReasonConflicted,
				Message: message,
			}
		}
		route.attached = true
	} else {
		routeRuleName := string(*target.SectionName)
		if route.attachedToRouteRules.Has(routeRuleName) {
			message := fmt.Sprintf("Unable to target RouteRule %s/%s, another BackendTrafficPolicy has already attached to it",
				string(target.Name), routeRuleName)

			return route.RouteContext, &status.PolicyResolveError{
				Reason:  gwapiv1a2.PolicyReasonConflicted,
				Message: message,
			}
=======
		return route.RouteContext, &status.PolicyResolveError{
			Reason:  gwapiv1.PolicyReasonConflicted,
			Message: message,
>>>>>>> 1d0f076e
		}
		route.attachedToRouteRules.Insert(routeRuleName)
	}

	routes[key] = route

	return route.RouteContext, nil
}

func (t *Translator) translateBackendTrafficPolicyForRoute(
	policy *egv1a1.BackendTrafficPolicy,
	route RouteContext,
	target gwapiv1a2.LocalPolicyTargetReferenceWithSectionName,
	xdsIR resource.XdsIRMap,
	resources *resource.Resources,
	gatewayNN *types.NamespacedName,
	listenerName *gwapiv1a2.SectionName,
) error {
	tf, errs := t.buildTrafficFeatures(policy, resources)
	if tf == nil {
		// should not happen
		return nil
	}

	// Apply IR to all relevant routes
	for key, x := range xdsIR {
		// if gatewayNN is not nil, only apply to the specific gateway
		if gatewayNN != nil && key != t.IRKey(*gatewayNN) {
			// Skip if not the gateway wanted
			continue
		}
		applyTrafficFeatureToRoute(route, tf, errs, policy, target, x, listenerName)
	}

	return errs
}

func (t *Translator) translateBackendTrafficPolicyForRouteWithMerge(
	policy, parentPolicy *egv1a1.BackendTrafficPolicy,
	target gwapiv1a2.LocalPolicyTargetReferenceWithSectionName,
	gatewayNN types.NamespacedName, listenerName *gwapiv1a2.SectionName, route RouteContext,
	xdsIR resource.XdsIRMap, resources *resource.Resources,
) error {
	mergedPolicy, err := mergeBackendTrafficPolicy(policy, parentPolicy)
	if err != nil {
		return fmt.Errorf("error merging policies: %w", err)
	}

	// Build traffic features from the merged policy
	tf, errs := t.buildTrafficFeatures(mergedPolicy, resources)
	if tf == nil {
		// should not happen
		return nil
	}

	// Since GlobalRateLimit merge relies on IR auto-generated key: (<policy-ns>/<policy-name>/rule/<rule-index>)
	// We can't simply merge the BTP's using utils.Merge() we need to specifically merge the GlobalRateLimit.Rules using IR fields.
	// Since ir.TrafficFeatures is not a built-in Kubernetes API object with defined merging strategies and it does not support a deep merge (for lists/maps).

	// Handle rate limit merging cases:
	// 1. Both policies have rate limits - merge them
	// 2. Only gateway policy has rate limits - preserve gateway policy's rule names
	// 3. Only route policy has rate limits - use route policy's rule names (default behavior)
	if policy.Spec.RateLimit != nil && parentPolicy.Spec.RateLimit != nil {
		tfGW, _ := t.buildTrafficFeatures(parentPolicy, resources)
		tfRoute, _ := t.buildTrafficFeatures(policy, resources)

		if tfGW != nil && tfRoute != nil &&
			tfGW.RateLimit != nil && tfRoute.RateLimit != nil {

			mergedRL, err := utils.Merge(tfGW.RateLimit, tfRoute.RateLimit, *policy.Spec.MergeType)
			if err != nil {
				return fmt.Errorf("error merging rate limits: %w", err)
			}
			// Replace the rate limit in the merged features if successful
			tf.RateLimit = mergedRL
		}
	} else if policy.Spec.RateLimit == nil && parentPolicy.Spec.RateLimit != nil {
		// Case 2: Only gateway policy has rate limits - preserve gateway policy's rule names
		tfGW, _ := t.buildTrafficFeatures(parentPolicy, resources)
		if tfGW != nil && tfGW.RateLimit != nil {
			// Use the gateway policy's rate limit with its original rule names
			tf.RateLimit = tfGW.RateLimit
		}
	}
	// Case 3: Only route policy has rate limits or neither has rate limits - use default behavior (tf already built from merged policy)

	x, ok := xdsIR[t.IRKey(gatewayNN)]
	if !ok {
		// should not happen.
		return nil
	}
	applyTrafficFeatureToRoute(route, tf, errs, mergedPolicy, target, x, listenerName)

	return nil
}

func applyTrafficFeatureToRoute(
	route RouteContext,
	tf *ir.TrafficFeatures, errs error,
	policy *egv1a1.BackendTrafficPolicy,
	target gwapiv1a2.LocalPolicyTargetReferenceWithSectionName,
	x *ir.Xds,
	listenerName *gwapiv1a2.SectionName,
) {
	prefix := irRoutePrefix(route)
	for _, tcp := range x.TCP {
		// if listenerName is not nil, only apply to the specific listener
		if listenerName != nil && string(*listenerName) != tcp.Metadata.SectionName {
			// Skip if not the listener wanted
			continue
		}
		for _, r := range tcp.Routes {
			// If specified the sectionName in policy target, must match route rule from ir route metadata.
			if target.SectionName != nil && string(*target.SectionName) != r.Destination.Metadata.SectionName {
				continue
			}
			if strings.HasPrefix(r.Destination.Name, prefix) {
				// only set attributes which weren't already set by a more
				// specific policy
				setIfNil(&r.LoadBalancer, tf.LoadBalancer)
				setIfNil(&r.ProxyProtocol, tf.ProxyProtocol)
				setIfNil(&r.HealthCheck, tf.HealthCheck)
				setIfNil(&r.CircuitBreaker, tf.CircuitBreaker)
				setIfNil(&r.TCPKeepalive, tf.TCPKeepalive)
				setIfNil(&r.Timeout, tf.Timeout)
				setIfNil(&r.BackendConnection, tf.BackendConnection)
				setIfNil(&r.DNS, tf.DNS)
			}
		}
	}

	for _, udp := range x.UDP {
		// if listenerName is not nil, only apply to the specific listener
		if listenerName != nil && string(*listenerName) != udp.Metadata.SectionName {
			// Skip if not the listener wanted
			continue
		}
		if udp.Route != nil {
			r := udp.Route
			// If specified the sectionName in policy target, must match route rule from ir route metadata.
			if target.SectionName != nil && string(*target.SectionName) != r.Destination.Metadata.SectionName {
				continue
			}
			if strings.HasPrefix(r.Destination.Name, prefix) {
				// only set attributes which weren't already set by a more
				// specific policy
				setIfNil(&r.LoadBalancer, tf.LoadBalancer)
				setIfNil(&r.DNS, tf.DNS)
			}
		}
	}

	for _, http := range x.HTTP {
		// if listenerName is not nil, only apply to the specific listener
		if listenerName != nil && string(*listenerName) != http.Metadata.SectionName {
			// Skip if not the listener wanted
			continue
		}
		for _, r := range http.Routes {
			// If specified the sectionName in policy target, must match route rule from ir route metadata.
			if target.SectionName != nil && string(*target.SectionName) != r.Destination.Metadata.SectionName {
				continue
			}
			// Apply if there is a match
			if strings.HasPrefix(r.Name, prefix) {
				// If any of the features are already set, it means that a more specific
				// policy(targeting xRoute rule) has already set it, so we skip it.
				if r.Traffic != nil || r.UseClientProtocol != nil || r.DirectResponse != nil {
					continue
				}

				if errs != nil {
					// Return a 500 direct response
					r.DirectResponse = &ir.CustomResponse{
						StatusCode: ptr.To(uint32(500)),
					}
					continue
				}

				setIfNil(&r.Traffic, tf.DeepCopy())

<<<<<<< HEAD
				if localTo, err := buildClusterSettingsTimeout(policy.Spec.ClusterSettings); err == nil {
					setIfNil(&r.Traffic.Timeout, localTo)
=======
				if localTo, err := buildClusterSettingsTimeout(&policy.Spec.ClusterSettings); err == nil {
					r.Traffic.Timeout = localTo
>>>>>>> 1d0f076e
				}

				// Update the Host field in HealthCheck, now that we have access to the Route Hostname.
				r.Traffic.HealthCheck.SetHTTPHostIfAbsent(r.Hostname)

				if policy.Spec.UseClientProtocol != nil {
					setIfNil(&r.UseClientProtocol, policy.Spec.UseClientProtocol)
				}
			}
		}
	}
}

func mergeBackendTrafficPolicy(routePolicy, gwPolicy *egv1a1.BackendTrafficPolicy) (*egv1a1.BackendTrafficPolicy, error) {
	if routePolicy.Spec.MergeType == nil || gwPolicy == nil {
		return routePolicy, nil
	}

	return utils.Merge[*egv1a1.BackendTrafficPolicy](gwPolicy, routePolicy, *routePolicy.Spec.MergeType)
}

func (t *Translator) buildTrafficFeatures(policy *egv1a1.BackendTrafficPolicy, resources *resource.Resources) (*ir.TrafficFeatures, error) {
	var (
		rl          *ir.RateLimit
		lb          *ir.LoadBalancer
		pp          *ir.ProxyProtocol
		hc          *ir.HealthCheck
		cb          *ir.CircuitBreaker
		fi          *ir.FaultInjection
		to          *ir.Timeout
		ka          *ir.TCPKeepalive
		rt          *ir.Retry
		bc          *ir.BackendConnection
		ds          *ir.DNS
		h2          *ir.HTTP2Settings
		ro          *ir.ResponseOverride
		rb          *ir.RequestBuffer
		cp          []*ir.Compression
		httpUpgrade []ir.HTTPUpgradeConfig
		err, errs   error
	)

	if policy.Spec.RateLimit != nil {
		if rl, err = t.buildRateLimit(policy); err != nil {
			err = perr.WithMessage(err, "RateLimit")
			errs = errors.Join(errs, err)
		}
	}
	if lb, err = buildLoadBalancer(&policy.Spec.ClusterSettings); err != nil {
		err = perr.WithMessage(err, "LoadBalancer")
		errs = errors.Join(errs, err)
	}
	pp = buildProxyProtocol(&policy.Spec.ClusterSettings)
	hc = buildHealthCheck(&policy.Spec.ClusterSettings)
	if cb, err = buildCircuitBreaker(&policy.Spec.ClusterSettings); err != nil {
		err = perr.WithMessage(err, "CircuitBreaker")
		errs = errors.Join(errs, err)
	}
	if policy.Spec.FaultInjection != nil {
		fi = t.buildFaultInjection(policy)
	}
	if ka, err = buildTCPKeepAlive(&policy.Spec.ClusterSettings); err != nil {
		err = perr.WithMessage(err, "TCPKeepalive")
		errs = errors.Join(errs, err)
	}

	if rt, err = buildRetry(policy.Spec.Retry); err != nil {
		err = perr.WithMessage(err, "Retry")
		errs = errors.Join(errs, err)
	}

	if to, err = buildClusterSettingsTimeout(&policy.Spec.ClusterSettings); err != nil {
		err = perr.WithMessage(err, "Timeout")
		errs = errors.Join(errs, err)
	}

	if bc, err = buildBackendConnection(&policy.Spec.ClusterSettings); err != nil {
		err = perr.WithMessage(err, "BackendConnection")
		errs = errors.Join(errs, err)
	}

	if h2, err = buildIRHTTP2Settings(policy.Spec.HTTP2); err != nil {
		err = perr.WithMessage(err, "HTTP2")
		errs = errors.Join(errs, err)
	}

	if ro, err = buildResponseOverride(policy, resources); err != nil {
		err = perr.WithMessage(err, "ResponseOverride")
		errs = errors.Join(errs, err)
	}

	if rb, err = buildRequestBuffer(policy.Spec.RequestBuffer); err != nil {
		err = perr.WithMessage(err, "RequestBuffer")
		errs = errors.Join(errs, err)
	}

	cp = buildCompression(policy.Spec.Compression, policy.Spec.Compressor)
	httpUpgrade = buildHTTPProtocolUpgradeConfig(policy.Spec.HTTPUpgrade)

	ds = translateDNS(&policy.Spec.ClusterSettings)

	return &ir.TrafficFeatures{
		RateLimit:         rl,
		LoadBalancer:      lb,
		ProxyProtocol:     pp,
		HealthCheck:       hc,
		CircuitBreaker:    cb,
		FaultInjection:    fi,
		TCPKeepalive:      ka,
		Retry:             rt,
		BackendConnection: bc,
		HTTP2:             h2,
		DNS:               ds,
		Timeout:           to,
		ResponseOverride:  ro,
		RequestBuffer:     rb,
		Compression:       cp,
		HTTPUpgrade:       httpUpgrade,
		Telemetry:         policy.Spec.Telemetry,
	}, errs
}

func (t *Translator) translateBackendTrafficPolicyForGateway(
	policy *egv1a1.BackendTrafficPolicy, target gwapiv1.LocalPolicyTargetReferenceWithSectionName,
	gateway *GatewayContext, xdsIR resource.XdsIRMap, resources *resource.Resources,
) error {
	tf, errs := t.buildTrafficFeatures(policy, resources)
	if tf == nil {
		// should not happen
		return errs
	}

	// Apply IR to all the routes within the specific Gateway
	// If the feature is already set, then skip it, since it must have
	// set by a policy attaching to the route
	irKey := t.getIRKey(gateway.Gateway)
	// Should exist since we've validated this
	x := xdsIR[irKey]

	policyTarget := irStringKey(policy.Namespace, string(target.Name))

	for _, tcp := range x.TCP {
		gatewayName := tcp.Name[0:strings.LastIndex(tcp.Name, "/")]
		if t.MergeGateways && gatewayName != policyTarget {
			continue
		}

		// If specified the sectionName must match listenerName from ir listener metadata.
		if target.SectionName != nil && string(*target.SectionName) != tcp.Metadata.SectionName {
			continue
		}

		for _, r := range tcp.Routes {
			// only set attributes which weren't already set by a more
			// specific policy
			setIfNil(&r.LoadBalancer, tf.LoadBalancer)
			setIfNil(&r.ProxyProtocol, tf.ProxyProtocol)
			setIfNil(&r.HealthCheck, tf.HealthCheck)
			setIfNil(&r.CircuitBreaker, tf.CircuitBreaker)
			setIfNil(&r.TCPKeepalive, tf.TCPKeepalive)
			setIfNil(&r.Timeout, tf.Timeout)
			setIfNil(&r.DNS, tf.DNS)
		}
	}

	for _, udp := range x.UDP {
		gatewayName := udp.Name[0:strings.LastIndex(udp.Name, "/")]
		if t.MergeGateways && gatewayName != policyTarget {
			continue
		}

		// If specified the sectionName must match listenerName from ir listener metadata.
		if target.SectionName != nil && string(*target.SectionName) != udp.Metadata.SectionName {
			continue
		}

		if udp.Route == nil {
			continue
		}

		route := udp.Route

		// only set attributes which weren't already set by a more
		// specific policy
		setIfNil(&route.LoadBalancer, tf.LoadBalancer)
		setIfNil(&route.DNS, tf.DNS)
	}

	for _, http := range x.HTTP {
		gatewayName := http.Name[0:strings.LastIndex(http.Name, "/")]
		if t.MergeGateways && gatewayName != policyTarget {
			continue
		}

		// If specified the sectionName must match listenerName from ir listener metadata.
		if target.SectionName != nil && string(*target.SectionName) != http.Metadata.SectionName {
			continue
		}

		// A Policy targeting the most specific scope(xRoute) wins over a policy
		// targeting a lesser specific scope(Gateway).
		for _, r := range http.Routes {
			// If any of the features are already set, it means that a more specific
			// policy(targeting xRoute) has already set it, so we skip it.
			if r.Traffic != nil || r.UseClientProtocol != nil || r.DirectResponse != nil {
				continue
			}

			if errs != nil {
				// Return a 500 direct response
				r.DirectResponse = &ir.CustomResponse{
					StatusCode: ptr.To(uint32(500)),
				}
				continue
			}

			r.Traffic = tf.DeepCopy()

			// Update the Host field in HealthCheck, now that we have access to the Route Hostname.
			r.Traffic.HealthCheck.SetHTTPHostIfAbsent(r.Hostname)

			if ct, err := buildClusterSettingsTimeout(&policy.Spec.ClusterSettings); err == nil {
				r.Traffic.Timeout = ct
			}

			if policy.Spec.UseClientProtocol != nil {
				setIfNil(&r.UseClientProtocol, policy.Spec.UseClientProtocol)
			}
		}
	}

	return errs
}

func (t *Translator) buildRateLimit(policy *egv1a1.BackendTrafficPolicy) (*ir.RateLimit, error) {
	switch policy.Spec.RateLimit.Type {
	case egv1a1.GlobalRateLimitType:
		return t.buildGlobalRateLimit(policy)
	case egv1a1.LocalRateLimitType:
		return t.buildLocalRateLimit(policy)
	}

	return nil, fmt.Errorf("invalid rateLimit type: %s", policy.Spec.RateLimit.Type)
}

func (t *Translator) buildLocalRateLimit(policy *egv1a1.BackendTrafficPolicy) (*ir.RateLimit, error) {
	if policy.Spec.RateLimit.Local == nil {
		return nil, fmt.Errorf("local configuration empty for rateLimit")
	}

	local := policy.Spec.RateLimit.Local

	// Envoy local rateLimit requires a default limit to be set for a route.
	// EG uses the first rule without clientSelectors as the default route-level
	// limit. If no such rule is found, EG uses a default limit of uint32 max.
	var defaultLimit *ir.RateLimitValue
	for _, rule := range local.Rules {
		if len(rule.ClientSelectors) == 0 {
			if defaultLimit != nil {
				return nil, fmt.Errorf("local rateLimit can not have more than one rule without clientSelectors")
			}
			defaultLimit = &ir.RateLimitValue{
				Requests: rule.Limit.Requests,
				Unit:     ir.RateLimitUnit(rule.Limit.Unit),
			}
		}
	}
	// If no rule without clientSelectors is found, use uint32 max as the default
	// limit, which effectively make the default limit unlimited.
	if defaultLimit == nil {
		defaultLimit = &ir.RateLimitValue{
			Requests: math.MaxUint32,
			Unit:     ir.RateLimitUnit(egv1a1.RateLimitUnitSecond),
		}
	}

	// Validate that the rule limit unit is a multiple of the default limit unit.
	// This is required by Envoy local rateLimit implementation.
	// see https://github.com/envoyproxy/envoy/blob/6d9a6e995f472526de2b75233abca69aa00021ed/source/extensions/filters/common/local_ratelimit/local_ratelimit_impl.cc#L49
	defaultLimitUnit := ratelimit.UnitToSeconds(egv1a1.RateLimitUnit(defaultLimit.Unit))
	for _, rule := range local.Rules {
		ruleLimitUint := ratelimit.UnitToSeconds(rule.Limit.Unit)
		if defaultLimitUnit == 0 || ruleLimitUint%defaultLimitUnit != 0 {
			return nil, fmt.Errorf("local rateLimit rule limit unit must be a multiple of the default limit unit")
		}
	}

	var err error
	var irRule *ir.RateLimitRule
	irRules := make([]*ir.RateLimitRule, 0)
	for i, rule := range local.Rules {
		// We don't process the rule without clientSelectors here because it's
		// previously used as the default route-level limit.
		if len(rule.ClientSelectors) == 0 {
			continue
		}

		irRule, err = buildRateLimitRule(rule)
		if err != nil {
			return nil, err
		}
		// Set the Name field as <policy-ns>/<policy-name>/rule/<rule-index>
		irRule.Name = irRuleName(policy.Namespace, policy.Name, i)
		irRules = append(irRules, irRule)
	}

	rateLimit := &ir.RateLimit{
		Local: &ir.LocalRateLimit{
			Default: *defaultLimit,
			Rules:   irRules,
		},
	}

	return rateLimit, nil
}

func (t *Translator) buildGlobalRateLimit(policy *egv1a1.BackendTrafficPolicy) (*ir.RateLimit, error) {
	if policy.Spec.RateLimit.Global == nil {
		return nil, fmt.Errorf("global configuration empty for rateLimit")
	}
	if !t.GlobalRateLimitEnabled {
		return nil, fmt.Errorf("enable Ratelimit in the EnvoyGateway config to configure global rateLimit")
	}

	global := policy.Spec.RateLimit.Global
	rateLimit := &ir.RateLimit{
		Global: &ir.GlobalRateLimit{
			Rules: make([]*ir.RateLimitRule, len(global.Rules)),
		},
	}

	irRules := rateLimit.Global.Rules
	var err error
	for i, rule := range global.Rules {
		irRules[i], err = buildRateLimitRule(rule)
		if err != nil {
			return nil, err
		}
		// Set the Name field as <policy-ns>/<policy-name>/rule/<rule-index>
		irRules[i].Name = irRuleName(policy.Namespace, policy.Name, i)
	}

	return rateLimit, nil
}

func buildRateLimitRule(rule egv1a1.RateLimitRule) (*ir.RateLimitRule, error) {
	irRule := &ir.RateLimitRule{
		Limit: ir.RateLimitValue{
			Requests: rule.Limit.Requests,
			Unit:     ir.RateLimitUnit(rule.Limit.Unit),
		},
		HeaderMatches: make([]*ir.StringMatch, 0),
		Shared:        rule.Shared,
	}

	for _, match := range rule.ClientSelectors {
		if len(match.Headers) == 0 && match.SourceCIDR == nil {
			return nil, fmt.Errorf(
				"unable to translate rateLimit. At least one of the" +
					" header or sourceCIDR must be specified")
		}
		for _, header := range match.Headers {
			switch {
			case header.Type == nil && header.Value != nil:
				fallthrough
			case *header.Type == egv1a1.HeaderMatchExact && header.Value != nil:
				m := &ir.StringMatch{
					Name:   header.Name,
					Exact:  header.Value,
					Invert: header.Invert,
				}
				irRule.HeaderMatches = append(irRule.HeaderMatches, m)
			case *header.Type == egv1a1.HeaderMatchRegularExpression && header.Value != nil:
				if err := regex.Validate(*header.Value); err != nil {
					return nil, err
				}
				m := &ir.StringMatch{
					Name:      header.Name,
					SafeRegex: header.Value,
					Invert:    header.Invert,
				}
				irRule.HeaderMatches = append(irRule.HeaderMatches, m)
			case *header.Type == egv1a1.HeaderMatchDistinct && header.Value == nil:
				if header.Invert != nil && *header.Invert {
					return nil, fmt.Errorf("unable to translate rateLimit." +
						"Invert is not applicable for distinct header match type")
				}
				m := &ir.StringMatch{
					Name:     header.Name,
					Distinct: true,
				}
				irRule.HeaderMatches = append(irRule.HeaderMatches, m)
			default:
				return nil, fmt.Errorf(
					"unable to translate rateLimit. Either the header." +
						"Type is not valid or the header is missing a value")
			}
		}

		if match.SourceCIDR != nil {
			// distinct means that each IP Address within the specified Source IP CIDR is treated as a
			// distinct client selector and uses a separate rate limit bucket/counter.
			distinct := false
			sourceCIDR := match.SourceCIDR.Value
			if match.SourceCIDR.Type != nil && *match.SourceCIDR.Type == egv1a1.SourceMatchDistinct {
				distinct = true
			}

			cidrMatch, err := parseCIDR(sourceCIDR)
			if err != nil {
				return nil, fmt.Errorf("unable to translate rateLimit: %w", err)
			}
			cidrMatch.Distinct = distinct
			irRule.CIDRMatch = cidrMatch
		}
	}

	if cost := rule.Cost; cost != nil {
		if cost.Request != nil {
			irRule.RequestCost = translateRateLimitCost(cost.Request)
		}
		if cost.Response != nil {
			irRule.ResponseCost = translateRateLimitCost(cost.Response)
		}
	}
	return irRule, nil
}

func translateRateLimitCost(cost *egv1a1.RateLimitCostSpecifier) *ir.RateLimitCost {
	ret := &ir.RateLimitCost{}
	if cost.Number != nil {
		ret.Number = cost.Number
	}
	if cost.Metadata != nil {
		ret.Format = ptr.To(fmt.Sprintf("%%DYNAMIC_METADATA(%s:%s)%%",
			cost.Metadata.Namespace, cost.Metadata.Key))
	}
	return ret
}

func int64ToUint32(in int64) (uint32, bool) {
	if in >= 0 && in <= math.MaxUint32 {
		return uint32(in), true
	}
	return 0, false
}

func (t *Translator) buildFaultInjection(policy *egv1a1.BackendTrafficPolicy) *ir.FaultInjection {
	var (
		fi  *ir.FaultInjection
		d   time.Duration
		err error
	)
	if policy.Spec.FaultInjection != nil {
		fi = &ir.FaultInjection{}

		if policy.Spec.FaultInjection.Delay != nil {
			if policy.Spec.FaultInjection.Delay.FixedDelay != nil {
				d, err = time.ParseDuration(string(*policy.Spec.FaultInjection.Delay.FixedDelay))
				if err != nil {
					return nil
				}
			}
			fi.Delay = &ir.FaultInjectionDelay{
				Percentage: policy.Spec.FaultInjection.Delay.Percentage,
				FixedDelay: ir.MetaV1DurationPtr(d),
			}
		}
		if policy.Spec.FaultInjection.Abort != nil {
			fi.Abort = &ir.FaultInjectionAbort{
				Percentage: policy.Spec.FaultInjection.Abort.Percentage,
			}

			if policy.Spec.FaultInjection.Abort.GrpcStatus != nil {
				fi.Abort.GrpcStatus = policy.Spec.FaultInjection.Abort.GrpcStatus
			}
			if policy.Spec.FaultInjection.Abort.HTTPStatus != nil {
				fi.Abort.HTTPStatus = policy.Spec.FaultInjection.Abort.HTTPStatus
			}
		}
	}
	return fi
}

func makeIrStatusSet(in []egv1a1.HTTPStatus) []ir.HTTPStatus {
	statusSet := sets.NewInt()
	for _, r := range in {
		statusSet.Insert(int(r))
	}
	irStatuses := make([]ir.HTTPStatus, 0, statusSet.Len())

	for _, r := range statusSet.List() {
		irStatuses = append(irStatuses, ir.HTTPStatus(r))
	}
	return irStatuses
}

func makeIrTriggerSet(in []egv1a1.TriggerEnum) []ir.TriggerEnum {
	triggerSet := sets.NewString()
	for _, r := range in {
		triggerSet.Insert(string(r))
	}
	irTriggers := make([]ir.TriggerEnum, 0, triggerSet.Len())

	for _, r := range triggerSet.List() {
		irTriggers = append(irTriggers, ir.TriggerEnum(r))
	}
	return irTriggers
}

func buildRequestBuffer(spec *egv1a1.RequestBuffer) (*ir.RequestBuffer, error) {
	if spec == nil {
		return nil, nil
	}

	if _, ok := spec.Limit.AsInt64(); !ok {
		return nil, fmt.Errorf("limit must be convertible to an int64")
	}

	return &ir.RequestBuffer{
		Limit: spec.Limit,
	}, nil
}

func buildResponseOverride(policy *egv1a1.BackendTrafficPolicy, resources *resource.Resources) (*ir.ResponseOverride, error) {
	if len(policy.Spec.ResponseOverride) == 0 {
		return nil, nil
	}

	rules := make([]ir.ResponseOverrideRule, 0, len(policy.Spec.ResponseOverride))
	for index, ro := range policy.Spec.ResponseOverride {
		match := ir.CustomResponseMatch{
			StatusCodes: make([]ir.StatusCodeMatch, 0, len(ro.Match.StatusCodes)),
		}

		for _, code := range ro.Match.StatusCodes {
			if code.Type != nil && *code.Type == egv1a1.StatusCodeValueTypeRange {
				match.StatusCodes = append(match.StatusCodes, ir.StatusCodeMatch{
					Range: &ir.StatusCodeRange{
						Start: code.Range.Start,
						End:   code.Range.End,
					},
				})
			} else {
				match.StatusCodes = append(match.StatusCodes, ir.StatusCodeMatch{
					Value: code.Value,
				})
			}
		}

		if ro.Redirect != nil {
			redirect := &ir.Redirect{
				Scheme: ro.Redirect.Scheme,
			}
			if ro.Redirect.Path != nil {
				redirect.Path = &ir.HTTPPathModifier{
					FullReplace:        ro.Redirect.Path.ReplaceFullPath,
					PrefixMatchReplace: ro.Redirect.Path.ReplacePrefixMatch,
				}
			}
			if ro.Redirect.Hostname != nil {
				redirect.Hostname = ptr.To(string(*ro.Redirect.Hostname))
			}
			if ro.Redirect.Port != nil {
				redirect.Port = ptr.To(uint32(*ro.Redirect.Port))
			}
			if ro.Redirect.StatusCode != nil {
				redirect.StatusCode = ptr.To(int32(*ro.Redirect.StatusCode))
			}

			rules = append(rules, ir.ResponseOverrideRule{
				Name:     defaultResponseOverrideRuleName(policy, index),
				Match:    match,
				Redirect: redirect,
			})
		} else {
			response := &ir.CustomResponse{
				ContentType: ro.Response.ContentType,
			}

			if ro.Response.StatusCode != nil {
				response.StatusCode = ptr.To(uint32(*ro.Response.StatusCode))
			}

			var err error
			response.Body, err = getCustomResponseBody(ro.Response.Body, resources, policy.Namespace)
			if err != nil {
				return nil, err
			}

			rhm := ro.Response.Header
			if rhm != nil {
				for h := range rhm.Add {
					response.AddResponseHeaders = append(response.AddResponseHeaders, ir.AddHeader{
						Name:   string(rhm.Add[h].Name),
						Append: true,
						Value:  []string{rhm.Add[h].Value},
					})
				}
				for h := range rhm.Set {
					response.AddResponseHeaders = append(response.AddResponseHeaders, ir.AddHeader{
						Name:   string(rhm.Set[h].Name),
						Append: false,
						Value:  []string{rhm.Set[h].Value},
					})
				}
			}

			rules = append(rules, ir.ResponseOverrideRule{
				Name:     defaultResponseOverrideRuleName(policy, index),
				Match:    match,
				Response: response,
			})
		}
	}
	return &ir.ResponseOverride{
		Name:  irConfigName(policy),
		Rules: rules,
	}, nil
}

func checkResponseBodySize(b *string) error {
	// Make this configurable in the future
	// https://www.envoyproxy.io/docs/envoy/latest/api-v3/config/route/v3/route.proto.html#max_direct_response_body_size_bytes
	maxDirectResponseSize := 4096
	lenB := len(*b)
	if lenB > maxDirectResponseSize {
		return fmt.Errorf("response.body size %d greater than the max size %d", lenB, maxDirectResponseSize)
	}

	return nil
}

func getCustomResponseBody(body *egv1a1.CustomResponseBody, resources *resource.Resources, policyNs string) (*string, error) {
	if body != nil && body.Type != nil && *body.Type == egv1a1.ResponseValueTypeValueRef {
		cm := resources.GetConfigMap(policyNs, string(body.ValueRef.Name))
		if cm != nil {
			b, dataOk := cm.Data["response.body"]
			switch {
			case dataOk:
				if err := checkResponseBodySize(&b); err != nil {
					return nil, err
				}
				return &b, nil
			case len(cm.Data) > 0: // Fallback to the first key if response.body is not found
				for _, value := range cm.Data {
					b = value
					break
				}
				if err := checkResponseBodySize(&b); err != nil {
					return nil, err
				}
				return &b, nil
			default:
				return nil, fmt.Errorf("can't find the key response.body in the referenced configmap %s", body.ValueRef.Name)
			}

		} else {
			return nil, fmt.Errorf("can't find the referenced configmap %s", body.ValueRef.Name)
		}
	} else if body != nil && body.Inline != nil {
		if err := checkResponseBodySize(body.Inline); err != nil {
			return nil, err
		}
		return body.Inline, nil
	}

	return nil, nil
}

func defaultResponseOverrideRuleName(policy *egv1a1.BackendTrafficPolicy, index int) string {
	return fmt.Sprintf(
		"%s/responseoverride/rule/%s",
		irConfigName(policy),
		strconv.Itoa(index))
}

func buildCompression(compression, compressor []*egv1a1.Compression) []*ir.Compression {
	// Handle the Compressor field first (higher priority)
	if len(compressor) > 0 {
		irCompression := make([]*ir.Compression, 0, len(compressor))
		for _, c := range compressor {
			// Only add compression if the corresponding compressor not null
			if (c.Type == egv1a1.GzipCompressorType && c.Gzip != nil) ||
				(c.Type == egv1a1.BrotliCompressorType && c.Brotli != nil) {
				irCompression = append(irCompression, &ir.Compression{
					Type: c.Type,
				})
			}
		}
		return irCompression
	}

	// Fallback to the deprecated Compression field
	if compression == nil {
		return nil
	}
	irCompression := make([]*ir.Compression, 0, len(compression))
	for _, c := range compression {
		irCompression = append(irCompression, &ir.Compression{
			Type: c.Type,
		})
	}

	return irCompression
}

func buildHTTPProtocolUpgradeConfig(cfgs []*egv1a1.ProtocolUpgradeConfig) []ir.HTTPUpgradeConfig {
	if len(cfgs) == 0 {
		return nil
	}

	result := make([]ir.HTTPUpgradeConfig, 0, len(cfgs))
	for _, cfg := range cfgs {
		upgrade := ir.HTTPUpgradeConfig{
			Type: cfg.Type,
		}
		if cfg.Connect != nil {
			upgrade.Connect = &ir.ConnectConfig{
				Terminate: ptr.Deref(cfg.Connect.Terminate, false),
			}
		}
		result = append(result, upgrade)
	}

	return result
}<|MERGE_RESOLUTION|>--- conflicted
+++ resolved
@@ -64,29 +64,19 @@
 		gatewayMap[key] = &policyGatewayTargetContext{GatewayContext: gw, attachedToListeners: make(sets.Set[string])}
 	}
 
-<<<<<<< HEAD
 	// Map of Gateway to the routes attached to it.
 	// First key is Gateway (namespace/name), second key is SectionName (listener name, or "" for entire gateway).
-	gatewayRouteMap := make(map[types.NamespacedName]map[string]sets.Set[string])
+	gatewayRouteMap := make(map[types.NamespacedName]map[string]sets.Set[string], gatewayMapSize)
 
 	// Map of attached Policy to Gateway. It is used to merge policies process.
 	// First key is Gateway (namespace/name), second key is SectionName (listener name, or "" for entire gateway).
-	gatewayPolicyMap := make(map[types.NamespacedName]map[string]*egv1a1.BackendTrafficPolicy)
+	gatewayPolicyMap := make(map[types.NamespacedName]map[string]*egv1a1.BackendTrafficPolicy, gatewayMapSize)
 
 	// Map of Gateway to the routes merged to it.
 	// First key is Gateway (namespace/name), second key is SectionName (listener name, or "" for entire gateway).
-	gatewayPolicyMerged := make(map[types.NamespacedName]map[string]sets.Set[string])
-
-	handledPolicies := make(map[types.NamespacedName]*egv1a1.BackendTrafficPolicy)
-=======
-	// Map of Gateway to the routes attached to it
-	gatewayRouteMap := make(map[string]sets.Set[string], gatewayMapSize)
+	gatewayPolicyMerged := make(map[types.NamespacedName]map[string]sets.Set[string], gatewayMapSize)
 
 	handledPolicies := make(map[types.NamespacedName]*egv1a1.BackendTrafficPolicy, policyMapSize)
-
-	gatewayPolicyMap := make(map[types.NamespacedName]*egv1a1.BackendTrafficPolicy, gatewayMapSize)
-	gatewayPolicyMerged := make(map[types.NamespacedName]sets.Set[string], gatewayMapSize)
->>>>>>> 1d0f076e
 
 	// Translate
 	// 1. First translate Policies targeting RouteRules
@@ -99,12 +89,8 @@
 
 	// Process the policies targeting RouteRules
 	for _, currPolicy := range backendTrafficPolicies {
-<<<<<<< HEAD
 		policyName := utils.NamespacedName(currPolicy)
-		targetRefs := getPolicyTargetRefs(currPolicy.Spec.PolicyTargetReferences, routes)
-=======
-		targetRefs := getPolicyTargetRefs(currPolicy.Spec.PolicyTargetReferences, gateways, currPolicy.Namespace)
->>>>>>> 1d0f076e
+		targetRefs := getPolicyTargetRefs(currPolicy.Spec.PolicyTargetReferences, routes, currPolicy.Namespace)
 		for _, currTarget := range targetRefs {
 			if currTarget.Kind != resource.KindGateway && currTarget.SectionName != nil {
 				policy, found := handledPolicies[policyName]
@@ -128,12 +114,11 @@
 			if currTarget.Kind != resource.KindGateway && currTarget.SectionName == nil {
 				policy, found := handledPolicies[policyName]
 				if !found {
-					policy = currPolicy
+					policy = currPolicy.DeepCopy()
 					handledPolicies[policyName] = policy
 					res = append(res, policy)
 				}
 
-<<<<<<< HEAD
 				t.processBTPolicyForRoute(resources, xdsIR,
 					routeMap, gatewayRouteMap, gatewayPolicyMerged, gatewayPolicyMap, policy, currTarget)
 			}
@@ -143,7 +128,7 @@
 	// Process the policies targeting Listeners
 	for _, currPolicy := range backendTrafficPolicies {
 		policyName := utils.NamespacedName(currPolicy)
-		targetRefs := getPolicyTargetRefs(currPolicy.Spec.PolicyTargetReferences, gateways)
+		targetRefs := getPolicyTargetRefs(currPolicy.Spec.PolicyTargetReferences, gateways, currPolicy.Namespace)
 		for _, currTarget := range targetRefs {
 			if currTarget.Kind == resource.KindGateway && currTarget.SectionName != nil {
 				policy, found := handledPolicies[policyName]
@@ -151,116 +136,6 @@
 					policy = currPolicy.DeepCopy()
 					handledPolicies[policyName] = policy
 					res = append(res, policy)
-=======
-				// Negative statuses have already been assigned so it's safe to skip
-				route, resolveErr := resolveBTPolicyRouteTargetRef(policy, currTarget, routeMap)
-				if route == nil {
-					continue
-				}
-
-				// Find the Gateway that the route belongs to and add it to the
-				// gatewayRouteMap and ancestor list, which will be used to check
-				// policy overrides and populate its ancestor status.
-				parentRefs := GetParentReferences(route)
-				ancestorRefs := make([]*gwapiv1.ParentReference, 0, len(parentRefs))
-				routeParents := sets.New[types.NamespacedName]()
-				for _, p := range parentRefs {
-					if p.Kind == nil || *p.Kind == resource.KindGateway {
-						namespace := route.GetNamespace()
-						if p.Namespace != nil {
-							namespace = string(*p.Namespace)
-						}
-						gwNN := types.NamespacedName{
-							Namespace: namespace,
-							Name:      string(p.Name),
-						}
-						routeParents.Insert(gwNN)
-
-						key := gwNN.String()
-						if _, ok := gatewayRouteMap[key]; !ok {
-							gatewayRouteMap[key] = make(sets.Set[string])
-						}
-						gatewayRouteMap[key].Insert(utils.NamespacedName(route).String())
-
-						// Do need a section name since the policy is targeting to a route
-						ancestorRef := getAncestorRefForPolicy(gwNN, p.SectionName)
-						ancestorRefs = append(ancestorRefs, &ancestorRef)
-					}
-				}
-
-				// Set conditions for resolve error, then skip current xRoute
-				if resolveErr != nil {
-					status.SetResolveErrorForPolicyAncestors(&policy.Status,
-						ancestorRefs,
-						t.GatewayControllerName,
-						policy.Generation,
-						resolveErr,
-					)
-
-					continue
-				}
-
-				if policy.Spec.MergeType == nil {
-					// Set conditions for translation error if it got any
-					if err := t.translateBackendTrafficPolicyForRoute(policy, route, xdsIR, resources, nil); err != nil {
-						status.SetTranslationErrorForPolicyAncestors(&policy.Status,
-							ancestorRefs,
-							t.GatewayControllerName,
-							policy.Generation,
-							status.Error2ConditionMsg(err),
-						)
-					}
-				} else {
-					// merge with parent target policy if exists
-					for _, gwNN := range routeParents.UnsortedList() {
-						ancestorRef := getAncestorRefForPolicy(gwNN, nil)
-						// find policy for Gateway
-						gwPolicy := gatewayPolicyMap[gwNN]
-						if gwPolicy == nil {
-							// not found, fall back to the current policy
-							if err := t.translateBackendTrafficPolicyForRoute(policy, route, xdsIR, resources, &gwNN); err != nil {
-								status.SetConditionForPolicyAncestor(&policy.Status,
-									&ancestorRef,
-									t.GatewayControllerName,
-									gwapiv1.PolicyConditionAccepted, metav1.ConditionFalse,
-									egv1a1.PolicyReasonInvalid,
-									status.Error2ConditionMsg(err),
-									policy.Generation,
-								)
-							}
-
-							continue
-						}
-
-						// merge with parent policy
-						if err := t.translateBackendTrafficPolicyForRouteWithMerge(policy, gwNN, gwPolicy, route, xdsIR, resources); err != nil {
-							status.SetConditionForPolicyAncestor(&policy.Status,
-								&ancestorRef,
-								t.GatewayControllerName,
-								gwapiv1.PolicyConditionAccepted, metav1.ConditionFalse,
-								egv1a1.PolicyReasonInvalid,
-								status.Error2ConditionMsg(err),
-								policy.Generation,
-							)
-							continue
-						}
-
-						if _, ok := gatewayPolicyMerged[gwNN]; !ok {
-							gatewayPolicyMerged[gwNN] = make(sets.Set[string])
-						}
-						gatewayPolicyMerged[gwNN].Insert(utils.NamespacedName(route).String())
-
-						status.SetConditionForPolicyAncestor(&policy.Status,
-							&ancestorRef,
-							t.GatewayControllerName,
-							egv1a1.PolicyConditionMerged,
-							metav1.ConditionTrue,
-							egv1a1.PolicyReasonMerged,
-							fmt.Sprintf("Merged with policy %s/%s", gwPolicy.Namespace, gwPolicy.Name),
-							policy.Generation,
-						)
-					}
->>>>>>> 1d0f076e
 				}
 				t.processBTPolicyForGateway(resources, xdsIR,
 					gatewayMap, gatewayRouteMap, gatewayPolicyMerged, policy, currTarget)
@@ -276,7 +151,7 @@
 			if currTarget.Kind == resource.KindGateway && currTarget.SectionName == nil {
 				policy, found := handledPolicies[policyName]
 				if !found {
-					policy = currPolicy
+					policy = currPolicy.DeepCopy()
 					handledPolicies[policyName] = policy
 					res = append(res, policy)
 				}
@@ -302,7 +177,7 @@
 	gatewayPolicyMap map[types.NamespacedName]map[string]*egv1a1.BackendTrafficPolicy,
 ) {
 	for _, currPolicy := range backendTrafficPolicies {
-		targetRefs := getPolicyTargetRefs(currPolicy.Spec.PolicyTargetReferences, gateways)
+		targetRefs := getPolicyTargetRefs(currPolicy.Spec.PolicyTargetReferences, gateways, currPolicy.Namespace)
 		for _, currTarget := range targetRefs {
 			if currTarget.Kind == resource.KindGateway {
 				// Check if the gateway exists
@@ -315,7 +190,6 @@
 					continue
 				}
 
-<<<<<<< HEAD
 				// Check if the specified listener exists when sectionName is set
 				if currTarget.SectionName != nil {
 					if err := validateGatewayListenerSectionName(
@@ -332,20 +206,6 @@
 					listenerPolicyMap = make(map[string]*egv1a1.BackendTrafficPolicy)
 					gatewayPolicyMap[key] = listenerPolicyMap
 				}
-=======
-				// Find its ancestor reference by resolved gateway, even with resolve error
-				gatewayNN := utils.NamespacedName(gateway)
-				ancestorRef := getAncestorRefForPolicy(gatewayNN, nil)
-
-				// Set conditions for resolve error, then skip current gateway
-				if resolveErr != nil {
-					status.SetResolveErrorForPolicyAncestor(&policy.Status,
-						&ancestorRef,
-						t.GatewayControllerName,
-						policy.Generation,
-						resolveErr,
-					)
->>>>>>> 1d0f076e
 
 				sectionName := ""
 				if currTarget.SectionName != nil {
@@ -360,7 +220,6 @@
 	}
 }
 
-<<<<<<< HEAD
 func (t *Translator) processBTPolicyForRoute(
 	resources *resource.Resources,
 	xdsIR resource.XdsIRMap,
@@ -369,11 +228,10 @@
 	gatewayPolicyMergedMap map[types.NamespacedName]map[string]sets.Set[string],
 	gatewayPolicyMap map[types.NamespacedName]map[string]*egv1a1.BackendTrafficPolicy,
 	policy *egv1a1.BackendTrafficPolicy,
-	currTarget gwapiv1a2.LocalPolicyTargetReferenceWithSectionName,
+	currTarget gwapiv1.LocalPolicyTargetReferenceWithSectionName,
 ) {
 	var (
 		targetedRoute RouteContext
-		ancestorRefs  []gwapiv1a2.ParentReference
 		resolveErr    *status.PolicyResolveError
 	)
 
@@ -390,6 +248,7 @@
 	// gatewayRouteMap and ancestor list, which will be used to check
 	// policy overrides and populate its ancestor status.
 	parentRefs := GetParentReferences(targetedRoute)
+	ancestorRefs := make([]*gwapiv1.ParentReference, 0, len(parentRefs))
 	// parentRefCtxs holds parent gateway/listener contexts for using in policy merge logic.
 	parentRefCtxs := make([]*RouteParentContext, 0, len(parentRefs))
 	for _, p := range parentRefs {
@@ -402,20 +261,6 @@
 				Namespace: namespace,
 				Name:      string(p.Name),
 			}
-=======
-				// Set conditions for translation error if it got any
-				if err := t.translateBackendTrafficPolicyForGateway(policy, currTarget, gateway, xdsIR, resources); err != nil {
-					status.SetTranslationErrorForPolicyAncestor(&policy.Status,
-						&ancestorRef,
-						t.GatewayControllerName,
-						policy.Generation,
-						status.Error2ConditionMsg(err),
-					)
-				}
-
-				// Set Accepted condition if it is unset
-				status.SetAcceptedForPolicyAncestor(&policy.Status, &ancestorRef, t.GatewayControllerName, policy.Generation)
->>>>>>> 1d0f076e
 
 			if _, ok := gatewayRouteMap[gwNN]; !ok {
 				gatewayRouteMap[gwNN] = make(map[string]sets.Set[string])
@@ -430,23 +275,11 @@
 			}
 			listenerRouteMap[sectionName].Insert(utils.NamespacedName(targetedRoute).String())
 
-<<<<<<< HEAD
 			// Do need a section name since the policy is targeting to a route.
-			ancestorRefs = append(ancestorRefs, getAncestorRefForPolicy(gwNN, p.SectionName))
-=======
-					status.SetConditionForPolicyAncestor(&policy.Status,
-						&ancestorRef,
-						t.GatewayControllerName,
-						egv1a1.PolicyConditionMerged,
-						metav1.ConditionTrue,
-						egv1a1.PolicyReasonMerged,
-						fmt.Sprintf("This policy is being merged by other backendTrafficPolicies for these routes: %v", gatewayMergedRoutes),
-						policy.Generation,
-					)
-				}
->>>>>>> 1d0f076e
-
-			parentRefCtxs = append(parentRefCtxs, GetRouteParentContext(targetedRoute, p))
+			ancestorRef := getAncestorRefForPolicy(gwNN, p.SectionName)
+			ancestorRefs = append(ancestorRefs, &ancestorRef)
+
+			parentRefCtxs = append(parentRefCtxs, GetRouteParentContext(targetedRoute, p, t.GatewayControllerName))
 		}
 	}
 
@@ -485,9 +318,9 @@
 					// not found, fall back to the current policy
 					if err := t.translateBackendTrafficPolicyForRoute(policy, targetedRoute, currTarget, xdsIR, resources, &gwNN, &listener.Name); err != nil {
 						status.SetConditionForPolicyAncestor(&policy.Status,
-							ancestorRef,
+							&ancestorRef,
 							t.GatewayControllerName,
-							gwapiv1a2.PolicyConditionAccepted, metav1.ConditionFalse,
+							gwapiv1.PolicyConditionAccepted, metav1.ConditionFalse,
 							egv1a1.PolicyReasonInvalid,
 							status.Error2ConditionMsg(err),
 							policy.Generation,
@@ -496,7 +329,6 @@
 					continue
 				}
 
-<<<<<<< HEAD
 				parentPolicy := gwPolicy
 				if listenerPolicy != nil {
 					parentPolicy = listenerPolicy
@@ -507,13 +339,9 @@
 					targetedRoute, xdsIR, resources,
 				); err != nil {
 					status.SetConditionForPolicyAncestor(&policy.Status,
-						ancestorRef,
-=======
-					status.SetConditionForPolicyAncestor(&policy.Status,
 						&ancestorRef,
->>>>>>> 1d0f076e
 						t.GatewayControllerName,
-						gwapiv1a2.PolicyConditionAccepted, metav1.ConditionFalse,
+						gwapiv1.PolicyConditionAccepted, metav1.ConditionFalse,
 						egv1a1.PolicyReasonInvalid,
 						status.Error2ConditionMsg(err),
 						policy.Generation,
@@ -532,7 +360,7 @@
 				listenerMergeMap[string(listener.Name)].Insert(utils.NamespacedName(targetedRoute).String())
 
 				status.SetConditionForPolicyAncestor(&policy.Status,
-					ancestorRef,
+					&ancestorRef,
 					t.GatewayControllerName,
 					egv1a1.PolicyConditionMerged,
 					metav1.ConditionTrue,
@@ -567,7 +395,6 @@
 	}
 }
 
-<<<<<<< HEAD
 func (t *Translator) processBTPolicyForGateway(
 	resources *resource.Resources,
 	xdsIR resource.XdsIRMap,
@@ -575,7 +402,7 @@
 	gatewayRouteMap map[types.NamespacedName]map[string]sets.Set[string],
 	gatewayPolicyMergedMap map[types.NamespacedName]map[string]sets.Set[string],
 	policy *egv1a1.BackendTrafficPolicy,
-	currTarget gwapiv1a2.LocalPolicyTargetReferenceWithSectionName,
+	currTarget gwapiv1.LocalPolicyTargetReferenceWithSectionName,
 ) {
 	var (
 		targetedGateway *GatewayContext
@@ -590,14 +417,12 @@
 
 	// Find its ancestor reference by resolved gateway, even with resolve error
 	gatewayNN := utils.NamespacedName(targetedGateway)
-	ancestorRefs := []gwapiv1a2.ParentReference{
-		getAncestorRefForPolicy(gatewayNN, currTarget.SectionName),
-	}
+	ancestorRef := getAncestorRefForPolicy(gatewayNN, nil)
 
 	// Set conditions for resolve error, then skip current gateway
 	if resolveErr != nil {
-		status.SetResolveErrorForPolicyAncestors(&policy.Status,
-			ancestorRefs,
+		status.SetResolveErrorForPolicyAncestor(&policy.Status,
+			&ancestorRef,
 			t.GatewayControllerName,
 			policy.Generation,
 			resolveErr,
@@ -607,8 +432,8 @@
 
 	// Set conditions for translation error if it got any
 	if err := t.translateBackendTrafficPolicyForGateway(policy, currTarget, targetedGateway, xdsIR, resources); err != nil {
-		status.SetTranslationErrorForPolicyAncestors(&policy.Status,
-			ancestorRefs,
+		status.SetTranslationErrorForPolicyAncestor(&policy.Status,
+			&ancestorRef,
 			t.GatewayControllerName,
 			policy.Generation,
 			status.Error2ConditionMsg(err),
@@ -616,14 +441,14 @@
 	}
 
 	// Set Accepted condition if it is unset
-	status.SetAcceptedForPolicyAncestors(&policy.Status, ancestorRefs, t.GatewayControllerName, policy.Generation)
+	status.SetAcceptedForPolicyAncestor(&policy.Status, &ancestorRef, t.GatewayControllerName, policy.Generation)
 
 	overriddenMessage, mergedMessage := getOverriddenAndMergedTargetsMessageForGateway(
 		gatewayMap[gatewayNN], gatewayRouteMap[gatewayNN], gatewayPolicyMergedMap[gatewayNN], currTarget.SectionName)
 
 	if mergedMessage != "" {
-		status.SetConditionForPolicyAncestors(&policy.Status,
-			ancestorRefs,
+		status.SetConditionForPolicyAncestor(&policy.Status,
+			&ancestorRef,
 			t.GatewayControllerName,
 			egv1a1.PolicyConditionMerged,
 			metav1.ConditionTrue,
@@ -633,8 +458,8 @@
 		)
 	}
 	if overriddenMessage != "" {
-		status.SetConditionForPolicyAncestors(&policy.Status,
-			ancestorRefs,
+		status.SetConditionForPolicyAncestor(&policy.Status,
+			&ancestorRef,
 			t.GatewayControllerName,
 			egv1a1.PolicyConditionOverridden,
 			metav1.ConditionTrue,
@@ -647,12 +472,9 @@
 
 func resolveBTPolicyGatewayTargetRef(
 	policy *egv1a1.BackendTrafficPolicy,
-	target gwapiv1a2.LocalPolicyTargetReferenceWithSectionName,
+	target gwapiv1.LocalPolicyTargetReferenceWithSectionName,
 	gateways map[types.NamespacedName]*policyGatewayTargetContext,
 ) (*GatewayContext, *status.PolicyResolveError) {
-=======
-func resolveBTPolicyGatewayTargetRef(policy *egv1a1.BackendTrafficPolicy, target gwapiv1.LocalPolicyTargetReferenceWithSectionName, gateways map[types.NamespacedName]*policyGatewayTargetContext) (*GatewayContext, *status.PolicyResolveError) {
->>>>>>> 1d0f076e
 	// Check if the gateway exists
 	key := types.NamespacedName{
 		Name:      string(target.Name),
@@ -682,16 +504,10 @@
 			message := fmt.Sprintf("Unable to target Gateway %s, another BackendTrafficPolicy has already attached to it",
 				string(target.Name))
 
-<<<<<<< HEAD
 			return gateway.GatewayContext, &status.PolicyResolveError{
-				Reason:  gwapiv1a2.PolicyReasonConflicted,
+				Reason:  gwapiv1.PolicyReasonConflicted,
 				Message: message,
 			}
-=======
-		return gateway.GatewayContext, &status.PolicyResolveError{
-			Reason:  gwapiv1.PolicyReasonConflicted,
-			Message: message,
->>>>>>> 1d0f076e
 		}
 
 		// Set context and save
@@ -703,7 +519,7 @@
 				key, listenerName)
 
 			return gateway.GatewayContext, &status.PolicyResolveError{
-				Reason:  gwapiv1a2.PolicyReasonConflicted,
+				Reason:  gwapiv1.PolicyReasonConflicted,
 				Message: message,
 			}
 		}
@@ -715,15 +531,11 @@
 	return gateway.GatewayContext, nil
 }
 
-<<<<<<< HEAD
 func resolveBTPolicyRouteTargetRef(
 	policy *egv1a1.BackendTrafficPolicy,
-	target gwapiv1a2.LocalPolicyTargetReferenceWithSectionName,
+	target gwapiv1.LocalPolicyTargetReferenceWithSectionName,
 	routes map[policyTargetRouteKey]*policyRouteTargetContext,
 ) (RouteContext, *status.PolicyResolveError) {
-=======
-func resolveBTPolicyRouteTargetRef(policy *egv1a1.BackendTrafficPolicy, target gwapiv1.LocalPolicyTargetReferenceWithSectionName, routes map[policyTargetRouteKey]*policyRouteTargetContext) (RouteContext, *status.PolicyResolveError) {
->>>>>>> 1d0f076e
 	// Check if the route exists
 	key := policyTargetRouteKey{
 		Kind:      string(target.Kind),
@@ -750,9 +562,8 @@
 			message := fmt.Sprintf("Unable to target %s %s, another BackendTrafficPolicy has already attached to it",
 				string(target.Kind), string(target.Name))
 
-<<<<<<< HEAD
 			return route.RouteContext, &status.PolicyResolveError{
-				Reason:  gwapiv1a2.PolicyReasonConflicted,
+				Reason:  gwapiv1.PolicyReasonConflicted,
 				Message: message,
 			}
 		}
@@ -764,14 +575,9 @@
 				string(target.Name), routeRuleName)
 
 			return route.RouteContext, &status.PolicyResolveError{
-				Reason:  gwapiv1a2.PolicyReasonConflicted,
+				Reason:  gwapiv1.PolicyReasonConflicted,
 				Message: message,
 			}
-=======
-		return route.RouteContext, &status.PolicyResolveError{
-			Reason:  gwapiv1.PolicyReasonConflicted,
-			Message: message,
->>>>>>> 1d0f076e
 		}
 		route.attachedToRouteRules.Insert(routeRuleName)
 	}
@@ -784,11 +590,11 @@
 func (t *Translator) translateBackendTrafficPolicyForRoute(
 	policy *egv1a1.BackendTrafficPolicy,
 	route RouteContext,
-	target gwapiv1a2.LocalPolicyTargetReferenceWithSectionName,
+	target gwapiv1.LocalPolicyTargetReferenceWithSectionName,
 	xdsIR resource.XdsIRMap,
 	resources *resource.Resources,
 	gatewayNN *types.NamespacedName,
-	listenerName *gwapiv1a2.SectionName,
+	listenerName *gwapiv1.SectionName,
 ) error {
 	tf, errs := t.buildTrafficFeatures(policy, resources)
 	if tf == nil {
@@ -811,8 +617,8 @@
 
 func (t *Translator) translateBackendTrafficPolicyForRouteWithMerge(
 	policy, parentPolicy *egv1a1.BackendTrafficPolicy,
-	target gwapiv1a2.LocalPolicyTargetReferenceWithSectionName,
-	gatewayNN types.NamespacedName, listenerName *gwapiv1a2.SectionName, route RouteContext,
+	target gwapiv1.LocalPolicyTargetReferenceWithSectionName,
+	gatewayNN types.NamespacedName, listenerName *gwapiv1.SectionName, route RouteContext,
 	xdsIR resource.XdsIRMap, resources *resource.Resources,
 ) error {
 	mergedPolicy, err := mergeBackendTrafficPolicy(policy, parentPolicy)
@@ -873,9 +679,9 @@
 	route RouteContext,
 	tf *ir.TrafficFeatures, errs error,
 	policy *egv1a1.BackendTrafficPolicy,
-	target gwapiv1a2.LocalPolicyTargetReferenceWithSectionName,
+	target gwapiv1.LocalPolicyTargetReferenceWithSectionName,
 	x *ir.Xds,
-	listenerName *gwapiv1a2.SectionName,
+	listenerName *gwapiv1.SectionName,
 ) {
 	prefix := irRoutePrefix(route)
 	for _, tcp := range x.TCP {
@@ -954,13 +760,8 @@
 
 				setIfNil(&r.Traffic, tf.DeepCopy())
 
-<<<<<<< HEAD
-				if localTo, err := buildClusterSettingsTimeout(policy.Spec.ClusterSettings); err == nil {
+				if localTo, err := buildClusterSettingsTimeout(&policy.Spec.ClusterSettings); err == nil {
 					setIfNil(&r.Traffic.Timeout, localTo)
-=======
-				if localTo, err := buildClusterSettingsTimeout(&policy.Spec.ClusterSettings); err == nil {
-					r.Traffic.Timeout = localTo
->>>>>>> 1d0f076e
 				}
 
 				// Update the Host field in HealthCheck, now that we have access to the Route Hostname.
