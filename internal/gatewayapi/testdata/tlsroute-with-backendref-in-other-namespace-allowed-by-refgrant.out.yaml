gateways:
- apiVersion: gateway.networking.k8s.io/v1
  kind: Gateway
  metadata:
    creationTimestamp: null
    name: gateway-1
    namespace: envoy-gateway
  spec:
    gatewayClassName: envoy-gateway-class
    listeners:
    - allowedRoutes:
        namespaces:
          from: All
      hostname: foo.com
      name: tls
      port: 90
      protocol: TLS
      tls:
        mode: Passthrough
  status:
    listeners:
    - attachedRoutes: 1
      conditions:
      - lastTransitionTime: null
        message: Sending translated listener configuration to the data plane
        reason: Programmed
        status: "True"
        type: Programmed
      - lastTransitionTime: null
        message: Listener has been successfully translated
        reason: Accepted
        status: "True"
        type: Accepted
      - lastTransitionTime: null
        message: Listener references have been resolved
        reason: ResolvedRefs
        status: "True"
        type: ResolvedRefs
      name: tls
      supportedKinds:
      - group: gateway.networking.k8s.io
        kind: TLSRoute
infraIR:
  envoy-gateway/gateway-1:
    proxy:
      listeners:
      - address: null
        name: envoy-gateway/gateway-1/tls
        ports:
        - containerPort: 10090
          name: tls-90
          protocol: TLS
          servicePort: 90
      metadata:
        labels:
          gateway.envoyproxy.io/owning-gateway-name: gateway-1
          gateway.envoyproxy.io/owning-gateway-namespace: envoy-gateway
      name: envoy-gateway/gateway-1
tlsRoutes:
- apiVersion: gateway.networking.k8s.io/v1alpha2
  kind: TLSRoute
  metadata:
    creationTimestamp: null
    name: tlsroute-1
    namespace: default
  spec:
    parentRefs:
    - name: gateway-1
      namespace: envoy-gateway
    rules:
    - backendRefs:
      - name: service-1
        namespace: test-service-namespace
        port: 8080
  status:
    parents:
    - conditions:
      - lastTransitionTime: null
        message: Route is accepted
        reason: Accepted
        status: "True"
        type: Accepted
      - lastTransitionTime: null
        message: Resolved all the Object references for the Route
        reason: ResolvedRefs
        status: "True"
        type: ResolvedRefs
      controllerName: gateway.envoyproxy.io/gatewayclass-controller
      parentRef:
        name: gateway-1
        namespace: envoy-gateway
xdsIR:
  envoy-gateway/gateway-1:
    accessLog:
      text:
      - path: /dev/stdout
    tcp:
    - address: 0.0.0.0
      name: envoy-gateway/gateway-1/tls
      port: 10090
<<<<<<< HEAD
      tls:
        inspector:
          snis:
          - foo.com
=======
      routes:
      - destination:
          name: tlsroute/default/tlsroute-1/rule/-1
          settings:
          - addressType: IP
            endpoints:
            - host: 7.7.7.7
              port: 8080
            protocol: HTTPS
            weight: 1
        name: tlsroute/default/tlsroute-1
        tls:
          passthrough:
            snis:
            - foo.com
>>>>>>> 33443f88
<|MERGE_RESOLUTION|>--- conflicted
+++ resolved
@@ -98,12 +98,6 @@
     - address: 0.0.0.0
       name: envoy-gateway/gateway-1/tls
       port: 10090
-<<<<<<< HEAD
-      tls:
-        inspector:
-          snis:
-          - foo.com
-=======
       routes:
       - destination:
           name: tlsroute/default/tlsroute-1/rule/-1
@@ -116,7 +110,6 @@
             weight: 1
         name: tlsroute/default/tlsroute-1
         tls:
-          passthrough:
+          inspector:
             snis:
-            - foo.com
->>>>>>> 33443f88
+            - foo.com