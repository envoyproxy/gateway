--- conflicted
+++ resolved
@@ -46,7 +46,6 @@
 		},
 	}
 
-<<<<<<< HEAD
 	// TODO: implement config validation on the watch mode config
 	byNamespace :=
 		svr.EnvoyGateway.Provider != nil &&
@@ -55,17 +54,10 @@
 			(svr.EnvoyGateway.Provider.Kubernetes.Watch.Type == v1alpha1.KubernetesWatchModeTypeNamespaces) &&
 			(len(svr.EnvoyGateway.Provider.Kubernetes.Watch.Namespaces) > 0)
 	if byNamespace {
-		mgrOpts.Cache.Namespaces = svr.EnvoyGateway.Provider.Kubernetes.Watch.Namespaces
-=======
-	if svr.EnvoyGateway.Provider != nil &&
-		svr.EnvoyGateway.Provider.Kubernetes != nil &&
-		(svr.EnvoyGateway.Provider.Kubernetes.Watch != nil) &&
-		(len(svr.EnvoyGateway.Provider.Kubernetes.Watch.Namespaces) > 0) {
 		mgrOpts.Cache.DefaultNamespaces = make(map[string]cache.Config)
 		for _, watchNS := range svr.EnvoyGateway.Provider.Kubernetes.Watch.Namespaces {
 			mgrOpts.Cache.DefaultNamespaces[watchNS] = cache.Config{}
 		}
->>>>>>> a324513f
 	}
 
 	mgr, err := ctrl.NewManager(cfg, mgrOpts)
