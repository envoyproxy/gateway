--- conflicted
+++ resolved
@@ -151,12 +151,9 @@
 		{
 			name: "tracing",
 		},
-<<<<<<< HEAD
-=======
 		{
 			name: "jsonpatch",
 		},
->>>>>>> a6552939
 	}
 
 	for _, tc := range testCases {
