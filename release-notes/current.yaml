date: Pending

# Changes that are expected to cause an incompatibility with previous versions, such as deletions or modifications to existing APIs.
breaking changes: |
  Use gateway name as proxy fleet name for gateway namespace mode.
  Endpoints that are absent from service discovery are removed even if their active health checks succeed.

# Updates addressing vulnerabilities, security flaws, or compliance requirements.
security updates: |
  Disable automountServiceAccountToken for proxy and ratelimit deployments and serviceAccounts

# New features or capabilities added in this release.
new features: |
  Added support for percentage-based request mirroring
  Added support for setting `initialJitter` in the BackendTrafficPolicy active health check.
  Add an option to OIDC authentication to bypass it and defer to JWT when the request contains an "Authorization: Bearer ..." header.
  Added support for configuring Subject Alternative Names (SANs) for upstream TLS validation via `BackendTLSPolicy.validation.subjectAltNames`.
  Added support for local rate limit header.
  Added XDS metadata for clusters and endpoints from xRoutes and referenced backend resources (Backend, Service, ServiceImport).
  Added support for setting ownerreference to infra resources when enable gateway namespace mode.
  Added support for configuring hostname in active HTTP healthchecks.
  Added support for GatewayInfrastructure in gateway namespace mode.
  Added support for configuring maxConnectionsToAcceptPerSocketEvent in listener via ClientTrafficPolicy.
  Added support for setting GatewayClass ownerreference to infra resources when all cases except gateway namespace mode.
  Added support for setting previous priorities retry predicate.
  Added support for using extension server policies to in PostTranslateModify hook.
  Added support for configuring cluster stat name for HTTPRoute and GRPCRoute in EnvoyProxy CRD.
  Added support for configuring `SameSite` attribute for Oauth cookies for OIDC authentication.
  Added support for configuring the cache sync period for K8s provider.
  Added support for fallback to first key when load ca certificate from Secret or ConfigMap.
  Added support for configuring user provided name to generated HorizontalPodAutoscaler and PodDisruptionBudget resources.
  Added support for client certificate validation (SPKI, hash, SAN) in ClientTrafficPolicy.
  Added support for OIDC RP initialized logout. If the end session endpoint is explicitly specified or discovered from the issuer's well-known url, the end session endpoint will be invoked when the user logs out.
  Added support for specifying deployment annotations through the helm chart.
  Added support for customizing the name of the ServiceAccount used by the Proxy.
  Added support for custom backendRefs via extension server using PostClusterModify hook.
  Added support for SecurityPolicy and EnvoyExtensionPolicy to target ServiceImport via BackendRefs.
  Introduce validation strictness levels for Lua scripts in EnvoyExtensionPolicies.
  Added metric `watchable_publish_total` counting store events in watchable message queues.
<<<<<<< HEAD
  

=======
  Accessloggers of type ALS now have http2 enabled on the cluster by default.
>>>>>>> 88cec5a7

bug fixes: |
  Handle integer zone annotation values
  Fixed issue where WASM cache init failure caused routes with WASM-less EnvoyExtensionPolicies to have 500 direct responses.
  Fixed issue which UDP listeners were not created in the Envoy proxy config when Gateway was created.
  Keep ALPN configuration for listeners with overlapping certificates when ALPN is explicitly set in ClientTrafficPolicy.
  Fixed issue that switch on wrong SubjectAltNameType enum value in BackendTLSPolicy.
  Fixed issue that BackendTLSPolicy should not reference ConfigMap or Secret across namespace.
  Fixed bug in certificate SANs overlap detection in listeners.
  Fixed issue where EnvoyExtensionPolicy ExtProc body processing mode is set to FullDuplexStreamed, but trailers were not sent.
  Fixed validation issue where EnvoyExtensionPolicy ExtProc failOpen is true, and body processing mode FullDuplexStreamed is not rejected.
  Add ConfigMap indexers for EnvoyExtensionPolicies to reconcile Lua changes
  Fixed issue that default accesslog format not working.
  Fixed validation errors when the rateLimit url for Redis in the EnvoyGateway API includes multiple comma separated hosts.
  Fixes addresses in status of DualStack NodePort Gateways.
  Fixed issue that not able to override the prometheus annotation in EnvoyProxy CRD.
  Skipped ExtProc, Wasm, and ExtAuth when they are configured FailOpen and the configuration is invalid, e.g. missing backendRefs or invalid port.
  Fixed issue that failed to update policy status when there are more than 16 ancestors.

# Enhancements that improve performance.
performance improvements: |

# Deprecated features or APIs.
deprecations: |

# Other notable changes not covered by the above sections.
Other changes: |<|MERGE_RESOLUTION|>--- conflicted
+++ resolved
@@ -37,12 +37,7 @@
   Added support for SecurityPolicy and EnvoyExtensionPolicy to target ServiceImport via BackendRefs.
   Introduce validation strictness levels for Lua scripts in EnvoyExtensionPolicies.
   Added metric `watchable_publish_total` counting store events in watchable message queues.
-<<<<<<< HEAD
-  
-
-=======
   Accessloggers of type ALS now have http2 enabled on the cluster by default.
->>>>>>> 88cec5a7
 
 bug fixes: |
   Handle integer zone annotation values
