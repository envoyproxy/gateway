--- conflicted
+++ resolved
@@ -412,16 +412,6 @@
                       ConsistentHash defines the configuration when the load balancer type is
                       set to ConsistentHash
                     properties:
-<<<<<<< HEAD
-                      tableSize:
-                        default: 65537
-                        description: The table size for consistent hashing, must be
-                          prime number limited to 5000011.
-                        format: int64
-                        maximum: 5000011
-                        minimum: 2
-                        type: integer
-=======
                       header:
                         description: Header configures the header hash policy when
                           the consistent hash type is set to Header.
@@ -432,7 +422,14 @@
                         required:
                         - name
                         type: object
->>>>>>> 7c9dfc54
+                      tableSize:
+                        default: 65537
+                        description: The table size for consistent hashing, must be
+                          prime number limited to 5000011.
+                        format: int64
+                        maximum: 5000011
+                        minimum: 2
+                        type: integer
                       type:
                         description: Valid Type values are  "SourceIP".
                         enum:
