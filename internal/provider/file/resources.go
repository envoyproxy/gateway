// Copyright Envoy Gateway Authors
// SPDX-License-Identifier: Apache-2.0
// The full text of the Apache license is available in the LICENSE file at
// the root of the repo.

package file

import (
	"fmt"
	"os"
	"path/filepath"
	"strings"

	"github.com/envoyproxy/gateway/internal/gatewayapi/resource"
)

// loadFromFilesAndDirs loads resources from specific files and directories.
<<<<<<< HEAD
func loadFromFilesAndDirs(files, dirs []string) (*resource.LoadResources, error) {
	rs := resource.NewLoadResources()
=======
func loadFromFilesAndDirs(files, dirs []string) ([]*resource.Resources, error) {
	rs := make([]*resource.Resources, 0, len(files)+len(dirs))
>>>>>>> eb612bdc

	for _, file := range files {
		r, err := loadFromFile(file)
		if err != nil {
			return nil, fmt.Errorf("failed to load resources from file %s: %w", file, err)
		}
		rs.Merge(r)
	}

	for _, dir := range dirs {
		r, err := loadFromDir(dir)
		if err != nil {
			return nil, err
		}
		rs.Merge(r)
	}

	return rs, nil
}

// loadFromFile loads resources from a specific file.
func loadFromFile(path string) (*resource.LoadResources, error) {
	if _, err := os.Stat(path); err != nil {
		if os.IsNotExist(err) {
			return nil, fmt.Errorf("file %s is not exist", path)
		}
		return nil, err
	}

	bytes, err := os.ReadFile(path)
	if err != nil {
		return nil, err
	}

	return resource.LoadResourcesFromYAMLBytes(bytes, false)
}

// loadFromDir loads resources from all the files under a specific directory excluding subdirectories.
func loadFromDir(path string) (*resource.LoadResources, error) {
	entries, err := os.ReadDir(path)
	if err != nil {
		return nil, err
	}

<<<<<<< HEAD
	rs := resource.NewLoadResources()
=======
	rs := make([]*resource.Resources, 0, len(entries))
>>>>>>> eb612bdc
	for _, entry := range entries {
		// Ignoring subdirectories and all hidden files and directories.
		if entry.IsDir() || strings.HasPrefix(entry.Name(), ".") {
			continue
		}
		full := filepath.Join(path, entry.Name())
		r, err := loadFromFile(full)
		if err != nil {
			return nil, fmt.Errorf("failed to load resources from file %s: %w", full, err)
		}

		rs.Merge(r)
	}

	return rs, nil
}<|MERGE_RESOLUTION|>--- conflicted
+++ resolved
@@ -15,13 +15,8 @@
 )
 
 // loadFromFilesAndDirs loads resources from specific files and directories.
-<<<<<<< HEAD
-func loadFromFilesAndDirs(files, dirs []string) (*resource.LoadResources, error) {
-	rs := resource.NewLoadResources()
-=======
 func loadFromFilesAndDirs(files, dirs []string) ([]*resource.Resources, error) {
 	rs := make([]*resource.Resources, 0, len(files)+len(dirs))
->>>>>>> eb612bdc
 
 	for _, file := range files {
 		r, err := loadFromFile(file)
@@ -66,11 +61,7 @@
 		return nil, err
 	}
 
-<<<<<<< HEAD
-	rs := resource.NewLoadResources()
-=======
 	rs := make([]*resource.Resources, 0, len(entries))
->>>>>>> eb612bdc
 	for _, entry := range entries {
 		// Ignoring subdirectories and all hidden files and directories.
 		if entry.IsDir() || strings.HasPrefix(entry.Name(), ".") {
