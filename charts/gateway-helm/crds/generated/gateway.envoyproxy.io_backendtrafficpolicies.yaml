---
apiVersion: apiextensions.k8s.io/v1
kind: CustomResourceDefinition
metadata:
  annotations:
    controller-gen.kubebuilder.io/version: v0.13.0
  name: backendtrafficpolicies.gateway.envoyproxy.io
spec:
  group: gateway.envoyproxy.io
  names:
    kind: BackendTrafficPolicy
    listKind: BackendTrafficPolicyList
    plural: backendtrafficpolicies
    shortNames:
    - btp
    singular: backendtrafficpolicy
  scope: Namespaced
  versions:
  - additionalPrinterColumns:
    - jsonPath: .status.conditions[?(@.type=="Accepted")].reason
      name: Status
      type: string
    - jsonPath: .metadata.creationTimestamp
      name: Age
      type: date
    name: v1alpha1
    schema:
      openAPIV3Schema:
        description: BackendTrafficPolicy allows the user to configure the behavior
          of the connection between the downstream client and Envoy Proxy listener.
        properties:
          apiVersion:
            description: 'APIVersion defines the versioned schema of this representation
              of an object. Servers should convert recognized schemas to the latest
              internal value, and may reject unrecognized values. More info: https://git.k8s.io/community/contributors/devel/sig-architecture/api-conventions.md#resources'
            type: string
          kind:
            description: 'Kind is a string value representing the REST resource this
              object represents. Servers may infer this from the endpoint the client
              submits requests to. Cannot be updated. In CamelCase. More info: https://git.k8s.io/community/contributors/devel/sig-architecture/api-conventions.md#types-kinds'
            type: string
          metadata:
            type: object
          spec:
            description: spec defines the desired state of BackendTrafficPolicy.
            properties:
<<<<<<< HEAD
              healthCheck:
                description: HealthCheck allows gateway to perform active health checking
                  on backends.
                properties:
                  healthChecker:
                    description: HealthChecker defines the concrete health checker
                      to do health checking.
                    properties:
                      grpc:
                        description: GRPC defines the configuration of grpc health
                          checker. It's required while the health checker type is
                          GRPC.
                        properties:
                          authority:
                            description: Authority defines the value of :authority
                              header in the gRPC health check request.
                            type: string
                          metadata:
                            additionalProperties:
                              type: string
                            type: object
                          serviceName:
                            description: ServiceName defines the value of parameter
                              service in the gRPC health check request.
                            type: string
                        type: object
                      http:
                        description: HTTP defines the configuration of http health
                          checker. It's required while the health checker type is
                          HTTP.
                        properties:
                          expectedResponse:
                            description: ExpectedResponse defines a list of HTTP expected
                              responses to match.
                            properties:
                              binary:
                                description: Binary payload base64 encoded.
                                format: byte
                                type: string
                              text:
                                description: Text payload in plain text.
                                type: string
                              type:
                                allOf:
                                - enum:
                                  - Text
                                  - Binary
                                - enum:
                                  - Text
                                  - Binary
                                description: Type defines the type of the payload.
                                type: string
                            required:
                            - type
                            type: object
                            x-kubernetes-validations:
                            - message: If payload type is Text, text field needs to
                                be set.
                              rule: 'self.type == ''Text'' ? has(self.text) : !has(self.text)'
                            - message: If payload type is Binary, binary field needs
                                to be set.
                              rule: 'self.type == ''Binary'' ? has(self.binary) :
                                !has(self.binary)'
                          expectedStatuses:
                            description: ExpectedStatuses defines a list of HTTP response
                              statuses considered healthy. Defaults to 200 only
                            items:
                              description: HTTPStatus defines the http status code.
                              exclusiveMaximum: true
                              maximum: 600
                              minimum: 100
                              type: integer
                            type: array
                          method:
                            description: Method defines the HTTP method used for health
                              checking. Defaults to GET
                            type: string
                          path:
                            description: Path defines the HTTP path that will be requested
                              during health checking.
                            maxLength: 1024
                            minLength: 1
                            type: string
                        required:
                        - path
                        type: object
                      tcp:
                        description: TCP defines the configuration of tcp health checker.
                          It's required while the health checker type is TCP.
                        properties:
                          receive:
                            description: Receive defines the expected response payload.
                            properties:
                              binary:
                                description: Binary payload base64 encoded.
                                format: byte
                                type: string
                              text:
                                description: Text payload in plain text.
                                type: string
                              type:
                                allOf:
                                - enum:
                                  - Text
                                  - Binary
                                - enum:
                                  - Text
                                  - Binary
                                description: Type defines the type of the payload.
                                type: string
                            required:
                            - type
                            type: object
                            x-kubernetes-validations:
                            - message: If payload type is Text, text field needs to
                                be set.
                              rule: 'self.type == ''Text'' ? has(self.text) : !has(self.text)'
                            - message: If payload type is Binary, binary field needs
                                to be set.
                              rule: 'self.type == ''Binary'' ? has(self.binary) :
                                !has(self.binary)'
                          send:
                            description: Send defines the request payload.
                            properties:
                              binary:
                                description: Binary payload base64 encoded.
                                format: byte
                                type: string
                              text:
                                description: Text payload in plain text.
                                type: string
                              type:
                                allOf:
                                - enum:
                                  - Text
                                  - Binary
                                - enum:
                                  - Text
                                  - Binary
                                description: Type defines the type of the payload.
                                type: string
                            required:
                            - type
                            type: object
                            x-kubernetes-validations:
                            - message: If payload type is Text, text field needs to
                                be set.
                              rule: 'self.type == ''Text'' ? has(self.text) : !has(self.text)'
                            - message: If payload type is Binary, binary field needs
                                to be set.
                              rule: 'self.type == ''Binary'' ? has(self.binary) :
                                !has(self.binary)'
                        type: object
                      type:
                        allOf:
                        - enum:
                          - HTTP
                          - GRPC
                          - TCP
                        - enum:
                          - HTTP
                          - GRPC
                          - TCP
                        description: Type defines the type of health checker.
                        type: string
                    required:
                    - type
                    type: object
                    x-kubernetes-validations:
                    - message: If Health Checker type is HTTP, http field needs to
                        be set.
                      rule: 'self.type == ''HTTP'' ? has(self.http) : !has(self.http)'
                    - message: If Health Checker type is GRPC, grpc field needs to
                        be set.
                      rule: 'self.type == ''GRPC'' ? has(self.grpc) : !has(self.grpc)'
                    - message: If Health Checker type is TCP, tcp field needs to be
                        set.
                      rule: 'self.type == ''TCP'' ? has(self.tcp) : !has(self.tcp)'
                  healthyThreshold:
                    default: 1
                    description: HealthyThreshold defines the number of healthy health
                      checks required before a backend host is marked healthy.
                    format: int32
                    minimum: 1
                    type: integer
                  interval:
                    default: 3s
                    description: Interval defines the time between health checks.
                    format: duration
                    type: string
                  timeout:
                    default: 1s
                    description: Timeout defines the time to wait for a health check
                      response.
                    format: duration
                    type: string
                  unhealthyThreshold:
                    default: 3
                    description: UnhealthyThreshold defines the number of unhealthy
                      health checks required before a backend host is marked unhealthy.
                    format: int32
                    minimum: 1
                    type: integer
                required:
                - healthChecker
                type: object
=======
              circuitBreaker:
                description: Circuit Breaker settings for the upstream connections
                  and requests. If not set, circuit breakers will be enabled with
                  the default thresholds
                properties:
                  maxConnections:
                    default: 1024
                    description: The maximum number of connections that Envoy will
                      establish to the referenced backend defined within a xRoute
                      rule.
                    format: int64
                    maximum: 4294967295
                    minimum: 0
                    type: integer
                  maxParallelRequests:
                    default: 1024
                    description: The maximum number of parallel requests that Envoy
                      will make to the referenced backend defined within a xRoute
                      rule.
                    format: int64
                    maximum: 4294967295
                    minimum: 0
                    type: integer
                  maxPendingRequests:
                    default: 1024
                    description: The maximum number of pending requests that Envoy
                      will queue to the referenced backend defined within a xRoute
                      rule.
                    format: int64
                    maximum: 4294967295
                    minimum: 0
                    type: integer
                type: object
              faultInjection:
                description: FaultInjection defines the fault injection policy to
                  be applied. This configuration can be used to inject delays and
                  abort requests to mimic failure scenarios such as service failures
                  and overloads
                properties:
                  abort:
                    description: If specified, the request will be aborted if it meets
                      the configuration criteria.
                    properties:
                      grpcStatus:
                        description: GrpcStatus specifies the GRPC status code to
                          be returned
                        format: int32
                        type: integer
                      httpStatus:
                        description: StatusCode specifies the HTTP status code to
                          be returned
                        format: int32
                        maximum: 600
                        minimum: 200
                        type: integer
                      percentage:
                        description: Percentage specifies the percentage of requests
                          to be aborted. Default 100%, if set 0, no requests will
                          be aborted. Accuracy to 0.0001%.
                        type: number
                    type: object
                    x-kubernetes-validations:
                    - message: httpStatus and grpcStatus cannot be simultaneously
                        defined.
                      rule: ' !(has(self.httpStatus) && has(self.grpcStatus)) '
                    - message: httpStatus and grpcStatus are set at least one.
                      rule: ' has(self.httpStatus) || has(self.grpcStatus) '
                  delay:
                    description: If specified, a delay will be injected into the request.
                    properties:
                      fixedDelay:
                        description: FixedDelay specifies the fixed delay duration
                        type: string
                      percentage:
                        default: 100
                        description: Percentage specifies the percentage of requests
                          to be delayed. Default 100%, if set 0, no requests will
                          be delayed. Accuracy to 0.0001%.
                        type: number
                    required:
                    - fixedDelay
                    type: object
                type: object
                x-kubernetes-validations:
                - message: Delay and abort faults are set at least one.
                  rule: ' has(self.delay) || has(self.abort) '
>>>>>>> a99d2398
              loadBalancer:
                description: LoadBalancer policy to apply when routing traffic from
                  the gateway to the backend endpoints
                properties:
                  consistentHash:
                    description: ConsistentHash defines the configuration when the
                      load balancer type is set to ConsistentHash
                    properties:
                      type:
                        description: ConsistentHashType defines the type of input
                          to hash on.
                        enum:
                        - SourceIP
                        type: string
                    required:
                    - type
                    type: object
                  slowStart:
                    description: SlowStart defines the configuration related to the
                      slow start load balancer policy. If set, during slow start window,
                      traffic sent to the newly added hosts will gradually increase.
                      Currently this is only supported for RoundRobin and LeastRequest
                      load balancers
                    properties:
                      window:
                        description: Window defines the duration of the warm up period
                          for newly added host. During slow start window, traffic
                          sent to the newly added hosts will gradually increase. Currently
                          only supports linear growth of traffic. For additional details,
                          see https://www.envoyproxy.io/docs/envoy/latest/api-v3/config/cluster/v3/cluster.proto#config-cluster-v3-cluster-slowstartconfig
                        type: string
                    required:
                    - window
                    type: object
                  type:
                    description: Type decides the type of Load Balancer policy. Valid
                      LoadBalancerType values are "ConsistentHash", "LeastRequest",
                      "Random", "RoundRobin",
                    enum:
                    - ConsistentHash
                    - LeastRequest
                    - Random
                    - RoundRobin
                    type: string
                required:
                - type
                type: object
                x-kubernetes-validations:
                - message: If LoadBalancer type is consistentHash, consistentHash
                    field needs to be set.
                  rule: 'self.type == ''ConsistentHash'' ? has(self.consistentHash)
                    : !has(self.consistentHash)'
                - message: Currently SlowStart is only supported for RoundRobin and
                    LeastRequest load balancers.
                  rule: 'self.type in [''Random'', ''ConsistentHash''] ? !has(self.slowStart)
                    : true '
              proxyProtocol:
                description: ProxyProtocol enables the Proxy Protocol when communicating
                  with the backend.
                properties:
                  version:
                    description: Version of ProxyProtol Valid ProxyProtocolVersion
                      values are "V1" "V2"
                    enum:
                    - V1
                    - V2
                    type: string
                required:
                - version
                type: object
              rateLimit:
                description: RateLimit allows the user to limit the number of incoming
                  requests to a predefined value based on attributes within the traffic
                  flow.
                properties:
                  global:
                    description: Global defines global rate limit configuration.
                    properties:
                      rules:
                        description: Rules are a list of RateLimit selectors and limits.
                          Each rule and its associated limit is applied in a mutually
                          exclusive way. If a request matches multiple rules, each
                          of their associated limits get applied, so a single request
                          might increase the rate limit counters for multiple rules
                          if selected. The rate limit service will return a logical
                          OR of the individual rate limit decisions of all matching
                          rules. For example, if a request matches two rules, one
                          rate limited and one not, the final decision will be to
                          rate limit the request.
                        items:
                          description: RateLimitRule defines the semantics for matching
                            attributes from the incoming requests, and setting limits
                            for them.
                          properties:
                            clientSelectors:
                              description: "ClientSelectors holds the list of select
                                conditions to select specific clients using attributes
                                from the traffic flow. All individual select conditions
                                must hold True for this rule and its limit to be applied.
                                \n If no client selectors are specified, the rule
                                applies to all traffic of the targeted Route. \n If
                                the policy targets a Gateway, the rule applies to
                                each Route of the Gateway. Please note that each Route
                                has its own rate limit counters. For example, if a
                                Gateway has two Routes, and the policy has a rule
                                with limit 10rps, each Route will have its own 10rps
                                limit."
                              items:
                                description: RateLimitSelectCondition specifies the
                                  attributes within the traffic flow that can be used
                                  to select a subset of clients to be ratelimited.
                                  All the individual conditions must hold True for
                                  the overall condition to hold True.
                                properties:
                                  headers:
                                    description: Headers is a list of request headers
                                      to match. Multiple header values are ANDed together,
                                      meaning, a request MUST match all the specified
                                      headers. At least one of headers or sourceCIDR
                                      condition must be specified.
                                    items:
                                      description: HeaderMatch defines the match attributes
                                        within the HTTP Headers of the request.
                                      properties:
                                        name:
                                          description: Name of the HTTP header.
                                          maxLength: 256
                                          minLength: 1
                                          type: string
                                        type:
                                          default: Exact
                                          description: Type specifies how to match
                                            against the value of the header.
                                          enum:
                                          - Exact
                                          - RegularExpression
                                          - Distinct
                                          type: string
                                        value:
                                          description: Value within the HTTP header.
                                            Due to the case-insensitivity of header
                                            names, "foo" and "Foo" are considered
                                            equivalent. Do not set this field when
                                            Type="Distinct", implying matching on
                                            any/all unique values within the header.
                                          maxLength: 1024
                                          type: string
                                      required:
                                      - name
                                      type: object
                                    maxItems: 16
                                    type: array
                                    x-kubernetes-list-map-keys:
                                    - name
                                    x-kubernetes-list-type: map
                                  sourceCIDR:
                                    description: SourceCIDR is the client IP Address
                                      range to match on. At least one of headers or
                                      sourceCIDR condition must be specified.
                                    properties:
                                      type:
                                        default: Exact
                                        type: string
                                      value:
                                        description: Value is the IP CIDR that represents
                                          the range of Source IP Addresses of the
                                          client. These could also be the intermediate
                                          addresses through which the request has
                                          flown through and is part of the  `X-Forwarded-For`
                                          header. For example, `192.168.0.1/32`, `192.168.0.0/24`,
                                          `001:db8::/64`.
                                        maxLength: 256
                                        minLength: 1
                                        type: string
                                    required:
                                    - value
                                    type: object
                                type: object
                              maxItems: 8
                              type: array
                            limit:
                              description: Limit holds the rate limit values. This
                                limit is applied for traffic flows when the selectors
                                compute to True, causing the request to be counted
                                towards the limit. The limit is enforced and the request
                                is ratelimited, i.e. a response with 429 HTTP status
                                code is sent back to the client when the selected
                                requests have reached the limit.
                              properties:
                                requests:
                                  type: integer
                                unit:
                                  description: RateLimitUnit specifies the intervals
                                    for setting rate limits. Valid RateLimitUnit values
                                    are "Second", "Minute", "Hour", and "Day".
                                  enum:
                                  - Second
                                  - Minute
                                  - Hour
                                  - Day
                                  type: string
                              required:
                              - requests
                              - unit
                              type: object
                          required:
                          - limit
                          type: object
                        maxItems: 16
                        type: array
                    required:
                    - rules
                    type: object
                  local:
                    description: Local defines local rate limit configuration.
                    properties:
                      rules:
                        description: Rules are a list of RateLimit selectors and limits.
                          If a request matches multiple rules, the strictest limit
                          is applied. For example, if a request matches two rules,
                          one with 10rps and one with 20rps, the final limit will
                          be based on the rule with 10rps.
                        items:
                          description: RateLimitRule defines the semantics for matching
                            attributes from the incoming requests, and setting limits
                            for them.
                          properties:
                            clientSelectors:
                              description: "ClientSelectors holds the list of select
                                conditions to select specific clients using attributes
                                from the traffic flow. All individual select conditions
                                must hold True for this rule and its limit to be applied.
                                \n If no client selectors are specified, the rule
                                applies to all traffic of the targeted Route. \n If
                                the policy targets a Gateway, the rule applies to
                                each Route of the Gateway. Please note that each Route
                                has its own rate limit counters. For example, if a
                                Gateway has two Routes, and the policy has a rule
                                with limit 10rps, each Route will have its own 10rps
                                limit."
                              items:
                                description: RateLimitSelectCondition specifies the
                                  attributes within the traffic flow that can be used
                                  to select a subset of clients to be ratelimited.
                                  All the individual conditions must hold True for
                                  the overall condition to hold True.
                                properties:
                                  headers:
                                    description: Headers is a list of request headers
                                      to match. Multiple header values are ANDed together,
                                      meaning, a request MUST match all the specified
                                      headers. At least one of headers or sourceCIDR
                                      condition must be specified.
                                    items:
                                      description: HeaderMatch defines the match attributes
                                        within the HTTP Headers of the request.
                                      properties:
                                        name:
                                          description: Name of the HTTP header.
                                          maxLength: 256
                                          minLength: 1
                                          type: string
                                        type:
                                          default: Exact
                                          description: Type specifies how to match
                                            against the value of the header.
                                          enum:
                                          - Exact
                                          - RegularExpression
                                          - Distinct
                                          type: string
                                        value:
                                          description: Value within the HTTP header.
                                            Due to the case-insensitivity of header
                                            names, "foo" and "Foo" are considered
                                            equivalent. Do not set this field when
                                            Type="Distinct", implying matching on
                                            any/all unique values within the header.
                                          maxLength: 1024
                                          type: string
                                      required:
                                      - name
                                      type: object
                                    maxItems: 16
                                    type: array
                                    x-kubernetes-list-map-keys:
                                    - name
                                    x-kubernetes-list-type: map
                                  sourceCIDR:
                                    description: SourceCIDR is the client IP Address
                                      range to match on. At least one of headers or
                                      sourceCIDR condition must be specified.
                                    properties:
                                      type:
                                        default: Exact
                                        type: string
                                      value:
                                        description: Value is the IP CIDR that represents
                                          the range of Source IP Addresses of the
                                          client. These could also be the intermediate
                                          addresses through which the request has
                                          flown through and is part of the  `X-Forwarded-For`
                                          header. For example, `192.168.0.1/32`, `192.168.0.0/24`,
                                          `001:db8::/64`.
                                        maxLength: 256
                                        minLength: 1
                                        type: string
                                    required:
                                    - value
                                    type: object
                                type: object
                              maxItems: 8
                              type: array
                            limit:
                              description: Limit holds the rate limit values. This
                                limit is applied for traffic flows when the selectors
                                compute to True, causing the request to be counted
                                towards the limit. The limit is enforced and the request
                                is ratelimited, i.e. a response with 429 HTTP status
                                code is sent back to the client when the selected
                                requests have reached the limit.
                              properties:
                                requests:
                                  type: integer
                                unit:
                                  description: RateLimitUnit specifies the intervals
                                    for setting rate limits. Valid RateLimitUnit values
                                    are "Second", "Minute", "Hour", and "Day".
                                  enum:
                                  - Second
                                  - Minute
                                  - Hour
                                  - Day
                                  type: string
                              required:
                              - requests
                              - unit
                              type: object
                          required:
                          - limit
                          type: object
                        maxItems: 16
                        type: array
                    type: object
                  type:
                    description: Type decides the scope for the RateLimits. Valid
                      RateLimitType values are "Global" or "Local".
                    enum:
                    - Global
                    - Local
                    type: string
                required:
                - type
                type: object
              targetRef:
                description: targetRef is the name of the resource this policy is
                  being attached to. This Policy and the TargetRef MUST be in the
                  same namespace for this Policy to have effect and be applied to
                  the Gateway.
                properties:
                  group:
                    description: Group is the group of the target resource.
                    maxLength: 253
                    pattern: ^$|^[a-z0-9]([-a-z0-9]*[a-z0-9])?(\.[a-z0-9]([-a-z0-9]*[a-z0-9])?)*$
                    type: string
                  kind:
                    description: Kind is kind of the target resource.
                    maxLength: 63
                    minLength: 1
                    pattern: ^[a-zA-Z]([-a-zA-Z0-9]*[a-zA-Z0-9])?$
                    type: string
                  name:
                    description: Name is the name of the target resource.
                    maxLength: 253
                    minLength: 1
                    type: string
                  namespace:
                    description: Namespace is the namespace of the referent. When
                      unspecified, the local namespace is inferred. Even when policy
                      targets a resource in a different namespace, it MUST only apply
                      to traffic originating from the same namespace as the policy.
                    maxLength: 63
                    minLength: 1
                    pattern: ^[a-z0-9]([-a-z0-9]*[a-z0-9])?$
                    type: string
                  sectionName:
                    description: "SectionName is the name of a section within the
                      target resource. When unspecified, this targetRef targets the
                      entire resource. In the following resources, SectionName is
                      interpreted as the following: \n * Gateway: Listener Name *
                      Service: Port Name \n If a SectionName is specified, but does
                      not exist on the targeted object, the Policy must fail to attach,
                      and the policy implementation should record a `ResolvedRefs`
                      or similar Condition in the Policy's status."
                    maxLength: 253
                    minLength: 1
                    pattern: ^[a-z0-9]([-a-z0-9]*[a-z0-9])?(\.[a-z0-9]([-a-z0-9]*[a-z0-9])?)*$
                    type: string
                required:
                - group
                - kind
                - name
                type: object
                x-kubernetes-validations:
                - message: this policy can only have a targetRef.group of gateway.networking.k8s.io
                  rule: self.group == 'gateway.networking.k8s.io'
                - message: this policy can only have a targetRef.kind of Gateway/HTTPRoute/GRPCRoute/TCPRoute/UDPRoute/TLSRoute
                  rule: self.kind in ['Gateway', 'HTTPRoute', 'GRPCRoute', 'UDPRoute',
                    'TCPRoute', 'TLSRoute']
                - message: this policy does not yet support the sectionName field
                  rule: '!has(self.sectionName)'
              tcpKeepalive:
                description: TcpKeepalive settings associated with the upstream client
                  connection. Disabled by default.
                properties:
                  idleTime:
                    description: The duration a connection needs to be idle before
                      keep-alive probes start being sent. The duration format is Defaults
                      to `7200s`.
                    pattern: ^([0-9]{1,5}(h|m|s|ms)){1,4}$
                    type: string
                  interval:
                    description: The duration between keep-alive probes. Defaults
                      to `75s`.
                    pattern: ^([0-9]{1,5}(h|m|s|ms)){1,4}$
                    type: string
                  probes:
                    description: The total number of unacknowledged probes to send
                      before deciding the connection is dead. Defaults to 9.
                    format: int32
                    type: integer
                type: object
            required:
            - targetRef
            type: object
          status:
            description: status defines the current status of BackendTrafficPolicy.
            properties:
              conditions:
                description: Conditions describe the current conditions of the BackendTrafficPolicy.
                items:
                  description: "Condition contains details for one aspect of the current
                    state of this API Resource. --- This struct is intended for direct
                    use as an array at the field path .status.conditions.  For example,
                    \n type FooStatus struct{ // Represents the observations of a
                    foo's current state. // Known .status.conditions.type are: \"Available\",
                    \"Progressing\", and \"Degraded\" // +patchMergeKey=type // +patchStrategy=merge
                    // +listType=map // +listMapKey=type Conditions []metav1.Condition
                    `json:\"conditions,omitempty\" patchStrategy:\"merge\" patchMergeKey:\"type\"
                    protobuf:\"bytes,1,rep,name=conditions\"` \n // other fields }"
                  properties:
                    lastTransitionTime:
                      description: lastTransitionTime is the last time the condition
                        transitioned from one status to another. This should be when
                        the underlying condition changed.  If that is not known, then
                        using the time when the API field changed is acceptable.
                      format: date-time
                      type: string
                    message:
                      description: message is a human readable message indicating
                        details about the transition. This may be an empty string.
                      maxLength: 32768
                      type: string
                    observedGeneration:
                      description: observedGeneration represents the .metadata.generation
                        that the condition was set based upon. For instance, if .metadata.generation
                        is currently 12, but the .status.conditions[x].observedGeneration
                        is 9, the condition is out of date with respect to the current
                        state of the instance.
                      format: int64
                      minimum: 0
                      type: integer
                    reason:
                      description: reason contains a programmatic identifier indicating
                        the reason for the condition's last transition. Producers
                        of specific condition types may define expected values and
                        meanings for this field, and whether the values are considered
                        a guaranteed API. The value should be a CamelCase string.
                        This field may not be empty.
                      maxLength: 1024
                      minLength: 1
                      pattern: ^[A-Za-z]([A-Za-z0-9_,:]*[A-Za-z0-9_])?$
                      type: string
                    status:
                      description: status of the condition, one of True, False, Unknown.
                      enum:
                      - "True"
                      - "False"
                      - Unknown
                      type: string
                    type:
                      description: type of condition in CamelCase or in foo.example.com/CamelCase.
                        --- Many .condition.type values are consistent across resources
                        like Available, but because arbitrary conditions can be useful
                        (see .node.status.conditions), the ability to deconflict is
                        important. The regex it matches is (dns1123SubdomainFmt/)?(qualifiedNameFmt)
                      maxLength: 316
                      pattern: ^([a-z0-9]([-a-z0-9]*[a-z0-9])?(\.[a-z0-9]([-a-z0-9]*[a-z0-9])?)*/)?(([A-Za-z0-9][-A-Za-z0-9_.]*)?[A-Za-z0-9])$
                      type: string
                  required:
                  - lastTransitionTime
                  - message
                  - reason
                  - status
                  - type
                  type: object
                maxItems: 8
                type: array
                x-kubernetes-list-map-keys:
                - type
                x-kubernetes-list-type: map
            type: object
        required:
        - spec
        type: object
    served: true
    storage: true
    subresources:
      status: {}<|MERGE_RESOLUTION|>--- conflicted
+++ resolved
@@ -44,7 +44,92 @@
           spec:
             description: spec defines the desired state of BackendTrafficPolicy.
             properties:
-<<<<<<< HEAD
+              circuitBreaker:
+                description: Circuit Breaker settings for the upstream connections
+                  and requests. If not set, circuit breakers will be enabled with
+                  the default thresholds
+                properties:
+                  maxConnections:
+                    default: 1024
+                    description: The maximum number of connections that Envoy will
+                      establish to the referenced backend defined within a xRoute
+                      rule.
+                    format: int64
+                    maximum: 4294967295
+                    minimum: 0
+                    type: integer
+                  maxParallelRequests:
+                    default: 1024
+                    description: The maximum number of parallel requests that Envoy
+                      will make to the referenced backend defined within a xRoute
+                      rule.
+                    format: int64
+                    maximum: 4294967295
+                    minimum: 0
+                    type: integer
+                  maxPendingRequests:
+                    default: 1024
+                    description: The maximum number of pending requests that Envoy
+                      will queue to the referenced backend defined within a xRoute
+                      rule.
+                    format: int64
+                    maximum: 4294967295
+                    minimum: 0
+                    type: integer
+                type: object
+              faultInjection:
+                description: FaultInjection defines the fault injection policy to
+                  be applied. This configuration can be used to inject delays and
+                  abort requests to mimic failure scenarios such as service failures
+                  and overloads
+                properties:
+                  abort:
+                    description: If specified, the request will be aborted if it meets
+                      the configuration criteria.
+                    properties:
+                      grpcStatus:
+                        description: GrpcStatus specifies the GRPC status code to
+                          be returned
+                        format: int32
+                        type: integer
+                      httpStatus:
+                        description: StatusCode specifies the HTTP status code to
+                          be returned
+                        format: int32
+                        maximum: 600
+                        minimum: 200
+                        type: integer
+                      percentage:
+                        description: Percentage specifies the percentage of requests
+                          to be aborted. Default 100%, if set 0, no requests will
+                          be aborted. Accuracy to 0.0001%.
+                        type: number
+                    type: object
+                    x-kubernetes-validations:
+                    - message: httpStatus and grpcStatus cannot be simultaneously
+                        defined.
+                      rule: ' !(has(self.httpStatus) && has(self.grpcStatus)) '
+                    - message: httpStatus and grpcStatus are set at least one.
+                      rule: ' has(self.httpStatus) || has(self.grpcStatus) '
+                  delay:
+                    description: If specified, a delay will be injected into the request.
+                    properties:
+                      fixedDelay:
+                        description: FixedDelay specifies the fixed delay duration
+                        type: string
+                      percentage:
+                        default: 100
+                        description: Percentage specifies the percentage of requests
+                          to be delayed. Default 100%, if set 0, no requests will
+                          be delayed. Accuracy to 0.0001%.
+                        type: number
+                    required:
+                    - fixedDelay
+                    type: object
+                type: object
+                x-kubernetes-validations:
+                - message: Delay and abort faults are set at least one.
+                  rule: ' has(self.delay) || has(self.abort) '
               healthCheck:
                 description: HealthCheck allows gateway to perform active health checking
                   on backends.
@@ -251,94 +336,6 @@
                 required:
                 - healthChecker
                 type: object
-=======
-              circuitBreaker:
-                description: Circuit Breaker settings for the upstream connections
-                  and requests. If not set, circuit breakers will be enabled with
-                  the default thresholds
-                properties:
-                  maxConnections:
-                    default: 1024
-                    description: The maximum number of connections that Envoy will
-                      establish to the referenced backend defined within a xRoute
-                      rule.
-                    format: int64
-                    maximum: 4294967295
-                    minimum: 0
-                    type: integer
-                  maxParallelRequests:
-                    default: 1024
-                    description: The maximum number of parallel requests that Envoy
-                      will make to the referenced backend defined within a xRoute
-                      rule.
-                    format: int64
-                    maximum: 4294967295
-                    minimum: 0
-                    type: integer
-                  maxPendingRequests:
-                    default: 1024
-                    description: The maximum number of pending requests that Envoy
-                      will queue to the referenced backend defined within a xRoute
-                      rule.
-                    format: int64
-                    maximum: 4294967295
-                    minimum: 0
-                    type: integer
-                type: object
-              faultInjection:
-                description: FaultInjection defines the fault injection policy to
-                  be applied. This configuration can be used to inject delays and
-                  abort requests to mimic failure scenarios such as service failures
-                  and overloads
-                properties:
-                  abort:
-                    description: If specified, the request will be aborted if it meets
-                      the configuration criteria.
-                    properties:
-                      grpcStatus:
-                        description: GrpcStatus specifies the GRPC status code to
-                          be returned
-                        format: int32
-                        type: integer
-                      httpStatus:
-                        description: StatusCode specifies the HTTP status code to
-                          be returned
-                        format: int32
-                        maximum: 600
-                        minimum: 200
-                        type: integer
-                      percentage:
-                        description: Percentage specifies the percentage of requests
-                          to be aborted. Default 100%, if set 0, no requests will
-                          be aborted. Accuracy to 0.0001%.
-                        type: number
-                    type: object
-                    x-kubernetes-validations:
-                    - message: httpStatus and grpcStatus cannot be simultaneously
-                        defined.
-                      rule: ' !(has(self.httpStatus) && has(self.grpcStatus)) '
-                    - message: httpStatus and grpcStatus are set at least one.
-                      rule: ' has(self.httpStatus) || has(self.grpcStatus) '
-                  delay:
-                    description: If specified, a delay will be injected into the request.
-                    properties:
-                      fixedDelay:
-                        description: FixedDelay specifies the fixed delay duration
-                        type: string
-                      percentage:
-                        default: 100
-                        description: Percentage specifies the percentage of requests
-                          to be delayed. Default 100%, if set 0, no requests will
-                          be delayed. Accuracy to 0.0001%.
-                        type: number
-                    required:
-                    - fixedDelay
-                    type: object
-                type: object
-                x-kubernetes-validations:
-                - message: Delay and abort faults are set at least one.
-                  rule: ' has(self.delay) || has(self.abort) '
->>>>>>> a99d2398
               loadBalancer:
                 description: LoadBalancer policy to apply when routing traffic from
                   the gateway to the backend endpoints
