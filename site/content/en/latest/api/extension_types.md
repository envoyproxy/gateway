+++
title = "API Reference"
+++


## Packages
- [gateway.envoyproxy.io/v1alpha1](#gatewayenvoyproxyiov1alpha1)


## gateway.envoyproxy.io/v1alpha1

Package v1alpha1 contains API schema definitions for the gateway.envoyproxy.io
API group.


### Resource Types
- [BackendTrafficPolicy](#backendtrafficpolicy)
- [BackendTrafficPolicyList](#backendtrafficpolicylist)
- [ClientTrafficPolicy](#clienttrafficpolicy)
- [ClientTrafficPolicyList](#clienttrafficpolicylist)
- [EnvoyGateway](#envoygateway)
- [EnvoyPatchPolicy](#envoypatchpolicy)
- [EnvoyPatchPolicyList](#envoypatchpolicylist)
- [EnvoyProxy](#envoyproxy)
- [SecurityPolicy](#securitypolicy)
- [SecurityPolicyList](#securitypolicylist)



#### ALPNProtocol

_Underlying type:_ _string_

ALPNProtocol specifies the protocol to be negotiated using ALPN

_Appears in:_
- [TLSSettings](#tlssettings)



#### ActiveHealthCheck



ActiveHealthCheck defines the active health check configuration. EG supports various types of active health checking including HTTP, TCP.

_Appears in:_
- [HealthCheck](#healthcheck)

| Field | Type | Required | Description |
| ---   | ---  | ---      | ---         |
| `timeout` | _[Duration](https://kubernetes.io/docs/reference/generated/kubernetes-api/v1.26/#duration-v1-meta)_ |  false  | Timeout defines the time to wait for a health check response. |
| `interval` | _[Duration](https://kubernetes.io/docs/reference/generated/kubernetes-api/v1.26/#duration-v1-meta)_ |  false  | Interval defines the time between health checks. |
| `unhealthyThreshold` | _integer_ |  false  | UnhealthyThreshold defines the number of unhealthy health checks required before a backend host is marked unhealthy. |
| `healthyThreshold` | _integer_ |  false  | HealthyThreshold defines the number of healthy health checks required before a backend host is marked healthy. |
| `type` | _[ActiveHealthCheckerType](#activehealthcheckertype)_ |  true  | Type defines the type of health checker. |
| `http` | _[HTTPActiveHealthChecker](#httpactivehealthchecker)_ |  false  | HTTP defines the configuration of http health checker. It's required while the health checker type is HTTP. |
| `tcp` | _[TCPActiveHealthChecker](#tcpactivehealthchecker)_ |  false  | TCP defines the configuration of tcp health checker. It's required while the health checker type is TCP. |


#### ActiveHealthCheckPayload



ActiveHealthCheckPayload defines the encoding of the payload bytes in the payload.

_Appears in:_
- [HTTPActiveHealthChecker](#httpactivehealthchecker)
- [TCPActiveHealthChecker](#tcpactivehealthchecker)

| Field | Type | Required | Description |
| ---   | ---  | ---      | ---         |
| `type` | _[ActiveHealthCheckPayloadType](#activehealthcheckpayloadtype)_ |  true  | Type defines the type of the payload. |
| `text` | _string_ |  false  | Text payload in plain text. |
| `binary` | _integer array_ |  false  | Binary payload base64 encoded. |


#### ActiveHealthCheckPayloadType

_Underlying type:_ _string_

ActiveHealthCheckPayloadType is the type of the payload.

_Appears in:_
- [ActiveHealthCheckPayload](#activehealthcheckpayload)



#### ActiveHealthCheckerType

_Underlying type:_ _string_

ActiveHealthCheckerType is the type of health checker.

_Appears in:_
- [ActiveHealthCheck](#activehealthcheck)



#### BackendTrafficPolicy



BackendTrafficPolicy allows the user to configure the behavior of the connection between the Envoy Proxy listener and the backend service.

_Appears in:_
- [BackendTrafficPolicyList](#backendtrafficpolicylist)

| Field | Type | Required | Description |
| ---   | ---  | ---      | ---         |
| `apiVersion` | _string_ | |`gateway.envoyproxy.io/v1alpha1`
| `kind` | _string_ | |`BackendTrafficPolicy`
| `metadata` | _[ObjectMeta](https://kubernetes.io/docs/reference/generated/kubernetes-api/v1.26/#objectmeta-v1-meta)_ |  true  | Refer to Kubernetes API documentation for fields of `metadata`. |
| `spec` | _[BackendTrafficPolicySpec](#backendtrafficpolicyspec)_ |  true  | spec defines the desired state of BackendTrafficPolicy. |


#### BackendTrafficPolicyList



BackendTrafficPolicyList contains a list of BackendTrafficPolicy resources.



| Field | Type | Required | Description |
| ---   | ---  | ---      | ---         |
| `apiVersion` | _string_ | |`gateway.envoyproxy.io/v1alpha1`
| `kind` | _string_ | |`BackendTrafficPolicyList`
| `metadata` | _[ListMeta](https://kubernetes.io/docs/reference/generated/kubernetes-api/v1.26/#listmeta-v1-meta)_ |  true  | Refer to Kubernetes API documentation for fields of `metadata`. |
| `items` | _[BackendTrafficPolicy](#backendtrafficpolicy) array_ |  true  |  |


#### BackendTrafficPolicySpec



spec defines the desired state of BackendTrafficPolicy.

_Appears in:_
- [BackendTrafficPolicy](#backendtrafficpolicy)

| Field | Type | Required | Description |
| ---   | ---  | ---      | ---         |
| `targetRef` | _[PolicyTargetReferenceWithSectionName](https://gateway-api.sigs.k8s.io/reference/spec/#gateway.networking.k8s.io/v1alpha2.PolicyTargetReferenceWithSectionName)_ |  true  | targetRef is the name of the resource this policy is being attached to. This Policy and the TargetRef MUST be in the same namespace for this Policy to have effect and be applied to the Gateway. |
| `rateLimit` | _[RateLimitSpec](#ratelimitspec)_ |  false  | RateLimit allows the user to limit the number of incoming requests to a predefined value based on attributes within the traffic flow. |
| `loadBalancer` | _[LoadBalancer](#loadbalancer)_ |  false  | LoadBalancer policy to apply when routing traffic from the gateway to the backend endpoints |
| `proxyProtocol` | _[ProxyProtocol](#proxyprotocol)_ |  false  | ProxyProtocol enables the Proxy Protocol when communicating with the backend. |
| `tcpKeepalive` | _[TCPKeepalive](#tcpkeepalive)_ |  false  | TcpKeepalive settings associated with the upstream client connection. Disabled by default. |
| `healthCheck` | _[HealthCheck](#healthcheck)_ |  false  | HealthCheck allows gateway to perform active health checking on backends. |
| `faultInjection` | _[FaultInjection](#faultinjection)_ |  false  | FaultInjection defines the fault injection policy to be applied. This configuration can be used to inject delays and abort requests to mimic failure scenarios such as service failures and overloads |
| `circuitBreaker` | _[CircuitBreaker](#circuitbreaker)_ |  false  | Circuit Breaker settings for the upstream connections and requests. If not set, circuit breakers will be enabled with the default thresholds |
| `timeout` | _[Timeout](#timeout)_ |  false  | Timeout settings for the backend connections. |
| `compression` | _[Compression](#compression) array_ |  false  | The compression config for the http streams. |




#### BasicAuth



BasicAuth defines the configuration for 	the HTTP Basic Authentication.

_Appears in:_
- [SecurityPolicySpec](#securitypolicyspec)

| Field | Type | Required | Description |
| ---   | ---  | ---      | ---         |
| `users` | _[SecretObjectReference](https://gateway-api.sigs.k8s.io/references/spec/#gateway.networking.k8s.io/v1.SecretObjectReference)_ |  true  | The Kubernetes secret which contains the username-password pairs in htpasswd format, used to verify user credentials in the "Authorization" header. <br /><br /> This is an Opaque secret. The username-password pairs should be stored in the key ".htpasswd". As the key name indicates, the value needs to be the htpasswd format, for example: "user1:{SHA}hashed_user1_password". Right now, only SHA hash algorithm is supported. Reference to https://httpd.apache.org/docs/2.4/programs/htpasswd.html for more details. <br /><br /> Note: The secret must be in the same namespace as the SecurityPolicy. |


#### BootstrapType

_Underlying type:_ _string_

BootstrapType defines the types of bootstrap supported by Envoy Gateway.

_Appears in:_
- [ProxyBootstrap](#proxybootstrap)



#### CORS



CORS defines the configuration for Cross-Origin Resource Sharing (CORS).

_Appears in:_
- [SecurityPolicySpec](#securitypolicyspec)

| Field | Type | Required | Description |
| ---   | ---  | ---      | ---         |
| `allowOrigins` | _[Origin](#origin) array_ |  true  | AllowOrigins defines the origins that are allowed to make requests. |
| `allowMethods` | _string array_ |  true  | AllowMethods defines the methods that are allowed to make requests. |
| `allowHeaders` | _string array_ |  true  | AllowHeaders defines the headers that are allowed to be sent with requests. |
| `exposeHeaders` | _string array_ |  true  | ExposeHeaders defines the headers that can be exposed in the responses. |
| `maxAge` | _[Duration](https://kubernetes.io/docs/reference/generated/kubernetes-api/v1.26/#duration-v1-meta)_ |  true  | MaxAge defines how long the results of a preflight request can be cached. |
| `allowCredentials` | _boolean_ |  true  | AllowCredentials indicates whether a request can include user credentials like cookies, authentication headers, or TLS client certificates. |


#### CircuitBreaker



CircuitBreaker defines the Circuit Breaker configuration.

_Appears in:_
- [BackendTrafficPolicySpec](#backendtrafficpolicyspec)

| Field | Type | Required | Description |
| ---   | ---  | ---      | ---         |
| `maxConnections` | _integer_ |  false  | The maximum number of connections that Envoy will establish to the referenced backend defined within a xRoute rule. |
| `maxPendingRequests` | _integer_ |  false  | The maximum number of pending requests that Envoy will queue to the referenced backend defined within a xRoute rule. |
| `maxParallelRequests` | _integer_ |  false  | The maximum number of parallel requests that Envoy will make to the referenced backend defined within a xRoute rule. |
| `maxRequestsPerConnection` | _integer_ |  false  | The maximum number of requests that Envoy will make over a single connection to the referenced backend defined within a xRoute rule. Default: unlimited. |


#### ClaimToHeader



ClaimToHeader defines a configuration to convert JWT claims into HTTP headers

_Appears in:_
- [JWTProvider](#jwtprovider)

| Field | Type | Required | Description |
| ---   | ---  | ---      | ---         |
| `header` | _string_ |  true  | Header defines the name of the HTTP request header that the JWT Claim will be saved into. |
| `claim` | _string_ |  true  | Claim is the JWT Claim that should be saved into the header : it can be a nested claim of type (eg. "claim.nested.key", "sub"). The nested claim name must use dot "." to separate the JSON name path. |


#### ClientTrafficPolicy



ClientTrafficPolicy allows the user to configure the behavior of the connection between the downstream client and Envoy Proxy listener.

_Appears in:_
- [ClientTrafficPolicyList](#clienttrafficpolicylist)

| Field | Type | Required | Description |
| ---   | ---  | ---      | ---         |
| `apiVersion` | _string_ | |`gateway.envoyproxy.io/v1alpha1`
| `kind` | _string_ | |`ClientTrafficPolicy`
| `metadata` | _[ObjectMeta](https://kubernetes.io/docs/reference/generated/kubernetes-api/v1.26/#objectmeta-v1-meta)_ |  true  | Refer to Kubernetes API documentation for fields of `metadata`. |
| `spec` | _[ClientTrafficPolicySpec](#clienttrafficpolicyspec)_ |  true  | Spec defines the desired state of ClientTrafficPolicy. |


#### ClientTrafficPolicyList



ClientTrafficPolicyList contains a list of ClientTrafficPolicy resources.



| Field | Type | Required | Description |
| ---   | ---  | ---      | ---         |
| `apiVersion` | _string_ | |`gateway.envoyproxy.io/v1alpha1`
| `kind` | _string_ | |`ClientTrafficPolicyList`
| `metadata` | _[ListMeta](https://kubernetes.io/docs/reference/generated/kubernetes-api/v1.26/#listmeta-v1-meta)_ |  true  | Refer to Kubernetes API documentation for fields of `metadata`. |
| `items` | _[ClientTrafficPolicy](#clienttrafficpolicy) array_ |  true  |  |


#### ClientTrafficPolicySpec



ClientTrafficPolicySpec defines the desired state of ClientTrafficPolicy.

_Appears in:_
- [ClientTrafficPolicy](#clienttrafficpolicy)

<<<<<<< HEAD
| Field | Description |
| --- | --- |
| `targetRef` _[PolicyTargetReferenceWithSectionName](#policytargetreferencewithsectionname)_ | TargetRef is the name of the Gateway resource this policy is being attached to. This Policy and the TargetRef MUST be in the same namespace for this Policy to have effect and be applied to the Gateway. TargetRef |
| `tcpKeepalive` _[TCPKeepalive](#tcpkeepalive)_ | TcpKeepalive settings associated with the downstream client connection. If defined, sets SO_KEEPALIVE on the listener socket to enable TCP Keepalives. Disabled by default. |
| `suppressEnvoyHeaders` _boolean_ | SuppressEnvoyHeaders configures the Envoy Router filter to suppress the "x-envoy-' headers from both requests and responses. By default these headers are added to both requests and responses. |
| `enableProxyProtocol` _boolean_ | EnableProxyProtocol interprets the ProxyProtocol header and adds the Client Address into the X-Forwarded-For header. Note Proxy Protocol must be present when this field is set, else the connection is closed. |
| `originalIpDetection` _[OriginalIPDetectionSettings](#originalipdetectionsettings)_ | OriginalIPDetection provides XFF and extension configuration for original IP detection on the listener. |
| `http3` _[HTTP3Settings](#http3settings)_ | HTTP3 provides HTTP/3 configuration on the listener. |
| `tls` _[TLSSettings](#tlssettings)_ | TLS settings configure TLS termination settings with the downstream client. |
| `path` _[PathSettings](#pathsettings)_ | Path enables managing how the incoming path set by clients can be normalized. |
| `http1` _[HTTP1Settings](#http1settings)_ | HTTP1 provides HTTP/1 configuration on the listener. |
=======
| Field | Type | Required | Description |
| ---   | ---  | ---      | ---         |
| `targetRef` | _[PolicyTargetReferenceWithSectionName](https://gateway-api.sigs.k8s.io/reference/spec/#gateway.networking.k8s.io/v1alpha2.PolicyTargetReferenceWithSectionName)_ |  true  | TargetRef is the name of the Gateway resource this policy is being attached to. This Policy and the TargetRef MUST be in the same namespace for this Policy to have effect and be applied to the Gateway. TargetRef |
| `tcpKeepalive` | _[TCPKeepalive](#tcpkeepalive)_ |  false  | TcpKeepalive settings associated with the downstream client connection. If defined, sets SO_KEEPALIVE on the listener socket to enable TCP Keepalives. Disabled by default. |
| `suppressEnvoyHeaders` | _boolean_ |  false  | SuppressEnvoyHeaders configures the Envoy Router filter to suppress the "x-envoy-' headers from both requests and responses. By default these headers are added to both requests and responses. |
| `enableProxyProtocol` | _boolean_ |  false  | EnableProxyProtocol interprets the ProxyProtocol header and adds the Client Address into the X-Forwarded-For header. Note Proxy Protocol must be present when this field is set, else the connection is closed. |
| `http3` | _[HTTP3Settings](#http3settings)_ |  false  | HTTP3 provides HTTP/3 configuration on the listener. |
| `tls` | _[TLSSettings](#tlssettings)_ |  false  | TLS settings configure TLS termination settings with the downstream client. |
| `path` | _[PathSettings](#pathsettings)_ |  false  | Path enables managing how the incoming path set by clients can be normalized. |
| `http1` | _[HTTP1Settings](#http1settings)_ |  false  | HTTP1 provides HTTP/1 configuration on the listener. |
>>>>>>> 464fed93




#### ClientValidationContext



ClientValidationContext holds configuration that can be used to validate the client initiating the TLS connection to the Gateway. By default, no client specific configuration is validated.

_Appears in:_
- [TLSSettings](#tlssettings)

| Field | Type | Required | Description |
| ---   | ---  | ---      | ---         |
| `caCertificateRefs` | _[ObjectReference](https://kubernetes.io/docs/reference/generated/kubernetes-api/v1.26/#objectreference-v1-core) array_ |  false  | CACertificateRefs contains one or more references to Kubernetes objects that contain TLS certificates of the Certificate Authorities that can be used as a trust anchor to validate the certificates presented by the client. <br /><br /> A single reference to a Kubernetes ConfigMap, with the CA certificate in a key named `ca.crt` is currently supported. <br /><br /> References to a resource in different namespace are invalid UNLESS there is a ReferenceGrant in the target namespace that allows the certificate to be attached. |


#### Compression



Compression defines the config of enabling compression. This can help reduce the bandwidth at the expense of higher CPU.

_Appears in:_
- [BackendTrafficPolicySpec](#backendtrafficpolicyspec)

| Field | Type | Required | Description |
| ---   | ---  | ---      | ---         |
| `type` | _[CompressorType](#compressortype)_ |  true  | CompressorType defines the compressor type to use for compression. |
| `gzip` | _[GzipCompressor](#gzipcompressor)_ |  false  | The configuration for GZIP compressor. |


#### CompressorType

_Underlying type:_ _string_

CompressorType defines the types of compressor library supported by Envoy Gateway.

_Appears in:_
- [Compression](#compression)



#### ConsistentHash



ConsistentHash defines the configuration related to the consistent hash load balancer policy

_Appears in:_
- [LoadBalancer](#loadbalancer)

| Field | Type | Required | Description |
| ---   | ---  | ---      | ---         |
| `type` | _[ConsistentHashType](#consistenthashtype)_ |  true  |  |


#### ConsistentHashType

_Underlying type:_ _string_

ConsistentHashType defines the type of input to hash on.

_Appears in:_
- [ConsistentHash](#consistenthash)



#### CustomHeaderExtensionSettings



CustomHeaderExtensionSettings provides the configuration for the custom header original IP detection extension.

_Appears in:_
- [OriginalIPDetectionExtensions](#originalipdetectionextensions)

| Field | Description |
| --- | --- |
| `headerName` _string_ | HeaderName of the of the header containing the original downstream remote address, if present. |
| `rejectWithStatus` _integer_ | RejectWithStatus is the HTTP response status to use when detection fails, if present. May be any valid HTTP response status code within the range 400-511 (inclusive). |
| `allowExtensionToSetAddressAsTrusted` _boolean_ | AllowExtensionToSetAddressAsTrusted allows the extension to mark the address as trusted by the HCM, allowing the address to be used to determine if the request is internal. |


#### CustomTag





_Appears in:_
- [ProxyTracing](#proxytracing)

| Field | Type | Required | Description |
| ---   | ---  | ---      | ---         |
| `type` | _[CustomTagType](#customtagtype)_ |  true  | Type defines the type of custom tag. |
| `literal` | _[LiteralCustomTag](#literalcustomtag)_ |  true  | Literal adds hard-coded value to each span. It's required when the type is "Literal". |
| `environment` | _[EnvironmentCustomTag](#environmentcustomtag)_ |  true  | Environment adds value from environment variable to each span. It's required when the type is "Environment". |
| `requestHeader` | _[RequestHeaderCustomTag](#requestheadercustomtag)_ |  true  | RequestHeader adds value from request header to each span. It's required when the type is "RequestHeader". |


#### CustomTagType

_Underlying type:_ _string_



_Appears in:_
- [CustomTag](#customtag)



#### EnvironmentCustomTag



EnvironmentCustomTag adds value from environment variable to each span.

_Appears in:_
- [CustomTag](#customtag)

| Field | Type | Required | Description |
| ---   | ---  | ---      | ---         |
| `name` | _string_ |  true  | Name defines the name of the environment variable which to extract the value from. |
| `defaultValue` | _string_ |  false  | DefaultValue defines the default value to use if the environment variable is not set. |


#### EnvoyGateway



EnvoyGateway is the schema for the envoygateways API.



| Field | Type | Required | Description |
| ---   | ---  | ---      | ---         |
| `apiVersion` | _string_ | |`gateway.envoyproxy.io/v1alpha1`
| `kind` | _string_ | |`EnvoyGateway`
| `gateway` | _[Gateway](#gateway)_ |  false  | Gateway defines desired Gateway API specific configuration. If unset, default configuration parameters will apply. |
| `provider` | _[EnvoyGatewayProvider](#envoygatewayprovider)_ |  false  | Provider defines the desired provider and provider-specific configuration. If unspecified, the Kubernetes provider is used with default configuration parameters. |
| `logging` | _[EnvoyGatewayLogging](#envoygatewaylogging)_ |  false  | Logging defines logging parameters for Envoy Gateway. |
| `admin` | _[EnvoyGatewayAdmin](#envoygatewayadmin)_ |  false  | Admin defines the desired admin related abilities. If unspecified, the Admin is used with default configuration parameters. |
| `telemetry` | _[EnvoyGatewayTelemetry](#envoygatewaytelemetry)_ |  false  | Telemetry defines the desired control plane telemetry related abilities. If unspecified, the telemetry is used with default configuration. |
| `rateLimit` | _[RateLimit](#ratelimit)_ |  false  | RateLimit defines the configuration associated with the Rate Limit service deployed by Envoy Gateway required to implement the Global Rate limiting functionality. The specific rate limit service used here is the reference implementation in Envoy. For more details visit https://github.com/envoyproxy/ratelimit. This configuration is unneeded for "Local" rate limiting. |
| `extensionManager` | _[ExtensionManager](#extensionmanager)_ |  false  | ExtensionManager defines an extension manager to register for the Envoy Gateway Control Plane. |
| `extensionApis` | _[ExtensionAPISettings](#extensionapisettings)_ |  false  | ExtensionAPIs defines the settings related to specific Gateway API Extensions implemented by Envoy Gateway |


#### EnvoyGatewayAdmin



EnvoyGatewayAdmin defines the Envoy Gateway Admin configuration.

_Appears in:_
- [EnvoyGateway](#envoygateway)
- [EnvoyGatewaySpec](#envoygatewayspec)

| Field | Type | Required | Description |
| ---   | ---  | ---      | ---         |
| `address` | _[EnvoyGatewayAdminAddress](#envoygatewayadminaddress)_ |  false  | Address defines the address of Envoy Gateway Admin Server. |
| `enableDumpConfig` | _boolean_ |  false  | EnableDumpConfig defines if enable dump config in Envoy Gateway logs. |
| `enablePprof` | _boolean_ |  false  | EnablePprof defines if enable pprof in Envoy Gateway Admin Server. |


#### EnvoyGatewayAdminAddress



EnvoyGatewayAdminAddress defines the Envoy Gateway Admin Address configuration.

_Appears in:_
- [EnvoyGatewayAdmin](#envoygatewayadmin)

| Field | Type | Required | Description |
| ---   | ---  | ---      | ---         |
| `port` | _integer_ |  false  | Port defines the port the admin server is exposed on. |
| `host` | _string_ |  false  | Host defines the admin server hostname. |


#### EnvoyGatewayCustomProvider



EnvoyGatewayCustomProvider defines configuration for the Custom provider.

_Appears in:_
- [EnvoyGatewayProvider](#envoygatewayprovider)

| Field | Type | Required | Description |
| ---   | ---  | ---      | ---         |
| `resource` | _[EnvoyGatewayResourceProvider](#envoygatewayresourceprovider)_ |  true  | Resource defines the desired resource provider. This provider is used to specify the provider to be used to retrieve the resource configurations such as Gateway API resources |
| `infrastructure` | _[EnvoyGatewayInfrastructureProvider](#envoygatewayinfrastructureprovider)_ |  true  | Infrastructure defines the desired infrastructure provider. This provider is used to specify the provider to be used to provide an environment to deploy the out resources like the Envoy Proxy data plane. |


#### EnvoyGatewayFileResourceProvider



EnvoyGatewayFileResourceProvider defines configuration for the File Resource provider.

_Appears in:_
- [EnvoyGatewayResourceProvider](#envoygatewayresourceprovider)

| Field | Type | Required | Description |
| ---   | ---  | ---      | ---         |
| `paths` | _string array_ |  true  | Paths are the paths to a directory or file containing the resource configuration. Recursive sub directories are not currently supported. |


#### EnvoyGatewayHostInfrastructureProvider



EnvoyGatewayHostInfrastructureProvider defines configuration for the Host Infrastructure provider.

_Appears in:_
- [EnvoyGatewayInfrastructureProvider](#envoygatewayinfrastructureprovider)



#### EnvoyGatewayInfrastructureProvider



EnvoyGatewayInfrastructureProvider defines configuration for the Custom Infrastructure provider.

_Appears in:_
- [EnvoyGatewayCustomProvider](#envoygatewaycustomprovider)

| Field | Type | Required | Description |
| ---   | ---  | ---      | ---         |
| `type` | _[InfrastructureProviderType](#infrastructureprovidertype)_ |  true  | Type is the type of infrastructure providers to use. Supported types are "Host". |
| `host` | _[EnvoyGatewayHostInfrastructureProvider](#envoygatewayhostinfrastructureprovider)_ |  false  | Host defines the configuration of the Host provider. Host provides runtime deployment of the data plane as a child process on the host environment. |


#### EnvoyGatewayKubernetesProvider



EnvoyGatewayKubernetesProvider defines configuration for the Kubernetes provider.

_Appears in:_
- [EnvoyGatewayProvider](#envoygatewayprovider)

| Field | Type | Required | Description |
| ---   | ---  | ---      | ---         |
| `rateLimitDeployment` | _[KubernetesDeploymentSpec](#kubernetesdeploymentspec)_ |  false  | RateLimitDeployment defines the desired state of the Envoy ratelimit deployment resource. If unspecified, default settings for the managed Envoy ratelimit deployment resource are applied. |
| `watch` | _[KubernetesWatchMode](#kuberneteswatchmode)_ |  false  | Watch holds configuration of which input resources should be watched and reconciled. |
| `deploy` | _[KubernetesDeployMode](#kubernetesdeploymode)_ |  false  | Deploy holds configuration of how output managed resources such as the Envoy Proxy data plane should be deployed |
| `overwriteControlPlaneCerts` | _boolean_ |  false  | OverwriteControlPlaneCerts updates the secrets containing the control plane certs, when set. |


#### EnvoyGatewayLogComponent

_Underlying type:_ _string_

EnvoyGatewayLogComponent defines a component that supports a configured logging level.

_Appears in:_
- [EnvoyGatewayLogging](#envoygatewaylogging)



#### EnvoyGatewayLogging



EnvoyGatewayLogging defines logging for Envoy Gateway.

_Appears in:_
- [EnvoyGateway](#envoygateway)
- [EnvoyGatewaySpec](#envoygatewayspec)

| Field | Type | Required | Description |
| ---   | ---  | ---      | ---         |
| `level` | _object (keys:[EnvoyGatewayLogComponent](#envoygatewaylogcomponent), values:[LogLevel](#loglevel))_ |  true  | Level is the logging level. If unspecified, defaults to "info". EnvoyGatewayLogComponent options: default/provider/gateway-api/xds-translator/xds-server/infrastructure/global-ratelimit. LogLevel options: debug/info/error/warn. |


#### EnvoyGatewayMetricSink



EnvoyGatewayMetricSink defines control plane metric sinks where metrics are sent to.

_Appears in:_
- [EnvoyGatewayMetrics](#envoygatewaymetrics)

| Field | Type | Required | Description |
| ---   | ---  | ---      | ---         |
| `type` | _[MetricSinkType](#metricsinktype)_ |  true  | Type defines the metric sink type. EG control plane currently supports OpenTelemetry. |
| `openTelemetry` | _[EnvoyGatewayOpenTelemetrySink](#envoygatewayopentelemetrysink)_ |  true  | OpenTelemetry defines the configuration for OpenTelemetry sink. It's required if the sink type is OpenTelemetry. |


#### EnvoyGatewayMetrics



EnvoyGatewayMetrics defines control plane push/pull metrics configurations.

_Appears in:_
- [EnvoyGatewayTelemetry](#envoygatewaytelemetry)

| Field | Type | Required | Description |
| ---   | ---  | ---      | ---         |
| `sinks` | _[EnvoyGatewayMetricSink](#envoygatewaymetricsink) array_ |  true  | Sinks defines the metric sinks where metrics are sent to. |
| `prometheus` | _[EnvoyGatewayPrometheusProvider](#envoygatewayprometheusprovider)_ |  true  | Prometheus defines the configuration for prometheus endpoint. |


#### EnvoyGatewayOpenTelemetrySink





_Appears in:_
- [EnvoyGatewayMetricSink](#envoygatewaymetricsink)

| Field | Type | Required | Description |
| ---   | ---  | ---      | ---         |
| `host` | _string_ |  true  | Host define the sink service hostname. |
| `protocol` | _string_ |  true  | Protocol define the sink service protocol. |
| `port` | _integer_ |  false  | Port defines the port the sink service is exposed on. |


#### EnvoyGatewayPrometheusProvider



EnvoyGatewayPrometheusProvider will expose prometheus endpoint in pull mode.

_Appears in:_
- [EnvoyGatewayMetrics](#envoygatewaymetrics)

| Field | Type | Required | Description |
| ---   | ---  | ---      | ---         |
| `disable` | _boolean_ |  true  | Disable defines if disables the prometheus metrics in pull mode. |


#### EnvoyGatewayProvider



EnvoyGatewayProvider defines the desired configuration of a provider.

_Appears in:_
- [EnvoyGateway](#envoygateway)
- [EnvoyGatewaySpec](#envoygatewayspec)

| Field | Type | Required | Description |
| ---   | ---  | ---      | ---         |
| `type` | _[ProviderType](#providertype)_ |  true  | Type is the type of provider to use. Supported types are "Kubernetes". |
| `kubernetes` | _[EnvoyGatewayKubernetesProvider](#envoygatewaykubernetesprovider)_ |  false  | Kubernetes defines the configuration of the Kubernetes provider. Kubernetes provides runtime configuration via the Kubernetes API. |
| `custom` | _[EnvoyGatewayCustomProvider](#envoygatewaycustomprovider)_ |  false  | Custom defines the configuration for the Custom provider. This provider allows you to define a specific resource provider and a infrastructure provider. |


#### EnvoyGatewayResourceProvider



EnvoyGatewayResourceProvider defines configuration for the Custom Resource provider.

_Appears in:_
- [EnvoyGatewayCustomProvider](#envoygatewaycustomprovider)

| Field | Type | Required | Description |
| ---   | ---  | ---      | ---         |
| `type` | _[ResourceProviderType](#resourceprovidertype)_ |  true  | Type is the type of resource provider to use. Supported types are "File". |
| `file` | _[EnvoyGatewayFileResourceProvider](#envoygatewayfileresourceprovider)_ |  false  | File defines the configuration of the File provider. File provides runtime configuration defined by one or more files. |


#### EnvoyGatewaySpec



EnvoyGatewaySpec defines the desired state of Envoy Gateway.

_Appears in:_
- [EnvoyGateway](#envoygateway)

| Field | Type | Required | Description |
| ---   | ---  | ---      | ---         |
| `gateway` | _[Gateway](#gateway)_ |  false  | Gateway defines desired Gateway API specific configuration. If unset, default configuration parameters will apply. |
| `provider` | _[EnvoyGatewayProvider](#envoygatewayprovider)_ |  false  | Provider defines the desired provider and provider-specific configuration. If unspecified, the Kubernetes provider is used with default configuration parameters. |
| `logging` | _[EnvoyGatewayLogging](#envoygatewaylogging)_ |  false  | Logging defines logging parameters for Envoy Gateway. |
| `admin` | _[EnvoyGatewayAdmin](#envoygatewayadmin)_ |  false  | Admin defines the desired admin related abilities. If unspecified, the Admin is used with default configuration parameters. |
| `telemetry` | _[EnvoyGatewayTelemetry](#envoygatewaytelemetry)_ |  false  | Telemetry defines the desired control plane telemetry related abilities. If unspecified, the telemetry is used with default configuration. |
| `rateLimit` | _[RateLimit](#ratelimit)_ |  false  | RateLimit defines the configuration associated with the Rate Limit service deployed by Envoy Gateway required to implement the Global Rate limiting functionality. The specific rate limit service used here is the reference implementation in Envoy. For more details visit https://github.com/envoyproxy/ratelimit. This configuration is unneeded for "Local" rate limiting. |
| `extensionManager` | _[ExtensionManager](#extensionmanager)_ |  false  | ExtensionManager defines an extension manager to register for the Envoy Gateway Control Plane. |
| `extensionApis` | _[ExtensionAPISettings](#extensionapisettings)_ |  false  | ExtensionAPIs defines the settings related to specific Gateway API Extensions implemented by Envoy Gateway |


#### EnvoyGatewayTelemetry



EnvoyGatewayTelemetry defines telemetry configurations for envoy gateway control plane. Control plane will focus on metrics observability telemetry and tracing telemetry later.

_Appears in:_
- [EnvoyGateway](#envoygateway)
- [EnvoyGatewaySpec](#envoygatewayspec)

| Field | Type | Required | Description |
| ---   | ---  | ---      | ---         |
| `metrics` | _[EnvoyGatewayMetrics](#envoygatewaymetrics)_ |  true  | Metrics defines metrics configuration for envoy gateway. |


#### EnvoyJSONPatchConfig



EnvoyJSONPatchConfig defines the configuration for patching a Envoy xDS Resource using JSONPatch semantic

_Appears in:_
- [EnvoyPatchPolicySpec](#envoypatchpolicyspec)

| Field | Type | Required | Description |
| ---   | ---  | ---      | ---         |
| `type` | _[EnvoyResourceType](#envoyresourcetype)_ |  true  | Type is the typed URL of the Envoy xDS Resource |
| `name` | _string_ |  true  | Name is the name of the resource |
| `operation` | _[JSONPatchOperation](#jsonpatchoperation)_ |  true  | Patch defines the JSON Patch Operation |


#### EnvoyPatchPolicy



EnvoyPatchPolicy allows the user to modify the generated Envoy xDS resources by Envoy Gateway using this patch API

_Appears in:_
- [EnvoyPatchPolicyList](#envoypatchpolicylist)

| Field | Type | Required | Description |
| ---   | ---  | ---      | ---         |
| `apiVersion` | _string_ | |`gateway.envoyproxy.io/v1alpha1`
| `kind` | _string_ | |`EnvoyPatchPolicy`
| `metadata` | _[ObjectMeta](https://kubernetes.io/docs/reference/generated/kubernetes-api/v1.26/#objectmeta-v1-meta)_ |  true  | Refer to Kubernetes API documentation for fields of `metadata`. |
| `spec` | _[EnvoyPatchPolicySpec](#envoypatchpolicyspec)_ |  true  | Spec defines the desired state of EnvoyPatchPolicy. |


#### EnvoyPatchPolicyList



EnvoyPatchPolicyList contains a list of EnvoyPatchPolicy resources.



| Field | Type | Required | Description |
| ---   | ---  | ---      | ---         |
| `apiVersion` | _string_ | |`gateway.envoyproxy.io/v1alpha1`
| `kind` | _string_ | |`EnvoyPatchPolicyList`
| `metadata` | _[ListMeta](https://kubernetes.io/docs/reference/generated/kubernetes-api/v1.26/#listmeta-v1-meta)_ |  true  | Refer to Kubernetes API documentation for fields of `metadata`. |
| `items` | _[EnvoyPatchPolicy](#envoypatchpolicy) array_ |  true  |  |


#### EnvoyPatchPolicySpec



EnvoyPatchPolicySpec defines the desired state of EnvoyPatchPolicy.

_Appears in:_
- [EnvoyPatchPolicy](#envoypatchpolicy)

| Field | Type | Required | Description |
| ---   | ---  | ---      | ---         |
| `type` | _[EnvoyPatchType](#envoypatchtype)_ |  true  | Type decides the type of patch. Valid EnvoyPatchType values are "JSONPatch". |
| `jsonPatches` | _[EnvoyJSONPatchConfig](#envoyjsonpatchconfig) array_ |  false  | JSONPatch defines the JSONPatch configuration. |
| `targetRef` | _[PolicyTargetReference](#policytargetreference)_ |  true  | TargetRef is the name of the Gateway API resource this policy is being attached to. By default attaching to Gateway is supported and when mergeGateways is enabled it should attach to GatewayClass. This Policy and the TargetRef MUST be in the same namespace for this Policy to have effect and be applied to the Gateway TargetRef |
| `priority` | _integer_ |  true  | Priority of the EnvoyPatchPolicy. If multiple EnvoyPatchPolicies are applied to the same TargetRef, they will be applied in the ascending order of the priority i.e. int32.min has the highest priority and int32.max has the lowest priority. Defaults to 0. |




#### EnvoyPatchType

_Underlying type:_ _string_

EnvoyPatchType specifies the types of Envoy patching mechanisms.

_Appears in:_
- [EnvoyPatchPolicySpec](#envoypatchpolicyspec)



#### EnvoyProxy



EnvoyProxy is the schema for the envoyproxies API.



| Field | Type | Required | Description |
| ---   | ---  | ---      | ---         |
| `apiVersion` | _string_ | |`gateway.envoyproxy.io/v1alpha1`
| `kind` | _string_ | |`EnvoyProxy`
| `metadata` | _[ObjectMeta](https://kubernetes.io/docs/reference/generated/kubernetes-api/v1.26/#objectmeta-v1-meta)_ |  true  | Refer to Kubernetes API documentation for fields of `metadata`. |
| `spec` | _[EnvoyProxySpec](#envoyproxyspec)_ |  true  | EnvoyProxySpec defines the desired state of EnvoyProxy. |


#### EnvoyProxyKubernetesProvider



EnvoyProxyKubernetesProvider defines configuration for the Kubernetes resource provider.

_Appears in:_
- [EnvoyProxyProvider](#envoyproxyprovider)

| Field | Type | Required | Description |
| ---   | ---  | ---      | ---         |
| `envoyDeployment` | _[KubernetesDeploymentSpec](#kubernetesdeploymentspec)_ |  false  | EnvoyDeployment defines the desired state of the Envoy deployment resource. If unspecified, default settings for the managed Envoy deployment resource are applied. |
| `envoyService` | _[KubernetesServiceSpec](#kubernetesservicespec)_ |  false  | EnvoyService defines the desired state of the Envoy service resource. If unspecified, default settings for the managed Envoy service resource are applied. |
| `envoyHpa` | _[KubernetesHorizontalPodAutoscalerSpec](#kuberneteshorizontalpodautoscalerspec)_ |  false  | EnvoyHpa defines the Horizontal Pod Autoscaler settings for Envoy Proxy Deployment. Once the HPA is being set, Replicas field from EnvoyDeployment will be ignored. |


#### EnvoyProxyProvider



EnvoyProxyProvider defines the desired state of a resource provider.

_Appears in:_
- [EnvoyProxySpec](#envoyproxyspec)

| Field | Type | Required | Description |
| ---   | ---  | ---      | ---         |
| `type` | _[ProviderType](#providertype)_ |  true  | Type is the type of resource provider to use. A resource provider provides infrastructure resources for running the data plane, e.g. Envoy proxy, and optional auxiliary control planes. Supported types are "Kubernetes". |
| `kubernetes` | _[EnvoyProxyKubernetesProvider](#envoyproxykubernetesprovider)_ |  false  | Kubernetes defines the desired state of the Kubernetes resource provider. Kubernetes provides infrastructure resources for running the data plane, e.g. Envoy proxy. If unspecified and type is "Kubernetes", default settings for managed Kubernetes resources are applied. |


#### EnvoyProxySpec



EnvoyProxySpec defines the desired state of EnvoyProxy.

_Appears in:_
- [EnvoyProxy](#envoyproxy)

| Field | Type | Required | Description |
| ---   | ---  | ---      | ---         |
| `provider` | _[EnvoyProxyProvider](#envoyproxyprovider)_ |  false  | Provider defines the desired resource provider and provider-specific configuration. If unspecified, the "Kubernetes" resource provider is used with default configuration parameters. |
| `logging` | _[ProxyLogging](#proxylogging)_ |  true  | Logging defines logging parameters for managed proxies. |
| `telemetry` | _[ProxyTelemetry](#proxytelemetry)_ |  false  | Telemetry defines telemetry parameters for managed proxies. |
| `bootstrap` | _[ProxyBootstrap](#proxybootstrap)_ |  false  | Bootstrap defines the Envoy Bootstrap as a YAML string. Visit https://www.envoyproxy.io/docs/envoy/latest/api-v3/config/bootstrap/v3/bootstrap.proto#envoy-v3-api-msg-config-bootstrap-v3-bootstrap to learn more about the syntax. If set, this is the Bootstrap configuration used for the managed Envoy Proxy fleet instead of the default Bootstrap configuration set by Envoy Gateway. Some fields within the Bootstrap that are required to communicate with the xDS Server (Envoy Gateway) and receive xDS resources from it are not configurable and will result in the `EnvoyProxy` resource being rejected. Backward compatibility across minor versions is not guaranteed. We strongly recommend using `egctl x translate` to generate a `EnvoyProxy` resource with the `Bootstrap` field set to the default Bootstrap configuration used. You can edit this configuration, and rerun `egctl x translate` to ensure there are no validation errors. |
| `concurrency` | _integer_ |  false  | Concurrency defines the number of worker threads to run. If unset, it defaults to the number of cpuset threads on the platform. |
| `extraArgs` | _string array_ |  false  | ExtraArgs defines additional command line options that are provided to Envoy. More info: https://www.envoyproxy.io/docs/envoy/latest/operations/cli#command-line-options Note: some command line options are used internally(e.g. --log-level) so they cannot be provided here. |
| `mergeGateways` | _boolean_ |  false  | MergeGateways defines if Gateway resources should be merged onto the same Envoy Proxy Infrastructure. Setting this field to true would merge all Gateway Listeners under the parent Gateway Class. This means that the port, protocol and hostname tuple must be unique for every listener. If a duplicate listener is detected, the newer listener (based on timestamp) will be rejected and its status will be updated with a "Accepted=False" condition. |




#### EnvoyResourceType

_Underlying type:_ _string_

EnvoyResourceType specifies the type URL of the Envoy resource.

_Appears in:_
- [EnvoyJSONPatchConfig](#envoyjsonpatchconfig)



#### ExtAuth



ExtAuth defines the configuration for External Authorization.

_Appears in:_
- [SecurityPolicySpec](#securitypolicyspec)

| Field | Type | Required | Description |
| ---   | ---  | ---      | ---         |
| `type` | _[ExtAuthServiceType](#extauthservicetype)_ |  true  | Type decides the type of External Authorization. Valid ExtAuthServiceType values are "GRPC" or "HTTP". |
| `grpc` | _[GRPCExtAuthService](#grpcextauthservice)_ |  true  | GRPC defines the gRPC External Authorization service. Only one of GRPCService or HTTPService may be specified. |
| `http` | _[HTTPExtAuthService](#httpextauthservice)_ |  true  | HTTP defines the HTTP External Authorization service. Only one of GRPCService or HTTPService may be specified. |
| `headersToExtAuth` | _string array_ |  false  | HeadersToExtAuth defines the client request headers that will be included in the request to the external authorization service. Note: If not specified, the default behavior for gRPC and HTTP external authorization services is different due to backward compatibility reasons. All headers will be included in the check request to a gRPC authorization server. Only the following headers will be included in the check request to an HTTP authorization server: Host, Method, Path, Content-Length, and Authorization. And these headers will always be included to the check request to an HTTP authorization server by default, no matter whether they are specified in HeadersToExtAuth or not. |


#### ExtAuthServiceType

_Underlying type:_ _string_

ExtAuthServiceType specifies the types of External Authorization.

_Appears in:_
- [ExtAuth](#extauth)



#### ExtensionAPISettings



ExtensionAPISettings defines the settings specific to Gateway API Extensions.

_Appears in:_
- [EnvoyGateway](#envoygateway)
- [EnvoyGatewaySpec](#envoygatewayspec)

| Field | Type | Required | Description |
| ---   | ---  | ---      | ---         |
| `enableEnvoyPatchPolicy` | _boolean_ |  true  | EnableEnvoyPatchPolicy enables Envoy Gateway to reconcile and implement the EnvoyPatchPolicy resources. |


#### ExtensionHooks



ExtensionHooks defines extension hooks across all supported runners

_Appears in:_
- [ExtensionManager](#extensionmanager)

| Field | Type | Required | Description |
| ---   | ---  | ---      | ---         |
| `xdsTranslator` | _[XDSTranslatorHooks](#xdstranslatorhooks)_ |  true  | XDSTranslator defines all the supported extension hooks for the xds-translator runner |


#### ExtensionManager



ExtensionManager defines the configuration for registering an extension manager to the Envoy Gateway control plane.

_Appears in:_
- [EnvoyGateway](#envoygateway)
- [EnvoyGatewaySpec](#envoygatewayspec)

| Field | Type | Required | Description |
| ---   | ---  | ---      | ---         |
| `resources` | _[GroupVersionKind](#groupversionkind) array_ |  false  | Resources defines the set of K8s resources the extension will handle. |
| `hooks` | _[ExtensionHooks](#extensionhooks)_ |  true  | Hooks defines the set of hooks the extension supports |
| `service` | _[ExtensionService](#extensionservice)_ |  true  | Service defines the configuration of the extension service that the Envoy Gateway Control Plane will call through extension hooks. |


#### ExtensionService



ExtensionService defines the configuration for connecting to a registered extension service.

_Appears in:_
- [ExtensionManager](#extensionmanager)

| Field | Type | Required | Description |
| ---   | ---  | ---      | ---         |
| `host` | _string_ |  true  | Host define the extension service hostname. |
| `port` | _integer_ |  false  | Port defines the port the extension service is exposed on. |
| `tls` | _[ExtensionTLS](#extensiontls)_ |  false  | TLS defines TLS configuration for communication between Envoy Gateway and the extension service. |


#### ExtensionTLS



ExtensionTLS defines the TLS configuration when connecting to an extension service

_Appears in:_
- [ExtensionService](#extensionservice)

| Field | Type | Required | Description |
| ---   | ---  | ---      | ---         |
| `certificateRef` | _[SecretObjectReference](https://gateway-api.sigs.k8s.io/references/spec/#gateway.networking.k8s.io/v1.SecretObjectReference)_ |  true  | CertificateRef contains a references to objects (Kubernetes objects or otherwise) that contains a TLS certificate and private keys. These certificates are used to establish a TLS handshake to the extension server. <br /><br /> CertificateRef can only reference a Kubernetes Secret at this time. |


#### FaultInjection



FaultInjection defines the fault injection policy to be applied. This configuration can be used to inject delays and abort requests to mimic failure scenarios such as service failures and overloads

_Appears in:_
- [BackendTrafficPolicySpec](#backendtrafficpolicyspec)

| Field | Type | Required | Description |
| ---   | ---  | ---      | ---         |
| `delay` | _[FaultInjectionDelay](#faultinjectiondelay)_ |  false  | If specified, a delay will be injected into the request. |
| `abort` | _[FaultInjectionAbort](#faultinjectionabort)_ |  false  | If specified, the request will be aborted if it meets the configuration criteria. |


#### FaultInjectionAbort



FaultInjectionAbort defines the abort fault injection configuration

_Appears in:_
- [FaultInjection](#faultinjection)

| Field | Type | Required | Description |
| ---   | ---  | ---      | ---         |
| `httpStatus` | _integer_ |  false  | StatusCode specifies the HTTP status code to be returned |
| `grpcStatus` | _integer_ |  false  | GrpcStatus specifies the GRPC status code to be returned |
| `percentage` | _float_ |  false  | Percentage specifies the percentage of requests to be aborted. Default 100%, if set 0, no requests will be aborted. Accuracy to 0.0001%. |


#### FaultInjectionDelay



FaultInjectionDelay defines the delay fault injection configuration

_Appears in:_
- [FaultInjection](#faultinjection)

| Field | Type | Required | Description |
| ---   | ---  | ---      | ---         |
| `fixedDelay` | _[Duration](https://kubernetes.io/docs/reference/generated/kubernetes-api/v1.26/#duration-v1-meta)_ |  true  | FixedDelay specifies the fixed delay duration |
| `percentage` | _float_ |  false  | Percentage specifies the percentage of requests to be delayed. Default 100%, if set 0, no requests will be delayed. Accuracy to 0.0001%. |


#### FileEnvoyProxyAccessLog





_Appears in:_
- [ProxyAccessLogSink](#proxyaccesslogsink)

| Field | Type | Required | Description |
| ---   | ---  | ---      | ---         |
| `path` | _string_ |  true  | Path defines the file path used to expose envoy access log(e.g. /dev/stdout). |


#### GRPCExtAuthService



GRPCExtAuthService defines the gRPC External Authorization service The authorization request message is defined in https://www.envoyproxy.io/docs/envoy/latest/api-v3/service/auth/v3/external_auth.proto

_Appears in:_
- [ExtAuth](#extauth)

| Field | Type | Required | Description |
| ---   | ---  | ---      | ---         |
| `host` | _[PreciseHostname](#precisehostname)_ |  true  | Host is the hostname of the gRPC External Authorization service. |
| `port` | _[PortNumber](#portnumber)_ |  true  | Port is the network port of the gRPC External Authorization service. |
| `tls` | _[TLSConfig](#tlsconfig)_ |  false  | TLS defines the TLS configuration for the gRPC External Authorization service. Note: If not specified, the proxy will talk to the gRPC External Authorization service in plaintext. |


#### Gateway



Gateway defines the desired Gateway API configuration of Envoy Gateway.

_Appears in:_
- [EnvoyGateway](#envoygateway)
- [EnvoyGatewaySpec](#envoygatewayspec)

| Field | Type | Required | Description |
| ---   | ---  | ---      | ---         |
| `controllerName` | _string_ |  false  | ControllerName defines the name of the Gateway API controller. If unspecified, defaults to "gateway.envoyproxy.io/gatewayclass-controller". See the following for additional details: https://gateway-api.sigs.k8s.io/v1alpha2/references/spec/#gateway.networking.k8s.io/v1.GatewayClass |


#### GlobalRateLimit



GlobalRateLimit defines global rate limit configuration.

_Appears in:_
- [RateLimitSpec](#ratelimitspec)

| Field | Type | Required | Description |
| ---   | ---  | ---      | ---         |
| `rules` | _[RateLimitRule](#ratelimitrule) array_ |  true  | Rules are a list of RateLimit selectors and limits. Each rule and its associated limit is applied in a mutually exclusive way. If a request matches multiple rules, each of their associated limits get applied, so a single request might increase the rate limit counters for multiple rules if selected. The rate limit service will return a logical OR of the individual rate limit decisions of all matching rules. For example, if a request matches two rules, one rate limited and one not, the final decision will be to rate limit the request. |


#### GroupVersionKind



GroupVersionKind unambiguously identifies a Kind. It can be converted to k8s.io/apimachinery/pkg/runtime/schema.GroupVersionKind

_Appears in:_
- [ExtensionManager](#extensionmanager)

| Field | Type | Required | Description |
| ---   | ---  | ---      | ---         |
| `group` | _string_ |  true  |  |
| `version` | _string_ |  true  |  |
| `kind` | _string_ |  true  |  |


#### GzipCompressor



GzipCompressor defines the config for the Gzip compressor. The default values can be found here: https://www.envoyproxy.io/docs/envoy/latest/api-v3/extensions/compression/gzip/compressor/v3/gzip.proto#extension-envoy-compression-gzip-compressor

_Appears in:_
- [Compression](#compression)



#### HTTP1Settings



HTTP1Settings provides HTTP/1 configuration on the listener.

_Appears in:_
- [ClientTrafficPolicySpec](#clienttrafficpolicyspec)

| Field | Type | Required | Description |
| ---   | ---  | ---      | ---         |
| `enableTrailers` | _boolean_ |  false  | EnableTrailers defines if HTTP/1 trailers should be proxied by Envoy. |
| `preserveHeaderCase` | _boolean_ |  false  | PreserveHeaderCase defines if Envoy should preserve the letter case of headers. By default, Envoy will lowercase all the headers. |


#### HTTP3Settings



HTTP3Settings provides HTTP/3 configuration on the listener.

_Appears in:_
- [ClientTrafficPolicySpec](#clienttrafficpolicyspec)



#### HTTPActiveHealthChecker



HTTPActiveHealthChecker defines the settings of http health check.

_Appears in:_
- [ActiveHealthCheck](#activehealthcheck)

| Field | Type | Required | Description |
| ---   | ---  | ---      | ---         |
| `path` | _string_ |  true  | Path defines the HTTP path that will be requested during health checking. |
| `method` | _string_ |  false  | Method defines the HTTP method used for health checking. Defaults to GET |
| `expectedStatuses` | _[HTTPStatus](#httpstatus) array_ |  false  | ExpectedStatuses defines a list of HTTP response statuses considered healthy. Defaults to 200 only |
| `expectedResponse` | _[ActiveHealthCheckPayload](#activehealthcheckpayload)_ |  false  | ExpectedResponse defines a list of HTTP expected responses to match. |


#### HTTPExtAuthService



HTTPExtAuthService defines the HTTP External Authorization service

_Appears in:_
- [ExtAuth](#extauth)

| Field | Type | Required | Description |
| ---   | ---  | ---      | ---         |
| `host` | _[PreciseHostname](#precisehostname)_ |  true  | Host is the hostname of the HTTP External Authorization service. |
| `port` | _[PortNumber](#portnumber)_ |  true  | Port is the network port of the HTTP External Authorization service. If port is not specified, 80 for http and 443 for https are assumed. |
| `path` | _string_ |  true  | Path is the path of the HTTP External Authorization service. If path is specified, the authorization request will be sent to that path, or else the authorization request will be sent to the root path. |
| `tls` | _[TLSConfig](#tlsconfig)_ |  false  | TLS defines the TLS configuration for the HTTP External Authorization service. Note: If not specified, the proxy will talk to the HTTP External Authorization service in plaintext. |
| `headersToBackend` | _string array_ |  false  | HeadersToBackend are the authorization response headers that will be added to the original client request before sending it to the backend server. Note that coexisting headers will be overridden. If not specified, no authorization response headers will be added to the original client request. |


#### HTTPStatus

_Underlying type:_ _integer_

HTTPStatus defines the http status code.

_Appears in:_
- [HTTPActiveHealthChecker](#httpactivehealthchecker)



#### HTTPTimeout





_Appears in:_
- [Timeout](#timeout)

| Field | Type | Required | Description |
| ---   | ---  | ---      | ---         |
| `connectionIdleTimeout` | _[Duration](#duration)_ |  false  | The idle timeout for an HTTP connection. Idle time is defined as a period in which there are no active requests in the connection. Default: 1 hour. |
| `maxConnectionDuration` | _[Duration](#duration)_ |  false  | The maximum duration of an HTTP connection. Default: unlimited. |




#### HeaderMatchType

_Underlying type:_ _string_

HeaderMatchType specifies the semantics of how HTTP header values should be compared. Valid HeaderMatchType values are "Exact", "RegularExpression", and "Distinct".

_Appears in:_
- [HeaderMatch](#headermatch)



#### HealthCheck



HealthCheck configuration to decide which endpoints are healthy and can be used for routing.

_Appears in:_
- [BackendTrafficPolicySpec](#backendtrafficpolicyspec)

| Field | Type | Required | Description |
| ---   | ---  | ---      | ---         |
| `active` | _[ActiveHealthCheck](#activehealthcheck)_ |  false  | Active health check configuration |


#### InfrastructureProviderType

_Underlying type:_ _string_

InfrastructureProviderType defines the types of custom infrastructure providers supported by Envoy Gateway.

_Appears in:_
- [EnvoyGatewayInfrastructureProvider](#envoygatewayinfrastructureprovider)



#### JSONPatchOperation



JSONPatchOperation defines the JSON Patch Operation as defined in https://datatracker.ietf.org/doc/html/rfc6902

_Appears in:_
- [EnvoyJSONPatchConfig](#envoyjsonpatchconfig)

| Field | Type | Required | Description |
| ---   | ---  | ---      | ---         |
| `op` | _[JSONPatchOperationType](#jsonpatchoperationtype)_ |  true  | Op is the type of operation to perform |
| `path` | _string_ |  true  | Path is the location of the target document/field where the operation will be performed Refer to https://datatracker.ietf.org/doc/html/rfc6901 for more details. |
| `from` | _string_ |  false  | From is the source location of the value to be copied or moved. Only valid for move or copy operations Refer to https://datatracker.ietf.org/doc/html/rfc6901 for more details. |
| `value` | _[JSON](#json)_ |  true  | Value is the new value of the path location. |


#### JSONPatchOperationType

_Underlying type:_ _string_

JSONPatchOperationType specifies the JSON Patch operations that can be performed.

_Appears in:_
- [JSONPatchOperation](#jsonpatchoperation)



#### JWT



JWT defines the configuration for JSON Web Token (JWT) authentication.

_Appears in:_
- [SecurityPolicySpec](#securitypolicyspec)

| Field | Type | Required | Description |
| ---   | ---  | ---      | ---         |
| `providers` | _[JWTProvider](#jwtprovider) array_ |  true  | Providers defines the JSON Web Token (JWT) authentication provider type. When multiple JWT providers are specified, the JWT is considered valid if any of the providers successfully validate the JWT. For additional details, see https://www.envoyproxy.io/docs/envoy/latest/configuration/http/http_filters/jwt_authn_filter.html. |


#### JWTExtractor



JWTExtractor defines a custom JWT token extraction from HTTP request. If specified, Envoy will extract the JWT token from the listed extractors (headers, cookies, or params) and validate each of them. If any value extracted is found to be an invalid JWT, a 401 error will be returned.

_Appears in:_
- [JWTProvider](#jwtprovider)

| Field | Type | Required | Description |
| ---   | ---  | ---      | ---         |
| `headers` | _[JWTHeaderExtractor](#jwtheaderextractor) array_ |  false  | Headers represents a list of HTTP request headers to extract the JWT token from. |
| `cookies` | _string array_ |  false  | Cookies represents a list of cookie names to extract the JWT token from. |
| `params` | _string array_ |  false  | Params represents a list of query parameters to extract the JWT token from. |


#### JWTHeaderExtractor



JWTHeaderExtractor defines an HTTP header location to extract JWT token

_Appears in:_
- [JWTExtractor](#jwtextractor)

| Field | Type | Required | Description |
| ---   | ---  | ---      | ---         |
| `name` | _string_ |  true  | Name is the HTTP header name to retrieve the token |
| `valuePrefix` | _string_ |  false  | ValuePrefix is the prefix that should be stripped before extracting the token. The format would be used by Envoy like "{ValuePrefix}<TOKEN>". For example, "Authorization: Bearer <TOKEN>", then the ValuePrefix="Bearer " with a space at the end. |


#### JWTProvider



JWTProvider defines how a JSON Web Token (JWT) can be verified.

_Appears in:_
- [JWT](#jwt)

| Field | Type | Required | Description |
| ---   | ---  | ---      | ---         |
| `name` | _string_ |  true  | Name defines a unique name for the JWT provider. A name can have a variety of forms, including RFC1123 subdomains, RFC 1123 labels, or RFC 1035 labels. |
| `issuer` | _string_ |  false  | Issuer is the principal that issued the JWT and takes the form of a URL or email address. For additional details, see https://tools.ietf.org/html/rfc7519#section-4.1.1 for URL format and https://rfc-editor.org/rfc/rfc5322.html for email format. If not provided, the JWT issuer is not checked. |
| `audiences` | _string array_ |  false  | Audiences is a list of JWT audiences allowed access. For additional details, see https://tools.ietf.org/html/rfc7519#section-4.1.3. If not provided, JWT audiences are not checked. |
| `remoteJWKS` | _[RemoteJWKS](#remotejwks)_ |  true  | RemoteJWKS defines how to fetch and cache JSON Web Key Sets (JWKS) from a remote HTTP/HTTPS endpoint. |
| `claimToHeaders` | _[ClaimToHeader](#claimtoheader) array_ |  true  | ClaimToHeaders is a list of JWT claims that must be extracted into HTTP request headers For examples, following config: The claim must be of type; string, int, double, bool. Array type claims are not supported |
| `extractFrom` | _[JWTExtractor](#jwtextractor)_ |  false  | ExtractFrom defines different ways to extract the JWT token from HTTP request. If empty, it defaults to extract JWT token from the Authorization HTTP request header using Bearer schema or access_token from query parameters. |


#### KubernetesContainerSpec



KubernetesContainerSpec defines the desired state of the Kubernetes container resource.

_Appears in:_
- [KubernetesDeploymentSpec](#kubernetesdeploymentspec)

| Field | Type | Required | Description |
| ---   | ---  | ---      | ---         |
| `env` | _[EnvVar](https://kubernetes.io/docs/reference/generated/kubernetes-api/v1.26/#envvar-v1-core) array_ |  false  | List of environment variables to set in the container. |
| `resources` | _[ResourceRequirements](https://kubernetes.io/docs/reference/generated/kubernetes-api/v1.26/#resourcerequirements-v1-core)_ |  false  | Resources required by this container. More info: https://kubernetes.io/docs/concepts/configuration/manage-resources-containers/ |
| `securityContext` | _[SecurityContext](https://kubernetes.io/docs/reference/generated/kubernetes-api/v1.26/#securitycontext-v1-core)_ |  false  | SecurityContext defines the security options the container should be run with. If set, the fields of SecurityContext override the equivalent fields of PodSecurityContext. More info: https://kubernetes.io/docs/tasks/configure-pod-container/security-context/ |
| `image` | _string_ |  false  | Image specifies the EnvoyProxy container image to be used, instead of the default image. |
| `volumeMounts` | _[VolumeMount](https://kubernetes.io/docs/reference/generated/kubernetes-api/v1.26/#volumemount-v1-core) array_ |  false  | VolumeMounts are volumes to mount into the container's filesystem. Cannot be updated. |


#### KubernetesDeployMode



KubernetesDeployMode holds configuration for how to deploy managed resources such as the Envoy Proxy data plane fleet.

_Appears in:_
- [EnvoyGatewayKubernetesProvider](#envoygatewaykubernetesprovider)



#### KubernetesDeploymentSpec



KubernetesDeploymentSpec defines the desired state of the Kubernetes deployment resource.

_Appears in:_
- [EnvoyGatewayKubernetesProvider](#envoygatewaykubernetesprovider)
- [EnvoyProxyKubernetesProvider](#envoyproxykubernetesprovider)

| Field | Type | Required | Description |
| ---   | ---  | ---      | ---         |
| `replicas` | _integer_ |  false  | Replicas is the number of desired pods. Defaults to 1. |
| `strategy` | _[DeploymentStrategy](https://kubernetes.io/docs/reference/generated/kubernetes-api/v1.26/#deploymentstrategy-v1-apps)_ |  false  | The deployment strategy to use to replace existing pods with new ones. |
| `pod` | _[KubernetesPodSpec](#kubernetespodspec)_ |  false  | Pod defines the desired specification of pod. |
| `container` | _[KubernetesContainerSpec](#kubernetescontainerspec)_ |  false  | Container defines the desired specification of main container. |
| `initContainers` | _[Container](https://kubernetes.io/docs/reference/generated/kubernetes-api/v1.26/#container-v1-core) array_ |  false  | List of initialization containers belonging to the pod. More info: https://kubernetes.io/docs/concepts/workloads/pods/init-containers/ |


#### KubernetesHorizontalPodAutoscalerSpec



KubernetesHorizontalPodAutoscalerSpec defines Kubernetes Horizontal Pod Autoscaler settings of Envoy Proxy Deployment. See k8s.io.autoscaling.v2.HorizontalPodAutoScalerSpec.

_Appears in:_
- [EnvoyProxyKubernetesProvider](#envoyproxykubernetesprovider)

| Field | Type | Required | Description |
| ---   | ---  | ---      | ---         |
| `minReplicas` | _integer_ |  false  | minReplicas is the lower limit for the number of replicas to which the autoscaler can scale down. It defaults to 1 replica. |
| `maxReplicas` | _integer_ |  true  | maxReplicas is the upper limit for the number of replicas to which the autoscaler can scale up. It cannot be less that minReplicas. |
| `metrics` | _[MetricSpec](https://kubernetes.io/docs/reference/generated/kubernetes-api/v1.26/#metricspec-v2-autoscaling) array_ |  false  | metrics contains the specifications for which to use to calculate the desired replica count (the maximum replica count across all metrics will be used). If left empty, it defaults to being based on CPU utilization with average on 80% usage. |
| `behavior` | _[HorizontalPodAutoscalerBehavior](https://kubernetes.io/docs/reference/generated/kubernetes-api/v1.26/#horizontalpodautoscalerbehavior-v2-autoscaling)_ |  false  | behavior configures the scaling behavior of the target in both Up and Down directions (scaleUp and scaleDown fields respectively). If not set, the default HPAScalingRules for scale up and scale down are used. See k8s.io.autoscaling.v2.HorizontalPodAutoScalerBehavior. |


#### KubernetesPodSpec



KubernetesPodSpec defines the desired state of the Kubernetes pod resource.

_Appears in:_
- [KubernetesDeploymentSpec](#kubernetesdeploymentspec)

| Field | Type | Required | Description |
| ---   | ---  | ---      | ---         |
| `annotations` | _object (keys:string, values:string)_ |  false  | Annotations are the annotations that should be appended to the pods. By default, no pod annotations are appended. |
| `labels` | _object (keys:string, values:string)_ |  false  | Labels are the additional labels that should be tagged to the pods. By default, no additional pod labels are tagged. |
| `securityContext` | _[PodSecurityContext](https://kubernetes.io/docs/reference/generated/kubernetes-api/v1.26/#podsecuritycontext-v1-core)_ |  false  | SecurityContext holds pod-level security attributes and common container settings. Optional: Defaults to empty.  See type description for default values of each field. |
| `affinity` | _[Affinity](https://kubernetes.io/docs/reference/generated/kubernetes-api/v1.26/#affinity-v1-core)_ |  false  | If specified, the pod's scheduling constraints. |
| `tolerations` | _[Toleration](https://kubernetes.io/docs/reference/generated/kubernetes-api/v1.26/#toleration-v1-core) array_ |  false  | If specified, the pod's tolerations. |
| `volumes` | _[Volume](https://kubernetes.io/docs/reference/generated/kubernetes-api/v1.26/#volume-v1-core) array_ |  false  | Volumes that can be mounted by containers belonging to the pod. More info: https://kubernetes.io/docs/concepts/storage/volumes |
| `hostNetwork` | _boolean_ |  false  | HostNetwork, If this is set to true, the pod will use host's network namespace. |
| `imagePullSecrets` | _[LocalObjectReference](https://kubernetes.io/docs/reference/generated/kubernetes-api/v1.26/#localobjectreference-v1-core) array_ |  false  | ImagePullSecrets is an optional list of references to secrets in the same namespace to use for pulling any of the images used by this PodSpec. If specified, these secrets will be passed to individual puller implementations for them to use. More info: https://kubernetes.io/docs/concepts/containers/images#specifying-imagepullsecrets-on-a-pod |
| `nodeSelector` | _object (keys:string, values:string)_ |  false  | NodeSelector is a selector which must be true for the pod to fit on a node. Selector which must match a node's labels for the pod to be scheduled on that node. More info: https://kubernetes.io/docs/concepts/configuration/assign-pod-node/ |
| `topologySpreadConstraints` | _[TopologySpreadConstraint](https://kubernetes.io/docs/reference/generated/kubernetes-api/v1.26/#topologyspreadconstraint-v1-core) array_ |  false  | TopologySpreadConstraints describes how a group of pods ought to spread across topology domains. Scheduler will schedule pods in a way which abides by the constraints. All topologySpreadConstraints are ANDed. |


#### KubernetesServiceSpec



KubernetesServiceSpec defines the desired state of the Kubernetes service resource.

_Appears in:_
- [EnvoyProxyKubernetesProvider](#envoyproxykubernetesprovider)

| Field | Type | Required | Description |
| ---   | ---  | ---      | ---         |
| `annotations` | _object (keys:string, values:string)_ |  false  | Annotations that should be appended to the service. By default, no annotations are appended. |
| `type` | _[ServiceType](#servicetype)_ |  false  | Type determines how the Service is exposed. Defaults to LoadBalancer. Valid options are ClusterIP, LoadBalancer and NodePort. "LoadBalancer" means a service will be exposed via an external load balancer (if the cloud provider supports it). "ClusterIP" means a service will only be accessible inside the cluster, via the cluster IP. "NodePort" means a service will be exposed on a static Port on all Nodes of the cluster. |
| `loadBalancerClass` | _string_ |  false  | LoadBalancerClass, when specified, allows for choosing the LoadBalancer provider implementation if more than one are available or is otherwise expected to be specified |
| `allocateLoadBalancerNodePorts` | _boolean_ |  false  | AllocateLoadBalancerNodePorts defines if NodePorts will be automatically allocated for services with type LoadBalancer. Default is "true". It may be set to "false" if the cluster load-balancer does not rely on NodePorts. If the caller requests specific NodePorts (by specifying a value), those requests will be respected, regardless of this field. This field may only be set for services with type LoadBalancer and will be cleared if the type is changed to any other type. |
| `loadBalancerIP` | _string_ |  false  | LoadBalancerIP defines the IP Address of the underlying load balancer service. This field may be ignored if the load balancer provider does not support this feature. This field has been deprecated in Kubernetes, but it is still used for setting the IP Address in some cloud providers such as GCP. |
| `externalTrafficPolicy` | _[ServiceExternalTrafficPolicy](#serviceexternaltrafficpolicy)_ |  false  | ExternalTrafficPolicy determines the externalTrafficPolicy for the Envoy Service. Valid options are Local and Cluster. Default is "Local". "Local" means traffic will only go to pods on the node receiving the traffic. "Cluster" means connections are loadbalanced to all pods in the cluster. |


#### KubernetesWatchMode



KubernetesWatchMode holds the configuration for which input resources to watch and reconcile.

_Appears in:_
- [EnvoyGatewayKubernetesProvider](#envoygatewaykubernetesprovider)

| Field | Type | Required | Description |
| ---   | ---  | ---      | ---         |
| `type` | _[KubernetesWatchModeType](#kuberneteswatchmodetype)_ |  true  | Type indicates what watch mode to use. KubernetesWatchModeTypeNamespaces and KubernetesWatchModeTypeNamespaceSelector are currently supported By default, when this field is unset or empty, Envoy Gateway will watch for input namespaced resources from all namespaces. |
| `namespaces` | _string array_ |  true  | Namespaces holds the list of namespaces that Envoy Gateway will watch for namespaced scoped resources such as Gateway, HTTPRoute and Service. Note that Envoy Gateway will continue to reconcile relevant cluster scoped resources such as GatewayClass that it is linked to. Precisely one of Namespaces and NamespaceSelector must be set. |
| `namespaceSelector` | _[LabelSelector](https://kubernetes.io/docs/reference/generated/kubernetes-api/v1.26/#labelselector-v1-meta)_ |  true  | NamespaceSelector holds the label selector used to dynamically select namespaces. Envoy Gateway will watch for namespaces matching the specified label selector. Precisely one of Namespaces and NamespaceSelector must be set. |


#### KubernetesWatchModeType

_Underlying type:_ _string_

KubernetesWatchModeType defines the type of KubernetesWatchMode

_Appears in:_
- [KubernetesWatchMode](#kuberneteswatchmode)



#### LiteralCustomTag



LiteralCustomTag adds hard-coded value to each span.

_Appears in:_
- [CustomTag](#customtag)

| Field | Type | Required | Description |
| ---   | ---  | ---      | ---         |
| `value` | _string_ |  true  | Value defines the hard-coded value to add to each span. |


#### LoadBalancer



LoadBalancer defines the load balancer policy to be applied.

_Appears in:_
- [BackendTrafficPolicySpec](#backendtrafficpolicyspec)

| Field | Type | Required | Description |
| ---   | ---  | ---      | ---         |
| `type` | _[LoadBalancerType](#loadbalancertype)_ |  true  | Type decides the type of Load Balancer policy. Valid LoadBalancerType values are "ConsistentHash", "LeastRequest", "Random", "RoundRobin", |
| `consistentHash` | _[ConsistentHash](#consistenthash)_ |  false  | ConsistentHash defines the configuration when the load balancer type is set to ConsistentHash |
| `slowStart` | _[SlowStart](#slowstart)_ |  false  | SlowStart defines the configuration related to the slow start load balancer policy. If set, during slow start window, traffic sent to the newly added hosts will gradually increase. Currently this is only supported for RoundRobin and LeastRequest load balancers |


#### LoadBalancerType

_Underlying type:_ _string_

LoadBalancerType specifies the types of LoadBalancer.

_Appears in:_
- [LoadBalancer](#loadbalancer)



#### LocalRateLimit



LocalRateLimit defines local rate limit configuration.

_Appears in:_
- [RateLimitSpec](#ratelimitspec)

| Field | Type | Required | Description |
| ---   | ---  | ---      | ---         |
| `rules` | _[RateLimitRule](#ratelimitrule) array_ |  false  | Rules are a list of RateLimit selectors and limits. If a request matches multiple rules, the strictest limit is applied. For example, if a request matches two rules, one with 10rps and one with 20rps, the final limit will be based on the rule with 10rps. |


#### LogLevel

_Underlying type:_ _string_

LogLevel defines a log level for Envoy Gateway and EnvoyProxy system logs.

_Appears in:_
- [EnvoyGatewayLogging](#envoygatewaylogging)
- [ProxyLogging](#proxylogging)



#### MetricSinkType

_Underlying type:_ _string_



_Appears in:_
- [EnvoyGatewayMetricSink](#envoygatewaymetricsink)
- [ProxyMetricSink](#proxymetricsink)



#### OIDC



OIDC defines the configuration for the OpenID Connect (OIDC) authentication.

_Appears in:_
- [SecurityPolicySpec](#securitypolicyspec)

| Field | Type | Required | Description |
| ---   | ---  | ---      | ---         |
| `provider` | _[OIDCProvider](#oidcprovider)_ |  true  | The OIDC Provider configuration. |
| `clientID` | _string_ |  true  | The client ID to be used in the OIDC [Authentication Request](https://openid.net/specs/openid-connect-core-1_0.html#AuthRequest). |
| `clientSecret` | _[SecretObjectReference](https://gateway-api.sigs.k8s.io/references/spec/#gateway.networking.k8s.io/v1.SecretObjectReference)_ |  true  | The Kubernetes secret which contains the OIDC client secret to be used in the [Authentication Request](https://openid.net/specs/openid-connect-core-1_0.html#AuthRequest). <br /><br /> This is an Opaque secret. The client secret should be stored in the key "client-secret". |
| `scopes` | _string array_ |  false  | The OIDC scopes to be used in the [Authentication Request](https://openid.net/specs/openid-connect-core-1_0.html#AuthRequest). The "openid" scope is always added to the list of scopes if not already specified. |
| `redirectURL` | _string_ |  true  | The redirect URL to be used in the OIDC [Authentication Request](https://openid.net/specs/openid-connect-core-1_0.html#AuthRequest). If not specified, uses the default redirect URI "%REQ(x-forwarded-proto)%://%REQ(:authority)%/oauth2/callback" |
| `logoutPath` | _string_ |  true  | The path to log a user out, clearing their credential cookies. If not specified, uses a default logout path "/logout" |


#### OIDCProvider



OIDCProvider defines the OIDC Provider configuration.

_Appears in:_
- [OIDC](#oidc)

| Field | Type | Required | Description |
| ---   | ---  | ---      | ---         |
| `issuer` | _string_ |  true  | The OIDC Provider's [issuer identifier](https://openid.net/specs/openid-connect-discovery-1_0.html#IssuerDiscovery). Issuer MUST be a URI RFC 3986 [RFC3986] with a scheme component that MUST be https, a host component, and optionally, port and path components and no query or fragment components. |
| `authorizationEndpoint` | _string_ |  false  | The OIDC Provider's [authorization endpoint](https://openid.net/specs/openid-connect-core-1_0.html#AuthorizationEndpoint). If not provided, EG will try to discover it from the provider's [Well-Known Configuration Endpoint](https://openid.net/specs/openid-connect-discovery-1_0.html#ProviderConfigurationResponse). |
| `tokenEndpoint` | _string_ |  false  | The OIDC Provider's [token endpoint](https://openid.net/specs/openid-connect-core-1_0.html#TokenEndpoint). If not provided, EG will try to discover it from the provider's [Well-Known Configuration Endpoint](https://openid.net/specs/openid-connect-discovery-1_0.html#ProviderConfigurationResponse). |


#### OpenTelemetryEnvoyProxyAccessLog



TODO: consider reuse ExtensionService?

_Appears in:_
- [ProxyAccessLogSink](#proxyaccesslogsink)

| Field | Type | Required | Description |
| ---   | ---  | ---      | ---         |
| `host` | _string_ |  true  | Host define the extension service hostname. |
| `port` | _integer_ |  false  | Port defines the port the extension service is exposed on. |
| `resources` | _object (keys:string, values:string)_ |  false  | Resources is a set of labels that describe the source of a log entry, including envoy node info. It's recommended to follow [semantic conventions](https://opentelemetry.io/docs/reference/specification/resource/semantic_conventions/). |


#### Origin

_Underlying type:_ _string_

Origin is defined by the scheme (protocol), hostname (domain), and port of the URL used to access it. The hostname can be "precise" which is just the domain name or "wildcard" which is a domain name prefixed with a single wildcard label such as "*.example.com". In addition to that a single wildcard (with or without scheme) can be configured to match any origin. 
 For example, the following are valid origins: - https://foo.example.com - https://*.example.com - http://foo.example.com:8080 - http://*.example.com:8080 - https://*

_Appears in:_
- [CORS](#cors)



#### OriginalIPDetectionExtensions



OriginalIPDetectionExtensions provides a list of extensions to be used for original IP detection.

_Appears in:_
- [OriginalIPDetectionSettings](#originalipdetectionsettings)

| Field | Description |
| --- | --- |
| `customHeader` _[CustomHeaderExtensionSettings](#customheaderextensionsettings)_ | CustomHeader provides the configuration for the custom header original IP detection extension. Refer to https://www.envoyproxy.io/docs/envoy/latest/api-v3/extensions/http/original_ip_detection/custom_header/v3/custom_header.proto for more details. |
| `xff` _[XffExtensionSettings](#xffextensionsettings)_ | Xff provides the configuration for the XFF original IP detection extension. Refer to https://www.envoyproxy.io/docs/envoy/latest/api-v3/extensions/http/original_ip_detection/xff/v3/xff.proto for more details. |


#### OriginalIPDetectionSettings



OriginalIPDetectionSettings provides XFF and extension configuration for original IP detection on the listener.

_Appears in:_
- [ClientTrafficPolicySpec](#clienttrafficpolicyspec)

| Field | Description |
| --- | --- |
| `xffNumTrustedHops` _integer_ | XffNumTrustedHops controls the number of additional ingress proxy hops from the right side of XFF HTTP headers to trust when determining the origin client's IP address. Refer to https://www.envoyproxy.io/docs/envoy/latest/configuration/http/http_conn_man/headers#x-forwarded-for for more details. |
| `extensions` _[OriginalIPDetectionExtensions](#originalipdetectionextensions)_ | Extensions provides configuration for supported original IP detection extensions. Refer to: https://www.envoyproxy.io/docs/envoy/latest/api-v3/extensions/filters/network/http_connection_manager/v3/http_connection_manager.proto#envoy-v3-api-field-extensions-filters-network-http-connection-manager-v3-httpconnectionmanager-original-ip-detection-extensions for more details. |


#### PathEscapedSlashAction

_Underlying type:_ _string_

PathEscapedSlashAction determines the action for requests that contain %2F, %2f, %5C, or %5c sequences in the URI path.

_Appears in:_
- [PathSettings](#pathsettings)



#### PathSettings



PathSettings provides settings that managing how the incoming path set by clients is handled.

_Appears in:_
- [ClientTrafficPolicySpec](#clienttrafficpolicyspec)

| Field | Type | Required | Description |
| ---   | ---  | ---      | ---         |
| `escapedSlashesAction` | _[PathEscapedSlashAction](#pathescapedslashaction)_ |  false  | EscapedSlashesAction determines how %2f, %2F, %5c, or %5C sequences in the path URI should be handled. The default is UnescapeAndRedirect. |
| `disableMergeSlashes` | _boolean_ |  false  | DisableMergeSlashes allows disabling the default configuration of merging adjacent slashes in the path. Note that slash merging is not part of the HTTP spec and is provided for convenience. |


#### ProviderType

_Underlying type:_ _string_

ProviderType defines the types of providers supported by Envoy Gateway.

_Appears in:_
- [EnvoyGatewayProvider](#envoygatewayprovider)
- [EnvoyProxyProvider](#envoyproxyprovider)



#### ProxyAccessLog





_Appears in:_
- [ProxyTelemetry](#proxytelemetry)

| Field | Type | Required | Description |
| ---   | ---  | ---      | ---         |
| `disable` | _boolean_ |  true  | Disable disables access logging for managed proxies if set to true. |
| `settings` | _[ProxyAccessLogSetting](#proxyaccesslogsetting) array_ |  false  | Settings defines accesslog settings for managed proxies. If unspecified, will send default format to stdout. |


#### ProxyAccessLogFormat



ProxyAccessLogFormat defines the format of accesslog. By default accesslogs are written to standard output.

_Appears in:_
- [ProxyAccessLogSetting](#proxyaccesslogsetting)

| Field | Type | Required | Description |
| ---   | ---  | ---      | ---         |
| `type` | _[ProxyAccessLogFormatType](#proxyaccesslogformattype)_ |  true  | Type defines the type of accesslog format. |
| `text` | _string_ |  false  | Text defines the text accesslog format, following Envoy accesslog formatting, It's required when the format type is "Text". Envoy [command operators](https://www.envoyproxy.io/docs/envoy/latest/configuration/observability/access_log/usage#command-operators) may be used in the format. The [format string documentation](https://www.envoyproxy.io/docs/envoy/latest/configuration/observability/access_log/usage#config-access-log-format-strings) provides more information. |
| `json` | _object (keys:string, values:string)_ |  false  | JSON is additional attributes that describe the specific event occurrence. Structured format for the envoy access logs. Envoy [command operators](https://www.envoyproxy.io/docs/envoy/latest/configuration/observability/access_log/usage#command-operators) can be used as values for fields within the Struct. It's required when the format type is "JSON". |


#### ProxyAccessLogFormatType

_Underlying type:_ _string_



_Appears in:_
- [ProxyAccessLogFormat](#proxyaccesslogformat)



#### ProxyAccessLogSetting





_Appears in:_
- [ProxyAccessLog](#proxyaccesslog)

| Field | Type | Required | Description |
| ---   | ---  | ---      | ---         |
| `format` | _[ProxyAccessLogFormat](#proxyaccesslogformat)_ |  true  | Format defines the format of accesslog. |
| `sinks` | _[ProxyAccessLogSink](#proxyaccesslogsink) array_ |  true  | Sinks defines the sinks of accesslog. |


#### ProxyAccessLogSink



ProxyAccessLogSink defines the sink of accesslog.

_Appears in:_
- [ProxyAccessLogSetting](#proxyaccesslogsetting)

| Field | Type | Required | Description |
| ---   | ---  | ---      | ---         |
| `type` | _[ProxyAccessLogSinkType](#proxyaccesslogsinktype)_ |  true  | Type defines the type of accesslog sink. |
| `file` | _[FileEnvoyProxyAccessLog](#fileenvoyproxyaccesslog)_ |  false  | File defines the file accesslog sink. |
| `openTelemetry` | _[OpenTelemetryEnvoyProxyAccessLog](#opentelemetryenvoyproxyaccesslog)_ |  false  | OpenTelemetry defines the OpenTelemetry accesslog sink. |


#### ProxyAccessLogSinkType

_Underlying type:_ _string_



_Appears in:_
- [ProxyAccessLogSink](#proxyaccesslogsink)



#### ProxyBootstrap



ProxyBootstrap defines Envoy Bootstrap configuration.

_Appears in:_
- [EnvoyProxySpec](#envoyproxyspec)

| Field | Type | Required | Description |
| ---   | ---  | ---      | ---         |
| `type` | _[BootstrapType](#bootstraptype)_ |  false  | Type is the type of the bootstrap configuration, it should be either Replace or Merge. If unspecified, it defaults to Replace. |
| `value` | _string_ |  true  | Value is a YAML string of the bootstrap. |


#### ProxyLogComponent

_Underlying type:_ _string_

ProxyLogComponent defines a component that supports a configured logging level.

_Appears in:_
- [ProxyLogging](#proxylogging)



#### ProxyLogging



ProxyLogging defines logging parameters for managed proxies.

_Appears in:_
- [EnvoyProxySpec](#envoyproxyspec)

| Field | Type | Required | Description |
| ---   | ---  | ---      | ---         |
| `level` | _object (keys:[ProxyLogComponent](#proxylogcomponent), values:[LogLevel](#loglevel))_ |  true  | Level is a map of logging level per component, where the component is the key and the log level is the value. If unspecified, defaults to "default: warn". |


#### ProxyMetricSink



ProxyMetricSink defines the sink of metrics. Default metrics sink is OpenTelemetry.

_Appears in:_
- [ProxyMetrics](#proxymetrics)

| Field | Type | Required | Description |
| ---   | ---  | ---      | ---         |
| `type` | _[MetricSinkType](#metricsinktype)_ |  true  | Type defines the metric sink type. EG currently only supports OpenTelemetry. |
| `openTelemetry` | _[ProxyOpenTelemetrySink](#proxyopentelemetrysink)_ |  false  | OpenTelemetry defines the configuration for OpenTelemetry sink. It's required if the sink type is OpenTelemetry. |


#### ProxyMetrics





_Appears in:_
- [ProxyTelemetry](#proxytelemetry)

| Field | Type | Required | Description |
| ---   | ---  | ---      | ---         |
| `prometheus` | _[ProxyPrometheusProvider](#proxyprometheusprovider)_ |  true  | Prometheus defines the configuration for Admin endpoint `/stats/prometheus`. |
| `sinks` | _[ProxyMetricSink](#proxymetricsink) array_ |  true  | Sinks defines the metric sinks where metrics are sent to. |
| `matches` | _[StringMatch](#stringmatch) array_ |  true  | Matches defines configuration for selecting specific metrics instead of generating all metrics stats that are enabled by default. This helps reduce CPU and memory overhead in Envoy, but eliminating some stats may after critical functionality. Here are the stats that we strongly recommend not disabling: `cluster_manager.warming_clusters`, `cluster.<cluster_name>.membership_total`,`cluster.<cluster_name>.membership_healthy`, `cluster.<cluster_name>.membership_degraded`，reference  https://github.com/envoyproxy/envoy/issues/9856, https://github.com/envoyproxy/envoy/issues/14610 |
| `enableVirtualHostStats` | _boolean_ |  true  | EnableVirtualHostStats enables envoy stat metrics for virtual hosts. |


#### ProxyOpenTelemetrySink





_Appears in:_
- [ProxyMetricSink](#proxymetricsink)

| Field | Type | Required | Description |
| ---   | ---  | ---      | ---         |
| `host` | _string_ |  true  | Host define the service hostname. |
| `port` | _integer_ |  false  | Port defines the port the service is exposed on. |


#### ProxyPrometheusProvider





_Appears in:_
- [ProxyMetrics](#proxymetrics)

| Field | Type | Required | Description |
| ---   | ---  | ---      | ---         |
| `disable` | _boolean_ |  true  | Disable the Prometheus endpoint. |


#### ProxyProtocol



ProxyProtocol defines the configuration related to the proxy protocol when communicating with the backend.

_Appears in:_
- [BackendTrafficPolicySpec](#backendtrafficpolicyspec)

| Field | Type | Required | Description |
| ---   | ---  | ---      | ---         |
| `version` | _[ProxyProtocolVersion](#proxyprotocolversion)_ |  true  | Version of ProxyProtol Valid ProxyProtocolVersion values are "V1" "V2" |


#### ProxyProtocolVersion

_Underlying type:_ _string_

ProxyProtocolVersion defines the version of the Proxy Protocol to use.

_Appears in:_
- [ProxyProtocol](#proxyprotocol)



#### ProxyTelemetry





_Appears in:_
- [EnvoyProxySpec](#envoyproxyspec)

| Field | Type | Required | Description |
| ---   | ---  | ---      | ---         |
| `accessLog` | _[ProxyAccessLog](#proxyaccesslog)_ |  false  | AccessLogs defines accesslog parameters for managed proxies. If unspecified, will send default format to stdout. |
| `tracing` | _[ProxyTracing](#proxytracing)_ |  false  | Tracing defines tracing configuration for managed proxies. If unspecified, will not send tracing data. |
| `metrics` | _[ProxyMetrics](#proxymetrics)_ |  true  | Metrics defines metrics configuration for managed proxies. |


#### ProxyTracing





_Appears in:_
- [ProxyTelemetry](#proxytelemetry)

| Field | Type | Required | Description |
| ---   | ---  | ---      | ---         |
| `samplingRate` | _integer_ |  false  | SamplingRate controls the rate at which traffic will be selected for tracing if no prior sampling decision has been made. Defaults to 100, valid values [0-100]. 100 indicates 100% sampling. |
| `customTags` | _object (keys:string, values:[CustomTag](#customtag))_ |  true  | CustomTags defines the custom tags to add to each span. If provider is kubernetes, pod name and namespace are added by default. |
| `provider` | _[TracingProvider](#tracingprovider)_ |  true  | Provider defines the tracing provider. Only OpenTelemetry is supported currently. |


#### RateLimit



RateLimit defines the configuration associated with the Rate Limit Service used for Global Rate Limiting.

_Appears in:_
- [EnvoyGateway](#envoygateway)
- [EnvoyGatewaySpec](#envoygatewayspec)

| Field | Type | Required | Description |
| ---   | ---  | ---      | ---         |
| `backend` | _[RateLimitDatabaseBackend](#ratelimitdatabasebackend)_ |  true  | Backend holds the configuration associated with the database backend used by the rate limit service to store state associated with global ratelimiting. |
| `timeout` | _[Duration](https://kubernetes.io/docs/reference/generated/kubernetes-api/v1.26/#duration-v1-meta)_ |  false  | Timeout specifies the timeout period for the proxy to access the ratelimit server If not set, timeout is 20ms. |
| `failClosed` | _boolean_ |  true  | FailClosed is a switch used to control the flow of traffic when the response from the ratelimit server cannot be obtained. If FailClosed is false, let the traffic pass, otherwise, don't let the traffic pass and return 500. If not set, FailClosed is False. |


#### RateLimitDatabaseBackend



RateLimitDatabaseBackend defines the configuration associated with the database backend used by the rate limit service.

_Appears in:_
- [RateLimit](#ratelimit)

| Field | Type | Required | Description |
| ---   | ---  | ---      | ---         |
| `type` | _[RateLimitDatabaseBackendType](#ratelimitdatabasebackendtype)_ |  true  | Type is the type of database backend to use. Supported types are: * Redis: Connects to a Redis database. |
| `redis` | _[RateLimitRedisSettings](#ratelimitredissettings)_ |  false  | Redis defines the settings needed to connect to a Redis database. |


#### RateLimitDatabaseBackendType

_Underlying type:_ _string_

RateLimitDatabaseBackendType specifies the types of database backend to be used by the rate limit service.

_Appears in:_
- [RateLimitDatabaseBackend](#ratelimitdatabasebackend)



#### RateLimitRedisSettings



RateLimitRedisSettings defines the configuration for connecting to redis database.

_Appears in:_
- [RateLimitDatabaseBackend](#ratelimitdatabasebackend)

| Field | Type | Required | Description |
| ---   | ---  | ---      | ---         |
| `url` | _string_ |  true  | URL of the Redis Database. |
| `tls` | _[RedisTLSSettings](#redistlssettings)_ |  false  | TLS defines TLS configuration for connecting to redis database. |


#### RateLimitRule



RateLimitRule defines the semantics for matching attributes from the incoming requests, and setting limits for them.

_Appears in:_
- [GlobalRateLimit](#globalratelimit)
- [LocalRateLimit](#localratelimit)

| Field | Type | Required | Description |
| ---   | ---  | ---      | ---         |
| `clientSelectors` | _[RateLimitSelectCondition](#ratelimitselectcondition) array_ |  false  | ClientSelectors holds the list of select conditions to select specific clients using attributes from the traffic flow. All individual select conditions must hold True for this rule and its limit to be applied. <br /><br /> If no client selectors are specified, the rule applies to all traffic of the targeted Route. <br /><br /> If the policy targets a Gateway, the rule applies to each Route of the Gateway. Please note that each Route has its own rate limit counters. For example, if a Gateway has two Routes, and the policy has a rule with limit 10rps, each Route will have its own 10rps limit. |
| `limit` | _[RateLimitValue](#ratelimitvalue)_ |  true  | Limit holds the rate limit values. This limit is applied for traffic flows when the selectors compute to True, causing the request to be counted towards the limit. The limit is enforced and the request is ratelimited, i.e. a response with 429 HTTP status code is sent back to the client when the selected requests have reached the limit. |


#### RateLimitSelectCondition



RateLimitSelectCondition specifies the attributes within the traffic flow that can be used to select a subset of clients to be ratelimited. All the individual conditions must hold True for the overall condition to hold True.

_Appears in:_
- [RateLimitRule](#ratelimitrule)

| Field | Type | Required | Description |
| ---   | ---  | ---      | ---         |
| `headers` | _[HeaderMatch](#headermatch) array_ |  false  | Headers is a list of request headers to match. Multiple header values are ANDed together, meaning, a request MUST match all the specified headers. At least one of headers or sourceCIDR condition must be specified. |
| `sourceCIDR` | _[SourceMatch](#sourcematch)_ |  false  | SourceCIDR is the client IP Address range to match on. At least one of headers or sourceCIDR condition must be specified. |


#### RateLimitSpec



RateLimitSpec defines the desired state of RateLimitSpec.

_Appears in:_
- [BackendTrafficPolicySpec](#backendtrafficpolicyspec)

| Field | Type | Required | Description |
| ---   | ---  | ---      | ---         |
| `type` | _[RateLimitType](#ratelimittype)_ |  true  | Type decides the scope for the RateLimits. Valid RateLimitType values are "Global" or "Local". |
| `global` | _[GlobalRateLimit](#globalratelimit)_ |  false  | Global defines global rate limit configuration. |
| `local` | _[LocalRateLimit](#localratelimit)_ |  false  | Local defines local rate limit configuration. |


#### RateLimitType

_Underlying type:_ _string_

RateLimitType specifies the types of RateLimiting.

_Appears in:_
- [RateLimitSpec](#ratelimitspec)



#### RateLimitUnit

_Underlying type:_ _string_

RateLimitUnit specifies the intervals for setting rate limits. Valid RateLimitUnit values are "Second", "Minute", "Hour", and "Day".

_Appears in:_
- [RateLimitValue](#ratelimitvalue)



#### RateLimitValue



RateLimitValue defines the limits for rate limiting.

_Appears in:_
- [RateLimitRule](#ratelimitrule)

| Field | Type | Required | Description |
| ---   | ---  | ---      | ---         |
| `requests` | _integer_ |  true  |  |
| `unit` | _[RateLimitUnit](#ratelimitunit)_ |  true  |  |


#### RedisTLSSettings



RedisTLSSettings defines the TLS configuration for connecting to redis database.

_Appears in:_
- [RateLimitRedisSettings](#ratelimitredissettings)

| Field | Type | Required | Description |
| ---   | ---  | ---      | ---         |
| `certificateRef` | _[SecretObjectReference](https://gateway-api.sigs.k8s.io/references/spec/#gateway.networking.k8s.io/v1.SecretObjectReference)_ |  false  | CertificateRef defines the client certificate reference for TLS connections. Currently only a Kubernetes Secret of type TLS is supported. |


#### RemoteJWKS



RemoteJWKS defines how to fetch and cache JSON Web Key Sets (JWKS) from a remote HTTP/HTTPS endpoint.

_Appears in:_
- [JWTProvider](#jwtprovider)

| Field | Type | Required | Description |
| ---   | ---  | ---      | ---         |
| `uri` | _string_ |  true  | URI is the HTTPS URI to fetch the JWKS. Envoy's system trust bundle is used to validate the server certificate. |


#### RequestHeaderCustomTag



RequestHeaderCustomTag adds value from request header to each span.

_Appears in:_
- [CustomTag](#customtag)

| Field | Type | Required | Description |
| ---   | ---  | ---      | ---         |
| `name` | _string_ |  true  | Name defines the name of the request header which to extract the value from. |
| `defaultValue` | _string_ |  false  | DefaultValue defines the default value to use if the request header is not set. |


#### ResourceProviderType

_Underlying type:_ _string_

ResourceProviderType defines the types of custom resource providers supported by Envoy Gateway.

_Appears in:_
- [EnvoyGatewayResourceProvider](#envoygatewayresourceprovider)



#### SecurityPolicy



SecurityPolicy allows the user to configure various security settings for a Gateway.

_Appears in:_
- [SecurityPolicyList](#securitypolicylist)

| Field | Type | Required | Description |
| ---   | ---  | ---      | ---         |
| `apiVersion` | _string_ | |`gateway.envoyproxy.io/v1alpha1`
| `kind` | _string_ | |`SecurityPolicy`
| `metadata` | _[ObjectMeta](https://kubernetes.io/docs/reference/generated/kubernetes-api/v1.26/#objectmeta-v1-meta)_ |  true  | Refer to Kubernetes API documentation for fields of `metadata`. |
| `spec` | _[SecurityPolicySpec](#securitypolicyspec)_ |  true  | Spec defines the desired state of SecurityPolicy. |


#### SecurityPolicyList



SecurityPolicyList contains a list of SecurityPolicy resources.



| Field | Type | Required | Description |
| ---   | ---  | ---      | ---         |
| `apiVersion` | _string_ | |`gateway.envoyproxy.io/v1alpha1`
| `kind` | _string_ | |`SecurityPolicyList`
| `metadata` | _[ListMeta](https://kubernetes.io/docs/reference/generated/kubernetes-api/v1.26/#listmeta-v1-meta)_ |  true  | Refer to Kubernetes API documentation for fields of `metadata`. |
| `items` | _[SecurityPolicy](#securitypolicy) array_ |  true  |  |


#### SecurityPolicySpec



SecurityPolicySpec defines the desired state of SecurityPolicy.

_Appears in:_
- [SecurityPolicy](#securitypolicy)

| Field | Type | Required | Description |
| ---   | ---  | ---      | ---         |
| `targetRef` | _[PolicyTargetReferenceWithSectionName](https://gateway-api.sigs.k8s.io/reference/spec/#gateway.networking.k8s.io/v1alpha2.PolicyTargetReferenceWithSectionName)_ |  true  | TargetRef is the name of the Gateway resource this policy is being attached to. This Policy and the TargetRef MUST be in the same namespace for this Policy to have effect and be applied to the Gateway. |
| `cors` | _[CORS](#cors)_ |  false  | CORS defines the configuration for Cross-Origin Resource Sharing (CORS). |
| `basicAuth` | _[BasicAuth](#basicauth)_ |  false  | BasicAuth defines the configuration for the HTTP Basic Authentication. |
| `jwt` | _[JWT](#jwt)_ |  false  | JWT defines the configuration for JSON Web Token (JWT) authentication. |
| `oidc` | _[OIDC](#oidc)_ |  false  | OIDC defines the configuration for the OpenID Connect (OIDC) authentication. |
| `extAuth` | _[ExtAuth](#extauth)_ |  false  | ExtAuth defines the configuration for External Authorization. |




#### ServiceExternalTrafficPolicy

_Underlying type:_ _string_

ServiceExternalTrafficPolicy describes how nodes distribute service traffic they receive on one of the Service's "externally-facing" addresses (NodePorts, ExternalIPs, and LoadBalancer IPs.

_Appears in:_
- [KubernetesServiceSpec](#kubernetesservicespec)



#### ServiceType

_Underlying type:_ _string_

ServiceType string describes ingress methods for a service

_Appears in:_
- [KubernetesServiceSpec](#kubernetesservicespec)



#### SlowStart



SlowStart defines the configuration related to the slow start load balancer policy.

_Appears in:_
- [LoadBalancer](#loadbalancer)

| Field | Type | Required | Description |
| ---   | ---  | ---      | ---         |
| `window` | _[Duration](https://kubernetes.io/docs/reference/generated/kubernetes-api/v1.26/#duration-v1-meta)_ |  true  | Window defines the duration of the warm up period for newly added host. During slow start window, traffic sent to the newly added hosts will gradually increase. Currently only supports linear growth of traffic. For additional details, see https://www.envoyproxy.io/docs/envoy/latest/api-v3/config/cluster/v3/cluster.proto#config-cluster-v3-cluster-slowstartconfig |




#### SourceMatchType

_Underlying type:_ _string_



_Appears in:_
- [SourceMatch](#sourcematch)



#### StringMatch



StringMatch defines how to match any strings. This is a general purpose match condition that can be used by other EG APIs that need to match against a string.

_Appears in:_
- [ProxyMetrics](#proxymetrics)

| Field | Type | Required | Description |
| ---   | ---  | ---      | ---         |
| `type` | _[StringMatchType](#stringmatchtype)_ |  false  | Type specifies how to match against a string. |
| `value` | _string_ |  true  | Value specifies the string value that the match must have. |


#### StringMatchType

_Underlying type:_ _string_

StringMatchType specifies the semantics of how a string value should be compared. Valid MatchType values are "Exact", "Prefix", "Suffix", "RegularExpression".

_Appears in:_
- [StringMatch](#stringmatch)



#### TCPActiveHealthChecker



TCPActiveHealthChecker defines the settings of tcp health check.

_Appears in:_
- [ActiveHealthCheck](#activehealthcheck)

| Field | Type | Required | Description |
| ---   | ---  | ---      | ---         |
| `send` | _[ActiveHealthCheckPayload](#activehealthcheckpayload)_ |  false  | Send defines the request payload. |
| `receive` | _[ActiveHealthCheckPayload](#activehealthcheckpayload)_ |  false  | Receive defines the expected response payload. |


#### TCPKeepalive



TCPKeepalive define the TCP Keepalive configuration.

_Appears in:_
- [BackendTrafficPolicySpec](#backendtrafficpolicyspec)
- [ClientTrafficPolicySpec](#clienttrafficpolicyspec)

| Field | Type | Required | Description |
| ---   | ---  | ---      | ---         |
| `probes` | _integer_ |  false  | The total number of unacknowledged probes to send before deciding the connection is dead. Defaults to 9. |
| `idleTime` | _[Duration](#duration)_ |  false  | The duration a connection needs to be idle before keep-alive probes start being sent. The duration format is Defaults to `7200s`. |
| `interval` | _[Duration](#duration)_ |  false  | The duration between keep-alive probes. Defaults to `75s`. |


#### TCPTimeout





_Appears in:_
- [Timeout](#timeout)

| Field | Type | Required | Description |
| ---   | ---  | ---      | ---         |
| `connectTimeout` | _[Duration](#duration)_ |  false  | The timeout for network connection establishment, including TCP and TLS handshakes. Default: 10 seconds. |


#### TLSConfig



TLSConfig describes a TLS configuration.

_Appears in:_
- [GRPCExtAuthService](#grpcextauthservice)
- [HTTPExtAuthService](#httpextauthservice)



#### TLSSettings





_Appears in:_
- [ClientTrafficPolicySpec](#clienttrafficpolicyspec)

| Field | Type | Required | Description |
| ---   | ---  | ---      | ---         |
| `minVersion` | _[TLSVersion](#tlsversion)_ |  false  | Min specifies the minimal TLS protocol version to allow. The default is TLS 1.2 if this is not specified. |
| `maxVersion` | _[TLSVersion](#tlsversion)_ |  false  | Max specifies the maximal TLS protocol version to allow The default is TLS 1.3 if this is not specified. |
| `ciphers` | _string array_ |  false  | Ciphers specifies the set of cipher suites supported when negotiating TLS 1.0 - 1.2. This setting has no effect for TLS 1.3. In non-FIPS Envoy Proxy builds the default cipher list is: - [ECDHE-ECDSA-AES128-GCM-SHA256\|ECDHE-ECDSA-CHACHA20-POLY1305] - [ECDHE-RSA-AES128-GCM-SHA256\|ECDHE-RSA-CHACHA20-POLY1305] - ECDHE-ECDSA-AES256-GCM-SHA384 - ECDHE-RSA-AES256-GCM-SHA384 In builds using BoringSSL FIPS the default cipher list is: - ECDHE-ECDSA-AES128-GCM-SHA256 - ECDHE-RSA-AES128-GCM-SHA256 - ECDHE-ECDSA-AES256-GCM-SHA384 - ECDHE-RSA-AES256-GCM-SHA384 |
| `ecdhCurves` | _string array_ |  false  | ECDHCurves specifies the set of supported ECDH curves. In non-FIPS Envoy Proxy builds the default curves are: - X25519 - P-256 In builds using BoringSSL FIPS the default curve is: - P-256 |
| `signatureAlgorithms` | _string array_ |  false  | SignatureAlgorithms specifies which signature algorithms the listener should support. |
| `alpnProtocols` | _[ALPNProtocol](#alpnprotocol) array_ |  false  | ALPNProtocols supplies the list of ALPN protocols that should be exposed by the listener. By default h2 and http/1.1 are enabled. Supported values are: - http/1.0 - http/1.1 - h2 |
| `clientValidation` | _[ClientValidationContext](#clientvalidationcontext)_ |  false  | ClientValidation specifies the configuration to validate the client initiating the TLS connection to the Gateway listener. |


#### TLSVersion

_Underlying type:_ _string_

TLSVersion specifies the TLS version

_Appears in:_
- [TLSSettings](#tlssettings)



#### Timeout



Timeout defines configuration for timeouts related to connections.

_Appears in:_
- [BackendTrafficPolicySpec](#backendtrafficpolicyspec)

| Field | Type | Required | Description |
| ---   | ---  | ---      | ---         |
| `tcp` | _[TCPTimeout](#tcptimeout)_ |  false  | Timeout settings for TCP. |
| `http` | _[HTTPTimeout](#httptimeout)_ |  false  | Timeout settings for HTTP. |


#### TracingProvider





_Appears in:_
- [ProxyTracing](#proxytracing)

| Field | Type | Required | Description |
| ---   | ---  | ---      | ---         |
| `type` | _[TracingProviderType](#tracingprovidertype)_ |  true  | Type defines the tracing provider type. EG currently only supports OpenTelemetry. |
| `host` | _string_ |  true  | Host define the provider service hostname. |
| `port` | _integer_ |  false  | Port defines the port the provider service is exposed on. |


#### TracingProviderType

_Underlying type:_ _string_



_Appears in:_
- [TracingProvider](#tracingprovider)



#### XDSTranslatorHook

_Underlying type:_ _string_

XDSTranslatorHook defines the types of hooks that an Envoy Gateway extension may support for the xds-translator

_Appears in:_
- [XDSTranslatorHooks](#xdstranslatorhooks)



#### XDSTranslatorHooks



XDSTranslatorHooks contains all the pre and post hooks for the xds-translator runner.

_Appears in:_
- [ExtensionHooks](#extensionhooks)

| Field | Type | Required | Description |
| ---   | ---  | ---      | ---         |
| `pre` | _[XDSTranslatorHook](#xdstranslatorhook) array_ |  true  |  |
| `post` | _[XDSTranslatorHook](#xdstranslatorhook) array_ |  true  |  |


#### XffExtensionSettings



XffExtensionSettings provides the configuration for the XFF original IP detection extension.

_Appears in:_
- [OriginalIPDetectionExtensions](#originalipdetectionextensions)

| Field | Description |
| --- | --- |
| `numTrustedHops` _integer_ | NumTrustedHops controls the number of additional ingress proxy hops from the right side of XFF HTTP |

<|MERGE_RESOLUTION|>--- conflicted
+++ resolved
@@ -273,30 +273,17 @@
 _Appears in:_
 - [ClientTrafficPolicy](#clienttrafficpolicy)
 
-<<<<<<< HEAD
-| Field | Description |
-| --- | --- |
-| `targetRef` _[PolicyTargetReferenceWithSectionName](#policytargetreferencewithsectionname)_ | TargetRef is the name of the Gateway resource this policy is being attached to. This Policy and the TargetRef MUST be in the same namespace for this Policy to have effect and be applied to the Gateway. TargetRef |
-| `tcpKeepalive` _[TCPKeepalive](#tcpkeepalive)_ | TcpKeepalive settings associated with the downstream client connection. If defined, sets SO_KEEPALIVE on the listener socket to enable TCP Keepalives. Disabled by default. |
-| `suppressEnvoyHeaders` _boolean_ | SuppressEnvoyHeaders configures the Envoy Router filter to suppress the "x-envoy-' headers from both requests and responses. By default these headers are added to both requests and responses. |
-| `enableProxyProtocol` _boolean_ | EnableProxyProtocol interprets the ProxyProtocol header and adds the Client Address into the X-Forwarded-For header. Note Proxy Protocol must be present when this field is set, else the connection is closed. |
-| `originalIpDetection` _[OriginalIPDetectionSettings](#originalipdetectionsettings)_ | OriginalIPDetection provides XFF and extension configuration for original IP detection on the listener. |
-| `http3` _[HTTP3Settings](#http3settings)_ | HTTP3 provides HTTP/3 configuration on the listener. |
-| `tls` _[TLSSettings](#tlssettings)_ | TLS settings configure TLS termination settings with the downstream client. |
-| `path` _[PathSettings](#pathsettings)_ | Path enables managing how the incoming path set by clients can be normalized. |
-| `http1` _[HTTP1Settings](#http1settings)_ | HTTP1 provides HTTP/1 configuration on the listener. |
-=======
 | Field | Type | Required | Description |
 | ---   | ---  | ---      | ---         |
 | `targetRef` | _[PolicyTargetReferenceWithSectionName](https://gateway-api.sigs.k8s.io/reference/spec/#gateway.networking.k8s.io/v1alpha2.PolicyTargetReferenceWithSectionName)_ |  true  | TargetRef is the name of the Gateway resource this policy is being attached to. This Policy and the TargetRef MUST be in the same namespace for this Policy to have effect and be applied to the Gateway. TargetRef |
 | `tcpKeepalive` | _[TCPKeepalive](#tcpkeepalive)_ |  false  | TcpKeepalive settings associated with the downstream client connection. If defined, sets SO_KEEPALIVE on the listener socket to enable TCP Keepalives. Disabled by default. |
 | `suppressEnvoyHeaders` | _boolean_ |  false  | SuppressEnvoyHeaders configures the Envoy Router filter to suppress the "x-envoy-' headers from both requests and responses. By default these headers are added to both requests and responses. |
 | `enableProxyProtocol` | _boolean_ |  false  | EnableProxyProtocol interprets the ProxyProtocol header and adds the Client Address into the X-Forwarded-For header. Note Proxy Protocol must be present when this field is set, else the connection is closed. |
+| `originalIpDetection` | _[OriginalIPDetectionSettings](#originalipdetectionsettings)_ |  false  | OriginalIPDetection provides XFF and extension configuration for original IP detection on the listener. |
 | `http3` | _[HTTP3Settings](#http3settings)_ |  false  | HTTP3 provides HTTP/3 configuration on the listener. |
 | `tls` | _[TLSSettings](#tlssettings)_ |  false  | TLS settings configure TLS termination settings with the downstream client. |
 | `path` | _[PathSettings](#pathsettings)_ |  false  | Path enables managing how the incoming path set by clients can be normalized. |
 | `http1` | _[HTTP1Settings](#http1settings)_ |  false  | HTTP1 provides HTTP/1 configuration on the listener. |
->>>>>>> 464fed93
 
 
 
@@ -375,11 +362,11 @@
 _Appears in:_
 - [OriginalIPDetectionExtensions](#originalipdetectionextensions)
 
-| Field | Description |
-| --- | --- |
-| `headerName` _string_ | HeaderName of the of the header containing the original downstream remote address, if present. |
-| `rejectWithStatus` _integer_ | RejectWithStatus is the HTTP response status to use when detection fails, if present. May be any valid HTTP response status code within the range 400-511 (inclusive). |
-| `allowExtensionToSetAddressAsTrusted` _boolean_ | AllowExtensionToSetAddressAsTrusted allows the extension to mark the address as trusted by the HCM, allowing the address to be used to determine if the request is internal. |
+| Field | Type | Required | Description |
+| ---   | ---  | ---      | ---         |
+| `headerName` | _string_ |  true  | HeaderName of the of the header containing the original downstream remote address, if present. |
+| `rejectWithStatus` | _integer_ |  false  | RejectWithStatus is the HTTP response status to use when detection fails, if present. May be any valid HTTP response status code within the range 400-511 (inclusive). |
+| `allowExtensionToSetAddressAsTrusted` | _boolean_ |  false  | AllowExtensionToSetAddressAsTrusted allows the extension to mark the address as trusted by the HCM, allowing the address to be used to determine if the request is internal. |
 
 
 #### CustomTag
@@ -1602,10 +1589,10 @@
 _Appears in:_
 - [OriginalIPDetectionSettings](#originalipdetectionsettings)
 
-| Field | Description |
-| --- | --- |
-| `customHeader` _[CustomHeaderExtensionSettings](#customheaderextensionsettings)_ | CustomHeader provides the configuration for the custom header original IP detection extension. Refer to https://www.envoyproxy.io/docs/envoy/latest/api-v3/extensions/http/original_ip_detection/custom_header/v3/custom_header.proto for more details. |
-| `xff` _[XffExtensionSettings](#xffextensionsettings)_ | Xff provides the configuration for the XFF original IP detection extension. Refer to https://www.envoyproxy.io/docs/envoy/latest/api-v3/extensions/http/original_ip_detection/xff/v3/xff.proto for more details. |
+| Field | Type | Required | Description |
+| ---   | ---  | ---      | ---         |
+| `customHeader` | _[CustomHeaderExtensionSettings](#customheaderextensionsettings)_ |  false  | CustomHeader provides the configuration for the custom header original IP detection extension. Refer to https://www.envoyproxy.io/docs/envoy/latest/api-v3/extensions/http/original_ip_detection/custom_header/v3/custom_header.proto for more details. |
+| `xff` | _[XffExtensionSettings](#xffextensionsettings)_ |  false  | Xff provides the configuration for the XFF original IP detection extension. Refer to https://www.envoyproxy.io/docs/envoy/latest/api-v3/extensions/http/original_ip_detection/xff/v3/xff.proto for more details. |
 
 
 #### OriginalIPDetectionSettings
@@ -1617,10 +1604,10 @@
 _Appears in:_
 - [ClientTrafficPolicySpec](#clienttrafficpolicyspec)
 
-| Field | Description |
-| --- | --- |
-| `xffNumTrustedHops` _integer_ | XffNumTrustedHops controls the number of additional ingress proxy hops from the right side of XFF HTTP headers to trust when determining the origin client's IP address. Refer to https://www.envoyproxy.io/docs/envoy/latest/configuration/http/http_conn_man/headers#x-forwarded-for for more details. |
-| `extensions` _[OriginalIPDetectionExtensions](#originalipdetectionextensions)_ | Extensions provides configuration for supported original IP detection extensions. Refer to: https://www.envoyproxy.io/docs/envoy/latest/api-v3/extensions/filters/network/http_connection_manager/v3/http_connection_manager.proto#envoy-v3-api-field-extensions-filters-network-http-connection-manager-v3-httpconnectionmanager-original-ip-detection-extensions for more details. |
+| Field | Type | Required | Description |
+| ---   | ---  | ---      | ---         |
+| `xffNumTrustedHops` | _integer_ |  false  | XffNumTrustedHops controls the number of additional ingress proxy hops from the right side of XFF HTTP headers to trust when determining the origin client's IP address. Refer to https://www.envoyproxy.io/docs/envoy/latest/configuration/http/http_conn_man/headers#x-forwarded-for for more details. |
+| `extensions` | _[OriginalIPDetectionExtensions](#originalipdetectionextensions)_ |  false  | Extensions provides configuration for supported original IP detection extensions. Refer to: https://www.envoyproxy.io/docs/envoy/latest/api-v3/extensions/filters/network/http_connection_manager/v3/http_connection_manager.proto#envoy-v3-api-field-extensions-filters-network-http-connection-manager-v3-httpconnectionmanager-original-ip-detection-extensions for more details. |
 
 
 #### PathEscapedSlashAction
@@ -2394,7 +2381,7 @@
 _Appears in:_
 - [OriginalIPDetectionExtensions](#originalipdetectionextensions)
 
-| Field | Description |
-| --- | --- |
-| `numTrustedHops` _integer_ | NumTrustedHops controls the number of additional ingress proxy hops from the right side of XFF HTTP |
-
+| Field | Type | Required | Description |
+| ---   | ---  | ---      | ---         |
+| `numTrustedHops` | _integer_ |  true  | NumTrustedHops controls the number of additional ingress proxy hops from the right side of XFF HTTP |
+
