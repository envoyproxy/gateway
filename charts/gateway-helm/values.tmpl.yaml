deployment:
  envoyGateway:
    imagePullSecret: artifactory-reader
    image:
      repository: ${ImageRepository}
      tag: '${ImageTag}'
    imagePullPolicy: Always
    resources:
      limits:
        cpu: 500m
        memory: 1024Mi
      requests:
        cpu: 100m
        memory: 256Mi
  kubeRbacProxy:
    image:
      repository: gcr.io/kubebuilder/kube-rbac-proxy
      tag: v0.11.0
    resources:
      limits:
        cpu: 500m
        memory: 128Mi
      requests:
        cpu: 5m
        memory: 64Mi
  ports:
    - name: grpc
      port: 18000
      targetPort: 18000
    - name: ratelimit
      port: 18001
      targetPort: 18001
  replicas: 1
<<<<<<< HEAD
rootNamespace: envoy-gateway-system
=======
  pod:
    annotations: {}
    labels: {}

>>>>>>> 609949d6
config:
  envoyGateway:
    gateway:
      controllerName: gateway.envoyproxy.io/gatewayclass-controller
    provider:
      type: Kubernetes
    logging:
      level:
        default: info

envoyGatewayMetricsService:
  ports:
    - name: https
      port: 8443
      protocol: TCP
      targetPort: https

createNamespace: false

kubernetesClusterDomain: cluster.local<|MERGE_RESOLUTION|>--- conflicted
+++ resolved
@@ -31,14 +31,10 @@
       port: 18001
       targetPort: 18001
   replicas: 1
-<<<<<<< HEAD
-rootNamespace: envoy-gateway-system
-=======
   pod:
     annotations: {}
     labels: {}
 
->>>>>>> 609949d6
 config:
   envoyGateway:
     gateway:
