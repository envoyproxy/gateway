--- conflicted
+++ resolved
@@ -31,11 +31,7 @@
 .devcontainer/
 
 # values.yaml file is generated from its template counterpart.
-<<<<<<< HEAD
-
 
 # igone values.yaml in charts/gateway-helm/values.yaml
 charts/gateway-helm/values.yaml
-=======
-charts/gateway-helm/values.yaml
->>>>>>> 18789a15
+
