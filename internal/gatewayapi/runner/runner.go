--- conflicted
+++ resolved
@@ -128,8 +128,8 @@
 
 func (r *Runner) subscribeAndTranslate(sub <-chan watchable.Snapshot[string, *resource.ControllerResourcesContext]) {
 	message.HandleSubscription(message.Metadata{Runner: r.Name(), Message: message.ProviderResourcesMessageName}, sub,
-<<<<<<< HEAD
 		func(update message.Update[string, *resource.ControllerResourcesContext], errChan chan error) {
+			r.Logger.Info("received an update", "key", update.Key)
 			parentCtx := context.Background()
 			if update.Value != nil && update.Value.Context != nil {
 				parentCtx = update.Value.Context
@@ -140,11 +140,6 @@
 
 			r.Logger.Info("received an update")
 			valWrapper := update.Value
-=======
-		func(update message.Update[string, *resource.ControllerResources], errChan chan error) {
-			r.Logger.Info("received an update", "key", update.Key)
-			val := update.Value
->>>>>>> 1a9e9806
 			// There is only 1 key which is the controller name
 			// so when a delete is triggered, delete all keys
 			if update.Delete || valWrapper == nil || valWrapper.Resources == nil {
