--- conflicted
+++ resolved
@@ -242,20 +242,8 @@
 			vHost.Routes = append(vHost.Routes, xdsRoute)
 
 			if httpRoute.Destination != nil {
-<<<<<<< HEAD
-				if err := processXdsCluster(tCtx, httpRoute); err != nil {
-					return err
-=======
-				if err := addXdsCluster(tCtx, &xdsClusterArgs{
-					name:          httpRoute.Destination.Name,
-					settings:      httpRoute.Destination.Settings,
-					tSocket:       nil,
-					endpointType:  EndpointTypeStatic,
-					loadBalancer:  httpRoute.LoadBalancer,
-					proxyProtocol: httpRoute.ProxyProtocol,
-				}); err != nil && !errors.Is(err, ErrXdsClusterExists) {
+				if err = processXdsCluster(tCtx, httpRoute); err != nil {
 					errs = multierror.Append(errs, err)
->>>>>>> b816e34d
 				}
 			}
 
@@ -468,7 +456,6 @@
 	return nil
 }
 
-<<<<<<< HEAD
 // processXdsCluster processes a xds cluster by its endpoint address type.
 func processXdsCluster(tCtx *types.ResourceVersionTable, httpRoute *ir.HTTPRoute) error {
 	// Get endpoint address type for xds cluster by returning the first DestinationSetting's AddressTypeState,
@@ -483,16 +470,19 @@
 	}
 
 	if err := addXdsCluster(tCtx, &xdsClusterArgs{
-		name:         httpRoute.Destination.Name,
-		settings:     httpRoute.Destination.Settings,
-		tSocket:      nil,
-		endpointType: endpointType,
-		loadBalancer: httpRoute.LoadBalancer,
+		name:          httpRoute.Destination.Name,
+		settings:      httpRoute.Destination.Settings,
+		tSocket:       nil,
+		endpointType:  endpointType,
+		loadBalancer:  httpRoute.LoadBalancer,
+		proxyProtocol: httpRoute.ProxyProtocol,
 	}); err != nil && !errors.Is(err, ErrXdsClusterExists) {
 		return err
 	}
 
-=======
+	return nil
+}
+
 // findXdsSecret finds a xds secret with the same name, and returns nil if there is no match.
 func findXdsSecret(tCtx *types.ResourceVersionTable, name string) *tlsv3.Secret {
 	if tCtx == nil || tCtx.XdsResources == nil || tCtx.XdsResources[resourcev3.SecretType] == nil {
@@ -518,7 +508,6 @@
 	if err := tCtx.AddXdsResource(resourcev3.SecretType, secret); err != nil {
 		return err
 	}
->>>>>>> b816e34d
 	return nil
 }
 
