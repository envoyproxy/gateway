// Copyright Envoy Gateway Authors
// SPDX-License-Identifier: Apache-2.0
// The full text of the Apache license is available in the LICENSE file at
// the root of the repo.

package kubernetes

import (
	"context"
	"fmt"

	appsv1 "k8s.io/api/apps/v1"
	corev1 "k8s.io/api/core/v1"
	discoveryv1 "k8s.io/api/discovery/v1"
	kerrors "k8s.io/apimachinery/pkg/api/errors"
	metav1 "k8s.io/apimachinery/pkg/apis/meta/v1"
	"k8s.io/apimachinery/pkg/apis/meta/v1/unstructured"
	"k8s.io/apimachinery/pkg/fields"
	"k8s.io/apimachinery/pkg/runtime/schema"
	"k8s.io/apimachinery/pkg/types"
	"k8s.io/apimachinery/pkg/util/sets"
	"k8s.io/client-go/discovery"
	"sigs.k8s.io/controller-runtime/pkg/client"
	"sigs.k8s.io/controller-runtime/pkg/controller"
	"sigs.k8s.io/controller-runtime/pkg/handler"
	"sigs.k8s.io/controller-runtime/pkg/manager"
	"sigs.k8s.io/controller-runtime/pkg/predicate"
	"sigs.k8s.io/controller-runtime/pkg/reconcile"
	"sigs.k8s.io/controller-runtime/pkg/source"
	gwapiv1 "sigs.k8s.io/gateway-api/apis/v1"
	gwapiv1a2 "sigs.k8s.io/gateway-api/apis/v1alpha2"
	gwapiv1b1 "sigs.k8s.io/gateway-api/apis/v1beta1"
	mcsapi "sigs.k8s.io/mcs-api/pkg/apis/v1alpha1"

	egv1a1 "github.com/envoyproxy/gateway/api/v1alpha1"
	"github.com/envoyproxy/gateway/api/v1alpha1/validation"
	"github.com/envoyproxy/gateway/internal/envoygateway/config"
	"github.com/envoyproxy/gateway/internal/gatewayapi"
	"github.com/envoyproxy/gateway/internal/gatewayapi/status"
	"github.com/envoyproxy/gateway/internal/logging"
	"github.com/envoyproxy/gateway/internal/message"
	"github.com/envoyproxy/gateway/internal/utils"
	"github.com/envoyproxy/gateway/internal/utils/slice"
)

type gatewayAPIReconciler struct {
	client          client.Client
	log             logging.Logger
	statusUpdater   Updater
	classController gwapiv1.GatewayController
	store           *kubernetesProviderStore
	namespace       string
	namespaceLabel  *metav1.LabelSelector
	envoyGateway    *egv1a1.EnvoyGateway
	mergeGateways   sets.Set[string]
	resources       *message.ProviderResources
	extGVKs         []schema.GroupVersionKind
}

// newGatewayAPIController
<<<<<<< HEAD
func newGatewayAPIController(mgr manager.Manager, cfg *config.Server, su Updater,
	resources *message.ProviderResources) error {
=======
func newGatewayAPIController(mgr manager.Manager, cfg *config.Server, su status.Updater,
	resources *message.ProviderResources,
) error {
>>>>>>> 4c52f100
	ctx := context.Background()

	// Gather additional resources to watch from registered extensions
	var extGVKs []schema.GroupVersionKind
	if cfg.EnvoyGateway.ExtensionManager != nil {
		for _, rsrc := range cfg.EnvoyGateway.ExtensionManager.Resources {
			gvk := schema.GroupVersionKind(rsrc)
			extGVKs = append(extGVKs, gvk)
		}
	}

	byNamespaceSelector := cfg.EnvoyGateway.Provider != nil &&
		cfg.EnvoyGateway.Provider.Kubernetes != nil &&
		cfg.EnvoyGateway.Provider.Kubernetes.Watch != nil &&
		cfg.EnvoyGateway.Provider.Kubernetes.Watch.Type == egv1a1.KubernetesWatchModeTypeNamespaceSelector &&
		(cfg.EnvoyGateway.Provider.Kubernetes.Watch.NamespaceSelector.MatchLabels != nil ||
			len(cfg.EnvoyGateway.Provider.Kubernetes.Watch.NamespaceSelector.MatchExpressions) > 0)

	r := &gatewayAPIReconciler{
		client:          mgr.GetClient(),
		log:             cfg.Logger,
		classController: gwapiv1.GatewayController(cfg.EnvoyGateway.Gateway.ControllerName),
		namespace:       cfg.Namespace,
		statusUpdater:   su,
		resources:       resources,
		extGVKs:         extGVKs,
		store:           newProviderStore(),
		envoyGateway:    cfg.EnvoyGateway,
		mergeGateways:   sets.New[string](),
	}

	if byNamespaceSelector {
		r.namespaceLabel = cfg.EnvoyGateway.Provider.Kubernetes.Watch.NamespaceSelector
	}

	c, err := controller.New("gatewayapi", mgr, controller.Options{Reconciler: r})
	if err != nil {
		return err
	}
	r.log.Info("created gatewayapi controller")

	// Subscribe to status updates
	r.subscribeAndUpdateStatus(ctx)

	// Watch resources
	if err := r.watchResources(ctx, mgr, c); err != nil {
		return err
	}
	return nil
}

type resourceMappings struct {
	// Map for storing namespaces for Route, Service and Gateway objects.
	allAssociatedNamespaces map[string]struct{}
	// Map for storing backendRefs' NamespaceNames referred by various Route objects.
	allAssociatedBackendRefs map[gwapiv1.BackendObjectReference]struct{}
	// extensionRefFilters is a map of filters managed by an extension.
	// The key is the namespaced name of the filter and the value is the
	// unstructured form of the resource.
	extensionRefFilters map[types.NamespacedName]unstructured.Unstructured
}

func newResourceMapping() *resourceMappings {
	return &resourceMappings{
		allAssociatedNamespaces:  map[string]struct{}{},
		allAssociatedBackendRefs: map[gwapiv1.BackendObjectReference]struct{}{},
		extensionRefFilters:      map[types.NamespacedName]unstructured.Unstructured{},
	}
}

// Reconcile handles reconciling all resources in a single call. Any resource event should enqueue the
// same reconcile.Request containing the gateway controller name. This allows multiple resource updates to
// be handled by a single call to Reconcile. The reconcile.Request DOES NOT map to a specific resource.
func (r *gatewayAPIReconciler) Reconcile(ctx context.Context, _ reconcile.Request) (reconcile.Result, error) {
	var (
		managedGCs []*gwapiv1.GatewayClass
		err        error
	)
	r.log.Info("reconciling gateways")

	// Get the GatewayClasses managed by the Envoy Gateway Controller.
	managedGCs, err = r.managedGatewayClasses(ctx)
	if err != nil {
		return reconcile.Result{}, err
	}

	// The gatewayclass was already deleted/finalized and there are stale queue entries.
	if managedGCs == nil {
		r.resources.GatewayAPIResources.Delete(string(r.classController))
		r.log.Info("no accepted gatewayclass")
		return reconcile.Result{}, nil
	}

	// Collect all the Gateway API resources, Envoy Gateway customized resources,
	// and their referenced resources for the managed GatewayClasses, and store
	// them per GatewayClass.
	// For example:
	// - Gateway API resources: Gateways, xRoutes ...
	// - Envoy Gateway customized resources: EnvoyPatchPolicies, ClientTrafficPolicies, BackendTrafficPolicies ...
	// - Referenced resources: Services, ServiceImports, EndpointSlices, Secrets, ConfigMaps ...
	gwcResources := make(gatewayapi.ControllerResources, 0, len(managedGCs))
	for _, managedGC := range managedGCs {
		// Initialize resource types.
		managedGC := managedGC
		gwcResource := gatewayapi.NewResources()
		gwcResource.GatewayClass = managedGC
		gwcResources = append(gwcResources, gwcResource)
		resourceMappings := newResourceMapping()

		// Add all Gateways, their associated Routes, and referenced resources to the resourceTree
		if err = r.processGateways(ctx, managedGC, resourceMappings, gwcResource); err != nil {
			return reconcile.Result{}, err
		}

		// Add all EnvoyPatchPolicies to the resourceTree
		if err = r.processEnvoyPatchPolicies(ctx, gwcResource); err != nil {
			return reconcile.Result{}, err
		}

		// Add all ClientTrafficPolicies and their referenced resources to the resourceTree
		if err = r.processClientTrafficPolicies(ctx, gwcResource, resourceMappings); err != nil {
			return reconcile.Result{}, err
		}

		// Add all BackendTrafficPolicies to the resourceTree
		if err = r.processBackendTrafficPolicies(ctx, gwcResource); err != nil {
			return reconcile.Result{}, err
		}

		// Add all SecurityPolicies and their referenced resources to the resourceTree
		if err = r.processSecurityPolicies(ctx, gwcResource, resourceMappings); err != nil {
			return reconcile.Result{}, err
		}

		// Add all BackendTLSPolies to the resourceTree
		if err = r.processBackendTLSPolicies(ctx, gwcResource, resourceMappings); err != nil {
			return reconcile.Result{}, err
		}

		// Add all EnvoyExtensionPolicies and their referenced resources to the resourceTree
		if err = r.processEnvoyExtensionPolicies(ctx, gwcResource, resourceMappings); err != nil {
			return reconcile.Result{}, err
		}

		// Add the referenced services, ServiceImports, and EndpointSlices in
		// the collected BackendRefs to the resourceTree.
		// BackendRefs are referred by various Route objects and the ExtAuth in SecurityPolicies.
		r.processBackendRefs(ctx, gwcResource, resourceMappings)

		// For this particular Gateway, and all associated objects, check whether the
		// namespace exists. Add to the resourceTree.
		for ns := range resourceMappings.allAssociatedNamespaces {
			namespace, err := r.getNamespace(ctx, ns)
			if err != nil {
				r.log.Error(err, "unable to find the namespace")
				if kerrors.IsNotFound(err) {
					return reconcile.Result{}, nil
				}
				return reconcile.Result{}, err
			}

			gwcResource.Namespaces = append(gwcResource.Namespaces, namespace)
		}

		// Process the parametersRef of the accepted GatewayClass.
		if managedGC.Spec.ParametersRef != nil && managedGC.DeletionTimestamp == nil {
			if err := r.processParamsRef(ctx, managedGC, gwcResource); err != nil {
				msg := fmt.Sprintf("%s: %v", status.MsgGatewayClassInvalidParams, err)
				if err := r.updateStatusForGatewayClass(ctx, managedGC, false, string(gwapiv1.GatewayClassReasonInvalidParameters), msg); err != nil {
					r.log.Error(err, "unable to update GatewayClass status")
				}
				r.log.Error(err, "failed to process parametersRef for gatewayclass", "name", managedGC.Name)
				return reconcile.Result{}, err
			}
		}

		if gwcResource.EnvoyProxy != nil && gwcResource.EnvoyProxy.Spec.MergeGateways != nil {
			if *gwcResource.EnvoyProxy.Spec.MergeGateways {
				r.mergeGateways.Insert(managedGC.Name)
			} else {
				r.mergeGateways.Delete(managedGC.Name)
			}
		}

		if err := r.updateStatusForGatewayClass(ctx, managedGC, true, string(gwapiv1.GatewayClassReasonAccepted), status.MsgValidGatewayClass); err != nil {
			r.log.Error(err, "unable to update GatewayClass status")
			return reconcile.Result{}, err
		}

		if len(gwcResource.Gateways) == 0 {
			r.log.Info("No gateways found for accepted gatewayclass")

			// If needed, remove the finalizer from the accepted GatewayClass.
			if err := r.removeFinalizer(ctx, managedGC); err != nil {
				r.log.Error(err, fmt.Sprintf("failed to remove finalizer from gatewayclass %s",
					managedGC.Name))
				return reconcile.Result{}, err
			}
		} else {
			// finalize the accepted GatewayClass.
			if err := r.addFinalizer(ctx, managedGC); err != nil {
				r.log.Error(err, fmt.Sprintf("failed adding finalizer to gatewayclass %s",
					managedGC.Name))
				return reconcile.Result{}, err
			}
		}
	}

	// Store the Gateway Resources for the GatewayClass.
	// The Store is triggered even when there are no Gateways associated to the
	// GatewayClass. This would happen in case the last Gateway is removed and the
	// Store will be required to trigger a cleanup of envoy infra resources.
	r.resources.GatewayAPIResources.Store(string(r.classController), &gwcResources)

	r.log.Info("reconciled gateways successfully")
	return reconcile.Result{}, nil
}

// managedGatewayClasses returns a list of GatewayClass objects that are managed by the Envoy Gateway Controller.
func (r *gatewayAPIReconciler) managedGatewayClasses(ctx context.Context) ([]*gwapiv1.GatewayClass, error) {
	var gatewayClasses gwapiv1.GatewayClassList
	if err := r.client.List(ctx, &gatewayClasses); err != nil {
		return nil, fmt.Errorf("error listing gatewayclasses: %w", err)
	}

	var cc controlledClasses

	for _, gwClass := range gatewayClasses.Items {
		gwClass := gwClass
		if gwClass.Spec.ControllerName == r.classController {
			// The gatewayclass was marked for deletion and the finalizer removed,
			// so clean-up dependents.
			if !gwClass.DeletionTimestamp.IsZero() &&
				!slice.ContainsString(gwClass.Finalizers, gatewayClassFinalizer) {
				r.log.Info("gatewayclass marked for deletion")
				cc.removeMatch(&gwClass)
				continue
			}

			cc.addMatch(&gwClass)
		}
	}

	return cc.matchedClasses, nil
}

// processBackendRefs adds the referenced resources in BackendRefs to the resourceTree, including:
// - Services
// - ServiceImports
// - EndpointSlices
func (r *gatewayAPIReconciler) processBackendRefs(ctx context.Context, gwcResource *gatewayapi.Resources, resourceMappings *resourceMappings) {
	for backendRef := range resourceMappings.allAssociatedBackendRefs {
		backendRefKind := gatewayapi.KindDerefOr(backendRef.Kind, gatewayapi.KindService)
		r.log.Info("processing Backend", "kind", backendRefKind, "namespace", string(*backendRef.Namespace),
			"name", string(backendRef.Name))

		var endpointSliceLabelKey string
		switch backendRefKind {
		case gatewayapi.KindService:
			service := new(corev1.Service)
			err := r.client.Get(ctx, types.NamespacedName{Namespace: string(*backendRef.Namespace), Name: string(backendRef.Name)}, service)
			if err != nil {
				r.log.Error(err, "failed to get Service", "namespace", string(*backendRef.Namespace),
					"name", string(backendRef.Name))
			} else {
				resourceMappings.allAssociatedNamespaces[service.Namespace] = struct{}{}
				gwcResource.Services = append(gwcResource.Services, service)
				r.log.Info("added Service to resource tree", "namespace", string(*backendRef.Namespace),
					"name", string(backendRef.Name))
			}
			endpointSliceLabelKey = discoveryv1.LabelServiceName

		case gatewayapi.KindServiceImport:
			serviceImport := new(mcsapi.ServiceImport)
			err := r.client.Get(ctx, types.NamespacedName{Namespace: string(*backendRef.Namespace), Name: string(backendRef.Name)}, serviceImport)
			if err != nil {
				r.log.Error(err, "failed to get ServiceImport", "namespace", string(*backendRef.Namespace),
					"name", string(backendRef.Name))
			} else {
				resourceMappings.allAssociatedNamespaces[serviceImport.Namespace] = struct{}{}
				gwcResource.ServiceImports = append(gwcResource.ServiceImports, serviceImport)
				r.log.Info("added ServiceImport to resource tree", "namespace", string(*backendRef.Namespace),
					"name", string(backendRef.Name))
			}
			endpointSliceLabelKey = mcsapi.LabelServiceName
		}

		// Retrieve the EndpointSlices associated with the service
		endpointSliceList := new(discoveryv1.EndpointSliceList)
		opts := []client.ListOption{
			client.MatchingLabels(map[string]string{
				endpointSliceLabelKey: string(backendRef.Name),
			}),
			client.InNamespace(string(*backendRef.Namespace)),
		}
		if err := r.client.List(ctx, endpointSliceList, opts...); err != nil {
			r.log.Error(err, "failed to get EndpointSlices", "namespace", string(*backendRef.Namespace),
				backendRefKind, string(backendRef.Name))
		} else {
			for _, endpointSlice := range endpointSliceList.Items {
				endpointSlice := endpointSlice
				r.log.Info("added EndpointSlice to resource tree", "namespace", endpointSlice.Namespace,
					"name", endpointSlice.Name)
				gwcResource.EndpointSlices = append(gwcResource.EndpointSlices, &endpointSlice)
			}
		}
	}
}

// processSecurityPolicyObjectRefs adds the referenced resources in SecurityPolicies
// to the resourceTree
// - Secrets for OIDC and BasicAuth
// - BackendRefs for ExAuth
func (r *gatewayAPIReconciler) processSecurityPolicyObjectRefs(
	ctx context.Context, resourceTree *gatewayapi.Resources, resourceMap *resourceMappings,
) {
	// we don't return errors from this method, because we want to continue reconciling
	// the rest of the SecurityPolicies despite that one reference is invalid. This
	// allows Envoy Gateway to continue serving traffic even if some SecurityPolicies
	// are invalid.
	//
	// This SecurityPolicy will be marked as invalid in its status when translating
	// to IR because the referenced secret can't be found.
	for _, policy := range resourceTree.SecurityPolicies {
		oidc := policy.Spec.OIDC

		// Add the referenced Secrets in OIDC to the resourceTree
		if oidc != nil {
			if err := r.processSecretRef(
				ctx,
				resourceMap,
				resourceTree,
				gatewayapi.KindSecurityPolicy,
				policy.Namespace,
				policy.Name,
				oidc.ClientSecret); err != nil {
				r.log.Error(err,
					"failed to process OIDC SecretRef for SecurityPolicy",
					"policy", policy, "secretRef", oidc.ClientSecret)
			}
		}

		// Add the referenced Secrets in BasicAuth to the resourceTree
		basicAuth := policy.Spec.BasicAuth
		if basicAuth != nil {
			if err := r.processSecretRef(
				ctx,
				resourceMap,
				resourceTree,
				gatewayapi.KindSecurityPolicy,
				policy.Namespace,
				policy.Name,
				basicAuth.Users); err != nil {
				r.log.Error(err,
					"failed to process BasicAuth SecretRef for SecurityPolicy",
					"policy", policy, "secretRef", basicAuth.Users)
			}
		}

		// Add the referenced BackendRefs and ReferenceGrants in ExtAuth to Maps for later processing
		extAuth := policy.Spec.ExtAuth
		if extAuth != nil {
			var backendRef gwapiv1.BackendObjectReference
			if extAuth.GRPC != nil {
				backendRef = extAuth.GRPC.BackendRef
			} else {
				backendRef = extAuth.HTTP.BackendRef
			}

			backendNamespace := gatewayapi.NamespaceDerefOr(backendRef.Namespace, policy.Namespace)
			resourceMap.allAssociatedBackendRefs[gwapiv1.BackendObjectReference{
				Group:     backendRef.Group,
				Kind:      backendRef.Kind,
				Namespace: gatewayapi.NamespacePtrV1Alpha2(backendNamespace),
				Name:      backendRef.Name,
			}] = struct{}{}

			if backendNamespace != policy.Namespace {
				from := ObjectKindNamespacedName{
					kind:      gatewayapi.KindHTTPRoute,
					namespace: policy.Namespace,
					name:      policy.Name,
				}
				to := ObjectKindNamespacedName{
					kind:      gatewayapi.KindDerefOr(backendRef.Kind, gatewayapi.KindService),
					namespace: backendNamespace,
					name:      string(backendRef.Name),
				}
				refGrant, err := r.findReferenceGrant(ctx, from, to)
				switch {
				case err != nil:
					r.log.Error(err, "failed to find ReferenceGrant")
				case refGrant == nil:
					r.log.Info("no matching ReferenceGrants found", "from", from.kind,
						"from namespace", from.namespace, "target", to.kind, "target namespace", to.namespace)
				default:
					resourceTree.ReferenceGrants = append(resourceTree.ReferenceGrants, refGrant)
					r.log.Info("added ReferenceGrant to resource map", "namespace", refGrant.Namespace,
						"name", refGrant.Name)
				}
			}
		}
	}
}

// processOIDCHMACSecret adds the OIDC HMAC Secret to the resourceTree.
// The OIDC HMAC Secret is created by the CertGen job and is used by SecurityPolicy
// to configure OAuth2 filters.
func (r *gatewayAPIReconciler) processOIDCHMACSecret(ctx context.Context, resourceTree *gatewayapi.Resources) {
	var (
		secret corev1.Secret
		err    error
	)

	err = r.client.Get(ctx,
		types.NamespacedName{Namespace: r.namespace, Name: oidcHMACSecretName},
		&secret,
	)
	// We don't return an error here, because we want to continue reconciling
	// despite that the OIDC HMAC secret can't be found.
	// If the OIDC HMAC Secret is missing, the SecurityPolicy with OIDC will be
	// marked as invalid in its status when translating to IR.
	if err != nil {
		r.log.Error(err,
			"failed to process OIDC HMAC Secret",
			"namespace", r.namespace, "name", oidcHMACSecretName)
		return
	}

	resourceTree.Secrets = append(resourceTree.Secrets, &secret)
	r.log.Info("processing OIDC HMAC Secret", "namespace", r.namespace, "name", oidcHMACSecretName)
}

// processSecretRef adds the referenced Secret to the resourceTree if it's valid.
// - If it exists in the same namespace as the owner.
// - If it exists in a different namespace, and there is a ReferenceGrant.
func (r *gatewayAPIReconciler) processSecretRef(
	ctx context.Context,
	resourceMap *resourceMappings,
	resourceTree *gatewayapi.Resources,
	ownerKind string,
	ownerNS string,
	ownerName string,
	secretRef gwapiv1b1.SecretObjectReference,
) error {
	secret := new(corev1.Secret)
	secretNS := gatewayapi.NamespaceDerefOr(secretRef.Namespace, ownerNS)
	err := r.client.Get(ctx,
		types.NamespacedName{Namespace: secretNS, Name: string(secretRef.Name)},
		secret,
	)
	if err != nil && !kerrors.IsNotFound(err) {
		return fmt.Errorf("unable to find the Secret: %s/%s", secretNS, string(secretRef.Name))
	}

	if secretNS != ownerNS {
		from := ObjectKindNamespacedName{
			kind:      ownerKind,
			namespace: ownerNS,
			name:      ownerName,
		}
		to := ObjectKindNamespacedName{
			kind:      gatewayapi.KindSecret,
			namespace: secretNS,
			name:      secret.Name,
		}
		refGrant, err := r.findReferenceGrant(ctx, from, to)
		switch {
		case err != nil:
			return fmt.Errorf("failed to find ReferenceGrant: %w", err)
		case refGrant == nil:
			return fmt.Errorf(
				"no matching ReferenceGrants found: from %s/%s to %s/%s",
				from.kind, from.namespace, to.kind, to.namespace)
		default:
			// RefGrant found
			resourceTree.ReferenceGrants = append(resourceTree.ReferenceGrants, refGrant)
			r.log.Info("added ReferenceGrant to resource map", "namespace", refGrant.Namespace,
				"name", refGrant.Name)
		}
	}
	resourceMap.allAssociatedNamespaces[secretNS] = struct{}{} // TODO Zhaohuabing do we need this line?
	resourceTree.Secrets = append(resourceTree.Secrets, secret)
	r.log.Info("processing Secret", "namespace", secretNS, "name", string(secretRef.Name))
	return nil
}

// processCtpConfigMapRefs adds the referenced ConfigMaps in ClientTrafficPolicies
// to the resourceTree
func (r *gatewayAPIReconciler) processCtpConfigMapRefs(
	ctx context.Context, resourceTree *gatewayapi.Resources, resourceMap *resourceMappings,
) {
	for _, policy := range resourceTree.ClientTrafficPolicies {
		tls := policy.Spec.TLS

		if tls != nil && tls.ClientValidation != nil {
			for _, caCertRef := range tls.ClientValidation.CACertificateRefs {
				if caCertRef.Kind != nil && string(*caCertRef.Kind) == gatewayapi.KindConfigMap {
					if err := r.processConfigMapRef(
						ctx,
						resourceMap,
						resourceTree,
						gatewayapi.KindClientTrafficPolicy,
						policy.Namespace,
						policy.Name,
						caCertRef); err != nil {
						// we don't return an error here, because we want to continue
						// reconciling the rest of the ClientTrafficPolicies despite that this
						// reference is invalid.
						// This ClientTrafficPolicy will be marked as invalid in its status
						// when translating to IR because the referenced configmap can't be
						// found.
						r.log.Error(err,
							"failed to process CACertificateRef for ClientTrafficPolicy",
							"policy", policy, "caCertificateRef", caCertRef.Name)
					}
				} else if caCertRef.Kind == nil || string(*caCertRef.Kind) == gatewayapi.KindSecret {
					if err := r.processSecretRef(
						ctx,
						resourceMap,
						resourceTree,
						gatewayapi.KindClientTrafficPolicy,
						policy.Namespace,
						policy.Name,
						caCertRef); err != nil {
						r.log.Error(err,
							"failed to process CACertificateRef for SecurityPolicy",
							"policy", policy, "caCertificateRef", caCertRef.Name)
					}
				}
			}
		}
	}
}

// processConfigMapRef adds the referenced ConfigMap to the resourceTree if it's valid.
// - If it exists in the same namespace as the owner.
// - If it exists in a different namespace, and there is a ReferenceGrant.
func (r *gatewayAPIReconciler) processConfigMapRef(
	ctx context.Context,
	resourceMap *resourceMappings,
	resourceTree *gatewayapi.Resources,
	ownerKind string,
	ownerNS string,
	ownerName string,
	configMapRef gwapiv1b1.SecretObjectReference,
) error {
	configMap := new(corev1.ConfigMap)
	configMapNS := gatewayapi.NamespaceDerefOr(configMapRef.Namespace, ownerNS)
	err := r.client.Get(ctx,
		types.NamespacedName{Namespace: configMapNS, Name: string(configMapRef.Name)},
		configMap,
	)
	if err != nil && !kerrors.IsNotFound(err) {
		return fmt.Errorf("unable to find the ConfigMap: %s/%s", configMapNS, string(configMapRef.Name))
	}

	if configMapNS != ownerNS {
		from := ObjectKindNamespacedName{
			kind:      ownerKind,
			namespace: ownerNS,
			name:      ownerName,
		}
		to := ObjectKindNamespacedName{
			kind:      gatewayapi.KindConfigMap,
			namespace: configMapNS,
			name:      configMap.Name,
		}
		refGrant, err := r.findReferenceGrant(ctx, from, to)
		switch {
		case err != nil:
			return fmt.Errorf("failed to find ReferenceGrant: %w", err)
		case refGrant == nil:
			return fmt.Errorf(
				"no matching ReferenceGrants found: from %s/%s to %s/%s",
				from.kind, from.namespace, to.kind, to.namespace)
		default:
			// RefGrant found
			resourceTree.ReferenceGrants = append(resourceTree.ReferenceGrants, refGrant)
			r.log.Info("added ReferenceGrant to resource map", "namespace", refGrant.Namespace,
				"name", refGrant.Name)
		}
	}
	resourceMap.allAssociatedNamespaces[configMapNS] = struct{}{} // TODO Zhaohuabing do we need this line?
	resourceTree.ConfigMaps = append(resourceTree.ConfigMaps, configMap)
	r.log.Info("processing ConfigMap", "namespace", configMapNS, "name", string(configMapRef.Name))
	return nil
}

func (r *gatewayAPIReconciler) getNamespace(ctx context.Context, name string) (*corev1.Namespace, error) {
	nsKey := types.NamespacedName{Name: name}
	ns := new(corev1.Namespace)
	if err := r.client.Get(ctx, nsKey, ns); err != nil {
		r.log.Error(err, "unable to get Namespace")
		return nil, err
	}
	return ns, nil
}

func (r *gatewayAPIReconciler) findReferenceGrant(ctx context.Context, from, to ObjectKindNamespacedName) (*gwapiv1b1.ReferenceGrant, error) {
	refGrantList := new(gwapiv1b1.ReferenceGrantList)
	opts := &client.ListOptions{FieldSelector: fields.OneTermEqualSelector(targetRefGrantRouteIndex, to.kind)}
	if err := r.client.List(ctx, refGrantList, opts); err != nil {
		return nil, fmt.Errorf("failed to list ReferenceGrants: %w", err)
	}

	refGrants := refGrantList.Items
	if r.namespaceLabel != nil {
		var rgs []gwapiv1b1.ReferenceGrant
		for _, refGrant := range refGrants {
			refGrant := refGrant
			if ok, err := r.checkObjectNamespaceLabels(&refGrant); err != nil {
				r.log.Error(err, "failed to check namespace labels for ReferenceGrant %s in namespace %s: %w", refGrant.GetName(), refGrant.GetNamespace())
				continue
			} else if !ok {
				continue
			}
			rgs = append(rgs, refGrant)
		}
		refGrants = rgs
	}

	for _, refGrant := range refGrants {
		if refGrant.Namespace == to.namespace {
			for _, src := range refGrant.Spec.From {
				if src.Kind == gwapiv1a2.Kind(from.kind) && string(src.Namespace) == from.namespace {
					return &refGrant, nil
				}
			}
		}
	}

	// No ReferenceGrant found.
	return nil, nil
}

func (r *gatewayAPIReconciler) processGateways(ctx context.Context, managedGC *gwapiv1.GatewayClass, resourceMap *resourceMappings, resourceTree *gatewayapi.Resources) error {
	// Find gateways for the managedGC
	// Find the Gateways that reference this Class.
	gatewayList := &gwapiv1.GatewayList{}
	if err := r.client.List(ctx, gatewayList, &client.ListOptions{
		FieldSelector: fields.OneTermEqualSelector(classGatewayIndex, managedGC.Name),
	}); err != nil {
		r.log.Info("no associated Gateways found for GatewayClass", "name", managedGC.Name)
		return err
	}

	for _, gtw := range gatewayList.Items {
		gtw := gtw
		if r.namespaceLabel != nil {
			if ok, err := r.checkObjectNamespaceLabels(&gtw); err != nil {
				r.log.Error(err, "failed to check namespace labels for gateway %s in namespace %s: %w", gtw.GetName(), gtw.GetNamespace())
				continue
			} else if !ok {
				continue
			}
		}
		r.log.Info("processing Gateway", "namespace", gtw.Namespace, "name", gtw.Name)
		resourceMap.allAssociatedNamespaces[gtw.Namespace] = struct{}{}

		for _, listener := range gtw.Spec.Listeners {
			listener := listener
			// Get Secret for gateway if it exists.
			if terminatesTLS(&listener) {
				for _, certRef := range listener.TLS.CertificateRefs {
					certRef := certRef
					if refsSecret(&certRef) {
						if err := r.processSecretRef(
							ctx,
							resourceMap,
							resourceTree,
							gatewayapi.KindGateway,
							gtw.Namespace,
							gtw.Name,
							certRef); err != nil {
							r.log.Error(err,
								"failed to process TLS SecretRef for gateway",
								"gateway", gtw, "secretRef", certRef)
						}
					}
				}
			}
		}

		// Route Processing
		// Get TLSRoute objects and check if it exists.
		if err := r.processTLSRoutes(ctx, utils.NamespacedName(&gtw).String(), resourceMap, resourceTree); err != nil {
			return err
		}

		// Get HTTPRoute objects and check if it exists.
		if err := r.processHTTPRoutes(ctx, utils.NamespacedName(&gtw).String(), resourceMap, resourceTree); err != nil {
			return err
		}

		// Get GRPCRoute objects and check if it exists.
		if err := r.processGRPCRoutes(ctx, utils.NamespacedName(&gtw).String(), resourceMap, resourceTree); err != nil {
			return err
		}

		// Get TCPRoute objects and check if it exists.
		if err := r.processTCPRoutes(ctx, utils.NamespacedName(&gtw).String(), resourceMap, resourceTree); err != nil {
			return err
		}

		// Get UDPRoute objects and check if it exists.
		if err := r.processUDPRoutes(ctx, utils.NamespacedName(&gtw).String(), resourceMap, resourceTree); err != nil {
			return err
		}

		// Discard Status to reduce memory consumption in watchable
		// It will be recomputed by the gateway-api layer
		gtw.Status = gwapiv1.GatewayStatus{}
		resourceTree.Gateways = append(resourceTree.Gateways, &gtw)
	}

	return nil
}

// processEnvoyPatchPolicies adds EnvoyPatchPolicies to the resourceTree
func (r *gatewayAPIReconciler) processEnvoyPatchPolicies(ctx context.Context, resourceTree *gatewayapi.Resources) error {
	envoyPatchPolicies := egv1a1.EnvoyPatchPolicyList{}
	if err := r.client.List(ctx, &envoyPatchPolicies); err != nil {
		return fmt.Errorf("error listing EnvoyPatchPolicies: %w", err)
	}

	for _, policy := range envoyPatchPolicies.Items {
		policy := policy
		// Discard Status to reduce memory consumption in watchable
		// It will be recomputed by the gateway-api layer
		policy.Status = gwapiv1a2.PolicyStatus{}

		resourceTree.EnvoyPatchPolicies = append(resourceTree.EnvoyPatchPolicies, &policy)
	}
	return nil
}

// processClientTrafficPolicies adds ClientTrafficPolicies to the resourceTree
func (r *gatewayAPIReconciler) processClientTrafficPolicies(
	ctx context.Context, resourceTree *gatewayapi.Resources, resourceMap *resourceMappings,
) error {
	clientTrafficPolicies := egv1a1.ClientTrafficPolicyList{}
	if err := r.client.List(ctx, &clientTrafficPolicies); err != nil {
		return fmt.Errorf("error listing ClientTrafficPolicies: %w", err)
	}

	for _, policy := range clientTrafficPolicies.Items {
		policy := policy
		// Discard Status to reduce memory consumption in watchable
		// It will be recomputed by the gateway-api layer
		policy.Status = gwapiv1a2.PolicyStatus{}
		resourceTree.ClientTrafficPolicies = append(resourceTree.ClientTrafficPolicies, &policy)
	}

	r.processCtpConfigMapRefs(ctx, resourceTree, resourceMap)

	return nil
}

// processBackendTrafficPolicies adds BackendTrafficPolicies to the resourceTree
func (r *gatewayAPIReconciler) processBackendTrafficPolicies(ctx context.Context, resourceTree *gatewayapi.Resources) error {
	backendTrafficPolicies := egv1a1.BackendTrafficPolicyList{}
	if err := r.client.List(ctx, &backendTrafficPolicies); err != nil {
		return fmt.Errorf("error listing BackendTrafficPolicies: %w", err)
	}

	for _, policy := range backendTrafficPolicies.Items {
		policy := policy
		// Discard Status to reduce memory consumption in watchable
		// It will be recomputed by the gateway-api layer
		policy.Status = gwapiv1a2.PolicyStatus{}
		resourceTree.BackendTrafficPolicies = append(resourceTree.BackendTrafficPolicies, &policy)
	}
	return nil
}

// processSecurityPolicies adds SecurityPolicies and their referenced resources to the resourceTree
func (r *gatewayAPIReconciler) processSecurityPolicies(
	ctx context.Context, resourceTree *gatewayapi.Resources, resourceMap *resourceMappings,
) error {
	securityPolicies := egv1a1.SecurityPolicyList{}
	if err := r.client.List(ctx, &securityPolicies); err != nil {
		return fmt.Errorf("error listing SecurityPolicies: %w", err)
	}

	for _, policy := range securityPolicies.Items {
		policy := policy
		// Discard Status to reduce memory consumption in watchable
		// It will be recomputed by the gateway-api layer
		policy.Status = gwapiv1a2.PolicyStatus{}
		resourceTree.SecurityPolicies = append(resourceTree.SecurityPolicies, &policy)
	}

	// Add the referenced Resources in SecurityPolicies to the resourceTree
	r.processSecurityPolicyObjectRefs(ctx, resourceTree, resourceMap)

	// Add the OIDC HMAC Secret to the resourceTree
	r.processOIDCHMACSecret(ctx, resourceTree)
	return nil
}

// processBackendTLSPolicies adds BackendTLSPolicies and their referenced resources to the resourceTree
func (r *gatewayAPIReconciler) processBackendTLSPolicies(
	ctx context.Context, resourceTree *gatewayapi.Resources, resourceMap *resourceMappings,
) error {
	backendTLSPolicies := gwapiv1a2.BackendTLSPolicyList{}
	if err := r.client.List(ctx, &backendTLSPolicies); err != nil {
		return fmt.Errorf("error listing BackendTLSPolicies: %w", err)
	}

	for _, policy := range backendTLSPolicies.Items {
		policy := policy
		// Discard Status to reduce memory consumption in watchable
		// It will be recomputed by the gateway-api layer
		policy.Status = gwapiv1a2.PolicyStatus{}
		resourceTree.BackendTLSPolicies = append(resourceTree.BackendTLSPolicies, &policy)
	}

	// Add the referenced Secrets and ConfigMaps in BackendTLSPolicies to the resourceTree.
	r.processBackendTLSPolicyConfigMapRefs(ctx, resourceTree, resourceMap)
	return nil
}

// removeFinalizer removes the gatewayclass finalizer from the provided gc, if it exists.
func (r *gatewayAPIReconciler) removeFinalizer(ctx context.Context, gc *gwapiv1.GatewayClass) error {
	if slice.ContainsString(gc.Finalizers, gatewayClassFinalizer) {
		base := client.MergeFrom(gc.DeepCopy())
		gc.Finalizers = slice.RemoveString(gc.Finalizers, gatewayClassFinalizer)
		if err := r.client.Patch(ctx, gc, base); err != nil {
			return fmt.Errorf("failed to remove finalizer from gatewayclass %s: %w", gc.Name, err)
		}
	}
	return nil
}

// addFinalizer adds the gatewayclass finalizer to the provided gc, if it doesn't exist.
func (r *gatewayAPIReconciler) addFinalizer(ctx context.Context, gc *gwapiv1.GatewayClass) error {
	if !slice.ContainsString(gc.Finalizers, gatewayClassFinalizer) {
		base := client.MergeFrom(gc.DeepCopy())
		gc.Finalizers = append(gc.Finalizers, gatewayClassFinalizer)
		if err := r.client.Patch(ctx, gc, base); err != nil {
			return fmt.Errorf("failed to add finalizer to gatewayclass %s: %w", gc.Name, err)
		}
	}
	return nil
}

// watchResources watches gateway api resources.
func (r *gatewayAPIReconciler) watchResources(ctx context.Context, mgr manager.Manager, c controller.Controller) error {
	// Upon leader election, we retrigger the reconciliation process to allow the elected leader to
	// process status updates and infrastructure changes. This step is crucial for synchronizing resources
	// that may have been altered or introduced while there was no elected leader.
	if err := c.Watch(NewWatchAndReconcileSource(mgr.Elected(), &gwapiv1.GatewayClass{}, handler.EnqueueRequestsFromMapFunc(r.enqueueClass))); err != nil {
		return err
	}

	if err := c.Watch(
		source.Kind(mgr.GetCache(), &gwapiv1.GatewayClass{},
			handler.TypedEnqueueRequestsFromMapFunc(func(ctx context.Context, gc *gwapiv1.GatewayClass) []reconcile.Request {
				return r.enqueueClass(ctx, gc)
			}),
			&predicate.TypedGenerationChangedPredicate[*gwapiv1.GatewayClass]{},
			predicate.NewTypedPredicateFuncs[*gwapiv1.GatewayClass](r.hasMatchingController))); err != nil {
		return err
	}

	// Only enqueue EnvoyProxy objects that match this Envoy Gateway's GatewayClass.
	epPredicates := []predicate.TypedPredicate[*egv1a1.EnvoyProxy]{
		&predicate.TypedGenerationChangedPredicate[*egv1a1.EnvoyProxy]{},
		predicate.NewTypedPredicateFuncs[*egv1a1.EnvoyProxy](r.hasManagedClass),
	}
	if r.namespaceLabel != nil {
		epPredicates = append(epPredicates, predicate.NewTypedPredicateFuncs(func(ep *egv1a1.EnvoyProxy) bool {
			return r.hasMatchingNamespaceLabels(ep)
		}))
	}
	if err := c.Watch(
		source.Kind(mgr.GetCache(), &egv1a1.EnvoyProxy{},
			handler.TypedEnqueueRequestsFromMapFunc(func(ctx context.Context, t *egv1a1.EnvoyProxy) []reconcile.Request {
				return r.enqueueClass(ctx, t)
			}),
			epPredicates...)); err != nil {
		return err
	}

	// Watch Gateway CRUDs and reconcile affected GatewayClass.
	gPredicates := []predicate.TypedPredicate[*gwapiv1.Gateway]{
		predicate.TypedGenerationChangedPredicate[*gwapiv1.Gateway]{},
		predicate.NewTypedPredicateFuncs(func(gtw *gwapiv1.Gateway) bool {
			return r.validateGatewayForReconcile(gtw)
		}),
	}
	if r.namespaceLabel != nil {
		gPredicates = append(gPredicates, predicate.NewTypedPredicateFuncs(func(gtw *gwapiv1.Gateway) bool {
			return r.hasMatchingNamespaceLabels(gtw)
		}))
	}
	if err := c.Watch(
		source.Kind(mgr.GetCache(), &gwapiv1.Gateway{},
			handler.TypedEnqueueRequestsFromMapFunc(func(ctx context.Context, gtw *gwapiv1.Gateway) []reconcile.Request {
				return r.enqueueClass(ctx, gtw)
			}),
			gPredicates...)); err != nil {
		return err
	}
	if err := addGatewayIndexers(ctx, mgr); err != nil {
		return err
	}

	// Watch HTTPRoute CRUDs and process affected Gateways.
	httprPredicates := []predicate.TypedPredicate[*gwapiv1.HTTPRoute]{
		predicate.TypedGenerationChangedPredicate[*gwapiv1.HTTPRoute]{},
	}
	if r.namespaceLabel != nil {
		httprPredicates = append(httprPredicates, predicate.NewTypedPredicateFuncs(func(hr *gwapiv1.HTTPRoute) bool {
			return r.hasMatchingNamespaceLabels(hr)
		}))
	}
	if err := c.Watch(
		source.Kind(mgr.GetCache(), &gwapiv1.HTTPRoute{},
			handler.TypedEnqueueRequestsFromMapFunc(func(ctx context.Context, t *gwapiv1.HTTPRoute) []reconcile.Request {
				return r.enqueueClass(ctx, t)
			}),
			httprPredicates...)); err != nil {
		return err
	}
	if err := addHTTPRouteIndexers(ctx, mgr); err != nil {
		return err
	}

	// Watch GRPCRoute CRUDs and process affected Gateways.
	grpcrPredicates := []predicate.TypedPredicate[*gwapiv1a2.GRPCRoute]{
		predicate.TypedGenerationChangedPredicate[*gwapiv1a2.GRPCRoute]{},
	}
	if r.namespaceLabel != nil {
		grpcrPredicates = append(grpcrPredicates, predicate.NewTypedPredicateFuncs[*gwapiv1a2.GRPCRoute](func(grpc *gwapiv1a2.GRPCRoute) bool {
			return r.hasMatchingNamespaceLabels(grpc)
		}))
	}
	if err := c.Watch(
		source.Kind(mgr.GetCache(), &gwapiv1a2.GRPCRoute{},
			handler.TypedEnqueueRequestsFromMapFunc[*gwapiv1a2.GRPCRoute](func(ctx context.Context, route *gwapiv1a2.GRPCRoute) []reconcile.Request {
				return r.enqueueClass(ctx, route)
			}),
			grpcrPredicates...)); err != nil {
		return err
	}
	if err := addGRPCRouteIndexers(ctx, mgr); err != nil {
		return err
	}

	// Watch TLSRoute CRUDs and process affected Gateways.
	tlsrPredicates := []predicate.TypedPredicate[*gwapiv1a2.TLSRoute]{
		predicate.TypedGenerationChangedPredicate[*gwapiv1a2.TLSRoute]{},
	}
	if r.namespaceLabel != nil {
		tlsrPredicates = append(tlsrPredicates, predicate.NewTypedPredicateFuncs[*gwapiv1a2.TLSRoute](func(route *gwapiv1a2.TLSRoute) bool {
			return r.hasMatchingNamespaceLabels(route)
		}))
	}
	if err := c.Watch(
		source.Kind(mgr.GetCache(), &gwapiv1a2.TLSRoute{},
			handler.TypedEnqueueRequestsFromMapFunc[*gwapiv1a2.TLSRoute](func(ctx context.Context, route *gwapiv1a2.TLSRoute) []reconcile.Request {
				return r.enqueueClass(ctx, route)
			}),
			tlsrPredicates...)); err != nil {
		return err
	}
	if err := addTLSRouteIndexers(ctx, mgr); err != nil {
		return err
	}

	// Watch UDPRoute CRUDs and process affected Gateways.
	udprPredicates := []predicate.TypedPredicate[*gwapiv1a2.UDPRoute]{
		predicate.TypedGenerationChangedPredicate[*gwapiv1a2.UDPRoute]{},
	}
	if r.namespaceLabel != nil {
		udprPredicates = append(udprPredicates, predicate.NewTypedPredicateFuncs[*gwapiv1a2.UDPRoute](func(route *gwapiv1a2.UDPRoute) bool {
			return r.hasMatchingNamespaceLabels(route)
		}))
	}
	if err := c.Watch(
		source.Kind(mgr.GetCache(), &gwapiv1a2.UDPRoute{},
			handler.TypedEnqueueRequestsFromMapFunc[*gwapiv1a2.UDPRoute](func(ctx context.Context, route *gwapiv1a2.UDPRoute) []reconcile.Request {
				return r.enqueueClass(ctx, route)
			}),
			udprPredicates...)); err != nil {
		return err
	}
	if err := addUDPRouteIndexers(ctx, mgr); err != nil {
		return err
	}

	// Watch TCPRoute CRUDs and process affected Gateways.
	tcprPredicates := []predicate.TypedPredicate[*gwapiv1a2.TCPRoute]{
		predicate.TypedGenerationChangedPredicate[*gwapiv1a2.TCPRoute]{},
	}
	if r.namespaceLabel != nil {
		tcprPredicates = append(tcprPredicates, predicate.NewTypedPredicateFuncs[*gwapiv1a2.TCPRoute](func(route *gwapiv1a2.TCPRoute) bool {
			return r.hasMatchingNamespaceLabels(route)
		}))
	}
	if err := c.Watch(
		source.Kind(mgr.GetCache(), &gwapiv1a2.TCPRoute{},
			handler.TypedEnqueueRequestsFromMapFunc[*gwapiv1a2.TCPRoute](func(ctx context.Context, route *gwapiv1a2.TCPRoute) []reconcile.Request {
				return r.enqueueClass(ctx, route)
			}),
			tcprPredicates...)); err != nil {
		return err
	}
	if err := addTCPRouteIndexers(ctx, mgr); err != nil {
		return err
	}

	// Watch Service CRUDs and process affected *Route objects.
	servicePredicates := []predicate.TypedPredicate[*corev1.Service]{
		predicate.NewTypedPredicateFuncs[*corev1.Service](func(svc *corev1.Service) bool {
			return r.validateServiceForReconcile(svc)
		}),
	}
	if r.namespaceLabel != nil {
		servicePredicates = append(servicePredicates, predicate.NewTypedPredicateFuncs[*corev1.Service](func(svc *corev1.Service) bool {
			return r.hasMatchingNamespaceLabels(svc)
		}))
	}
	if err := c.Watch(
		source.Kind(mgr.GetCache(), &corev1.Service{},
			handler.TypedEnqueueRequestsFromMapFunc(func(ctx context.Context, svc *corev1.Service) []reconcile.Request {
				return r.enqueueClass(ctx, svc)
			}),
			servicePredicates...)); err != nil {
		return err
	}

	serviceImportCRDExists := r.serviceImportCRDExists(mgr)
	if !serviceImportCRDExists {
		r.log.Info("ServiceImport CRD not found, skipping ServiceImport watch")
	}

	// Watch ServiceImport CRUDs and process affected *Route objects.
	if serviceImportCRDExists {
		if err := c.Watch(
			source.Kind(mgr.GetCache(), &mcsapi.ServiceImport{},
				handler.TypedEnqueueRequestsFromMapFunc(func(ctx context.Context, si *mcsapi.ServiceImport) []reconcile.Request {
					return r.enqueueClass(ctx, si)
				}),
				predicate.TypedGenerationChangedPredicate[*mcsapi.ServiceImport]{},
				predicate.NewTypedPredicateFuncs[*mcsapi.ServiceImport](func(si *mcsapi.ServiceImport) bool {
					return r.validateServiceImportForReconcile(si)
				}))); err != nil {
			// ServiceImport is not available in the cluster, skip the watch and not throw error.
			r.log.Info("unable to watch ServiceImport: %s", err.Error())
		}
	}

	// Watch EndpointSlice CRUDs and process affected *Route objects.
	esPredicates := []predicate.TypedPredicate[*discoveryv1.EndpointSlice]{
		predicate.TypedGenerationChangedPredicate[*discoveryv1.EndpointSlice]{},
		predicate.NewTypedPredicateFuncs[*discoveryv1.EndpointSlice](func(eps *discoveryv1.EndpointSlice) bool {
			return r.validateEndpointSliceForReconcile(eps)
		}),
	}
	if r.namespaceLabel != nil {
		esPredicates = append(esPredicates, predicate.NewTypedPredicateFuncs[*discoveryv1.EndpointSlice](func(eps *discoveryv1.EndpointSlice) bool {
			return r.hasMatchingNamespaceLabels(eps)
		}))
	}
	if err := c.Watch(
		source.Kind(mgr.GetCache(), &discoveryv1.EndpointSlice{},
			handler.TypedEnqueueRequestsFromMapFunc(func(ctx context.Context, si *discoveryv1.EndpointSlice) []reconcile.Request {
				return r.enqueueClass(ctx, si)
			}),
			esPredicates...)); err != nil {
		return err
	}

	// Watch Node CRUDs to update Gateway Address exposed by Service of type NodePort.
	// Node creation/deletion and ExternalIP updates would require update in the Gateway
	nPredicates := []predicate.TypedPredicate[*corev1.Node]{
		predicate.TypedGenerationChangedPredicate[*corev1.Node]{},
		predicate.NewTypedPredicateFuncs[*corev1.Node](func(node *corev1.Node) bool {
			return r.handleNode(node)
		}),
	}
	if r.namespaceLabel != nil {
		nPredicates = append(nPredicates, predicate.NewTypedPredicateFuncs[*corev1.Node](func(node *corev1.Node) bool {
			return r.hasMatchingNamespaceLabels(node)
		}))
	}
	// resource address.
	if err := c.Watch(
		source.Kind(mgr.GetCache(), &corev1.Node{},
			handler.TypedEnqueueRequestsFromMapFunc(func(ctx context.Context, si *corev1.Node) []reconcile.Request {
				return r.enqueueClass(ctx, si)
			}),
			nPredicates...)); err != nil {
		return err
	}

	// Watch Secret CRUDs and process affected EG CRs (Gateway, SecurityPolicy, more in the future).
	secretPredicates := []predicate.TypedPredicate[*corev1.Secret]{
		predicate.TypedGenerationChangedPredicate[*corev1.Secret]{},
		predicate.NewTypedPredicateFuncs(func(s *corev1.Secret) bool {
			return r.validateSecretForReconcile(s)
		}),
	}
	if r.namespaceLabel != nil {
		secretPredicates = append(secretPredicates, predicate.NewTypedPredicateFuncs(func(s *corev1.Secret) bool {
			return r.hasMatchingNamespaceLabels(s)
		}))
	}
	if err := c.Watch(
		source.Kind(mgr.GetCache(), &corev1.Secret{},
			handler.TypedEnqueueRequestsFromMapFunc(func(ctx context.Context, s *corev1.Secret) []reconcile.Request {
				return r.enqueueClass(ctx, s)
			}),
			secretPredicates...)); err != nil {
		return err
	}

	// Watch ConfigMap CRUDs and process affected ClienTraffiPolicies and BackendTLSPolicies.
	configMapPredicates := []predicate.TypedPredicate[*corev1.ConfigMap]{
		predicate.TypedGenerationChangedPredicate[*corev1.ConfigMap]{},
		predicate.NewTypedPredicateFuncs[*corev1.ConfigMap](func(cm *corev1.ConfigMap) bool {
			return r.validateConfigMapForReconcile(cm)
		}),
	}
	if r.namespaceLabel != nil {
		configMapPredicates = append(configMapPredicates, predicate.NewTypedPredicateFuncs[*corev1.ConfigMap](func(cm *corev1.ConfigMap) bool {
			return r.hasMatchingNamespaceLabels(cm)
		}))
	}
	if err := c.Watch(
		source.Kind(mgr.GetCache(), &corev1.ConfigMap{},
			handler.TypedEnqueueRequestsFromMapFunc(func(ctx context.Context, cm *corev1.ConfigMap) []reconcile.Request {
				return r.enqueueClass(ctx, cm)
			}),
			configMapPredicates...)); err != nil {
		return err
	}

	// Watch ReferenceGrant CRUDs and process affected Gateways.
	rgPredicates := []predicate.TypedPredicate[*gwapiv1b1.ReferenceGrant]{
		predicate.TypedGenerationChangedPredicate[*gwapiv1b1.ReferenceGrant]{},
	}
	if r.namespaceLabel != nil {
		rgPredicates = append(rgPredicates, predicate.NewTypedPredicateFuncs[*gwapiv1b1.ReferenceGrant](func(rg *gwapiv1b1.ReferenceGrant) bool {
			return r.hasMatchingNamespaceLabels(rg)
		}))
	}
	if err := c.Watch(
		source.Kind(mgr.GetCache(), &gwapiv1b1.ReferenceGrant{},
			handler.TypedEnqueueRequestsFromMapFunc(func(ctx context.Context, rg *gwapiv1b1.ReferenceGrant) []reconcile.Request {
				return r.enqueueClass(ctx, rg)
			}),
			rgPredicates...)); err != nil {
		return err
	}
	if err := addReferenceGrantIndexers(ctx, mgr); err != nil {
		return err
	}

	// Watch Deployment CRUDs and process affected Gateways.
	dPredicates := []predicate.TypedPredicate[*appsv1.Deployment]{
		predicate.NewTypedPredicateFuncs[*appsv1.Deployment](func(deploy *appsv1.Deployment) bool {
			return r.validateDeploymentForReconcile(deploy)
		}),
	}
	if r.namespaceLabel != nil {
		dPredicates = append(dPredicates, predicate.NewTypedPredicateFuncs[*appsv1.Deployment](func(deploy *appsv1.Deployment) bool {
			return r.hasMatchingNamespaceLabels(deploy)
		}))
	}
	if err := c.Watch(
		source.Kind(mgr.GetCache(), &appsv1.Deployment{},
			handler.TypedEnqueueRequestsFromMapFunc(func(ctx context.Context, deploy *appsv1.Deployment) []reconcile.Request {
				return r.enqueueClass(ctx, deploy)
			}),
			dPredicates...)); err != nil {
		return err
	}

	if r.envoyGateway.ExtensionAPIs != nil && r.envoyGateway.ExtensionAPIs.EnableEnvoyPatchPolicy {
		// Watch EnvoyPatchPolicy if enabled in config
		eppPredicates := []predicate.TypedPredicate[*egv1a1.EnvoyPatchPolicy]{
			predicate.TypedGenerationChangedPredicate[*egv1a1.EnvoyPatchPolicy]{},
		}
		if r.namespaceLabel != nil {
			eppPredicates = append(eppPredicates, predicate.NewTypedPredicateFuncs[*egv1a1.EnvoyPatchPolicy](func(epp *egv1a1.EnvoyPatchPolicy) bool {
				return r.hasMatchingNamespaceLabels(epp)
			}))
		}
		// Watch EnvoyPatchPolicy CRUDs
		if err := c.Watch(
			source.Kind(mgr.GetCache(), &egv1a1.EnvoyPatchPolicy{},
				handler.TypedEnqueueRequestsFromMapFunc(func(ctx context.Context, epp *egv1a1.EnvoyPatchPolicy) []reconcile.Request {
					return r.enqueueClass(ctx, epp)
				}),
				eppPredicates...)); err != nil {
			return err
		}
	}

	// Watch ClientTrafficPolicy
	ctpPredicates := []predicate.TypedPredicate[*egv1a1.ClientTrafficPolicy]{
		predicate.TypedGenerationChangedPredicate[*egv1a1.ClientTrafficPolicy]{},
	}
	if r.namespaceLabel != nil {
		ctpPredicates = append(ctpPredicates, predicate.NewTypedPredicateFuncs[*egv1a1.ClientTrafficPolicy](func(ctp *egv1a1.ClientTrafficPolicy) bool {
			return r.hasMatchingNamespaceLabels(ctp)
		}))
	}

	if err := c.Watch(
		source.Kind(mgr.GetCache(), &egv1a1.ClientTrafficPolicy{},
			handler.TypedEnqueueRequestsFromMapFunc(func(ctx context.Context, ctp *egv1a1.ClientTrafficPolicy) []reconcile.Request {
				return r.enqueueClass(ctx, ctp)
			}),
			ctpPredicates...)); err != nil {
		return err
	}

	if err := addCtpIndexers(ctx, mgr); err != nil {
		return err
	}

	// Watch BackendTrafficPolicy
	btpPredicates := []predicate.TypedPredicate[*egv1a1.BackendTrafficPolicy]{
		predicate.TypedGenerationChangedPredicate[*egv1a1.BackendTrafficPolicy]{},
	}
	if r.namespaceLabel != nil {
		btpPredicates = append(btpPredicates, predicate.NewTypedPredicateFuncs[*egv1a1.BackendTrafficPolicy](func(btp *egv1a1.BackendTrafficPolicy) bool {
			return r.hasMatchingNamespaceLabels(btp)
		}))
	}

	if err := c.Watch(
		source.Kind(mgr.GetCache(), &egv1a1.BackendTrafficPolicy{},
			handler.TypedEnqueueRequestsFromMapFunc(func(ctx context.Context, btp *egv1a1.BackendTrafficPolicy) []reconcile.Request {
				return r.enqueueClass(ctx, btp)
			}),
			btpPredicates...)); err != nil {
		return err
	}

	// Watch SecurityPolicy
	spPredicates := []predicate.TypedPredicate[*egv1a1.SecurityPolicy]{
		predicate.TypedGenerationChangedPredicate[*egv1a1.SecurityPolicy]{},
	}
	if r.namespaceLabel != nil {
		spPredicates = append(spPredicates, predicate.NewTypedPredicateFuncs[*egv1a1.SecurityPolicy](func(sp *egv1a1.SecurityPolicy) bool {
			return r.hasMatchingNamespaceLabels(sp)
		}))
	}

	if err := c.Watch(
		source.Kind(mgr.GetCache(), &egv1a1.SecurityPolicy{},
			handler.TypedEnqueueRequestsFromMapFunc(func(ctx context.Context, sp *egv1a1.SecurityPolicy) []reconcile.Request {
				return r.enqueueClass(ctx, sp)
			}),
			spPredicates...)); err != nil {
		return err
	}
	if err := addSecurityPolicyIndexers(ctx, mgr); err != nil {
		return err
	}

	// Watch BackendTLSPolicy
	btlsPredicates := []predicate.TypedPredicate[*gwapiv1a2.BackendTLSPolicy]{
		predicate.TypedGenerationChangedPredicate[*gwapiv1a2.BackendTLSPolicy]{},
	}
	if r.namespaceLabel != nil {
		btlsPredicates = append(btlsPredicates, predicate.NewTypedPredicateFuncs[*gwapiv1a2.BackendTLSPolicy](func(btp *gwapiv1a2.BackendTLSPolicy) bool {
			return r.hasMatchingNamespaceLabels(btp)
		}))
	}

	if err := c.Watch(
		source.Kind(mgr.GetCache(), &gwapiv1a2.BackendTLSPolicy{},
			handler.TypedEnqueueRequestsFromMapFunc(func(ctx context.Context, btp *gwapiv1a2.BackendTLSPolicy) []reconcile.Request {
				return r.enqueueClass(ctx, btp)
			}),
			btlsPredicates...)); err != nil {
		return err
	}

	if err := addBtlsIndexers(ctx, mgr); err != nil {
		return err
	}

	// Watch EnvoyExtensionPolicy
	eepPredicates := []predicate.TypedPredicate[*egv1a1.EnvoyExtensionPolicy]{
		predicate.TypedGenerationChangedPredicate[*egv1a1.EnvoyExtensionPolicy]{},
	}
	if r.namespaceLabel != nil {
		eepPredicates = append(eepPredicates, predicate.NewTypedPredicateFuncs[*egv1a1.EnvoyExtensionPolicy](func(eep *egv1a1.EnvoyExtensionPolicy) bool {
			return r.hasMatchingNamespaceLabels(eep)
		}))
	}

	// Watch EnvoyExtensionPolicy CRUDs
	if err := c.Watch(
		source.Kind(mgr.GetCache(), &egv1a1.EnvoyExtensionPolicy{},
			handler.TypedEnqueueRequestsFromMapFunc(func(ctx context.Context, eep *egv1a1.EnvoyExtensionPolicy) []reconcile.Request {
				return r.enqueueClass(ctx, eep)
			}),
			eepPredicates...)); err != nil {
		return err
	}
	if err := addEnvoyExtensionPolicyIndexers(ctx, mgr); err != nil {
		return err
	}

	r.log.Info("Watching gatewayAPI related objects")

	// Watch any additional GVKs from the registered extension.
	uPredicates := []predicate.TypedPredicate[*unstructured.Unstructured]{
		predicate.TypedGenerationChangedPredicate[*unstructured.Unstructured]{},
	}
	if r.namespaceLabel != nil {
		uPredicates = append(uPredicates, predicate.NewTypedPredicateFuncs[*unstructured.Unstructured](func(obj *unstructured.Unstructured) bool {
			return r.hasMatchingNamespaceLabels(obj)
		}))
	}
	for _, gvk := range r.extGVKs {
		u := &unstructured.Unstructured{}
		u.SetGroupVersionKind(gvk)
		if err := c.Watch(source.Kind(mgr.GetCache(), u,
			handler.TypedEnqueueRequestsFromMapFunc(func(ctx context.Context, si *unstructured.Unstructured) []reconcile.Request {
				return r.enqueueClass(ctx, si)
			}),
			uPredicates...)); err != nil {
			return err
		}
		r.log.Info("Watching additional resource", "resource", gvk.String())
	}
	return nil
}

func (r *gatewayAPIReconciler) enqueueClass(_ context.Context, _ client.Object) []reconcile.Request {
	return []reconcile.Request{{NamespacedName: types.NamespacedName{
		Name: string(r.classController),
	}}}
}

func (r *gatewayAPIReconciler) hasManagedClass(ep *egv1a1.EnvoyProxy) bool {
	// The EnvoyProxy must be in the same namespace as EG.
	if ep.Namespace != r.namespace {
		r.log.Info("envoyproxy namespace does not match Envoy Gateway's namespace",
			"namespace", ep.Namespace, "name", ep.Name)
		return false
	}

	gcList := new(gwapiv1.GatewayClassList)
	err := r.client.List(context.TODO(), gcList)
	if err != nil {
		r.log.Error(err, "failed to list gatewayclasses")
		return false
	}

	for i := range gcList.Items {
		gc := gcList.Items[i]
		// Reconcile the managed GatewayClass if it's referenced by the EnvoyProxy.
		if r.hasMatchingController(&gc) &&
			classAccepted(&gc) &&
			classRefsEnvoyProxy(&gc, ep) {
			return true
		}
	}

	return false
}

// processParamsRef processes the parametersRef of the provided GatewayClass.
func (r *gatewayAPIReconciler) processParamsRef(ctx context.Context, gc *gwapiv1.GatewayClass, resourceTree *gatewayapi.Resources) error {
	if !refsEnvoyProxy(gc) {
		return fmt.Errorf("unsupported parametersRef for gatewayclass %s", gc.Name)
	}

	epList := new(egv1a1.EnvoyProxyList)

	// The EnvoyProxy must be in the same namespace as EG.
	if err := r.client.List(ctx, epList, &client.ListOptions{Namespace: r.namespace}); err != nil {
		return fmt.Errorf("failed to list envoyproxies in namespace %s: %w", r.namespace, err)
	}

	if len(epList.Items) == 0 {
		r.log.Info("no envoyproxies exist in", "namespace", r.namespace)
		return nil
	}

	found := false
	valid := false
	var validationErr error
	for i := range epList.Items {
		ep := epList.Items[i]
		r.log.Info("processing envoyproxy", "namespace", ep.Namespace, "name", ep.Name)
		if classRefsEnvoyProxy(gc, &ep) {
			found = true
			if err := validation.ValidateEnvoyProxy(&ep); err != nil {
				validationErr = fmt.Errorf("invalid envoyproxy: %w", err)
				continue
			}
			valid = true
			resourceTree.EnvoyProxy = &ep
			break
		}
	}

	if !found {
		return fmt.Errorf("failed to find envoyproxy referenced by gatewayclass: %s", gc.Name)
	}

	if !valid {
		return fmt.Errorf("invalid gatewayclass %s: %w", gc.Name, validationErr)
	}

	return nil
}

// serviceImportCRDExists checks for the existence of the ServiceImport CRD in k8s APIServer before watching it
func (r *gatewayAPIReconciler) serviceImportCRDExists(mgr manager.Manager) bool {
	discoveryClient, err := discovery.NewDiscoveryClientForConfig(mgr.GetConfig())
	if err != nil {
		r.log.Error(err, "failed to create discovery client")
	}
	apiResourceList, err := discoveryClient.ServerPreferredResources()
	if err != nil {
		r.log.Error(err, "failed to get API resource list")
	}
	serviceImportFound := false
	for _, list := range apiResourceList {
		for _, resource := range list.APIResources {
			if list.GroupVersion == mcsapi.GroupVersion.String() && resource.Kind == gatewayapi.KindServiceImport {
				serviceImportFound = true
				break
			}
		}
	}

	return serviceImportFound
}

func (r *gatewayAPIReconciler) processBackendTLSPolicyConfigMapRefs(ctx context.Context, resourceTree *gatewayapi.Resources, resourceMap *resourceMappings) {
	for _, policy := range resourceTree.BackendTLSPolicies {
		tls := policy.Spec.TLS

		if tls.CACertRefs != nil {
			for _, caCertRef := range tls.CACertRefs {
				if string(caCertRef.Kind) == gatewayapi.KindConfigMap {
					caRefNew := gwapiv1b1.SecretObjectReference{
						Group:     gatewayapi.GroupPtr(string(caCertRef.Group)),
						Kind:      gatewayapi.KindPtr(string(caCertRef.Kind)),
						Name:      caCertRef.Name,
						Namespace: gatewayapi.NamespacePtr(policy.Namespace),
					}
					if err := r.processConfigMapRef(
						ctx,
						resourceMap,
						resourceTree,
						gatewayapi.KindBackendTLSPolicy,
						policy.Namespace,
						policy.Name,
						caRefNew); err != nil {
						// we don't return an error here, because we want to continue
						// reconciling the rest of the ClientTrafficPolicies despite that this
						// reference is invalid.
						// This ClientTrafficPolicy will be marked as invalid in its status
						// when translating to IR because the referenced configmap can't be
						// found.
						r.log.Error(err,
							"failed to process CACertificateRef for BackendTLSPolicy",
							"policy", policy, "caCertificateRef", caCertRef.Name)
					}
				}
			}
		}
	}
}

// processEnvoyExtensionPolicies adds EnvoyExtensionPolicies and their referenced resources to the resourceTree
func (r *gatewayAPIReconciler) processEnvoyExtensionPolicies(
	ctx context.Context, resourceTree *gatewayapi.Resources, resourceMap *resourceMappings,
) error {
	envoyExtensionPolicies := egv1a1.EnvoyExtensionPolicyList{}
	if err := r.client.List(ctx, &envoyExtensionPolicies); err != nil {
		return fmt.Errorf("error listing EnvoyExtensionPolicies: %w", err)
	}

	for _, policy := range envoyExtensionPolicies.Items {
		policy := policy
		// Discard Status to reduce memory consumption in watchable
		// It will be recomputed by the gateway-api layer
		policy.Status = gwapiv1a2.PolicyStatus{}
		resourceTree.EnvoyExtensionPolicies = append(resourceTree.EnvoyExtensionPolicies, &policy)
	}

	// Add the referenced Resources in EnvoyExtensionPolicies to the resourceTree
	r.processEnvoyExtensionPolicyObjectRefs(ctx, resourceTree, resourceMap)

	return nil
}

// processEnvoyExtensionPolicyObjectRefs adds the referenced resources in EnvoyExtensionPolicies
// to the resourceTree
// - BackendRefs for ExtProcs
func (r *gatewayAPIReconciler) processEnvoyExtensionPolicyObjectRefs(
	ctx context.Context, resourceTree *gatewayapi.Resources, resourceMap *resourceMappings,
) {
	// we don't return errors from this method, because we want to continue reconciling
	// the rest of the EnvoyExtensionPolicies despite that one reference is invalid. This
	// allows Envoy Gateway to continue serving traffic even if some EnvoyExtensionPolicies
	// are invalid.
	//
	// This EnvoyExtensionPolicy will be marked as invalid in its status when translating
	// to IR because the referenced service can't be found.
	for _, policy := range resourceTree.EnvoyExtensionPolicies {
		// Add the referenced BackendRefs and ReferenceGrants in ExtAuth to Maps for later processing
		for _, ep := range policy.Spec.ExtProc {
			for _, br := range ep.BackendRefs {
				backendRef := br.BackendObjectReference

				backendNamespace := gatewayapi.NamespaceDerefOr(backendRef.Namespace, policy.Namespace)
				resourceMap.allAssociatedBackendRefs[gwapiv1.BackendObjectReference{
					Group:     backendRef.Group,
					Kind:      backendRef.Kind,
					Namespace: gatewayapi.NamespacePtrV1Alpha2(backendNamespace),
					Name:      backendRef.Name,
				}] = struct{}{}

				if backendNamespace != policy.Namespace {
					from := ObjectKindNamespacedName{
						kind:      gatewayapi.KindHTTPRoute,
						namespace: policy.Namespace,
						name:      policy.Name,
					}
					to := ObjectKindNamespacedName{
						kind:      gatewayapi.KindDerefOr(backendRef.Kind, gatewayapi.KindService),
						namespace: backendNamespace,
						name:      string(backendRef.Name),
					}
					refGrant, err := r.findReferenceGrant(ctx, from, to)
					switch {
					case err != nil:
						r.log.Error(err, "failed to find ReferenceGrant")
					case refGrant == nil:
						r.log.Info("no matching ReferenceGrants found", "from", from.kind,
							"from namespace", from.namespace, "target", to.kind, "target namespace", to.namespace)
					default:
						resourceTree.ReferenceGrants = append(resourceTree.ReferenceGrants, refGrant)
						r.log.Info("added ReferenceGrant to resource map", "namespace", refGrant.Namespace,
							"name", refGrant.Name)
					}
				}
			}
		}
	}
}<|MERGE_RESOLUTION|>--- conflicted
+++ resolved
@@ -58,14 +58,9 @@
 }
 
 // newGatewayAPIController
-<<<<<<< HEAD
 func newGatewayAPIController(mgr manager.Manager, cfg *config.Server, su Updater,
-	resources *message.ProviderResources) error {
-=======
-func newGatewayAPIController(mgr manager.Manager, cfg *config.Server, su status.Updater,
 	resources *message.ProviderResources,
 ) error {
->>>>>>> 4c52f100
 	ctx := context.Background()
 
 	// Gather additional resources to watch from registered extensions
