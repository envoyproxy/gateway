--- conflicted
+++ resolved
@@ -356,20 +356,12 @@
 
 	// TODO: [v1alpha2-v1beta1] This can probably be replaced with
 	// a single field pointing to *v1beta1.RouteStatus.
-<<<<<<< HEAD
-	httpRoute       *v1beta1.HTTPRoute
-	grpcRoute       *v1alpha2.GRPCRoute
 	customgrpcRoute *v1alpha2.CustomGRPCRoute
-	tlsRoute        *v1alpha2.TLSRoute
-	tcpRoute        *v1alpha2.TCPRoute
-	udpRoute        *v1alpha2.UDPRoute
-=======
-	HTTPRoute *v1beta1.HTTPRoute
-	GRPCRoute *v1alpha2.GRPCRoute
-	TLSRoute  *v1alpha2.TLSRoute
-	TCPRoute  *v1alpha2.TCPRoute
-	UDPRoute  *v1alpha2.UDPRoute
->>>>>>> 8df2474a
+	HTTPRoute       *v1beta1.HTTPRoute
+	GRPCRoute       *v1alpha2.GRPCRoute
+	TLSRoute        *v1alpha2.TLSRoute
+	TCPRoute        *v1alpha2.TCPRoute
+	UDPRoute        *v1alpha2.UDPRoute
 
 	routeParentStatusIdx int
 	listeners            []*ListenerContext
