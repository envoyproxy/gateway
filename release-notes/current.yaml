date: Pending

# Changes that are expected to cause an incompatibility with previous versions, such as deletions or modifications to existing APIs.
breaking changes: |

# Updates addressing vulnerabilities, security flaws, or compliance requirements.
security updates: |

# New features or capabilities added in this release.
new features: |

bug fixes: |
<<<<<<< HEAD
  Fixed configured OIDC authorization endpoint being overridden by discovered endpoints from issuer's well-known URL.

=======
  Fix 500 errors caused by partially invalid BackendRefs; traffic is now correctly routed between valid backends and 500 responses according to their configured weights.
>>>>>>> 2899416b
# Enhancements that improve performance.
performance improvements: |

# Deprecated features or APIs.
deprecations: |

# Other notable changes not covered by the above sections.
Other changes: |<|MERGE_RESOLUTION|>--- conflicted
+++ resolved
@@ -10,12 +10,9 @@
 new features: |
 
 bug fixes: |
-<<<<<<< HEAD
   Fixed configured OIDC authorization endpoint being overridden by discovered endpoints from issuer's well-known URL.
+  Fix 500 errors caused by partially invalid BackendRefs; traffic is now correctly routed between valid backends and 500 responses according to their configured weights.
 
-=======
-  Fix 500 errors caused by partially invalid BackendRefs; traffic is now correctly routed between valid backends and 500 responses according to their configured weights.
->>>>>>> 2899416b
 # Enhancements that improve performance.
 performance improvements: |
 
