--- conflicted
+++ resolved
@@ -235,13 +235,10 @@
 		if len(errs) > 0 {
 			for _, err := range errs {
 				errorCollector.Add(err)
-<<<<<<< HEAD
 				processFilterError = errors.Join(processFilterError, err)
-=======
 				if err.Type() == gwapiv1.RouteConditionAccepted {
 					unacceptedRules.Insert(ruleIdx)
 				}
->>>>>>> 4620106a
 			}
 		}
 
@@ -890,13 +887,10 @@
 		if len(errs) > 0 {
 			for _, err := range errs {
 				errorCollector.Add(err)
-<<<<<<< HEAD
 				processFilterError = errors.Join(processFilterError, err)
-=======
 				if err.Type() == gwapiv1.RouteConditionAccepted {
 					unacceptedRules.Insert(ruleIdx)
 				}
->>>>>>> 4620106a
 			}
 		}
 
