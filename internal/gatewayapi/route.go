--- conflicted
+++ resolved
@@ -145,7 +145,6 @@
 	}
 }
 
-<<<<<<< HEAD
 func (t *Translator) processGRPCRouteRules(grpcRoute *GRPCRouteContext, parentRef *RouteParentContext, resources *Resources) []*ir.HTTPRoute {
 	var routeRoutes []*ir.HTTPRoute
 
@@ -593,11 +592,6 @@
 }
 
 func (t *Translator) processHTTPRouteRules(httpRoute *HTTPRouteContext, parentRef *RouteParentContext, resources *Resources) []*ir.HTTPRoute {
-=======
-func (t *Translator) processHTTPRouteRules(httpRoute *HTTPRouteContext,
-	parentRef *RouteParentContext,
-	resources *Resources) []*ir.HTTPRoute {
->>>>>>> 77c98eb7
 	var routeRoutes []*ir.HTTPRoute
 
 	// compute matches, filters, backends
