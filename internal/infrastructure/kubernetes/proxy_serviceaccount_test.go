// Copyright Envoy Gateway Authors
// SPDX-License-Identifier: Apache-2.0
// The full text of the Apache license is available in the LICENSE file at
// the root of the repo.

package kubernetes

import (
	"context"
	"os"
	"testing"

	"github.com/stretchr/testify/require"
	corev1 "k8s.io/api/core/v1"
	metav1 "k8s.io/apimachinery/pkg/apis/meta/v1"
	"k8s.io/utils/ptr"
	"sigs.k8s.io/controller-runtime/pkg/client"
	fakeclient "sigs.k8s.io/controller-runtime/pkg/client/fake"

	egv1a1 "github.com/envoyproxy/gateway/api/v1alpha1"
	"github.com/envoyproxy/gateway/internal/envoygateway"
	"github.com/envoyproxy/gateway/internal/envoygateway/config"
	"github.com/envoyproxy/gateway/internal/gatewayapi"
	"github.com/envoyproxy/gateway/internal/gatewayapi/resource"
	"github.com/envoyproxy/gateway/internal/infrastructure/kubernetes/proxy"
	"github.com/envoyproxy/gateway/internal/ir"
	testutil "github.com/envoyproxy/gateway/internal/utils/test"
)

func TestCreateOrUpdateProxyServiceAccount(t *testing.T) {
	proxyInfra := &ir.ProxyInfra{
		Name: "test",
		Metadata: &ir.InfraMetadata{
			Labels: map[string]string{
				gatewayapi.OwningGatewayNamespaceLabel: "default",
				gatewayapi.OwningGatewayNameLabel:      "gateway-1",
			},
			OwnerReference: &ir.ResourceMetadata{
				Kind: resource.KindGatewayClass,
				Name: testGatewayClass,
			},
		},
	}
	testCases := []struct {
		name                 string
		ns                   string
		in                   *ir.Infra
		gatewayNamespaceMode bool
		current              *corev1.ServiceAccount
		want                 *corev1.ServiceAccount
	}{
		{
			name: "create-sa",
			ns:   "test",
			in: &ir.Infra{
				Proxy: proxyInfra,
			},
			want: &corev1.ServiceAccount{
				TypeMeta: metav1.TypeMeta{
					Kind:       "ServiceAccount",
					APIVersion: "v1",
				},
				AutomountServiceAccountToken: ptr.To(false),
				ObjectMeta: metav1.ObjectMeta{
					Namespace: "test",
					Name:      "envoy-test-9f86d081",
					Labels: map[string]string{
						"app.kubernetes.io/name":               "envoy",
						"app.kubernetes.io/component":          "proxy",
						"app.kubernetes.io/managed-by":         "envoy-gateway",
						gatewayapi.OwningGatewayNamespaceLabel: "default",
						gatewayapi.OwningGatewayNameLabel:      "gateway-1",
					},
					OwnerReferences: []metav1.OwnerReference{
						{
							APIVersion: "gateway.networking.k8s.io/v1",
							Kind:       "GatewayClass",
							Name:       "envoy-gateway-class",
							UID:        "foo.bar",
						},
					},
				},
			},
		},
		{
			name: "sa-exists",
			ns:   "test",
			in: &ir.Infra{
				Proxy: proxyInfra,
			},
			current: &corev1.ServiceAccount{
				TypeMeta: metav1.TypeMeta{
					Kind:       "ServiceAccount",
					APIVersion: "v1",
				},
				ObjectMeta: metav1.ObjectMeta{
					Namespace: "test",
					Name:      "envoy-test",
					Labels: map[string]string{
						"app.kubernetes.io/name":               "envoy",
						"app.kubernetes.io/component":          "proxy",
						"app.kubernetes.io/managed-by":         "envoy-gateway",
						gatewayapi.OwningGatewayNamespaceLabel: "default",
					},
				},
			},
			want: &corev1.ServiceAccount{
				TypeMeta: metav1.TypeMeta{
					Kind:       "ServiceAccount",
					APIVersion: "v1",
				},
				AutomountServiceAccountToken: ptr.To(false),
				ObjectMeta: metav1.ObjectMeta{
					Namespace: "test",
					Name:      "envoy-test-9f86d081",
					Labels: map[string]string{
						"app.kubernetes.io/name":               "envoy",
						"app.kubernetes.io/component":          "proxy",
						"app.kubernetes.io/managed-by":         "envoy-gateway",
						gatewayapi.OwningGatewayNamespaceLabel: "default",
						gatewayapi.OwningGatewayNameLabel:      "gateway-1",
					},
					OwnerReferences: []metav1.OwnerReference{
						{
							APIVersion: "gateway.networking.k8s.io/v1",
							Kind:       "GatewayClass",
							Name:       "envoy-gateway-class",
							UID:        "foo.bar",
						},
					},
				},
			},
		},
		{
			name: "hashed-name",
			ns:   "test",
			in: &ir.Infra{
				Proxy: &ir.ProxyInfra{
					Name: "very-long-name-that-will-be-hashed-and-cut-off-because-its-too-long",
					Metadata: &ir.InfraMetadata{
						Labels: map[string]string{
							gatewayapi.OwningGatewayNamespaceLabel: "default",
							gatewayapi.OwningGatewayNameLabel:      "gateway-1",
						},
						OwnerReference: &ir.ResourceMetadata{
							Kind: resource.KindGatewayClass,
							Name: testGatewayClass,
						},
					},
				},
			},
			current: &corev1.ServiceAccount{
				TypeMeta: metav1.TypeMeta{
					Kind:       "ServiceAccount",
					APIVersion: "v1",
				},
				AutomountServiceAccountToken: ptr.To(false),
				ObjectMeta: metav1.ObjectMeta{
					Namespace: "test",
					Name:      "very-long-name-that-will-be-hashed-and-cut-off-because-its-too-long",
					Labels: map[string]string{
						"app.kubernetes.io/name":               "envoy",
						"app.kubernetes.io/component":          "proxy",
						"app.kubernetes.io/managed-by":         "envoy-gateway",
						gatewayapi.OwningGatewayNamespaceLabel: "default",
					},
				},
			},
			want: &corev1.ServiceAccount{
				TypeMeta: metav1.TypeMeta{
					Kind:       "ServiceAccount",
					APIVersion: "v1",
				},
				AutomountServiceAccountToken: ptr.To(false),
				ObjectMeta: metav1.ObjectMeta{
					Namespace: "test",
					Name:      "envoy-very-long-name-that-will-be-hashed-and-cut-off-b-5bacc75e",
					Labels: map[string]string{
						"app.kubernetes.io/name":               "envoy",
						"app.kubernetes.io/component":          "proxy",
						"app.kubernetes.io/managed-by":         "envoy-gateway",
						gatewayapi.OwningGatewayNamespaceLabel: "default",
						gatewayapi.OwningGatewayNameLabel:      "gateway-1",
					},
					OwnerReferences: []metav1.OwnerReference{
						{
							APIVersion: "gateway.networking.k8s.io/v1",
							Kind:       "GatewayClass",
							Name:       "envoy-gateway-class",
							UID:        "foo.bar",
						},
					},
				},
			},
		},
		{
			name: "create-sa-with-gateway-namespace-mode",
			ns:   "test",
			in: &ir.Infra{
				Proxy: &ir.ProxyInfra{
					Name:      "gateway-1",
					Namespace: "ns1",
					Metadata: &ir.InfraMetadata{
						Labels: map[string]string{
							gatewayapi.OwningGatewayNamespaceLabel: "ns1",
							gatewayapi.OwningGatewayNameLabel:      "gateway-1",
						},
						OwnerReference: &ir.ResourceMetadata{
							Kind: "Gateway",
							Name: "gateway-1",
						},
					},
				},
			},
			gatewayNamespaceMode: true,
			want: &corev1.ServiceAccount{
				TypeMeta: metav1.TypeMeta{
					Kind:       "ServiceAccount",
					APIVersion: "v1",
				},
				AutomountServiceAccountToken: ptr.To(false),
				ObjectMeta: metav1.ObjectMeta{
					Namespace: "ns1",
					Name:      "gateway-1",
					Labels: map[string]string{
						"app.kubernetes.io/name":               "envoy",
						"app.kubernetes.io/component":          "proxy",
						"app.kubernetes.io/managed-by":         "envoy-gateway",
						gatewayapi.OwningGatewayNamespaceLabel: "ns1",
						gatewayapi.OwningGatewayNameLabel:      "gateway-1",
						gatewayapi.GatewayNameLabel:            "gateway-1",
					},
					OwnerReferences: []metav1.OwnerReference{
						{
							APIVersion: "gateway.networking.k8s.io/v1",
							Kind:       "Gateway",
							Name:       "gateway-1",
							UID:        "foo.bar",
						},
					},
				},
			},
		},
	}

	for _, tc := range testCases {
		t.Run(tc.name, func(t *testing.T) {
			ctx := context.Background()
			cfg, err := config.New(os.Stdout)
			require.NoError(t, err)
			cfg.ControllerNamespace = tc.ns

			var cli client.Client
			if tc.current != nil {
				cli = fakeclient.NewClientBuilder().
					WithScheme(envoygateway.GetScheme()).
					WithObjects(tc.current).
					WithInterceptorFuncs(interceptorFunc).
					Build()
			} else {
				cli = fakeclient.NewClientBuilder().
					WithScheme(envoygateway.GetScheme()).
					WithInterceptorFuncs(interceptorFunc).
					Build()
			}

			kube := NewInfra(cli, cfg)
			require.NoError(t, setupOwnerReferenceResources(ctx, kube.Client))
			if tc.gatewayNamespaceMode {
				kube.EnvoyGateway.Provider.Kubernetes.Deploy = &egv1a1.KubernetesDeployMode{
					Type: ptr.To(egv1a1.KubernetesDeployModeTypeGatewayNamespace),
				}
			}

			r, err := proxy.NewResourceRender(ctx, kube, tc.in)
			require.NoError(t, err)
			err = kube.createOrUpdateServiceAccount(ctx, r)
			require.NoError(t, err)

			actual := &corev1.ServiceAccount{
				ObjectMeta: metav1.ObjectMeta{
					Namespace: kube.GetResourceNamespace(tc.in),
					Name:      tc.want.Name,
				},
			}
			require.NoError(t, kube.Client.Get(ctx, client.ObjectKeyFromObject(actual), actual))

<<<<<<< HEAD
			requireEqual(t, tc.want, actual)
=======
			testutil.CmpResources(t, tc.want, actual)
>>>>>>> 2835e6fb
		})
	}
}

func TestDeleteProxyServiceAccount(t *testing.T) {
	testCases := []struct {
		name string
	}{
		{
			name: "delete service account",
		},
	}
	for _, tc := range testCases {
		t.Run(tc.name, func(t *testing.T) {
			ctx := context.Background()
			kube := newTestInfra(t)
			require.NoError(t, setupOwnerReferenceResources(ctx, kube.Client))

			infra := ir.NewInfra()
			infra.Proxy.GetProxyMetadata().Labels[gatewayapi.OwningGatewayNamespaceLabel] = "default"
			infra.Proxy.GetProxyMetadata().Labels[gatewayapi.OwningGatewayNameLabel] = infra.Proxy.Name
			infra.Proxy.GetProxyMetadata().OwnerReference = &ir.ResourceMetadata{
				Kind: resource.KindGatewayClass,
				Name: testGatewayClass,
			}
			r, err := proxy.NewResourceRender(ctx, kube, infra)
			require.NoError(t, err)

			err = kube.createOrUpdateServiceAccount(ctx, r)
			require.NoError(t, err)

			err = kube.deleteServiceAccount(ctx, r)
			require.NoError(t, err)
		})
	}
}<|MERGE_RESOLUTION|>--- conflicted
+++ resolved
@@ -285,11 +285,7 @@
 			}
 			require.NoError(t, kube.Client.Get(ctx, client.ObjectKeyFromObject(actual), actual))
 
-<<<<<<< HEAD
-			requireEqual(t, tc.want, actual)
-=======
 			testutil.CmpResources(t, tc.want, actual)
->>>>>>> 2835e6fb
 		})
 	}
 }
