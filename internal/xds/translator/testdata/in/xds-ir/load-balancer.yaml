http:
- name: "first-listener"
  address: "::"
  port: 10080
  hostnames:
  - "*"
  path:
    mergeSlashes: true
    escapedSlashesAction: UnescapeAndRedirect
  routes:
  - name: "first-route"
    hostname: "*"
    traffic:
      loadBalancer:
        roundRobin: {}
    destination:
      name: "first-route-dest"
      settings:
      - endpoints:
        - host: "1.2.3.4"
          port: 50000
        name: "first-route-dest/backend/0"
  - name: "second-route"
    hostname: "*"
    traffic:
      loadBalancer:
        random: {}
    destination:
      name: "second-route-dest"
      settings:
      - endpoints:
        - host: "1.2.3.4"
          port: 50000
        name: "second-route-dest/backend/0"
  - name: "third-route"
    hostname: "*"
    traffic:
      loadBalancer:
        leastRequest: {}
    destination:
      name: "third-route-dest"
      settings:
      - endpoints:
        - host: "1.2.3.4"
          port: 50000
        name: "third-route-dest/backend/0"
  - name: "fourth-route"
    hostname: "*"
    traffic:
      loadBalancer:
        consistentHash:
          sourceIP: true
    destination:
      name: "fourth-route-dest"
      settings:
      - endpoints:
        - host: "1.2.3.4"
          port: 50000
        name: "fourth-route-dest/backend/0"
  - name: "fifth-route"
    hostname: "*"
    traffic:
      loadBalancer:
        leastRequest:
          slowStart:
            window: 60s
    destination:
      name: "fifth-route-dest"
      settings:
      - endpoints:
        - host: "1.2.3.4"
          port: 50000
        name: "fifth-route-dest/backend/0"
  - name: "sixth-route"
    hostname: "*"
    traffic:
      loadBalancer:
        roundRobin:
          slowStart:
            window: 300s
    destination:
      name: "sixth-route-dest"
      settings:
      - endpoints:
        - host: "1.2.3.4"
          port: 50000
        name: "sixth-route-dest/backend/0"
  - name: "seventh-route"
    hostname: "*"
    traffic:
      loadBalancer:
        consistentHash:
          headers:
          - name: name
    destination:
      name: "seventh-route-dest"
      settings:
      - endpoints:
        - host: "1.2.3.4"
          port: 50000
        name: "seventh-route-dest/backend/0"
  - name: "eighth-route"
    hostname: "*"
    traffic:
      loadBalancer:
        consistentHash:
          tableSize: 524287
    destination:
      name: "eighth-route-dest"
      settings:
      - endpoints:
        - host: "1.2.3.4"
          port: 50000
        name: "eighth-route-dest/backend/0"
  - name: "ninth-route"
    hostname: "*"
    traffic:
      loadBalancer:
        consistentHash:
          cookie:
            name: "test"
    destination:
      name: "ninth-route-dest"
      settings:
      - endpoints:
        - host: "1.2.3.4"
          port: 50000
        name: "ninth-route-dest/backend/0"
  - name: "tenth-route"
    hostname: "*"
    traffic:
      loadBalancer:
        consistentHash:
          cookie:
            name: "test"
            attributes:
              foo: bar
    destination:
      name: "tenth-route-dest"
      settings:
      - endpoints:
        - host: "1.2.3.4"
          port: 50000
        name: "tenth-route-dest/backend/0"
  - name: "eleventh-route"
    hostname: "*"
    traffic:
      loadBalancer:
        roundRobin: {}
        endpointOverride:
          extractFrom:
          - header: "x-custom-host"
    destination:
      name: "eleventh-route-dest"
      settings:
      - endpoints:
        - host: "1.2.3.4"
          port: 50000
        name: "eleventh-route-dest/backend/0"
  - name: "twelfth-route"
    hostname: "*"
    traffic:
      loadBalancer:
        leastRequest: {}
        endpointOverride:
          extractFrom:
          - header: "x-fallback-host"
    destination:
      name: "twelfth-route-dest"
      settings:
      - endpoints:
        - host: "1.2.3.4"
          port: 50000
        name: "twelfth-route-dest/backend/0"
  - name: "thirteen-route"
    hostname: "*"
    traffic:
      loadBalancer:
        leastRequest: {}
        endpointOverride:
          extractFrom:
          - header: "x-custom-host"
    destination:
      name: "thirteen-route-dest"
      settings:
      - endpoints:
        - host: "1.2.3.4"
          port: 50000
        name: "thirteen-route-dest/backend/0"
  - name: "fourteenth-route"
    hostname: "*"
    traffic:
      loadBalancer:
        consistentHash:
          headers:
          - name: name
          - name: bar
    destination:
      name: "fourteenth-route-dest"
      settings:
      - endpoints:
        - host: "1.2.3.4"
          port: 50000
        name: "fourteenth-route-dest/backend/0"
  - name: "fifteenth-route"
    hostname: "*"
    traffic:
      loadBalancer:
<<<<<<< HEAD
        clientSideWeightedRoundRobin:
          blackoutPeriod: 30s
          weightExpirationPeriod: 60s
          weightUpdatePeriod: 10s
          errorUtilizationPenalty: 100
          metricNamesForComputingUtilization:
          - "cpu_utilization"
=======
        consistentHash:
          queryParams:
          - name: "name"
          - name: "bar"
>>>>>>> aa3ad433
    destination:
      name: "fifteenth-route-dest"
      settings:
      - endpoints:
        - host: "1.2.3.4"
          port: 50000
<<<<<<< HEAD
        name: "fifteenth-route-dest/backend/0"
  - name: "sixteenth-route"
    hostname: "*"
    traffic:
      loadBalancer:
        clientSideWeightedRoundRobin:
          blackoutPeriod: 30s
          weightExpirationPeriod: 60s
          weightUpdatePeriod: 10s
          metricNamesForComputingUtilization:
          - "named_metric.foo"
    destination:
      name: "sixteenth-route-dest"
      settings:
      - endpoints:
        - host: "1.2.3.4"
          port: 50000
        name: "sixteenth-route-dest/backend/0"
=======
        name: "fifteenth-route-dest/backend/0"
>>>>>>> aa3ad433
<|MERGE_RESOLUTION|>--- conflicted
+++ resolved
@@ -206,7 +206,21 @@
     hostname: "*"
     traffic:
       loadBalancer:
-<<<<<<< HEAD
+        consistentHash:
+          queryParams:
+          - name: "name"
+          - name: "bar"
+    destination:
+      name: "fifteenth-route-dest"
+      settings:
+      - endpoints:
+        - host: "1.2.3.4"
+          port: 50000
+        name: "fifteenth-route-dest/backend/0"
+  - name: "sixteenth-route"
+    hostname: "*"
+    traffic:
+      loadBalancer:
         clientSideWeightedRoundRobin:
           blackoutPeriod: 30s
           weightExpirationPeriod: 60s
@@ -214,21 +228,14 @@
           errorUtilizationPenalty: 100
           metricNamesForComputingUtilization:
           - "cpu_utilization"
-=======
-        consistentHash:
-          queryParams:
-          - name: "name"
-          - name: "bar"
->>>>>>> aa3ad433
-    destination:
-      name: "fifteenth-route-dest"
-      settings:
-      - endpoints:
-        - host: "1.2.3.4"
-          port: 50000
-<<<<<<< HEAD
-        name: "fifteenth-route-dest/backend/0"
-  - name: "sixteenth-route"
+    destination:
+      name: "sixteenth-route-dest"
+      settings:
+      - endpoints:
+        - host: "1.2.3.4"
+          port: 50000
+        name: "sixteenth-route-dest/backend/0"
+  - name: "seventeenth-route"
     hostname: "*"
     traffic:
       loadBalancer:
@@ -239,12 +246,9 @@
           metricNamesForComputingUtilization:
           - "named_metric.foo"
     destination:
-      name: "sixteenth-route-dest"
-      settings:
-      - endpoints:
-        - host: "1.2.3.4"
-          port: 50000
-        name: "sixteenth-route-dest/backend/0"
-=======
-        name: "fifteenth-route-dest/backend/0"
->>>>>>> aa3ad433
+      name: "seventeenth-route-dest"
+      settings:
+      - endpoints:
+        - host: "1.2.3.4"
+          port: 50000
+        name: "seventeenth-route-dest/backend/0"