// Copyright Envoy Gateway Authors
// SPDX-License-Identifier: Apache-2.0
// The full text of the Apache license is available in the LICENSE file at
// the root of the repo.

package translator

import (
	"errors"
	"fmt"
	"strings"
	"time"

	clusterv3 "github.com/envoyproxy/go-control-plane/envoy/config/cluster/v3"
	corev3 "github.com/envoyproxy/go-control-plane/envoy/config/core/v3"
	endpointv3 "github.com/envoyproxy/go-control-plane/envoy/config/endpoint/v3"
	listenerv3 "github.com/envoyproxy/go-control-plane/envoy/config/listener/v3"
	routev3 "github.com/envoyproxy/go-control-plane/envoy/config/route/v3"
	hcmv3 "github.com/envoyproxy/go-control-plane/envoy/extensions/filters/network/http_connection_manager/v3"
	tlsv3 "github.com/envoyproxy/go-control-plane/envoy/extensions/transport_sockets/tls/v3"
	matcherv3 "github.com/envoyproxy/go-control-plane/envoy/type/matcher/v3"
	resourcev3 "github.com/envoyproxy/go-control-plane/pkg/resource/v3"
	"github.com/envoyproxy/go-control-plane/pkg/wellknown"
	"google.golang.org/protobuf/proto"
	"google.golang.org/protobuf/types/known/anypb"
	"google.golang.org/protobuf/types/known/wrapperspb"

	extensionTypes "github.com/envoyproxy/gateway/internal/extension/types"
	"github.com/envoyproxy/gateway/internal/ir"
	"github.com/envoyproxy/gateway/internal/utils/protocov"
	"github.com/envoyproxy/gateway/internal/xds/types"
)

var (
	ErrXdsClusterExists = errors.New("xds cluster exists")
	ErrXdsSecretExists  = errors.New("xds secret exists")
)

const AuthorityHeaderKey = ":authority"

// Translator translates the xDS IR into xDS resources.
type Translator struct {
	// GlobalRateLimit holds the global rate limit settings
	// required during xds translation.
	GlobalRateLimit *GlobalRateLimitSettings

	// ExtensionManager holds the config for interacting with extensions when generating xDS
	// resources. Only required during xds translation.
	ExtensionManager *extensionTypes.Manager
}

type GlobalRateLimitSettings struct {
	// ServiceURL is the URL of the global
	// rate limit service.
	ServiceURL string

	// Timeout specifies the timeout period for the proxy to access the ratelimit server
	// If not set, timeout is 20000000(20ms).
	Timeout time.Duration

	// FailClosed is a switch used to control the flow of traffic
	// when the response from the ratelimit server cannot be obtained.
	FailClosed bool
}

// Translate translates the XDS IR into xDS resources
func (t *Translator) Translate(ir *ir.Xds) (*types.ResourceVersionTable, error) {
	if ir == nil {
		return nil, errors.New("ir is nil")
	}

	tCtx := new(types.ResourceVersionTable)

	// xDS translation is done in a best-effort manner, so we collect all errors
	// and return them at the end.
	//
	// Reasoning: The validation in the CRD validation and API Gateway API
	// translator should already catch most errors, there are just few rare cases
	// where xDS translation can fail, for example, failed to call an extension
	// hook or failed to patch an EnvoyPatchPolicy. In those cases, we don't want
	// to fail the entire xDS translation to panic users, but instead, we want
	// to collect all errors and reflect them in the status of the CRDs.
	var errs error
	if err := t.processHTTPListenerXdsTranslation(
		tCtx, ir.HTTP, ir.AccessLog, ir.Tracing, ir.Metrics); err != nil {
		errs = errors.Join(errs, err)
	}

	if err := processTCPListenerXdsTranslation(tCtx, ir.TCP, ir.AccessLog, ir.Metrics); err != nil {
		errs = errors.Join(errs, err)
	}

	if err := processUDPListenerXdsTranslation(tCtx, ir.UDP, ir.AccessLog, ir.Metrics); err != nil {
		errs = errors.Join(errs, err)
	}

	if err := processJSONPatches(tCtx, ir.EnvoyPatchPolicies); err != nil {
		errs = errors.Join(errs, err)
	}

	if err := processClusterForAccessLog(tCtx, ir.AccessLog, ir.Metrics); err != nil {
		errs = errors.Join(errs, err)
	}

	if err := processClusterForTracing(tCtx, ir.Tracing, ir.Metrics); err != nil {
		errs = errors.Join(errs, err)
	}

	// Check if an extension want to inject any clusters/secrets
	// If no extension exists (or it doesn't subscribe to this hook) then this is a quick no-op
	if err := processExtensionPostTranslationHook(tCtx, t.ExtensionManager); err != nil {
		errs = errors.Join(errs, err)
	}

	return tCtx, errs
}

func (t *Translator) processHTTPListenerXdsTranslation(
	tCtx *types.ResourceVersionTable,
	httpListeners []*ir.HTTPListener,
	accessLog *ir.AccessLog,
	tracing *ir.Tracing,
	metrics *ir.Metrics,
) error {
	// The XDS translation is done in a best-effort manner, so we collect all
	// errors and return them at the end.
	var errs error
	for _, httpListener := range httpListeners {
		var (
			http3Enabled                       = httpListener.HTTP3 != nil // Whether HTTP3 is enabled
			tcpXDSListener                     *listenerv3.Listener        // TCP Listener for HTTP1/HTTP2 traffic
			quicXDSListener                    *listenerv3.Listener        // UDP(QUIC) Listener for HTTP3 traffic
			xdsListenerOnSameAddressPortExists bool                        // Whether a listener already exists on the same address + port combination
			tlsEnabled                         bool                        // Whether TLS is enabled for the listener
			xdsRouteCfg                        *routev3.RouteConfiguration // The route config is used by both the TCP and QUIC listeners
			addHCM                             bool                        // Whether to add an HCM(HTTP Connection Manager filter) to the listener's TCP filter chain
			err                                error
		)

		// Search for an existing TCP listener on the same address + port combination.
		tcpXDSListener = findXdsListenerByHostPort(tCtx, httpListener.Address, httpListener.Port, corev3.SocketAddress_TCP)
		xdsListenerOnSameAddressPortExists = tcpXDSListener != nil
		tlsEnabled = httpListener.TLS != nil

		switch {
		// If no existing listener exists, create a new one.
		case !xdsListenerOnSameAddressPortExists:
			// Create a new UDP(QUIC) listener for HTTP3 traffic if HTTP3 is enabled
			if http3Enabled {
				quicXDSListener = buildXdsQuicListener(httpListener.Name, httpListener.Address, httpListener.Port, accessLog)
				if err = tCtx.AddXdsResource(resourcev3.ListenerType, quicXDSListener); err != nil {
					errs = errors.Join(errs, err)
					continue
				}
			}

			// Create a new TCP listener for HTTP1/HTTP2 traffic.
			tcpXDSListener = buildXdsTCPListener(httpListener.Name, httpListener.Address, httpListener.Port, httpListener.TCPKeepalive, httpListener.Connection, accessLog)
			if err = tCtx.AddXdsResource(resourcev3.ListenerType, tcpXDSListener); err != nil {
				errs = errors.Join(errs, err)
				continue
			}

			// We need to add an HCM to the newly created listener.
			addHCM = true
		case xdsListenerOnSameAddressPortExists && !tlsEnabled:
			// If a xds listener exists, and Gateway HTTP Listener does not enable TLS,
			// we use the listener's default TCP filter chain because we can not
			// differentiate the HTTP traffic at the TCP filter chain level using SNI.
			//
			// A HCM(HTTP Connection Manager filter) is added to the listener's
			// default filter chain if it has not yet been added.
			//
			// The HCM is configured with a RouteConfiguration, which is used to
			// route HTTP traffic to the correct virtual host for all the domains
			// specified in the Gateway HTTP Listener's routes.
			var (
				routeName                  string
				hasHCMInDefaultFilterChain bool
			)

			// Find the route config associated with this listener that
			// maps to the default filter chain for http traffic
			// Routes for this listener will be added to this route config
			routeName = findXdsHTTPRouteConfigName(tcpXDSListener)
			hasHCMInDefaultFilterChain = routeName != ""
			addHCM = !hasHCMInDefaultFilterChain

			if routeName != "" {
				xdsRouteCfg = findXdsRouteConfig(tCtx, routeName)
				if xdsRouteCfg == nil {
					// skip this listener if failed to find xds route config
					errs = errors.Join(errs, errors.New("unable to find xds route config"))
					continue
				}
			}
		case xdsListenerOnSameAddressPortExists && tlsEnabled:
			// If an existing xds listener exists, and Gateway HTTP Listener enables
			// TLS, we need to create an HCM.
			//
			// In this case, a new filter chain is created and added to the listener,
			// and the HCM is added to the new filter chain.
			// The newly created filter chain is configured with a filter chain
			// match to match the server names(SNI) based on the listener's hostnames.
			addHCM = true
		}

		if addHCM {
			if err = t.addHCMToXDSListener(tcpXDSListener, httpListener, accessLog, tracing, false, httpListener.Connection); err != nil {
				errs = errors.Join(errs, err)
				continue
			}
			if http3Enabled {
				if err = t.addHCMToXDSListener(quicXDSListener, httpListener, accessLog, tracing, true, httpListener.Connection); err != nil {
					errs = errors.Join(errs, err)
					continue
				}
			}
		} else {
			// When the DefaultFilterChain is shared by multiple Gateway HTTP
			// Listeners, we need to add the HTTP filters associated with the
			// HTTPListener to the HCM if they have not yet been added.
			if err = t.addHTTPFiltersToHCM(tcpXDSListener.DefaultFilterChain, httpListener); err != nil {
				errs = errors.Join(errs, err)
				continue
			}
			if http3Enabled {
				if err = t.addHTTPFiltersToHCM(quicXDSListener.DefaultFilterChain, httpListener); err != nil {
					errs = errors.Join(errs, err)
					continue
				}
			}
		}

		// Add the secrets referenced by the listener's TLS configuration to the
		// resource version table.
		// 1:1 between IR TLSListenerConfig and xDS Secret
		if httpListener.TLS != nil {
			for c := range httpListener.TLS.Certificates {
				secret := buildXdsTLSCertSecret(httpListener.TLS.Certificates[c])
				if err = tCtx.AddXdsResource(resourcev3.SecretType, secret); err != nil {
					errs = errors.Join(errs, err)
				}
			}

			if httpListener.TLS.CACertificate != nil {
				caSecret := buildXdsTLSCaCertSecret(httpListener.TLS.CACertificate)
				if err = tCtx.AddXdsResource(resourcev3.SecretType, caSecret); err != nil {
					errs = errors.Join(errs, err)
				}
			}
		}

		// Create a route config if we have not found one yet
		if xdsRouteCfg == nil {
			xdsRouteCfg = &routev3.RouteConfiguration{
				IgnorePortInHostMatching: true,
				Name:                     httpListener.Name,
			}

			if err = tCtx.AddXdsResource(resourcev3.RouteType, xdsRouteCfg); err != nil {
				errs = errors.Join(errs, err)
			}
<<<<<<< HEAD

			if enabledHTTP3 {
				http3AltSvcHeader := buildHTTP3AltSvcHeader(int(httpListener.HTTP3.QUICPort))
				if xdsRoute.ResponseHeadersToAdd == nil {
					xdsRoute.ResponseHeadersToAdd = make([]*corev3.HeaderValueOption, 0)
				}
				xdsRoute.ResponseHeadersToAdd = append(xdsRoute.ResponseHeadersToAdd, http3AltSvcHeader)
			}
			vHost.Routes = append(vHost.Routes, xdsRoute)

			if httpRoute.Destination != nil {
				if err = processXdsCluster(
					tCtx,
					httpRoute,
					httpListener.HTTP1,
					metrics,
				); err != nil {
					errs = errors.Join(errs, err)
				}
			}

			if httpRoute.Mirrors != nil {
				for _, mirrorDest := range httpRoute.Mirrors {
					if err := addXdsCluster(tCtx, &xdsClusterArgs{
						name:         mirrorDest.Name,
						settings:     mirrorDest.Settings,
						tSocket:      nil,
						endpointType: EndpointTypeStatic,
						metrics:      metrics,
					}); err != nil && !errors.Is(err, ErrXdsClusterExists) {
						errs = errors.Join(errs, err)
					}
				}
			}
=======
>>>>>>> fcfeefd4
		}

		// Generate xDS virtual hosts and routes for the given HTTPListener,
		// and add them to the xDS route config.
		if err = t.addRouteToRouteConfig(tCtx, xdsRouteCfg, httpListener, metrics, http3Enabled); err != nil {
			errs = errors.Join(errs, err)
		}

		// Add all the other needed resources referenced by this filter to the
		// resource version table.
		if err = patchResources(tCtx, httpListener.Routes); err != nil {
			errs = errors.Join(errs, err)
		}

		// RateLimit filter is handled separately because it relies on the global
		// rate limit server configuration.
		// Check if a ratelimit cluster exists, if not, add it, if it's needed.
<<<<<<< HEAD
		if err := t.createRateLimitServiceCluster(tCtx, httpListener, metrics); err != nil {
=======
		if err = t.createRateLimitServiceCluster(tCtx, httpListener); err != nil {
>>>>>>> fcfeefd4
			errs = errors.Join(errs, err)
		}

		// Check if an extension want to modify the listener that was just configured/created
		// If no extension exists (or it doesn't subscribe to this hook) then this is a quick no-op
		// TODO zhaohuabing should we also process the quicXDSListener?
		if err = processExtensionPostListenerHook(tCtx, tcpXDSListener, t.ExtensionManager); err != nil {
			errs = errors.Join(errs, err)
		}
	}

	return errs
}

// addRouteToRouteConfig generates xDS virtual hosts and routes for the given HTTPListener,
// and adds them to the provided xDS route config.
func (t *Translator) addRouteToRouteConfig(
	tCtx *types.ResourceVersionTable,
	xdsRouteCfg *routev3.RouteConfiguration,
	httpListener *ir.HTTPListener,
	metrics *ir.Metrics,
	http3Enabled bool) error {
	var (
		vHosts    = map[string]*routev3.VirtualHost{} // store virtual hosts by domain
		vHostList []*routev3.VirtualHost              // keep track of order by using a list as well as the map
		errs      error                               // the accumulated errors
		err       error
	)

	// Check if an extension is loaded that wants to modify xDS Routes after they have been generated
	for _, httpRoute := range httpListener.Routes {
		// 1:1 between IR HTTPRoute Hostname and xDS VirtualHost.
		vHost := vHosts[httpRoute.Hostname]
		if vHost == nil {
			// Remove dots from the hostname before appending it to the virtualHost name
			// since dots are special chars used in stats tag extraction in Envoy
			underscoredHostname := strings.ReplaceAll(httpRoute.Hostname, ".", "_")
			// Allocate virtual host for this httpRoute.
			vHost = &routev3.VirtualHost{
				Name:    fmt.Sprintf("%s/%s", httpListener.Name, underscoredHostname),
				Domains: []string{httpRoute.Hostname},
			}
			if metrics != nil && metrics.EnableVirtualHostStats {
				vHost.VirtualClusters = []*routev3.VirtualCluster{
					{
						Name: underscoredHostname,
						Headers: []*routev3.HeaderMatcher{
							{
								Name: AuthorityHeaderKey,
								HeaderMatchSpecifier: &routev3.HeaderMatcher_StringMatch{
									StringMatch: &matcherv3.StringMatcher{
										MatchPattern: &matcherv3.StringMatcher_Prefix{
											Prefix: httpRoute.Hostname,
										},
									},
								},
							},
						},
					},
				}
			}
			vHosts[httpRoute.Hostname] = vHost
			vHostList = append(vHostList, vHost)
		}

		var xdsRoute *routev3.Route
		// 1:1 between IR HTTPRoute and xDS config.route.v3.Route
		xdsRoute, err = buildXdsRoute(httpRoute)
		if err != nil {
			// skip this route if failed to build xds route
			errs = errors.Join(errs, err)
			continue
		}

		// Check if an extension want to modify the route we just generated
		// If no extension exists (or it doesn't subscribe to this hook) then this is a quick no-op.
		if err = processExtensionPostRouteHook(xdsRoute, vHost, httpRoute, t.ExtensionManager); err != nil {
			errs = errors.Join(errs, err)
		}

		if http3Enabled {
			http3AltSvcHeader := buildHTTP3AltSvcHeader(int(httpListener.HTTP3.QUICPort))
			if xdsRoute.ResponseHeadersToAdd == nil {
				xdsRoute.ResponseHeadersToAdd = make([]*corev3.HeaderValueOption, 0)
			}
			xdsRoute.ResponseHeadersToAdd = append(xdsRoute.ResponseHeadersToAdd, http3AltSvcHeader)
		}
		vHost.Routes = append(vHost.Routes, xdsRoute)

		if httpRoute.Destination != nil {
			if err = processXdsCluster(tCtx, httpRoute, httpListener.HTTP1); err != nil {
				errs = errors.Join(errs, err)
			}
		}

		if httpRoute.Mirrors != nil {
			for _, mirrorDest := range httpRoute.Mirrors {
				if err = addXdsCluster(tCtx, &xdsClusterArgs{
					name:         mirrorDest.Name,
					settings:     mirrorDest.Settings,
					tSocket:      nil,
					endpointType: EndpointTypeStatic,
				}); err != nil && !errors.Is(err, ErrXdsClusterExists) {
					errs = errors.Join(errs, err)
				}
			}
		}
	}

	for _, vHost := range vHostList {
		// Check if an extension want to modify the Virtual Host we just generated
		// If no extension exists (or it doesn't subscribe to this hook) then this is a quick no-op.
		if err = processExtensionPostVHostHook(vHost, t.ExtensionManager); err != nil {
			errs = errors.Join(errs, err)
		}
	}
	xdsRouteCfg.VirtualHosts = append(xdsRouteCfg.VirtualHosts, vHostList...)

	return errs
}

func (t *Translator) addHTTPFiltersToHCM(filterChain *listenerv3.FilterChain, httpListener *ir.HTTPListener) error {
	var (
		hcm *hcmv3.HttpConnectionManager
		err error
	)

	if hcm, err = findHCMinFilterChain(filterChain); err != nil {
		return err // should not happen
	}

	// Add http filters to the HCM if they have not yet been added.
	if err = t.patchHCMWithFilters(hcm, httpListener); err != nil {
		return err
	}

	for i, filter := range filterChain.Filters {
		if filter.Name == wellknown.HTTPConnectionManager {
			var mgrAny *anypb.Any
			if mgrAny, err = protocov.ToAnyWithError(hcm); err != nil {
				return err
			}

			filterChain.Filters[i] = &listenerv3.Filter{
				Name: wellknown.HTTPConnectionManager,
				ConfigType: &listenerv3.Filter_TypedConfig{
					TypedConfig: mgrAny,
				},
			}
		}
	}
	return nil
}

func findHCMinFilterChain(filterChain *listenerv3.FilterChain) (*hcmv3.HttpConnectionManager, error) {
	for _, filter := range filterChain.Filters {
		if filter.Name == wellknown.HTTPConnectionManager {
			hcm := &hcmv3.HttpConnectionManager{}
			if err := anypb.UnmarshalTo(filter.GetTypedConfig(), hcm, proto.UnmarshalOptions{}); err != nil {
				return nil, err
			}
			return hcm, nil
		}
	}
	return nil, errors.New("http connection manager not found")
}

func buildHTTP3AltSvcHeader(port int) *corev3.HeaderValueOption {
	return &corev3.HeaderValueOption{
		Append: &wrapperspb.BoolValue{Value: true},
		Header: &corev3.HeaderValue{
			Key:   "alt-svc",
			Value: strings.Join([]string{fmt.Sprintf(`%s=":%d"; ma=86400`, "h3", port)}, ", "),
		},
	}
}

func processTCPListenerXdsTranslation(tCtx *types.ResourceVersionTable, tcpListeners []*ir.TCPListener, accesslog *ir.AccessLog, metrics *ir.Metrics) error {
	// The XDS translation is done in a best-effort manner, so we collect all
	// errors and return them at the end.
	var errs error
	for _, tcpListener := range tcpListeners {
		// Search for an existing listener, if it does not exist, create one.
		xdsListener := findXdsListenerByHostPort(tCtx, tcpListener.Address, tcpListener.Port, corev3.SocketAddress_TCP)
		if xdsListener == nil {
			xdsListener = buildXdsTCPListener(tcpListener.Name, tcpListener.Address, tcpListener.Port, tcpListener.TCPKeepalive, tcpListener.Connection, accesslog)
			if err := tCtx.AddXdsResource(resourcev3.ListenerType, xdsListener); err != nil {
				// skip this listener if failed to add xds listener to the
				errs = errors.Join(errs, err)
				continue
			}
		}

		if err := addXdsTCPFilterChain(xdsListener, tcpListener, tcpListener.Destination.Name, accesslog, tcpListener.Connection); err != nil {
			errs = errors.Join(errs, err)
		}

		// 1:1 between IR TCPListener and xDS Cluster
		if err := addXdsCluster(tCtx, &xdsClusterArgs{
			name:           tcpListener.Destination.Name,
			settings:       tcpListener.Destination.Settings,
			loadBalancer:   tcpListener.LoadBalancer,
			proxyProtocol:  tcpListener.ProxyProtocol,
			circuitBreaker: tcpListener.CircuitBreaker,
			tcpkeepalive:   tcpListener.TCPKeepalive,
			healthCheck:    tcpListener.HealthCheck,
			timeout:        tcpListener.Timeout,
			endpointType:   buildEndpointType(tcpListener.Destination.Settings),
			metrics:        metrics,
		}); err != nil && !errors.Is(err, ErrXdsClusterExists) {
			errs = errors.Join(errs, err)
		}

		if tcpListener.TLS != nil && tcpListener.TLS.Terminate != nil {
			for _, s := range tcpListener.TLS.Terminate.Certificates {
				secret := buildXdsTLSCertSecret(s)
				if err := tCtx.AddXdsResource(resourcev3.SecretType, secret); err != nil {
					errs = errors.Join(errs, err)
				}
			}
			if tcpListener.TLS.Terminate.CACertificate != nil {
				caSecret := buildXdsTLSCaCertSecret(tcpListener.TLS.Terminate.CACertificate)
				if err := tCtx.AddXdsResource(resourcev3.SecretType, caSecret); err != nil {
					errs = errors.Join(errs, err)
				}
			}
		}
	}
	return errs
}

func processUDPListenerXdsTranslation(tCtx *types.ResourceVersionTable, udpListeners []*ir.UDPListener, accesslog *ir.AccessLog, metrics *ir.Metrics) error {
	// The XDS translation is done in a best-effort manner, so we collect all
	// errors and return them at the end.
	var errs error

	for _, udpListener := range udpListeners {
		// There won't be multiple UDP listeners on the same port since it's already been checked at the gateway api
		// translator
		xdsListener, err := buildXdsUDPListener(udpListener.Destination.Name, udpListener, accesslog)
		if err != nil {
			// skip this listener if failed to build xds listener
			errs = errors.Join(errs, err)
			continue
		}
		if err := tCtx.AddXdsResource(resourcev3.ListenerType, xdsListener); err != nil {
			// skip this listener if failed to add xds listener to the resource version table
			errs = errors.Join(errs, err)
			continue
		}

		// 1:1 between IR UDPListener and xDS Cluster
		if err := addXdsCluster(tCtx, &xdsClusterArgs{
			name:         udpListener.Destination.Name,
			settings:     udpListener.Destination.Settings,
			loadBalancer: udpListener.LoadBalancer,
			timeout:      udpListener.Timeout,
			tSocket:      nil,
			endpointType: buildEndpointType(udpListener.Destination.Settings),
			metrics:      metrics,
		}); err != nil && !errors.Is(err, ErrXdsClusterExists) {
			errs = errors.Join(errs, err)
		}
	}
	return errs
}

// findXdsListenerByHostPort finds a xds listener with the same address, port and protocol, and returns nil if there is no match.
func findXdsListenerByHostPort(tCtx *types.ResourceVersionTable, address string, port uint32,
	protocol corev3.SocketAddress_Protocol) *listenerv3.Listener {
	if tCtx == nil || tCtx.XdsResources == nil || tCtx.XdsResources[resourcev3.ListenerType] == nil {
		return nil
	}

	for _, r := range tCtx.XdsResources[resourcev3.ListenerType] {
		listener := r.(*listenerv3.Listener)
		addr := listener.GetAddress()
		if addr.GetSocketAddress().GetPortValue() == port && addr.GetSocketAddress().Address == address && addr.
			GetSocketAddress().Protocol == protocol {
			return listener
		}
	}

	return nil
}

// findXdsListener finds a xds listener with the same name and returns nil if there is no match.
func findXdsListener(tCtx *types.ResourceVersionTable, name string) *listenerv3.Listener {
	if tCtx == nil || tCtx.XdsResources == nil || tCtx.XdsResources[resourcev3.ListenerType] == nil {
		return nil
	}

	for _, r := range tCtx.XdsResources[resourcev3.ListenerType] {
		listener := r.(*listenerv3.Listener)
		if listener.Name == name {
			return listener
		}
	}

	return nil
}

// findXdsRouteConfig finds a xds route with the name and returns nil if there is no match.
func findXdsRouteConfig(tCtx *types.ResourceVersionTable, name string) *routev3.RouteConfiguration {
	if tCtx == nil || tCtx.XdsResources == nil || tCtx.XdsResources[resourcev3.RouteType] == nil {
		return nil
	}

	for _, r := range tCtx.XdsResources[resourcev3.RouteType] {
		route := r.(*routev3.RouteConfiguration)
		if route.Name == name {
			return route
		}
	}

	return nil
}

// findXdsCluster finds a xds cluster with the same name, and returns nil if there is no match.
func findXdsCluster(tCtx *types.ResourceVersionTable, name string) *clusterv3.Cluster {
	if tCtx == nil || tCtx.XdsResources == nil || tCtx.XdsResources[resourcev3.ClusterType] == nil {
		return nil
	}

	for _, r := range tCtx.XdsResources[resourcev3.ClusterType] {
		cluster := r.(*clusterv3.Cluster)
		if cluster.Name == name {
			return cluster
		}
	}

	return nil
}

// findXdsEndpoint finds a xds endpoint with the same cluster name, and returns nil if there is no match.
func findXdsEndpoint(tCtx *types.ResourceVersionTable, name string) *endpointv3.ClusterLoadAssignment {
	if tCtx == nil || tCtx.XdsResources == nil || tCtx.XdsResources[resourcev3.EndpointType] == nil {
		return nil
	}

	for _, r := range tCtx.XdsResources[resourcev3.EndpointType] {
		endpoint := r.(*endpointv3.ClusterLoadAssignment)
		if endpoint.ClusterName == name {
			return endpoint
		}
	}

	return nil
}

// processXdsCluster processes a xds cluster by its endpoint address type.
func processXdsCluster(tCtx *types.ResourceVersionTable, httpRoute *ir.HTTPRoute, http1Settings *ir.HTTP1Settings, metrics *ir.Metrics) error {
	if err := addXdsCluster(tCtx, &xdsClusterArgs{
		name:           httpRoute.Destination.Name,
		settings:       httpRoute.Destination.Settings,
		tSocket:        nil,
		endpointType:   buildEndpointType(httpRoute.Destination.Settings),
		loadBalancer:   httpRoute.LoadBalancer,
		proxyProtocol:  httpRoute.ProxyProtocol,
		circuitBreaker: httpRoute.CircuitBreaker,
		healthCheck:    httpRoute.HealthCheck,
		http1Settings:  http1Settings,
		timeout:        httpRoute.Timeout,
		tcpkeepalive:   httpRoute.TCPKeepalive,
		metrics:        metrics,
	}); err != nil && !errors.Is(err, ErrXdsClusterExists) {
		return err
	}

	return nil
}

// processTLSSocket generates a xDS TransportSocket for a given TLS config.
// It also adds the necessary secrets to the resource version table.
func processTLSSocket(tlsConfig *ir.TLSUpstreamConfig, tCtx *types.ResourceVersionTable) (*corev3.TransportSocket, error) {
	if tlsConfig == nil {
		return nil, nil
	}
	// Create a secret for the CA certificate only if it's not using the system trust store
	if !tlsConfig.UseSystemTrustStore {
		CaSecret := buildXdsUpstreamTLSCASecret(tlsConfig)
		if err := tCtx.AddXdsResource(resourcev3.SecretType, CaSecret); err != nil {
			return nil, err
		}
	}

	// for upstreamTLS , a fixed sni can be used. use auto_sni otherwise
	// https://www.envoyproxy.io/docs/envoy/latest/faq/configuration/sni#faq-how-to-setup-sni:~:text=For%20clusters%2C%20a,for%20trust%20anchor.
	tlsSocket, err := buildXdsUpstreamTLSSocketWthCert(tlsConfig)
	if err != nil {
		return nil, err
	}
	return tlsSocket, nil
}

// findXdsSecret finds a xds secret with the same name, and returns nil if there is no match.
func findXdsSecret(tCtx *types.ResourceVersionTable, name string) *tlsv3.Secret {
	if tCtx == nil || tCtx.XdsResources == nil || tCtx.XdsResources[resourcev3.SecretType] == nil {
		return nil
	}

	for _, r := range tCtx.XdsResources[resourcev3.SecretType] {
		secret := r.(*tlsv3.Secret)
		if secret.Name == name {
			return secret
		}
	}

	return nil
}

func addXdsSecret(tCtx *types.ResourceVersionTable, secret *tlsv3.Secret) error {
	// Return early if cluster with the same name exists
	if c := findXdsSecret(tCtx, secret.Name); c != nil {
		return ErrXdsSecretExists
	}

	if err := tCtx.AddXdsResource(resourcev3.SecretType, secret); err != nil {
		return err
	}
	return nil
}

func addXdsCluster(tCtx *types.ResourceVersionTable, args *xdsClusterArgs) error {
	// Return early if cluster with the same name exists
	if c := findXdsCluster(tCtx, args.name); c != nil {
		return ErrXdsClusterExists
	}

	xdsCluster := buildXdsCluster(args)
	xdsEndpoints := buildXdsClusterLoadAssignment(args.name, args.settings)
	for _, ds := range args.settings {
		if ds.TLS != nil {
			// Create a secret for the CA certificate only if it's not using the system trust store
			if !ds.TLS.UseSystemTrustStore {
				secret := buildXdsUpstreamTLSCASecret(ds.TLS)
				if err := tCtx.AddXdsResource(resourcev3.SecretType, secret); err != nil {
					return err
				}
			}
		}
	}
	// Use EDS for static endpoints
	if args.endpointType == EndpointTypeStatic {
		if err := tCtx.AddXdsResource(resourcev3.EndpointType, xdsEndpoints); err != nil {
			return err
		}
	} else {
		xdsCluster.LoadAssignment = xdsEndpoints
	}
	if err := tCtx.AddXdsResource(resourcev3.ClusterType, xdsCluster); err != nil {
		return err
	}
	return nil
}

const (
	DefaultEndpointType EndpointType = iota
	Static
	EDS
)

func buildXdsUpstreamTLSCASecret(tlsConfig *ir.TLSUpstreamConfig) *tlsv3.Secret {
	// Build the tls secret
	// It's just a sanity check, we shouldn't call this function if the system trust store is used
	if tlsConfig.UseSystemTrustStore {
		return nil
	}
	return &tlsv3.Secret{
		Name: tlsConfig.CACertificate.Name,
		Type: &tlsv3.Secret_ValidationContext{
			ValidationContext: &tlsv3.CertificateValidationContext{
				TrustedCa: &corev3.DataSource{
					Specifier: &corev3.DataSource_InlineBytes{InlineBytes: tlsConfig.CACertificate.Certificate},
				},
			},
		},
	}
}

func buildXdsUpstreamTLSSocketWthCert(tlsConfig *ir.TLSUpstreamConfig) (*corev3.TransportSocket, error) {

	var tlsCtx *tlsv3.UpstreamTlsContext

	if tlsConfig.UseSystemTrustStore {
		tlsCtx = &tlsv3.UpstreamTlsContext{
			CommonTlsContext: &tlsv3.CommonTlsContext{
				ValidationContextType: &tlsv3.CommonTlsContext_ValidationContext{
					ValidationContext: &tlsv3.CertificateValidationContext{
						TrustedCa: &corev3.DataSource{
							Specifier: &corev3.DataSource_Filename{
								// This is the default location for the system trust store
								// on Debian derivatives like the envoy-proxy image being used by the infrastructure
								// controller.
								// See https://www.envoyproxy.io/docs/envoy/latest/intro/arch_overview/security/ssl
								// TODO: allow customizing this value via EnvoyGateway so that if a non-standard
								// envoy image is being used, this can be modified to match
								Filename: "/etc/ssl/certs/ca-certificates.crt",
							},
						},
					},
				},
			},
			Sni: tlsConfig.SNI,
		}
	} else {
		tlsCtx = &tlsv3.UpstreamTlsContext{
			CommonTlsContext: &tlsv3.CommonTlsContext{
				TlsCertificateSdsSecretConfigs: nil,
				ValidationContextType: &tlsv3.CommonTlsContext_ValidationContextSdsSecretConfig{
					ValidationContextSdsSecretConfig: &tlsv3.SdsSecretConfig{
						Name:      tlsConfig.CACertificate.Name,
						SdsConfig: makeConfigSource(),
					},
				},
			},
			Sni: tlsConfig.SNI,
		}
	}

	tlsCtxAny, err := anypb.New(tlsCtx)
	if err != nil {
		return nil, err
	}

	return &corev3.TransportSocket{
		Name: wellknown.TransportSocketTLS,
		ConfigType: &corev3.TransportSocket_TypedConfig{
			TypedConfig: tlsCtxAny,
		},
	}, nil
}<|MERGE_RESOLUTION|>--- conflicted
+++ resolved
@@ -261,43 +261,6 @@
 			if err = tCtx.AddXdsResource(resourcev3.RouteType, xdsRouteCfg); err != nil {
 				errs = errors.Join(errs, err)
 			}
-<<<<<<< HEAD
-
-			if enabledHTTP3 {
-				http3AltSvcHeader := buildHTTP3AltSvcHeader(int(httpListener.HTTP3.QUICPort))
-				if xdsRoute.ResponseHeadersToAdd == nil {
-					xdsRoute.ResponseHeadersToAdd = make([]*corev3.HeaderValueOption, 0)
-				}
-				xdsRoute.ResponseHeadersToAdd = append(xdsRoute.ResponseHeadersToAdd, http3AltSvcHeader)
-			}
-			vHost.Routes = append(vHost.Routes, xdsRoute)
-
-			if httpRoute.Destination != nil {
-				if err = processXdsCluster(
-					tCtx,
-					httpRoute,
-					httpListener.HTTP1,
-					metrics,
-				); err != nil {
-					errs = errors.Join(errs, err)
-				}
-			}
-
-			if httpRoute.Mirrors != nil {
-				for _, mirrorDest := range httpRoute.Mirrors {
-					if err := addXdsCluster(tCtx, &xdsClusterArgs{
-						name:         mirrorDest.Name,
-						settings:     mirrorDest.Settings,
-						tSocket:      nil,
-						endpointType: EndpointTypeStatic,
-						metrics:      metrics,
-					}); err != nil && !errors.Is(err, ErrXdsClusterExists) {
-						errs = errors.Join(errs, err)
-					}
-				}
-			}
-=======
->>>>>>> fcfeefd4
 		}
 
 		// Generate xDS virtual hosts and routes for the given HTTPListener,
@@ -315,11 +278,7 @@
 		// RateLimit filter is handled separately because it relies on the global
 		// rate limit server configuration.
 		// Check if a ratelimit cluster exists, if not, add it, if it's needed.
-<<<<<<< HEAD
-		if err := t.createRateLimitServiceCluster(tCtx, httpListener, metrics); err != nil {
-=======
-		if err = t.createRateLimitServiceCluster(tCtx, httpListener); err != nil {
->>>>>>> fcfeefd4
+		if err = t.createRateLimitServiceCluster(tCtx, httpListener, metrics); err != nil {
 			errs = errors.Join(errs, err)
 		}
 
@@ -410,7 +369,12 @@
 		vHost.Routes = append(vHost.Routes, xdsRoute)
 
 		if httpRoute.Destination != nil {
-			if err = processXdsCluster(tCtx, httpRoute, httpListener.HTTP1); err != nil {
+			if err = processXdsCluster(
+				tCtx,
+				httpRoute,
+				httpListener.HTTP1,
+				metrics,
+			); err != nil {
 				errs = errors.Join(errs, err)
 			}
 		}
@@ -422,6 +386,7 @@
 					settings:     mirrorDest.Settings,
 					tSocket:      nil,
 					endpointType: EndpointTypeStatic,
+					metrics:      metrics,
 				}); err != nil && !errors.Is(err, ErrXdsClusterExists) {
 					errs = errors.Join(errs, err)
 				}
