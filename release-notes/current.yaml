--- conflicted
+++ resolved
@@ -11,11 +11,8 @@
 # New features or capabilities added in this release.
 new features: |
   Added support for weight in BackendRef API to enable traffic splitting for non-x-route resources.
-<<<<<<< HEAD
+  Added support for removing headers based on matching criteria (Exact, Prefix, Suffix, RegularExpression) in ClientTrafficPolicy EarlyRequestHeaders and LateResponseHeaders.
   Added support for Global rate limit shadow mode.
-=======
-  Added support for removing headers based on matching criteria (Exact, Prefix, Suffix, RegularExpression) in ClientTrafficPolicy EarlyRequestHeaders and LateResponseHeaders.
->>>>>>> aa3ad433
 
 bug fixes: |
   Fixed configured OIDC authorization endpoint being overridden by discovered endpoints from issuer's well-known URL.
