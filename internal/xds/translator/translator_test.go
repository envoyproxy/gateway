// Copyright Envoy Gateway Authors
// SPDX-License-Identifier: Apache-2.0
// The full text of the Apache license is available in the LICENSE file at
// the root of the repo.

package translator

import (
	"embed"
<<<<<<< HEAD
	"encoding/json"
=======
	"os"
>>>>>>> eeb82ef4
	"path/filepath"
	"runtime"
	"sort"
	"strings"
	"testing"
	"time"

	routev3 "github.com/envoyproxy/go-control-plane/envoy/config/route/v3"
	"github.com/envoyproxy/go-control-plane/pkg/cache/types"
	resourcev3 "github.com/envoyproxy/go-control-plane/pkg/resource/v3"
	ratelimitv3 "github.com/envoyproxy/go-control-plane/ratelimit/config/ratelimit/v3"
	"github.com/google/go-cmp/cmp"
	"github.com/google/go-cmp/cmp/cmpopts"
	"github.com/stretchr/testify/require"
	metav1 "k8s.io/apimachinery/pkg/apis/meta/v1"
	"k8s.io/utils/ptr"
	"sigs.k8s.io/yaml"

	egv1a1 "github.com/envoyproxy/gateway/api/v1alpha1"
	"github.com/envoyproxy/gateway/internal/extension/registry"
	"github.com/envoyproxy/gateway/internal/infrastructure/kubernetes/ratelimit"
	"github.com/envoyproxy/gateway/internal/ir"
	"github.com/envoyproxy/gateway/internal/utils/field"
	"github.com/envoyproxy/gateway/internal/utils/file"
	"github.com/envoyproxy/gateway/internal/utils/test"
	xtypes "github.com/envoyproxy/gateway/internal/xds/types"
	"github.com/envoyproxy/gateway/internal/xds/utils"
)

var (
	//go:embed testdata/out/*
	outFiles embed.FS
	//go:embed testdata/in/*
	inFiles embed.FS
)

type testFileConfig struct {
	requireEnvoyPatchPolicies bool
	dnsDomain                 string
	errMsg                    string
	runtimeFlags              *egv1a1.RuntimeFlags
}

type rateLimitOutput struct {
	RouteName     string               `json:"routeName" yaml:"routeName"`
	RateLimits    []*routev3.RateLimit `json:"rateLimits" yaml:"rateLimits"`
	CostSpecified bool                 `json:"costSpecified" yaml:"costSpecified"`
}

func TestTranslateXds(t *testing.T) {
	// this is a hack to make sure EG render same output on macos and linux
	defaultCertificateName = "/etc/ssl/certs/ca-certificates.crt"
	defer func() {
		defaultCertificateName = func() string {
			switch runtime.GOOS {
			case "darwin":
				// TODO: maybe automatically get the keychain cert? That might be macOS version dependent.
				// For now, we'll just use the root cert installed by Homebrew: brew install ca-certificates.
				//
				// See:
				// * https://apple.stackexchange.com/questions/226375/where-are-the-root-cas-stored-on-os-x
				// * https://superuser.com/questions/992167/where-are-digital-certificates-physically-stored-on-a-mac-os-x-machine
				return "/opt/homebrew/etc/ca-certificates/cert.pem"
			default:
				// This is the default location for the system trust store
				// on Debian derivatives like the envoy-proxy image being used by the infrastructure
				// controller.
				// See https://www.envoyproxy.io/docs/envoy/latest/intro/arch_overview/security/ssl
				return "/etc/ssl/certs/ca-certificates.crt"
			}
		}()
	}()
	testConfigs := map[string]testFileConfig{
		"ratelimit-custom-domain": {
			dnsDomain: "example-cluster.local",
		},
		"jsonpatch": {
			requireEnvoyPatchPolicies: true,
		},
		"jsonpatch-with-jsonpath": {
			requireEnvoyPatchPolicies: true,
		},
		"jsonpatch-with-jsonpath-invalid": {
			requireEnvoyPatchPolicies: true,
			errMsg:                    "no jsonPointers were found while evaluating the jsonPath",
		},
		"jsonpatch-add-op-empty-jsonpath": {
			requireEnvoyPatchPolicies: true,
			errMsg:                    "a patch operation must specify a path or jsonPath",
		},
		"jsonpatch-missing-resource": {
			requireEnvoyPatchPolicies: true,
		},
		"jsonpatch-invalid-patch": {
			requireEnvoyPatchPolicies: true,
			errMsg:                    "unable to unmarshal xds resource",
		},
		"jsonpatch-add-op-without-value": {
			requireEnvoyPatchPolicies: true,
			errMsg:                    "the add operation requires a value",
		},
		"jsonpatch-move-op-with-value": {
			requireEnvoyPatchPolicies: true,
			errMsg:                    "value and from can't be specified with the remove operation",
		},
		"http-route-invalid": {
			errMsg: "validation failed for xds resource",
		},
		"tcp-route-invalid": {
			errMsg: "validation failed for xds resource",
		},
		"tcp-route-invalid-endpoint": {
			errMsg: "validation failed for xds resource",
		},
		"udp-route-invalid": {
			errMsg: "validation failed for xds resource",
		},
		"jsonpatch-invalid": {
			errMsg: "validation failed for xds resource",
		},
		"jsonpatch-invalid-listener": {
			errMsg: "validation failed for xds resource",
		},
		"accesslog-invalid": {
			errMsg: "validation failed for xds resource",
		},
		"accesslog-without-format": {
			errMsg: "text.Format is nil",
		},
		"tracing-invalid": {
			errMsg: "validation failed for xds resource",
		},
		"tracing-unknown-provider-type": {
			errMsg: "unknown tracing provider type: AwesomeTelemetry",
		},
		"xds-name-scheme-v2": {
			runtimeFlags: &egv1a1.RuntimeFlags{
				Enabled: []egv1a1.RuntimeFlag{egv1a1.XDSNameSchemeV2},
			},
		},
	}

	inputFiles, err := filepath.Glob(filepath.Join("testdata", "in", "xds-ir", "*.yaml"))
	require.NoError(t, err)

	for _, inputFile := range inputFiles {
		inputFileName := testName(inputFile)
		t.Run(inputFileName, func(t *testing.T) {
			cfg, ok := testConfigs[inputFileName]
			if !ok {
				cfg = testFileConfig{
					requireEnvoyPatchPolicies: false,
					dnsDomain:                 "",
					errMsg:                    "",
				}
			}

			dnsDomain := cfg.dnsDomain
			if len(dnsDomain) == 0 {
				dnsDomain = "cluster.local"
			}

			x := requireXdsIRFromInputTestData(t, inputFile)
			tr := &Translator{
				ControllerNamespace: "envoy-gateway-system",
				GlobalRateLimit: &GlobalRateLimitSettings{
					ServiceURL: ratelimit.GetServiceURL("envoy-gateway-system", dnsDomain),
				},
				FilterOrder:  x.FilterOrder,
				RuntimeFlags: cfg.runtimeFlags,
			}
			tCtx, err := tr.Translate(x)
			if !strings.HasSuffix(inputFileName, "partial-invalid") && len(cfg.errMsg) == 0 {
				t.Log(inputFileName)
				require.NoError(t, err)
			} else if len(cfg.errMsg) > 0 {
				require.Error(t, err)
				require.Contains(t, err.Error(), cfg.errMsg)
				return
			}

			listeners := tCtx.XdsResources[resourcev3.ListenerType]
			routes := tCtx.XdsResources[resourcev3.RouteType]
			clusters := tCtx.XdsResources[resourcev3.ClusterType]
			endpoints := tCtx.XdsResources[resourcev3.EndpointType]
			if test.OverrideTestData() {
				require.NoError(t, file.Write(requireResourcesToYAMLString(t, listeners), filepath.Join("testdata", "out", "xds-ir", inputFileName+".listeners.yaml")))
				require.NoError(t, file.Write(requireResourcesToYAMLString(t, routes), filepath.Join("testdata", "out", "xds-ir", inputFileName+".routes.yaml")))
				require.NoError(t, file.Write(requireResourcesToYAMLString(t, clusters), filepath.Join("testdata", "out", "xds-ir", inputFileName+".clusters.yaml")))
				require.NoError(t, file.Write(requireResourcesToYAMLString(t, endpoints), filepath.Join("testdata", "out", "xds-ir", inputFileName+".endpoints.yaml")))
			}
			require.Equal(t, requireTestDataOutFile(t, "xds-ir", inputFileName+".listeners.yaml"), requireResourcesToYAMLString(t, listeners))
			require.Equal(t, requireTestDataOutFile(t, "xds-ir", inputFileName+".routes.yaml"), requireResourcesToYAMLString(t, routes))
			require.Equal(t, requireTestDataOutFile(t, "xds-ir", inputFileName+".clusters.yaml"), requireResourcesToYAMLString(t, clusters))
			require.Equal(t, requireTestDataOutFile(t, "xds-ir", inputFileName+".endpoints.yaml"), requireResourcesToYAMLString(t, endpoints))

			secrets, ok := tCtx.XdsResources[resourcev3.SecretType]
			if ok && len(secrets) > 0 {
				if test.OverrideTestData() {
					require.NoError(t, file.Write(requireResourcesToYAMLString(t, secrets), filepath.Join("testdata", "out", "xds-ir", inputFileName+".secrets.yaml")))
				}
				require.Equal(t, requireTestDataOutFile(t, "xds-ir", inputFileName+".secrets.yaml"), requireResourcesToYAMLString(t, secrets))
			}

			if cfg.requireEnvoyPatchPolicies {
				got := tCtx.EnvoyPatchPolicyStatuses
				for _, e := range got {
					require.NoError(t, field.SetValue(e, "LastTransitionTime", metav1.NewTime(time.Time{})))
				}
				if test.OverrideTestData() {
					out, err := yaml.Marshal(got)
					require.NoError(t, err)
					require.NoError(t, file.Write(string(out), filepath.Join("testdata", "out", "xds-ir", inputFileName+".envoypatchpolicies.yaml")))
				}

				in := requireTestDataOutFile(t, "xds-ir", inputFileName+".envoypatchpolicies.yaml")
				want := xtypes.EnvoyPatchPolicyStatuses{}
				require.NoError(t, yaml.Unmarshal([]byte(in), &want))
				opts := cmpopts.IgnoreFields(metav1.Condition{}, "LastTransitionTime")
				require.Empty(t, cmp.Diff(want, got, opts))
			}
		})
	}
}

func TestTranslateRateLimitConfig(t *testing.T) {
	inputFiles, err := filepath.Glob(filepath.Join("testdata", "in", "ratelimit-config", "*.yaml"))
	require.NoError(t, err)

	for _, inputFile := range inputFiles {
		inputFileName := testName(inputFile)
		t.Run(inputFileName, func(t *testing.T) {
			// Get listeners from the test data
			listeners := requireXdsIRListenersFromInputTestData(t, inputFile)

			// Call BuildRateLimitServiceConfig with the list of listeners
			configs := BuildRateLimitServiceConfig(listeners)

			if test.OverrideTestData() {
				require.NoError(t, file.Write(requireRateLimitConfigsToYAMLString(t, configs), filepath.Join("testdata", "out", "ratelimit-config", inputFileName+".yaml")))
			}
			require.Equal(t, requireTestDataOutFile(t, "ratelimit-config", inputFileName+".yaml"), requireRateLimitConfigsToYAMLString(t, configs))
		})
	}
}

func TestBuildRouteRateLimits(t *testing.T) {
	inputFiles, err := filepath.Glob(filepath.Join("testdata", "in", "ratelimit-config", "*.yaml"))
	require.NoError(t, err)

	for _, inputFile := range inputFiles {
		inputFileName := testName(inputFile)
		t.Run(inputFileName, func(t *testing.T) {
			// Get listeners from the test data
			listeners := requireXdsIRListenersFromInputTestData(t, inputFile)

			var outputs []rateLimitOutput

			// Process each route to get rate limit actions
			for _, listener := range listeners {
				for _, route := range listener.Routes {
					rateLimits, costSpecified := buildRouteRateLimits(route)

					output := rateLimitOutput{
						RouteName:     route.Name,
						RateLimits:    rateLimits,
						CostSpecified: costSpecified,
					}
					outputs = append(outputs, output)
				}
			}
			if test.OverrideTestData() {
				require.NoError(t, file.Write(requireRouteRateLimitsToYAMLString(t, outputs), filepath.Join("testdata", "out", "ratelimit-config", inputFileName+".routes.yaml")))
			}
			require.Equal(t, requireTestDataOutFile(t, "ratelimit-config", inputFileName+".routes.yaml"), requireRouteRateLimitsToYAMLString(t, outputs))
		})
	}
}

// Simulate various extension server hooks and ensure that the translator returns the original resources
// when configured to failOpen
func TestTranslateXdsWithExtensionErrorsWhenFailOpen(t *testing.T) {
	testConfigs := map[string]testFileConfig{
		"http-route-extension-route-error":                 {},
		"http-route-extension-virtualhost-error":           {},
		"http-route-extension-listener-error":              {},
		"http-route-extension-translate-error":             {},
		"multiple-listeners-same-port-error":               {},
		"http-route-custom-backend":                        {},
		"http-route-custom-backends-multiple":              {},
		"http-route-custom-backends-partial":               {},
		"http-route-custom-backend-error":                  {},
		"http-route-custom-backend-multiple-backend-error": {},
	}

	inputFiles, err := filepath.Glob(filepath.Join("testdata", "in", "extension-xds-ir", "*.yaml"))
	require.NoError(t, err)

	for _, inputFile := range inputFiles {
		inputFileName := testName(inputFile)
		t.Run(inputFileName, func(t *testing.T) {
			cfg, ok := testConfigs[inputFileName]
			if !ok {
				cfg = testFileConfig{}
			}

			// Testdata for the extension tests is similar to the ir test data
			// New directory is just to keep them separate and easy to understand
			x := requireXdsIRFromInputTestData(t, inputFile)
			tr := &Translator{
				GlobalRateLimit: &GlobalRateLimitSettings{
					ServiceURL: ratelimit.GetServiceURL("envoy-gateway-system", "cluster.local"),
				},
			}
			ext := egv1a1.ExtensionManager{
				FailOpen: true,
				Resources: []egv1a1.GroupVersionKind{
					{
						Group:   "foo.example.io",
						Version: "v1alpha1",
						Kind:    "examplefilter",
					},
				},
				BackendResources: []egv1a1.GroupVersionKind{
					{
						Group:   "inference.networking.x-k8s.io",
						Version: "v1alpha2",
						Kind:    "InferencePool",
					},
				},
				PolicyResources: []egv1a1.GroupVersionKind{
					{
						Group:   "bar.example.io",
						Version: "v1alpha1",
						Kind:    "ExtensionPolicy",
					},
					{
						Group:   "foo.example.io",
						Version: "v1alpha1",
						Kind:    "Bar",
					},
					{
						Group:   "security.example.io",
						Version: "v1alpha1",
						Kind:    "ExampleExtPolicy",
					},
				},
				Hooks: &egv1a1.ExtensionHooks{
					XDSTranslator: &egv1a1.XDSTranslatorHooks{
						Post: []egv1a1.XDSTranslatorHook{
							egv1a1.XDSCluster,
							egv1a1.XDSRoute,
							egv1a1.XDSVirtualHost,
							egv1a1.XDSHTTPListener,
							egv1a1.XDSCluster,
							egv1a1.XDSTranslation,
						},
						// Enable listeners and routes for PostTranslateModifyHook for these tests
						Translation: &egv1a1.TranslationConfig{
							Listener: &egv1a1.ListenerTranslationConfig{
								IncludeAll: ptr.To(true),
							},
							Route: &egv1a1.RouteTranslationConfig{
								IncludeAll: ptr.To(true),
							},
						},
					},
				},
			}

			extMgr, closeFunc, err := registry.NewInMemoryManager(&ext, &testingExtensionServer{})
			require.NoError(t, err)
			defer closeFunc()
			tr.ExtensionManager = &extMgr

			tCtx, err := tr.Translate(x)
			if len(cfg.errMsg) > 0 {
				require.EqualError(t, err, cfg.errMsg)
			} else {
				require.NoError(t, err)
			}
			listeners := tCtx.XdsResources[resourcev3.ListenerType]
			routes := tCtx.XdsResources[resourcev3.RouteType]
			clusters := tCtx.XdsResources[resourcev3.ClusterType]
			endpoints := tCtx.XdsResources[resourcev3.EndpointType]
			if test.OverrideTestData() {
				require.NoError(t, file.Write(requireResourcesToYAMLString(t, listeners), filepath.Join("testdata", "out", "extension-xds-ir", inputFileName+".listeners.yaml")))
				require.NoError(t, file.Write(requireResourcesToYAMLString(t, routes), filepath.Join("testdata", "out", "extension-xds-ir", inputFileName+".routes.yaml")))
				require.NoError(t, file.Write(requireResourcesToYAMLString(t, clusters), filepath.Join("testdata", "out", "extension-xds-ir", inputFileName+".clusters.yaml")))
				require.NoError(t, file.Write(requireResourcesToYAMLString(t, endpoints), filepath.Join("testdata", "out", "extension-xds-ir", inputFileName+".endpoints.yaml")))
			}
			require.Equal(t, requireTestDataOutFile(t, "extension-xds-ir", inputFileName+".listeners.yaml"), requireResourcesToYAMLString(t, listeners))
			require.Equal(t, requireTestDataOutFile(t, "extension-xds-ir", inputFileName+".routes.yaml"), requireResourcesToYAMLString(t, routes))
			require.Equal(t, requireTestDataOutFile(t, "extension-xds-ir", inputFileName+".clusters.yaml"), requireResourcesToYAMLString(t, clusters))
			require.Equal(t, requireTestDataOutFile(t, "extension-xds-ir", inputFileName+".endpoints.yaml"), requireResourcesToYAMLString(t, endpoints))

			secrets, ok := tCtx.XdsResources[resourcev3.SecretType]
			if ok {
				if test.OverrideTestData() {
					require.NoError(t, file.Write(requireResourcesToYAMLString(t, secrets), filepath.Join("testdata", "out", "extension-xds-ir", inputFileName+".secrets.yaml")))
				}
				require.Equal(t, requireTestDataOutFile(t, "extension-xds-ir", inputFileName+".secrets.yaml"), requireResourcesToYAMLString(t, secrets))
			}
		})
	}
}

// Simulate various extension server hooks and ensure that the translator returns an error
// when configured with to not fail open.
func TestTranslateXdsWithExtensionErrorsWhenFailClosed(t *testing.T) {
	testConfigs := map[string]testFileConfig{
		"http-route-extension-route-error": {
			errMsg: "rpc error: code = Unknown desc = route hook resource error",
		},
		"http-route-extension-virtualhost-error": {
			errMsg: "rpc error: code = Unknown desc = extension post xds virtual host hook error",
		},
		"http-route-extension-listener-error": {
			errMsg: "rpc error: code = Unknown desc = extension post xds listener hook error",
		},
		"http-route-extension-translate-error": {
			errMsg: "rpc error: code = Unknown desc = cluster hook resource error: fail-close-error",
		},
		"multiple-listeners-same-port-error": {
			errMsg: "rpc error: code = Unknown desc = simulate error when there is no default filter chain in the original resources",
		},
		"extensionpolicy-extension-server-error": {
			errMsg: "rpc error: code = Unknown desc = invalid extension policy : ext-server-policy-invalid-test",
		},
		"http-route-custom-backend-error": {
			errMsg: "rpc error: code = Unknown desc = inference pool target port number is 0",
		},
		"http-route-custom-backend-multiple-backend-error": {
			errMsg: "rpc error: code = Unknown desc = inference pool only support one per rule",
		},
	}

	inputFiles, err := filepath.Glob(filepath.Join("testdata", "in", "extension-xds-ir", "*-error.yaml"))
	require.NoError(t, err)

	for _, inputFile := range inputFiles {
		inputFileName := testName(inputFile)
		t.Run(inputFileName, func(t *testing.T) {
			cfg, ok := testConfigs[inputFileName]
			if !ok {
				cfg = testFileConfig{}
			}

			// Testdata for the extension tests is similar to the ir test data
			// New directory is just to keep them separate and easy to understand
			x := requireXdsIRFromInputTestData(t, inputFile)
			tr := &Translator{
				GlobalRateLimit: &GlobalRateLimitSettings{
					ServiceURL: ratelimit.GetServiceURL("envoy-gateway-system", "cluster.local"),
				},
			}
			ext := egv1a1.ExtensionManager{
				FailOpen: false,
				Resources: []egv1a1.GroupVersionKind{
					{
						Group:   "foo.example.io",
						Version: "v1alpha1",
						Kind:    "examplefilter",
					},
				},
				BackendResources: []egv1a1.GroupVersionKind{
					{
						Group:   "inference.networking.x-k8s.io",
						Version: "v1alpha2",
						Kind:    "InferencePool",
					},
				},
				PolicyResources: []egv1a1.GroupVersionKind{
					{
						Group:   "bar.example.io",
						Version: "v1alpha1",
						Kind:    "ExtensionPolicy",
					},
					{
						Group:   "foo.example.io",
						Version: "v1alpha1",
						Kind:    "Bar",
					},
					{
						Group:   "security.example.io",
						Version: "v1alpha1",
						Kind:    "ExampleExtPolicy",
					},
				},
				Hooks: &egv1a1.ExtensionHooks{
					XDSTranslator: &egv1a1.XDSTranslatorHooks{
						Post: []egv1a1.XDSTranslatorHook{
							egv1a1.XDSCluster,
							egv1a1.XDSRoute,
							egv1a1.XDSVirtualHost,
							egv1a1.XDSHTTPListener,
							egv1a1.XDSTranslation,
						},
						// Enable listeners and routes for PostTranslateModifyHook for these tests
						Translation: &egv1a1.TranslationConfig{
							Listener: &egv1a1.ListenerTranslationConfig{
								IncludeAll: ptr.To(true),
							},
							Route: &egv1a1.RouteTranslationConfig{
								IncludeAll: ptr.To(true),
							},
						},
					},
				},
			}

			extMgr, closeFunc, err := registry.NewInMemoryManager(&ext, &testingExtensionServer{})
			require.NoError(t, err)
			defer closeFunc()
			tr.ExtensionManager = &extMgr

			_, err = tr.Translate(x)
			require.EqualError(t, err, cfg.errMsg)
		})
	}
}

func testName(inputFile string) string {
	_, fileName := filepath.Split(inputFile)
	return strings.TrimSuffix(fileName, ".yaml")
}

func requireXdsIRFromInputTestData(t *testing.T, name string) *ir.Xds {
	t.Helper()
	content, err := inFiles.ReadFile(name)
	require.NoError(t, err)
	x := &ir.Xds{}
	err = yaml.Unmarshal(content, x)
	require.NoError(t, err)
	return x
}

func requireXdsIRListenersFromInputTestData(t *testing.T, name string) []*ir.HTTPListener {
	t.Helper()
	content, err := inFiles.ReadFile(name)
	require.NoError(t, err)

	// Try to unmarshal as a list of listeners first (new format)
	xdsIR := struct {
		HTTP []*ir.HTTPListener `yaml:"http"`
	}{}

	err = yaml.Unmarshal(content, &xdsIR)
	if err == nil && len(xdsIR.HTTP) > 0 {
		// Return the list of listeners
		return xdsIR.HTTP
	}

	// Fall back to the old format (single listener)
	listener := &ir.HTTPListener{}
	err = yaml.Unmarshal(content, listener)
	require.NoError(t, err)
	return []*ir.HTTPListener{listener}
}

func requireTestDataOutFile(t *testing.T, name ...string) string {
	t.Helper()
	elems := append([]string{"testdata", "out"}, name...)
	path := filepath.Join(elems...)

	content, err := outFiles.ReadFile(path)
	// read from FS if overriding, and file does not exist in go embed
	if err != nil && test.OverrideTestData() && strings.Contains(err.Error(), "file does not exist") {
		content, err := os.ReadFile(path)
		require.NoError(t, err)
		return string(content)
	}
	require.NoError(t, err)
	return string(content)
}

func requireRateLimitConfigsToYAMLString(t *testing.T, configs []*ratelimitv3.RateLimitConfig) string {
	if len(configs) == 0 {
		return ""
	}

	// Sort configs by domain to ensure consistent output regardless of map iteration order
	sort.Slice(configs, func(i, j int) bool {
		return configs[i].Domain < configs[j].Domain
	})

	var result string
	for i, config := range configs {
		str, err := GetRateLimitServiceConfigStr(config)
		require.NoError(t, err)

		if i > 0 {
			result += "---\n"
		}
		result += str
	}
	return result
}

func requireRouteRateLimitsToYAMLString(t *testing.T, rlOutputs []rateLimitOutput) string {
	if len(rlOutputs) == 0 {
		return ""
	}

	var results []string
	for _, output := range rlOutputs {
		jsonBytes, err := json.Marshal(output)
		require.NoError(t, err)
		yamlBytes, err := yaml.JSONToYAML(jsonBytes)
		require.NoError(t, err)

		results = append(results, string(yamlBytes))
	}

	return strings.Join(results, "---\n")
}

func requireResourcesToYAMLString(t *testing.T, resources []types.Resource) string {
	jsonBytes, err := utils.MarshalResourcesToJSON(resources)
	require.NoError(t, err)
	data, err := yaml.JSONToYAML(jsonBytes)
	require.NoError(t, err)
	return string(data)
}<|MERGE_RESOLUTION|>--- conflicted
+++ resolved
@@ -7,11 +7,8 @@
 
 import (
 	"embed"
-<<<<<<< HEAD
 	"encoding/json"
-=======
 	"os"
->>>>>>> eeb82ef4
 	"path/filepath"
 	"runtime"
 	"sort"
