--- conflicted
+++ resolved
@@ -9,11 +9,7 @@
 	"errors"
 	"fmt"
 	"math"
-<<<<<<< HEAD
-=======
-	"math/big"
 	"net"
->>>>>>> dd355142
 	"sort"
 	"strings"
 	"time"
