{
<<<<<<< HEAD
	"xds": {
		"default-eg": {
			"@type": "type.googleapis.com/envoy.admin.v3.RoutesConfigDump",
			"dynamicRouteConfigs": [{
				"routeConfig": {
					"@type": "type.googleapis.com/envoy.config.route.v3.RouteConfiguration",
					"name": "default-eg-http",
					"responseHeadersToAdd": [
						{
						 "header": {
						  "key": "x-request-id",
						  "value": "%REQ(X-REQUEST-ID)%"
						 },
						 "append": false
						}
					],
					"virtualHosts": [{
						"domains": ["*"],
						"name": "default-eg-http",
						"routes": [{
							"match": {
								"headers": [{
									"name": ":authority",
									"stringMatch": {
										"exact": "www.example.com"
									}
								}],
								"prefix": "/"
							},
							"name": "default-backend-rule-0-match-0-www.example.com",
							"route": {
								"cluster": "default-backend-rule-0-match-0-www.example.com"
							}
						}]
					}]
				}
			}]
		},
		"default-eg2": {
			"@type": "type.googleapis.com/envoy.admin.v3.RoutesConfigDump",
			"dynamicRouteConfigs": [{
				"routeConfig": {
					"@type": "type.googleapis.com/envoy.config.route.v3.RouteConfiguration",
					"name": "default-eg2-http",
					"responseHeadersToAdd": [
						{
						 "header": {
						  "key": "x-request-id",
						  "value": "%REQ(X-REQUEST-ID)%"
						 },
						 "append": false
						}
					],
					"virtualHosts": [{
						"domains": ["*"],
						"name": "default-eg2-http",
						"routes": [{
							"match": {
								"headers": [{
									"name": ":authority",
									"stringMatch": {
										"exact": "www.example2.com"
									}
								}],
								"prefix": "/v2/"
							},
							"name": "default-backend-rule-0-match-0-www.example2.com",
							"route": {
								"cluster": "default-backend-rule-0-match-0-www.example2.com"
							}
						}]
					}]
				}
			}]
		}
	}
=======
  "xds": {
    "default-eg": {
      "@type": "type.googleapis.com/envoy.admin.v3.RoutesConfigDump",
      "dynamicRouteConfigs": [
        {
          "routeConfig": {
            "@type": "type.googleapis.com/envoy.config.route.v3.RouteConfiguration",
            "ignorePortInHostMatching": true,
            "name": "default-eg-http",
            "virtualHosts": [
              {
                "domains": [
                  "*"
                ],
                "name": "default-eg-http",
                "routes": [
                  {
                    "match": {
                      "headers": [
                        {
                          "name": ":authority",
                          "stringMatch": {
                            "exact": "www.example.com"
                          }
                        }
                      ],
                      "prefix": "/"
                    },
                    "name": "default-backend-rule-0-match-0-www.example.com",
                    "route": {
                      "cluster": "default-backend-rule-0-match-0-www.example.com"
                    }
                  }
                ]
              }
            ]
          }
        }
      ]
    },
    "default-eg2": {
      "@type": "type.googleapis.com/envoy.admin.v3.RoutesConfigDump",
      "dynamicRouteConfigs": [
        {
          "routeConfig": {
            "@type": "type.googleapis.com/envoy.config.route.v3.RouteConfiguration",
            "ignorePortInHostMatching": true,
            "name": "default-eg2-http",
            "virtualHosts": [
              {
                "domains": [
                  "*"
                ],
                "name": "default-eg2-http",
                "routes": [
                  {
                    "match": {
                      "headers": [
                        {
                          "name": ":authority",
                          "stringMatch": {
                            "exact": "www.example2.com"
                          }
                        }
                      ],
                      "prefix": "/v2/"
                    },
                    "name": "default-backend-rule-0-match-0-www.example2.com",
                    "route": {
                      "cluster": "default-backend-rule-0-match-0-www.example2.com"
                    }
                  }
                ]
              }
            ]
          }
        }
      ]
    }
  }
>>>>>>> 585dc302
}<|MERGE_RESOLUTION|>--- conflicted
+++ resolved
@@ -1,82 +1,4 @@
 {
-<<<<<<< HEAD
-	"xds": {
-		"default-eg": {
-			"@type": "type.googleapis.com/envoy.admin.v3.RoutesConfigDump",
-			"dynamicRouteConfigs": [{
-				"routeConfig": {
-					"@type": "type.googleapis.com/envoy.config.route.v3.RouteConfiguration",
-					"name": "default-eg-http",
-					"responseHeadersToAdd": [
-						{
-						 "header": {
-						  "key": "x-request-id",
-						  "value": "%REQ(X-REQUEST-ID)%"
-						 },
-						 "append": false
-						}
-					],
-					"virtualHosts": [{
-						"domains": ["*"],
-						"name": "default-eg-http",
-						"routes": [{
-							"match": {
-								"headers": [{
-									"name": ":authority",
-									"stringMatch": {
-										"exact": "www.example.com"
-									}
-								}],
-								"prefix": "/"
-							},
-							"name": "default-backend-rule-0-match-0-www.example.com",
-							"route": {
-								"cluster": "default-backend-rule-0-match-0-www.example.com"
-							}
-						}]
-					}]
-				}
-			}]
-		},
-		"default-eg2": {
-			"@type": "type.googleapis.com/envoy.admin.v3.RoutesConfigDump",
-			"dynamicRouteConfigs": [{
-				"routeConfig": {
-					"@type": "type.googleapis.com/envoy.config.route.v3.RouteConfiguration",
-					"name": "default-eg2-http",
-					"responseHeadersToAdd": [
-						{
-						 "header": {
-						  "key": "x-request-id",
-						  "value": "%REQ(X-REQUEST-ID)%"
-						 },
-						 "append": false
-						}
-					],
-					"virtualHosts": [{
-						"domains": ["*"],
-						"name": "default-eg2-http",
-						"routes": [{
-							"match": {
-								"headers": [{
-									"name": ":authority",
-									"stringMatch": {
-										"exact": "www.example2.com"
-									}
-								}],
-								"prefix": "/v2/"
-							},
-							"name": "default-backend-rule-0-match-0-www.example2.com",
-							"route": {
-								"cluster": "default-backend-rule-0-match-0-www.example2.com"
-							}
-						}]
-					}]
-				}
-			}]
-		}
-	}
-=======
   "xds": {
     "default-eg": {
       "@type": "type.googleapis.com/envoy.admin.v3.RoutesConfigDump",
@@ -86,6 +8,15 @@
             "@type": "type.googleapis.com/envoy.config.route.v3.RouteConfiguration",
             "ignorePortInHostMatching": true,
             "name": "default-eg-http",
+            "responseHeadersToAdd": [
+              {
+                "header": {
+                  "key": "x-request-id",
+                  "value": "%REQ(X-REQUEST-ID)%"
+                },
+                "append": false
+              }
+            ],
             "virtualHosts": [
               {
                 "domains": [
@@ -125,6 +56,15 @@
             "@type": "type.googleapis.com/envoy.config.route.v3.RouteConfiguration",
             "ignorePortInHostMatching": true,
             "name": "default-eg2-http",
+            "responseHeadersToAdd": [
+              {
+                "header": {
+                  "key": "x-request-id",
+                  "value": "%REQ(X-REQUEST-ID)%"
+                },
+                "append": false
+              }
+            ],
             "virtualHosts": [
               {
                 "domains": [
@@ -157,5 +97,4 @@
       ]
     }
   }
->>>>>>> 585dc302
 }