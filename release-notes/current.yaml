--- conflicted
+++ resolved
@@ -8,28 +8,7 @@
 
 # New features or capabilities added in this release.
 new features: |
-<<<<<<< HEAD
-  Added support for mTLS configuration for ExtensionServer.
-  Added support for RetryPolicy in gRPC ExtAuth callouts via SecurityPolicy backend settings fields.
-  Added support for late response headers in ClientTrafficPolicy.
-  Added max connection/stream duration and max requests per connection to ClientTrafficPolicy.
-  Added PercentageEnabled to ZoneAware lb config.
-  Added cacheDuration for remoteJWKS in SecurityPolicy.
-  Added support for DisableTokenEncryption in OIDC authn to disable encryption of ID and access tokens stored in cookies.
-  Added support for OCSP stapling in the listener TLS certificates.
-  Added support for per-backend client TLS settings in Backend resources. This allows configuring the client certificate as well as TLS protocol parameters such as ciphers, TLS versions, and ALPN protocols on a per-backend basis.
-  Added support for returning 503 responses when no valid backend endpoints exist.
-  Added support for CSRFTokenTTL in OIDC authn to configure the lifetime of the CSRF token used during the OAuth2 authorization code flow.
-  Added support for http2 stream timeout
-  Added support for Envoy PreconnectPolicy in BackendTrafficPolicy.
-  Added support for binaryData in ConfigMap referenced by HTTPRouteFilter for direct response.
-  Added support PDB for Ratelimit service.
-  Auto-generates TLS certificates in host mode when they don't exist.
-  Added support for allowing OPTIONS method implicitly when HTTPRoute CORS filter is used.
-  Added support rate limit based on path and method in BackendTrafficPolicy.
   Added support for both Global and Local rate limiting in BackendTrafficPolicy simultaneously.
-=======
->>>>>>> 99358190
 
 bug fixes: |
  - Fixed Listener port limit typo 65353 -> 65535.
