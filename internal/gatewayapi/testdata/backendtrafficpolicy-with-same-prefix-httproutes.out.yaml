backendTrafficPolicies:
- apiVersion: gateway.envoyproxy.io/v1alpha1
  kind: BackendTrafficPolicy
  metadata:
    creationTimestamp: null
    name: policy-for-httproute-1
    namespace: default
  spec:
    circuitBreaker:
      maxConnections: 2048
      maxParallelRequests: 4294967295
      maxPendingRequests: 1
    targetRef:
      group: gateway.networking.k8s.io
      kind: HTTPRoute
      name: httproute-1
  status:
    ancestors:
    - ancestorRef:
        group: gateway.networking.k8s.io
        kind: Gateway
        name: gateway-1
        namespace: default
        sectionName: http
      conditions:
      - lastTransitionTime: null
        message: Policy has been accepted.
        reason: Accepted
        status: "True"
        type: Accepted
      controllerName: gateway.envoyproxy.io/gatewayclass-controller
gateways:
- apiVersion: gateway.networking.k8s.io/v1
  kind: Gateway
  metadata:
    creationTimestamp: null
    name: gateway-1
    namespace: default
  spec:
    gatewayClassName: envoy-gateway-class
    listeners:
    - allowedRoutes:
        namespaces:
          from: All
      name: http
      port: 80
      protocol: HTTP
  status:
    listeners:
    - attachedRoutes: 2
      conditions:
      - lastTransitionTime: null
        message: Sending translated listener configuration to the data plane
        reason: Programmed
        status: "True"
        type: Programmed
      - lastTransitionTime: null
        message: Listener has been successfully translated
        reason: Accepted
        status: "True"
        type: Accepted
      - lastTransitionTime: null
        message: Listener references have been resolved
        reason: ResolvedRefs
        status: "True"
        type: ResolvedRefs
      name: http
      supportedKinds:
      - group: gateway.networking.k8s.io
        kind: HTTPRoute
      - group: gateway.networking.k8s.io
        kind: GRPCRoute
httpRoutes:
- apiVersion: gateway.networking.k8s.io/v1
  kind: HTTPRoute
  metadata:
    creationTimestamp: null
    name: httproute-1
    namespace: default
  spec:
    hostnames:
    - gateway.envoyproxy.io
    parentRefs:
    - name: gateway-1
      namespace: default
      sectionName: http
    rules:
    - backendRefs:
      - name: service-1
        port: 8080
      matches:
      - path:
          value: /
  status:
    parents:
    - conditions:
      - lastTransitionTime: null
        message: Route is accepted
        reason: Accepted
        status: "True"
        type: Accepted
      - lastTransitionTime: null
        message: Resolved all the Object references for the Route
        reason: ResolvedRefs
        status: "True"
        type: ResolvedRefs
      controllerName: gateway.envoyproxy.io/gatewayclass-controller
      parentRef:
        name: gateway-1
        namespace: default
        sectionName: http
- apiVersion: gateway.networking.k8s.io/v1
  kind: HTTPRoute
  metadata:
    creationTimestamp: null
    name: httproute-1-1
    namespace: default
  spec:
    hostnames:
    - gateway.envoyproxy.io
    parentRefs:
    - name: gateway-1
      namespace: default
      sectionName: http
    rules:
    - backendRefs:
      - name: service-1
        port: 8080
      matches:
      - path:
          value: /
  status:
    parents:
    - conditions:
      - lastTransitionTime: null
        message: Route is accepted
        reason: Accepted
        status: "True"
        type: Accepted
      - lastTransitionTime: null
        message: Resolved all the Object references for the Route
        reason: ResolvedRefs
        status: "True"
        type: ResolvedRefs
      controllerName: gateway.envoyproxy.io/gatewayclass-controller
      parentRef:
        name: gateway-1
        namespace: default
        sectionName: http
infraIR:
  default/gateway-1:
    proxy:
      listeners:
      - address: null
        name: default/gateway-1/http
        ports:
        - containerPort: 10080
          name: http-80
          protocol: HTTP
          servicePort: 80
      metadata:
        labels:
          gateway.envoyproxy.io/owning-gateway-name: gateway-1
          gateway.envoyproxy.io/owning-gateway-namespace: default
      name: default/gateway-1
xdsIR:
  default/gateway-1:
    accessLog:
      text:
      - path: /dev/stdout
    http:
    - address: 0.0.0.0
      hostnames:
      - '*'
      isHTTP2: false
      name: default/gateway-1/http
      path:
        escapedSlashesAction: UnescapeAndRedirect
        mergeSlashes: true
      port: 10080
      routes:
<<<<<<< HEAD
      - circuitBreaker:
          maxConnections: 2048
          maxParallelRequests: 4294967295
          maxPendingRequests: 1
=======
      - backendWeights:
          invalid: 0
          valid: 0
>>>>>>> 6f6d8689
        destination:
          name: httproute/default/httproute-1/rule/0
          settings:
          - addressType: IP
            endpoints:
            - host: 7.7.7.7
              port: 8080
            protocol: HTTP
            weight: 1
        hostname: gateway.envoyproxy.io
        isHTTP2: false
        name: httproute/default/httproute-1/rule/0/match/0/gateway_envoyproxy_io
        pathMatch:
          distinct: false
          name: ""
          prefix: /
<<<<<<< HEAD
      - destination:
=======
        traffic:
          circuitBreaker:
            maxConnections: 2048
            maxParallelRequests: 4294967295
            maxPendingRequests: 1
      - backendWeights:
          invalid: 0
          valid: 0
        destination:
>>>>>>> 6f6d8689
          name: httproute/default/httproute-1-1/rule/0
          settings:
          - addressType: IP
            endpoints:
            - host: 7.7.7.7
              port: 8080
            protocol: HTTP
            weight: 1
        hostname: gateway.envoyproxy.io
        isHTTP2: false
        name: httproute/default/httproute-1-1/rule/0/match/0/gateway_envoyproxy_io
        pathMatch:
          distinct: false
          name: ""
          prefix: /<|MERGE_RESOLUTION|>--- conflicted
+++ resolved
@@ -179,17 +179,7 @@
         mergeSlashes: true
       port: 10080
       routes:
-<<<<<<< HEAD
-      - circuitBreaker:
-          maxConnections: 2048
-          maxParallelRequests: 4294967295
-          maxPendingRequests: 1
-=======
-      - backendWeights:
-          invalid: 0
-          valid: 0
->>>>>>> 6f6d8689
-        destination:
+      - destination:
           name: httproute/default/httproute-1/rule/0
           settings:
           - addressType: IP
@@ -205,19 +195,12 @@
           distinct: false
           name: ""
           prefix: /
-<<<<<<< HEAD
-      - destination:
-=======
         traffic:
           circuitBreaker:
             maxConnections: 2048
             maxParallelRequests: 4294967295
             maxPendingRequests: 1
-      - backendWeights:
-          invalid: 0
-          valid: 0
-        destination:
->>>>>>> 6f6d8689
+      - destination:
           name: httproute/default/httproute-1-1/rule/0
           settings:
           - addressType: IP
