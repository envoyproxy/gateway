--- conflicted
+++ resolved
@@ -166,13 +166,8 @@
                           {"start_time":"%START_TIME%","method":"%REQ(:METHOD)%","x-envoy-origin-path":"%REQ(X-ENVOY-ORIGINAL-PATH?:PATH)%","protocol":"%PROTOCOL%","response_code":"%RESPONSE_CODE%","response_flags":"%RESPONSE_FLAGS%","response_code_details":"%RESPONSE_CODE_DETAILS%","connection_termination_details":"%CONNECTION_TERMINATION_DETAILS%","upstream_transport_failure_reason":"%UPSTREAM_TRANSPORT_FAILURE_REASON%","bytes_received":"%BYTES_RECEIVED%","bytes_sent":"%BYTES_SENT%","duration":"%DURATION%","x-envoy-upstream-service-time":"%RESP(X-ENVOY-UPSTREAM-SERVICE-TIME)%","x-forwarded-for":"%REQ(X-FORWARDED-FOR)%","user-agent":"%REQ(USER-AGENT)%","x-request-id":"%REQ(X-REQUEST-ID)%",":authority":"%REQ(:AUTHORITY)%","upstream_host":"%UPSTREAM_HOST%","upstream_cluster":"%UPSTREAM_CLUSTER%","upstream_local_address":"%UPSTREAM_LOCAL_ADDRESS%","downstream_local_address":"%DOWNSTREAM_LOCAL_ADDRESS%","downstream_remote_address":"%DOWNSTREAM_REMOTE_ADDRESS%","requested_server_name":"%REQUESTED_SERVER_NAME%","route_name":"%ROUTE_NAME%"}
                     path: /dev/stdout
                 cluster: tcproute/default/backend/rule/-1
-<<<<<<< HEAD
-                statPrefix: tcp
+                statPrefix: tcp-1234
             name: default/eg/tcp/tcproute/default/backend
-=======
-                statPrefix: tcp-1234
-            name: tcproute/default/backend
->>>>>>> c2c705bd
           name: default/eg/tcp
           perConnectionBufferLimitBytes: 32768
     - activeState:
@@ -214,13 +209,8 @@
                           {"start_time":"%START_TIME%","method":"%REQ(:METHOD)%","x-envoy-origin-path":"%REQ(X-ENVOY-ORIGINAL-PATH?:PATH)%","protocol":"%PROTOCOL%","response_code":"%RESPONSE_CODE%","response_flags":"%RESPONSE_FLAGS%","response_code_details":"%RESPONSE_CODE_DETAILS%","connection_termination_details":"%CONNECTION_TERMINATION_DETAILS%","upstream_transport_failure_reason":"%UPSTREAM_TRANSPORT_FAILURE_REASON%","bytes_received":"%BYTES_RECEIVED%","bytes_sent":"%BYTES_SENT%","duration":"%DURATION%","x-envoy-upstream-service-time":"%RESP(X-ENVOY-UPSTREAM-SERVICE-TIME)%","x-forwarded-for":"%REQ(X-FORWARDED-FOR)%","user-agent":"%REQ(USER-AGENT)%","x-request-id":"%REQ(X-REQUEST-ID)%",":authority":"%REQ(:AUTHORITY)%","upstream_host":"%UPSTREAM_HOST%","upstream_cluster":"%UPSTREAM_CLUSTER%","upstream_local_address":"%UPSTREAM_LOCAL_ADDRESS%","downstream_local_address":"%DOWNSTREAM_LOCAL_ADDRESS%","downstream_remote_address":"%DOWNSTREAM_REMOTE_ADDRESS%","requested_server_name":"%REQUESTED_SERVER_NAME%","route_name":"%ROUTE_NAME%"}
                     path: /dev/stdout
                 cluster: tlsroute/default/backend/rule/-1
-<<<<<<< HEAD
-                statPrefix: passthrough
+                statPrefix: tls-passthrough-8443
             name: default/eg/tls-passthrough/tlsroute/default/backend
-=======
-                statPrefix: tls-passthrough-8443
-            name: tlsroute/default/backend
->>>>>>> c2c705bd
           listenerFilters:
           - name: envoy.filters.listener.tls_inspector
             typedConfig:
