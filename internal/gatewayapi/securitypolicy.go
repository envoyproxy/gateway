// Copyright Envoy Gateway Authors
// SPDX-License-Identifier: Apache-2.0
// The full text of the Apache license is available in the LICENSE file at
// the root of the repo.

package gatewayapi

import (
	"encoding/json"
	"errors"
	"fmt"
	"net/http"
	"net/netip"
	"net/url"
	"sort"
	"strconv"
	"strings"

	perr "github.com/pkg/errors"
	v1 "k8s.io/api/core/v1"
	metav1 "k8s.io/apimachinery/pkg/apis/meta/v1"
	"k8s.io/apimachinery/pkg/types"
	"k8s.io/apimachinery/pkg/util/sets"
	"k8s.io/utils/ptr"
	gwapiv1 "sigs.k8s.io/gateway-api/apis/v1"
	gwv1a2 "sigs.k8s.io/gateway-api/apis/v1alpha2"
	gwv1b1 "sigs.k8s.io/gateway-api/apis/v1beta1"

	egv1a1 "github.com/envoyproxy/gateway/api/v1alpha1"
	"github.com/envoyproxy/gateway/internal/ir"
	"github.com/envoyproxy/gateway/internal/status"
	"github.com/envoyproxy/gateway/internal/utils"
)

const (
	defaultRedirectURL  = "%REQ(x-forwarded-proto)%://%REQ(:authority)%/oauth2/callback"
	defaultRedirectPath = "/oauth2/callback"
	defaultLogoutPath   = "/logout"

	// nolint: gosec
	oidcHMACSecretName = "envoy-oidc-hmac"
	oidcHMACSecretKey  = "hmac-secret"
)

func (t *Translator) ProcessSecurityPolicies(securityPolicies []*egv1a1.SecurityPolicy,
	gateways []*GatewayContext,
	routes []RouteContext,
	resources *Resources,
	xdsIR XdsIRMap) []*egv1a1.SecurityPolicy {
	var res []*egv1a1.SecurityPolicy

	// Sort based on timestamp
	sort.Slice(securityPolicies, func(i, j int) bool {
		return securityPolicies[i].CreationTimestamp.Before(&(securityPolicies[j].CreationTimestamp))
	})

	// First build a map out of the routes and gateways for faster lookup since users might have thousands of routes or more.
	// For gateways this probably isn't quite as necessary.
	routeMap := map[policyTargetRouteKey]*policyRouteTargetContext{}
	for _, route := range routes {
		key := policyTargetRouteKey{
			Kind:      string(GetRouteType(route)),
			Name:      route.GetName(),
			Namespace: route.GetNamespace(),
		}
		routeMap[key] = &policyRouteTargetContext{RouteContext: route}
	}
	gatewayMap := map[types.NamespacedName]*policyGatewayTargetContext{}
	for _, gw := range gateways {
		key := utils.NamespacedName(gw)
		gatewayMap[key] = &policyGatewayTargetContext{GatewayContext: gw}
	}

	// Map of Gateway to the routes attached to it
	gatewayRouteMap := make(map[string]sets.Set[string])

	// Translate
	// 1. First translate Policies targeting xRoutes
	// 2. Finally, the policies targeting Gateways

	// Process the policies targeting xRoutes
	for _, policy := range securityPolicies {
		if policy.Spec.TargetRef.Kind != KindGateway {
			var (
				policy         = policy.DeepCopy()
				targetedRoute  RouteContext
				parentGateways []gwv1a2.ParentReference
				resolveErr     *status.PolicyResolveError
			)

			res = append(res, policy)

			targetedRoute, resolveErr = resolveSecurityPolicyRouteTargetRef(policy, routeMap)
			// Skip if the route is not found
			// It's not necessarily an error because the SecurityPolicy may be
			// reconciled by multiple controllers. And the other controller may
			// have the target route.
			if targetedRoute == nil {
				continue
			}

			// Find the parent Gateways for the route and add it to the
			// gatewayRouteMap, which will be used to check policy override.
			// The parent gateways are also used to set the status of the policy.
			parentRefs := GetParentReferences(targetedRoute)
			for _, p := range parentRefs {
				if p.Kind == nil || *p.Kind == KindGateway {
					namespace := targetedRoute.GetNamespace()
					if p.Namespace != nil {
						namespace = string(*p.Namespace)
					}
					gwNN := types.NamespacedName{
						Namespace: namespace,
						Name:      string(p.Name),
					}

					key := gwNN.String()
					if _, ok := gatewayRouteMap[key]; !ok {
						gatewayRouteMap[key] = make(sets.Set[string])
					}
					gatewayRouteMap[key].Insert(utils.NamespacedName(targetedRoute).String())
					parentGateways = append(parentGateways, getAncestorRefForPolicy(gwNN, p.SectionName))
				}
			}

			// Set conditions for resolve error, then skip current xroute
			if resolveErr != nil {
				status.SetResolveErrorForPolicyAncestors(&policy.Status,
					parentGateways,
					t.GatewayControllerName,
					policy.Generation,
					resolveErr,
				)

				continue
			}

			err := validatePortOverlapForSecurityPolicyRoute(xdsIR, targetedRoute)
			if err == nil {
				err = t.translateSecurityPolicyForRoute(policy, targetedRoute, resources, xdsIR)
			}

			if err != nil {
				status.SetTranslationErrorForPolicyAncestors(&policy.Status,
					parentGateways,
					t.GatewayControllerName,
					policy.Generation,
					status.Error2ConditionMsg(err),
				)
			}

			// Set Accepted condition if it is unset
			status.SetAcceptedForPolicyAncestors(&policy.Status, parentGateways, t.GatewayControllerName)
		}
	}

	// Process the policies targeting Gateways
	for _, policy := range securityPolicies {
		if policy.Spec.TargetRef.Kind == KindGateway {
			var (
				policy          = policy.DeepCopy()
				targetedGateway *GatewayContext
				resolveErr      *status.PolicyResolveError
			)

			res = append(res, policy)

			targetedGateway, resolveErr = resolveSecurityPolicyGatewayTargetRef(policy, gatewayMap)
			// Skip if the gateway is not found
			// It's not necessarily an error because the SecurityPolicy may be
			// reconciled by multiple controllers. And the other controller may
			// have the target gateway.
			if targetedGateway == nil {
				continue
			}

			// Find its ancestor reference by resolved gateway, even with resolve error
			gatewayNN := utils.NamespacedName(targetedGateway)
			parentGateways := []gwv1a2.ParentReference{
				getAncestorRefForPolicy(gatewayNN, nil),
			}

			// Set conditions for resolve error, then skip current gateway
			if resolveErr != nil {
				status.SetResolveErrorForPolicyAncestors(&policy.Status,
					parentGateways,
					t.GatewayControllerName,
					policy.Generation,
					resolveErr,
				)

				continue
			}

			irKey := t.getIRKey(targetedGateway.Gateway)
			// Should exist since we've validated this
			xds := xdsIR[irKey]
			err := validatePortOverlapForSecurityPolicyGateway(xds)
			if err == nil {
				err = t.translateSecurityPolicyForGateway(policy, targetedGateway, resources, xdsIR)
			}

			if err != nil {
				status.SetTranslationErrorForPolicyAncestors(&policy.Status,
					parentGateways,
					t.GatewayControllerName,
					policy.Generation,
					status.Error2ConditionMsg(err),
				)
			}

			// Set Accepted condition if it is unset
			status.SetAcceptedForPolicyAncestors(&policy.Status, parentGateways, t.GatewayControllerName)

			// Check if this policy is overridden by other policies targeting
			// at route level
			if r, ok := gatewayRouteMap[gatewayNN.String()]; ok {
				// Maintain order here to ensure status/string does not change with the same data
				routes := r.UnsortedList()
				sort.Strings(routes)
				message := fmt.Sprintf(
					"This policy is being overridden by other securityPolicies for these routes: %v",
					routes)
				status.SetConditionForPolicyAncestors(&policy.Status,
					parentGateways,
					t.GatewayControllerName,
					egv1a1.PolicyConditionOverridden,
					metav1.ConditionTrue,
					egv1a1.PolicyReasonOverridden,
					message,
					policy.Generation,
				)
			}
		}
	}

	return res
}

func resolveSecurityPolicyGatewayTargetRef(
	policy *egv1a1.SecurityPolicy,
	gateways map[types.NamespacedName]*policyGatewayTargetContext) (*GatewayContext, *status.PolicyResolveError) {
	targetNs := policy.Spec.TargetRef.Namespace
	// If empty, default to namespace of policy
	if targetNs == nil {
		targetNs = ptr.To(gwv1b1.Namespace(policy.Namespace))
	}

	// Find the Gateway
	key := types.NamespacedName{
		Name:      string(policy.Spec.TargetRef.Name),
		Namespace: string(*targetNs),
	}
	gateway, ok := gateways[key]

	// Gateway not found
	// It's not an error if the gateway is not found because the SecurityPolicy
	// may be reconciled by multiple controllers, and the gateway may not be managed
	// by this controller.
	if !ok {
		return nil, nil
	}

	// Ensure Policy and target are in the same namespace
	if policy.Namespace != string(*targetNs) {
		// TODO zhaohuabing use CEL to validate cross-namespace reference
		message := fmt.Sprintf("Namespace:%s TargetRef.Namespace:%s, SecurityPolicy can only target a resource in the same namespace.",
			policy.Namespace, *targetNs)

		return gateway.GatewayContext, &status.PolicyResolveError{
			Reason:  gwv1a2.PolicyReasonInvalid,
			Message: message,
		}
	}

	// Check if another policy targeting the same Gateway exists
	if gateway.attached {
		message := "Unable to target Gateway, another SecurityPolicy has already attached to it"

		return gateway.GatewayContext, &status.PolicyResolveError{
			Reason:  gwv1a2.PolicyReasonConflicted,
			Message: message,
		}
	}

	// Set context and save
	gateway.attached = true
	gateways[key] = gateway

	return gateway.GatewayContext, nil
}

func resolveSecurityPolicyRouteTargetRef(
	policy *egv1a1.SecurityPolicy,
	routes map[policyTargetRouteKey]*policyRouteTargetContext) (RouteContext, *status.PolicyResolveError) {
	targetNs := policy.Spec.TargetRef.Namespace
	// If empty, default to namespace of policy
	if targetNs == nil {
		targetNs = ptr.To(gwv1b1.Namespace(policy.Namespace))
	}

	// Check if the route exists
	key := policyTargetRouteKey{
		Kind:      string(policy.Spec.TargetRef.Kind),
		Name:      string(policy.Spec.TargetRef.Name),
		Namespace: string(*targetNs),
	}
	route, ok := routes[key]

	// Route not found
	// It's not an error if the gateway is not found because the SecurityPolicy
	// may be reconciled by multiple controllers, and the gateway may not be managed
	// by this controller.
	if !ok {
		return nil, nil
	}

	// Ensure Policy and target are in the same namespace
	// TODO zhaohuabing use CEL to validate cross-namespace reference
	if policy.Namespace != string(*targetNs) {
		message := fmt.Sprintf("Namespace:%s TargetRef.Namespace:%s, SecurityPolicy can only target a resource in the same namespace.",
			policy.Namespace, *targetNs)

		return route.RouteContext, &status.PolicyResolveError{
			Reason:  gwv1a2.PolicyReasonInvalid,
			Message: message,
		}
	}

	// Check if another policy targeting the same xRoute exists
	if route.attached {
		message := fmt.Sprintf("Unable to target %s, another SecurityPolicy has already attached to it",
			string(policy.Spec.TargetRef.Kind))

		return route.RouteContext, &status.PolicyResolveError{
			Reason:  gwv1a2.PolicyReasonConflicted,
			Message: message,
		}
	}

	// Set context and save
	route.attached = true
	routes[key] = route

	return route.RouteContext, nil
}

func (t *Translator) translateSecurityPolicyForRoute(
	policy *egv1a1.SecurityPolicy, route RouteContext,
	resources *Resources, xdsIR XdsIRMap) error {
	// Build IR
<<<<<<< HEAD
	spIR, err := t.translateSecurityPolicyToIR(policy, resources)
=======
	var (
		cors      *ir.CORS
		jwt       *ir.JWT
		oidc      *ir.OIDC
		basicAuth *ir.BasicAuth
		extAuth   *ir.ExtAuth
		err, errs error
	)

	if policy.Spec.CORS != nil {
		cors = t.buildCORS(policy.Spec.CORS)
	}

	if policy.Spec.JWT != nil {
		jwt = t.buildJWT(policy.Spec.JWT)
	}

	if policy.Spec.OIDC != nil {
		if oidc, err = t.buildOIDC(policy, resources); err != nil {
			errs = errors.Join(errs, err)
		}
	}

	if policy.Spec.BasicAuth != nil {
		if basicAuth, err = t.buildBasicAuth(policy, resources); err != nil {
			errs = errors.Join(errs, err)
		}
	}

	if policy.Spec.ExtAuth != nil {
		if extAuth, err = t.buildExtAuth(
			utils.NamespacedName(route).String(),
			policy,
			resources); err != nil {
			errs = errors.Join(errs, err)
		}
	}
>>>>>>> f52a6f6c

	// Apply IR to all relevant routes
	// Note: there are multiple features in a security policy, even if some of them
	// are invalid, we still want to apply the valid ones.
	prefix := irRoutePrefix(route)
	for _, ir := range xdsIR {
		for _, http := range ir.HTTP {
			for _, r := range http.Routes {
				// Apply if there is a match
				// TODO zhaohuabing: extract a utils function to check if an HTTP
				// route is associated with a Gateway API xRoute
				if strings.HasPrefix(r.Name, prefix) {
					// This security policy matches the current route. It should only be accepted if it doesn't match any other route
					r.SecurityPolicy = *spIR
				}
			}
		}
	}
	return err
}

func validatePortOverlapForSecurityPolicyRoute(xds XdsIRMap, route RouteContext) error {
	var errs error
	prefix := irRoutePrefix(route)
	for _, ir := range xds {
		for _, http := range ir.HTTP {
			for _, r := range http.Routes {
				if strings.HasPrefix(r.Name, prefix) {
					if sameListeners := listenersWithSameHTTPPort(ir, http); len(sameListeners) != 0 {
						errs = errors.Join(errs, fmt.Errorf("affects multiple listeners: %s", strings.Join(sameListeners, ", ")))
					}
				}
			}
		}
	}
	return errs
}

func (t *Translator) translateSecurityPolicyForGateway(
	policy *egv1a1.SecurityPolicy, gateway *GatewayContext,
	resources *Resources, xdsIR XdsIRMap) error {
<<<<<<< HEAD
	spIR, err := t.translateSecurityPolicyToIR(policy, resources)
=======
	// Build IR
	var (
		cors      *ir.CORS
		jwt       *ir.JWT
		oidc      *ir.OIDC
		basicAuth *ir.BasicAuth
		extAuth   *ir.ExtAuth
		err, errs error
	)

	if policy.Spec.CORS != nil {
		cors = t.buildCORS(policy.Spec.CORS)
	}

	if policy.Spec.JWT != nil {
		jwt = t.buildJWT(policy.Spec.JWT)
	}

	if policy.Spec.OIDC != nil {
		if oidc, err = t.buildOIDC(policy, resources); err != nil {
			errs = errors.Join(errs, err)
		}
	}

	if policy.Spec.BasicAuth != nil {
		if basicAuth, err = t.buildBasicAuth(policy, resources); err != nil {
			errs = errors.Join(errs, err)
		}
	}

	if policy.Spec.ExtAuth != nil {
		if extAuth, err = t.buildExtAuth(
			utils.NamespacedName(gateway).String(),
			policy,
			resources); err != nil {
			errs = errors.Join(errs, err)
		}
	}
>>>>>>> f52a6f6c

	// Apply IR to all the routes within the specific Gateway that originated
	// from the gateway to which this security policy was attached.
	// If the feature is already set, then skip it, since it must have be
	// set by a policy attaching to the route
	//
	// Note: there are multiple features in a security policy, even if some of them
	// are invalid, we still want to apply the valid ones.
	irKey := t.getIRKey(gateway.Gateway)
	// Should exist since we've validated this
	ir := xdsIR[irKey]

	policyTarget := irStringKey(
		string(ptr.Deref(policy.Spec.TargetRef.Namespace, gwv1a2.Namespace(policy.Namespace))),
		string(policy.Spec.TargetRef.Name),
	)
	for _, http := range ir.HTTP {
		gatewayName := http.Name[0:strings.LastIndex(http.Name, "/")]
		if t.MergeGateways && gatewayName != policyTarget {
			continue
		}
		// A Policy targeting the most specific scope(xRoute) wins over a policy
		// targeting a lesser specific scope(Gateway).
		for _, r := range http.Routes {
			// If any of the features are already set, it means that a more specific
			// policy(targeting xRoute) has already set it, so we skip it.
			if r.SecurityPolicy.Any() {
				continue
			}

			r.SecurityPolicy.Set(spIR)
		}
	}
	return err
}

func (t *Translator) translateSecurityPolicyToIR(policy *egv1a1.SecurityPolicy, resources *Resources) (*ir.SecurityPolicy, error) {
	var (
		spIR      = new(ir.SecurityPolicy)
		err, errs error
	)

	if policy.Spec.CORS != nil {
		spIR.CORS = t.buildCORS(policy.Spec.CORS)
	}

	if policy.Spec.JWT != nil {
		spIR.JWT = t.buildJWT(policy.Spec.JWT)
	}

	if policy.Spec.OIDC != nil {
		if spIR.OIDC, err = t.buildOIDC(policy, resources); err != nil {
			err = perr.WithMessage(err, "OIDC")
			errs = errors.Join(errs, err)
		}
	}

	if policy.Spec.BasicAuth != nil {
		if spIR.BasicAuth, err = t.buildBasicAuth(policy, resources); err != nil {
			err = perr.WithMessage(err, "BasicAuth")
			errs = errors.Join(errs, err)
		}
	}

	if policy.Spec.ExtAuth != nil {
		if spIR.ExtAuth, err = t.buildExtAuth(policy, resources); err != nil {
			err = perr.WithMessage(err, "ExtAuth")
			errs = errors.Join(errs, err)
		}
	}

	return spIR, errs
}

func validatePortOverlapForSecurityPolicyGateway(xds *ir.Xds) error {
	affectedListeners := []string{}
	for _, http := range xds.HTTP {
		if sameListeners := listenersWithSameHTTPPort(xds, http); len(sameListeners) != 0 {
			affectedListeners = append(affectedListeners, sameListeners...)
		}
	}

	if len(affectedListeners) > 0 {
		return fmt.Errorf("affects multiple listeners: %s", strings.Join(affectedListeners, ", "))
	}
	return nil
}

func (t *Translator) buildCORS(cors *egv1a1.CORS) *ir.CORS {
	var allowOrigins []*ir.StringMatch

	for _, origin := range cors.AllowOrigins {
		origin := origin
		if isWildcard(string(origin)) {
			regexStr := wildcard2regex(string(origin))
			allowOrigins = append(allowOrigins, &ir.StringMatch{
				SafeRegex: &regexStr,
			})
		} else {
			allowOrigins = append(allowOrigins, &ir.StringMatch{
				Exact: (*string)(&origin),
			})
		}
	}

	return &ir.CORS{
		AllowOrigins:     allowOrigins,
		AllowMethods:     cors.AllowMethods,
		AllowHeaders:     cors.AllowHeaders,
		ExposeHeaders:    cors.ExposeHeaders,
		MaxAge:           cors.MaxAge,
		AllowCredentials: cors.AllowCredentials != nil && *cors.AllowCredentials,
	}
}

func isWildcard(s string) bool {
	return strings.ContainsAny(s, "*")
}

func wildcard2regex(wildcard string) string {
	regexStr := strings.ReplaceAll(wildcard, ".", "\\.")
	regexStr = strings.ReplaceAll(regexStr, "*", ".*")
	return regexStr
}

func (t *Translator) buildJWT(jwt *egv1a1.JWT) *ir.JWT {
	return &ir.JWT{
		Providers: jwt.Providers,
	}
}

func (t *Translator) buildOIDC(
	policy *egv1a1.SecurityPolicy,
	resources *Resources) (*ir.OIDC, error) {
	var (
		oidc         = policy.Spec.OIDC
		clientSecret *v1.Secret
		provider     *ir.OIDCProvider
		err          error
	)

	from := crossNamespaceFrom{
		group:     egv1a1.GroupName,
		kind:      KindSecurityPolicy,
		namespace: policy.Namespace,
	}
	if clientSecret, err = t.validateSecretRef(
		false, from, oidc.ClientSecret, resources); err != nil {
		return nil, err
	}

	clientSecretBytes, ok := clientSecret.Data[egv1a1.OIDCClientSecretKey]
	if !ok || len(clientSecretBytes) == 0 {
		return nil, fmt.Errorf(
			"client secret not found in secret %s/%s",
			clientSecret.Namespace, clientSecret.Name)
	}

	// Discover the token and authorization endpoints from the issuer's
	// well-known url if not explicitly specified
	if provider, err = discoverEndpointsFromIssuer(&oidc.Provider); err != nil {
		return nil, err
	}

	if err = validateTokenEndpoint(provider.TokenEndpoint); err != nil {
		return nil, err
	}
	scopes := appendOpenidScopeIfNotExist(oidc.Scopes)

	var (
		redirectURL  = defaultRedirectURL
		redirectPath = defaultRedirectPath
		logoutPath   = defaultLogoutPath
	)

	if oidc.RedirectURL != nil {
		path, err := extractRedirectPath(*oidc.RedirectURL)
		if err != nil {
			return nil, err
		}
		redirectURL = *oidc.RedirectURL
		redirectPath = path
	}
	if oidc.LogoutPath != nil {
		logoutPath = *oidc.LogoutPath
	}

	// Generate a unique cookie suffix for oauth filters
	suffix := utils.Digest32(string(policy.UID))

	// Get the HMAC secret
	// HMAC secret is generated by the CertGen job and stored in a secret
	// We need to rotate the HMAC secret in the future, probably the same
	// way we rotate the certs generated by the CertGen job.
	hmacSecret := resources.GetSecret(t.Namespace, oidcHMACSecretName)
	if hmacSecret == nil {
		return nil, fmt.Errorf("HMAC secret %s/%s not found", t.Namespace, oidcHMACSecretName)
	}
	hmacData, ok := hmacSecret.Data[oidcHMACSecretKey]
	if !ok || len(hmacData) == 0 {
		return nil, fmt.Errorf(
			"HMAC secret not found in secret %s/%s", t.Namespace, oidcHMACSecretName)
	}

	return &ir.OIDC{
		Provider:     *provider,
		ClientID:     oidc.ClientID,
		ClientSecret: clientSecretBytes,
		Scopes:       scopes,
		RedirectURL:  redirectURL,
		RedirectPath: redirectPath,
		LogoutPath:   logoutPath,
		CookieSuffix: suffix,
		HMACSecret:   hmacData,
	}, nil
}

func extractRedirectPath(redirectURL string) (string, error) {
	schemeDelimiter := strings.Index(redirectURL, "://")
	if schemeDelimiter <= 0 {
		return "", fmt.Errorf("invalid redirect URL %s", redirectURL)
	}
	scheme := redirectURL[:schemeDelimiter]
	if scheme != "http" && scheme != "https" && scheme != "%REQ(x-forwarded-proto)%" {
		return "", fmt.Errorf("invalid redirect URL %s", redirectURL)
	}
	hostDelimiter := strings.Index(redirectURL[schemeDelimiter+3:], "/")
	if hostDelimiter <= 0 {
		return "", fmt.Errorf("invalid redirect URL %s", redirectURL)
	}
	path := redirectURL[schemeDelimiter+3+hostDelimiter:]
	if path == "/" {
		return "", fmt.Errorf("invalid redirect URL %s", redirectURL)
	}
	return path, nil
}

// appendOpenidScopeIfNotExist appends the openid scope to the provided scopes
// if it is not already present.
// `openid` is a required scope for OIDC.
// see https://openid.net/specs/openid-connect-core-1_0.html#ScopeClaims
func appendOpenidScopeIfNotExist(scopes []string) []string {
	const authScopeOpenID = "openid"

	hasOpenIDScope := false
	for _, scope := range scopes {
		if scope == authScopeOpenID {
			hasOpenIDScope = true
		}
	}
	if !hasOpenIDScope {
		scopes = append(scopes, authScopeOpenID)
	}
	return scopes
}

type OpenIDConfig struct {
	TokenEndpoint         string `json:"token_endpoint"`
	AuthorizationEndpoint string `json:"authorization_endpoint"`
}

// discoverEndpointsFromIssuer discovers the token and authorization endpoints from the issuer's well-known url
// return error if failed to fetch the well-known configuration
func discoverEndpointsFromIssuer(provider *egv1a1.OIDCProvider) (*ir.OIDCProvider, error) {
	if provider.TokenEndpoint == nil || provider.AuthorizationEndpoint == nil {
		tokenEndpoint, authorizationEndpoint, err := fetchEndpointsFromIssuer(provider.Issuer)
		if err != nil {
			return nil, fmt.Errorf("error fetching endpoints from issuer: %w", err)
		}
		return &ir.OIDCProvider{
			TokenEndpoint:         tokenEndpoint,
			AuthorizationEndpoint: authorizationEndpoint,
		}, nil
	}

	return &ir.OIDCProvider{
		TokenEndpoint:         *provider.TokenEndpoint,
		AuthorizationEndpoint: *provider.AuthorizationEndpoint,
	}, nil
}

func fetchEndpointsFromIssuer(issuerURL string) (string, string, error) {
	// Fetch the OpenID configuration from the issuer URL
	resp, err := http.Get(fmt.Sprintf("%s/.well-known/openid-configuration", issuerURL))
	if err != nil {
		return "", "", err
	}
	defer resp.Body.Close()

	// Parse the OpenID configuration response
	var config OpenIDConfig
	err = json.NewDecoder(resp.Body).Decode(&config)
	if err != nil {
		return "", "", err
	}

	return config.TokenEndpoint, config.AuthorizationEndpoint, nil
}

// validateTokenEndpoint validates the token endpoint URL
func validateTokenEndpoint(tokenEndpoint string) error {
	parsedURL, err := url.Parse(tokenEndpoint)
	if err != nil {
		return fmt.Errorf("error parsing token endpoint URL: %w", err)
	}

	if ip, err := netip.ParseAddr(parsedURL.Hostname()); err == nil {
		if ip.Unmap().Is4() {
			return fmt.Errorf("token endpoint URL must be a domain name: %s", tokenEndpoint)
		}
	}

	if parsedURL.Port() != "" {
		_, err = strconv.Atoi(parsedURL.Port())
		if err != nil {
			return fmt.Errorf("error parsing token endpoint URL port: %w", err)
		}
	}
	return nil
}

func (t *Translator) buildBasicAuth(
	policy *egv1a1.SecurityPolicy,
	resources *Resources) (*ir.BasicAuth, error) {
	var (
		basicAuth   = policy.Spec.BasicAuth
		usersSecret *v1.Secret
		err         error
	)

	from := crossNamespaceFrom{
		group:     egv1a1.GroupName,
		kind:      KindSecurityPolicy,
		namespace: policy.Namespace,
	}
	if usersSecret, err = t.validateSecretRef(
		false, from, basicAuth.Users, resources); err != nil {
		return nil, err
	}

	usersSecretBytes, ok := usersSecret.Data[egv1a1.BasicAuthUsersSecretKey]
	if !ok || len(usersSecretBytes) == 0 {
		return nil, fmt.Errorf(
			"users secret not found in secret %s/%s",
			usersSecret.Namespace, usersSecret.Name)
	}

	return &ir.BasicAuth{Users: usersSecretBytes}, nil
}

func (t *Translator) buildExtAuth(
	name string,
	policy *egv1a1.SecurityPolicy,
	resources *Resources) (*ir.ExtAuth, error) {
	var (
		http       = policy.Spec.ExtAuth.HTTP
		grpc       = policy.Spec.ExtAuth.GRPC
		backendRef *gwapiv1.BackendObjectReference
		protocol   ir.AppProtocol
		ds         *ir.DestinationSetting
		authority  string
		err        error
	)

	switch {
	// These are sanity checks, they should never happen because the API server
	// should have caught them
	case http == nil && grpc == nil:
		return nil, errors.New("one of grpc or http must be specified")
	case http != nil && grpc != nil:
		return nil, errors.New("only one of grpc or http can be specified")
	case http != nil:
		backendRef = &http.BackendRef
		protocol = ir.HTTP
	case grpc != nil:
		backendRef = &grpc.BackendRef
		protocol = ir.GRPC
	}

	if err = t.validateExtServiceBackendReference(
		backendRef,
		policy.Namespace,
		resources); err != nil {
		return nil, err
	}
	authority = fmt.Sprintf(
		"%s.%s:%d",
		backendRef.Name,
		NamespaceDerefOr(backendRef.Namespace, policy.Namespace),
		*backendRef.Port)

	if ds, err = t.processExtServiceDestination(
		backendRef,
		policy,
		protocol,
		resources); err != nil {
		return nil, err
	}
	rd := ir.RouteDestination{
		Name:     irExtServiceDestinationName(policy, string(backendRef.Name)),
		Settings: []*ir.DestinationSetting{ds},
	}

	extAuth := &ir.ExtAuth{
		Name:             name,
		HeadersToExtAuth: policy.Spec.ExtAuth.HeadersToExtAuth,
	}

	if http != nil {
		extAuth.HTTP = &ir.HTTPExtAuthService{
			Destination:      rd,
			Authority:        authority,
			Path:             ptr.Deref(http.Path, ""),
			HeadersToBackend: http.HeadersToBackend,
		}
	} else {
		extAuth.GRPC = &ir.GRPCExtAuthService{
			Destination: rd,
			Authority:   authority,
		}
	}
	return extAuth, nil
}

// TODO: zhaohuabing combine this function with the one in the route translator
func (t *Translator) processExtServiceDestination(
	backendRef *gwapiv1.BackendObjectReference,
	policy *egv1a1.SecurityPolicy,
	protocol ir.AppProtocol,
	resources *Resources) (*ir.DestinationSetting, error) {
	var (
		endpoints   []*ir.DestinationEndpoint
		addrType    *ir.DestinationAddressType
		servicePort v1.ServicePort
		backendTLS  *ir.TLSUpstreamConfig
	)

	serviceNamespace := NamespaceDerefOr(backendRef.Namespace, policy.Namespace)
	service := resources.GetService(serviceNamespace, string(backendRef.Name))
	for _, port := range service.Spec.Ports {
		if port.Port == int32(*backendRef.Port) {
			servicePort = port
			break
		}
	}

	if servicePort.AppProtocol != nil &&
		*servicePort.AppProtocol == "kubernetes.io/h2c" {
		protocol = ir.HTTP2
	}

	// Route to endpoints by default
	if !t.EndpointRoutingDisabled {
		endpointSlices := resources.GetEndpointSlicesForBackend(
			serviceNamespace, string(backendRef.Name), KindService)
		endpoints, addrType = getIREndpointsFromEndpointSlices(
			endpointSlices, servicePort.Name, servicePort.Protocol)
	} else {
		// Fall back to Service ClusterIP routing
		ep := ir.NewDestEndpoint(
			service.Spec.ClusterIP,
			uint32(*backendRef.Port))
		endpoints = append(endpoints, ep)
	}

	// TODO: support mixed endpointslice address type for the same backendRef
	if !t.EndpointRoutingDisabled && addrType != nil && *addrType == ir.MIXED {
		return nil, errors.New(
			"mixed endpointslice address type for the same backendRef is not supported")
	}

	backendTLS = t.processBackendTLSPolicy(
		*backendRef,
		serviceNamespace,
		// Gateway is not the appropriate parent reference here because the owner
		// of the BackendRef is the security policy, and there is no hierarchy
		// relationship between the security policy and a gateway.
		// The owner security policy of the BackendRef is used as the parent reference here.
		gwv1a2.ParentReference{
			Group:     ptr.To(gwapiv1.Group(egv1a1.GroupName)),
			Kind:      ptr.To(gwapiv1.Kind(egv1a1.KindSecurityPolicy)),
			Namespace: ptr.To(gwapiv1.Namespace(policy.Namespace)),
			Name:      gwapiv1.ObjectName(policy.Name),
		},
		resources)

	return &ir.DestinationSetting{
		Weight:      ptr.To(uint32(1)),
		Protocol:    protocol,
		Endpoints:   endpoints,
		AddressType: addrType,
		TLS:         backendTLS,
	}, nil
}

func irExtServiceDestinationName(policy *egv1a1.SecurityPolicy, service string) string {
	return strings.ToLower(fmt.Sprintf(
		"%s/%s/%s/%s",
		KindSecurityPolicy,
		policy.GetNamespace(),
		policy.GetName(),
		service))
}<|MERGE_RESOLUTION|>--- conflicted
+++ resolved
@@ -349,47 +349,7 @@
 	policy *egv1a1.SecurityPolicy, route RouteContext,
 	resources *Resources, xdsIR XdsIRMap) error {
 	// Build IR
-<<<<<<< HEAD
-	spIR, err := t.translateSecurityPolicyToIR(policy, resources)
-=======
-	var (
-		cors      *ir.CORS
-		jwt       *ir.JWT
-		oidc      *ir.OIDC
-		basicAuth *ir.BasicAuth
-		extAuth   *ir.ExtAuth
-		err, errs error
-	)
-
-	if policy.Spec.CORS != nil {
-		cors = t.buildCORS(policy.Spec.CORS)
-	}
-
-	if policy.Spec.JWT != nil {
-		jwt = t.buildJWT(policy.Spec.JWT)
-	}
-
-	if policy.Spec.OIDC != nil {
-		if oidc, err = t.buildOIDC(policy, resources); err != nil {
-			errs = errors.Join(errs, err)
-		}
-	}
-
-	if policy.Spec.BasicAuth != nil {
-		if basicAuth, err = t.buildBasicAuth(policy, resources); err != nil {
-			errs = errors.Join(errs, err)
-		}
-	}
-
-	if policy.Spec.ExtAuth != nil {
-		if extAuth, err = t.buildExtAuth(
-			utils.NamespacedName(route).String(),
-			policy,
-			resources); err != nil {
-			errs = errors.Join(errs, err)
-		}
-	}
->>>>>>> f52a6f6c
+	spIR, err := t.translateSecurityPolicyToIR(policy, resources, utils.NamespacedName(route).String())
 
 	// Apply IR to all relevant routes
 	// Note: there are multiple features in a security policy, even if some of them
@@ -431,48 +391,8 @@
 func (t *Translator) translateSecurityPolicyForGateway(
 	policy *egv1a1.SecurityPolicy, gateway *GatewayContext,
 	resources *Resources, xdsIR XdsIRMap) error {
-<<<<<<< HEAD
-	spIR, err := t.translateSecurityPolicyToIR(policy, resources)
-=======
 	// Build IR
-	var (
-		cors      *ir.CORS
-		jwt       *ir.JWT
-		oidc      *ir.OIDC
-		basicAuth *ir.BasicAuth
-		extAuth   *ir.ExtAuth
-		err, errs error
-	)
-
-	if policy.Spec.CORS != nil {
-		cors = t.buildCORS(policy.Spec.CORS)
-	}
-
-	if policy.Spec.JWT != nil {
-		jwt = t.buildJWT(policy.Spec.JWT)
-	}
-
-	if policy.Spec.OIDC != nil {
-		if oidc, err = t.buildOIDC(policy, resources); err != nil {
-			errs = errors.Join(errs, err)
-		}
-	}
-
-	if policy.Spec.BasicAuth != nil {
-		if basicAuth, err = t.buildBasicAuth(policy, resources); err != nil {
-			errs = errors.Join(errs, err)
-		}
-	}
-
-	if policy.Spec.ExtAuth != nil {
-		if extAuth, err = t.buildExtAuth(
-			utils.NamespacedName(gateway).String(),
-			policy,
-			resources); err != nil {
-			errs = errors.Join(errs, err)
-		}
-	}
->>>>>>> f52a6f6c
+	spIR, err := t.translateSecurityPolicyToIR(policy, resources, utils.NamespacedName(gateway).String())
 
 	// Apply IR to all the routes within the specific Gateway that originated
 	// from the gateway to which this security policy was attached.
@@ -509,7 +429,7 @@
 	return err
 }
 
-func (t *Translator) translateSecurityPolicyToIR(policy *egv1a1.SecurityPolicy, resources *Resources) (*ir.SecurityPolicy, error) {
+func (t *Translator) translateSecurityPolicyToIR(policy *egv1a1.SecurityPolicy, resources *Resources, targetName string) (*ir.SecurityPolicy, error) {
 	var (
 		spIR      = new(ir.SecurityPolicy)
 		err, errs error
@@ -538,7 +458,7 @@
 	}
 
 	if policy.Spec.ExtAuth != nil {
-		if spIR.ExtAuth, err = t.buildExtAuth(policy, resources); err != nil {
+		if spIR.ExtAuth, err = t.buildExtAuth(targetName, policy, resources); err != nil {
 			err = perr.WithMessage(err, "ExtAuth")
 			errs = errors.Join(errs, err)
 		}
