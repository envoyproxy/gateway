date: Pending

# Changes that are expected to cause an incompatibility with previous versions, such as deletions or modifications to existing APIs.
breaking changes: |
  Use gateway name as proxy fleet name for gateway namespace mode.
  SameSite attribute for Oauth cookies defaults to `Strict`, make sure to set `CookieConfig.SameSite` to `Disabled` if you want to keep the previous behavior.

# Updates addressing vulnerabilities, security flaws, or compliance requirements.
security updates: |

# New features or capabilities added in this release.
new features: |
  Added support for percentage-based request mirroring
  Add an option to OIDC authentication to bypass it and defer to JWT when the request contains an "Authorization: Bearer ..." header.
  Added support for configuring Subject Alternative Names (SANs) for upstream TLS validation via `BackendTLSPolicy.validation.subjectAltNames`.
  Added support for local rate limit header.
  Added XDS metadata for clusters and endpoints from xRoutes and referenced backend resources (Backend, Service, ServiceImport).
  Added support for setting ownerreference to infra resources when enable gateway namespace mode.
  Added support for configuring hostname in active HTTP healthchecks.
  Added support for GatewayInfrastructure in gateway namespace mode.
  Added support for setting GatewayClass ownerreference to infra resources when all cases except gateway namespace mode.
  Added support for setting previous priorities retry predicate.
  Added support for using extension server policies to in PostTranslateModify hook.
  Added support for configuring cluster stat name for HTTPRoute and GRPCRoute in EnvoyProxy CRD.
<<<<<<< HEAD
  Added support for configuring `SameSite` attribute for Oauth cookies for OIDC authentication.
=======
  Added support for configuring the cache sync period for K8s provider.
  Added support for configuring user provided name to generated HorizontalPodAutoscaler and PodDisruptionBudget resources.
>>>>>>> e7f58d26

bug fixes: |
  Handle integer zone annotation values
  Fixed issue where WASM cache init failure caused routes with WASM-less EnvoyExtensionPolicies to have 500 direct responses.
  Fixed issue which UDP listeners were not created in the Envoy proxy config when Gateway was created.
  Keep ALPN configuration for listeners with overlapping certificates when ALPN is explicitly set in ClientTrafficPolicy.
  Fixed issue that switch on wrong SubjectAltNameType enum value in BackendTLSPolicy.
  Fixed issue that BackendTLSPolicy should not reference ConfigMap or Secret across namespace.

# Enhancements that improve performance.
performance improvements: |

# Deprecated features or APIs.
deprecations: |

# Other notable changes not covered by the above sections.
Other changes: |<|MERGE_RESOLUTION|>--- conflicted
+++ resolved
@@ -22,12 +22,10 @@
   Added support for setting previous priorities retry predicate.
   Added support for using extension server policies to in PostTranslateModify hook.
   Added support for configuring cluster stat name for HTTPRoute and GRPCRoute in EnvoyProxy CRD.
-<<<<<<< HEAD
   Added support for configuring `SameSite` attribute for Oauth cookies for OIDC authentication.
-=======
   Added support for configuring the cache sync period for K8s provider.
   Added support for configuring user provided name to generated HorizontalPodAutoscaler and PodDisruptionBudget resources.
->>>>>>> e7f58d26
+
 
 bug fixes: |
   Handle integer zone annotation values
