date: Pending

# Changes that are expected to cause an incompatibility with previous versions, such as deletions or modifications to existing APIs.
breaking changes: |
  ALPNProtocols in EnvoyProxy Backend TLS setting use [h2, http/1.1] if not set.
  When a Backend resource specifies TLS settings and SNI is not specified or a BackendTLSPolicy is not attached to it, the value of upstream TLS SNI is determined by the HTTP Host header.
  When a Backend resource specifies TLS settings and SNI is not specified or a BackendTLSPolicy is not attached to it, the upstream certificate is validated for DNS SAN matching the SNI value sent.
<<<<<<< HEAD
  SDS will not be dumped when running `egctl experimental collect`, you can enable it by adding `--sds true`.
=======
  When a MirrorPolicy is used, the shadow host suffix is not appended to the mirrored cluster name.
>>>>>>> fc08dbd6

# Updates addressing vulnerabilities, security flaws, or compliance requirements.
security updates: |

# New features or capabilities added in this release.
new features: |
  Added support for mTLS configuration for ExtensionServer.
  Added support for RetryPolicy in gRPC ExtAuth callouts via SecurityPolicy backend settings fields.
  Added support for late response headers in ClientTrafficPolicy.
  Added max connection/stream duration and max requests per connection to ClientTrafficPolicy.
  Added PercentageEnabled to ZoneAware lb config.
  Added cacheDuration for remoteJWKS in SecurityPolicy.
  Added support for DisableTokenEncryption in OIDC authn to disable encryption of ID and access tokens stored in cookies.
  Added support for OCSP stapling in the listener TLS certificates.
  Added support for returning 503 responses when no valid backend endpoints exist.
  Added support for CSRFTokenTTL in OIDC authn to configure the lifetime of the CSRF token used during the OAuth2 authorization code flow.


bug fixes: |
  Fixed %ROUTE_KIND% operator to be lower-cased when used by clusterStatName in EnvoyProxy API.
  Fixed maxAcceptPerSocketEvent being ignored in ClientTrafficPolicy.
  Fixed the topologyInjectorDisabled and the local cluster was not defined.
  Fixed log formatting of improper key-value pairs to avoid DPANIC in controller-runtime logger.
  Fixed handling of context-related transient errors to prevent incorrect state reconciliation and unintended behavior.
  Fixed the controller cannot read the EnvoyProxy attached gatewayclass only.
  Fixed adding metadata for proxyService and oidc xds clusters.
  Fixed handling of millisecond-level retry durations and token TTLs in OIDC authn.
  Fixed indexer and controller crashing when BackendTrafficPolicy has a redirect response override.
  Fixed Lua validator log level to be suppressed by default.
  Fixed ProxyTopologyInjector cache sync race condition that caused injection failures
  Fixed validation for grpc routes with extension ref filters.
  Fixed service account token handling in GatewayNamespaceMode to use SDS for properly refreshing expired token.
  Fixed handling of regex meta characters in prefix match replace for URL rewrite.
  Disabled the default emission of `x-envoy-ratelimited` headers from the rate limit filter; re-enable with the `enableEnvoyHeaders` setting in ClientTrafficPolicy.
  Fixed a nil pointer panic in the XDS translator when building API key authentication filter configurations with `sanitize` enabled and no `forwardClientIDHeader` set.
  Truncated Gateway API status condition messages to stay within Kubernetes limits and prevent update failures.
  Fixed an issue in EnvoyPatchPolicy where it didn't match the target Gateway/GatewayClass due to an incorrect name reference.
  Fixed certificate SAN overlap detection in gateway listeners.

# Enhancements that improve performance.
performance improvements: |

# Deprecated features or APIs.
deprecations: |

# Other notable changes not covered by the above sections.
Other changes: |<|MERGE_RESOLUTION|>--- conflicted
+++ resolved
@@ -5,11 +5,8 @@
   ALPNProtocols in EnvoyProxy Backend TLS setting use [h2, http/1.1] if not set.
   When a Backend resource specifies TLS settings and SNI is not specified or a BackendTLSPolicy is not attached to it, the value of upstream TLS SNI is determined by the HTTP Host header.
   When a Backend resource specifies TLS settings and SNI is not specified or a BackendTLSPolicy is not attached to it, the upstream certificate is validated for DNS SAN matching the SNI value sent.
-<<<<<<< HEAD
-  SDS will not be dumped when running `egctl experimental collect`, you can enable it by adding `--sds true`.
-=======
   When a MirrorPolicy is used, the shadow host suffix is not appended to the mirrored cluster name.
->>>>>>> fc08dbd6
+  When running `egctl experimental collect`, SDS will not be dumped, you can enable it by adding `--sds true`.
 
 # Updates addressing vulnerabilities, security flaws, or compliance requirements.
 security updates: |
