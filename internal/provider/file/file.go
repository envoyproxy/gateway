--- conflicted
+++ resolved
@@ -62,7 +62,6 @@
 	}
 
 	return &Provider{
-<<<<<<< HEAD
 		paths:        paths.UnsortedList(),
 		logger:       logger,
 		watcher:      filewatcher.NewWatcher(),
@@ -71,16 +70,7 @@
 		store:        newResourcesStore(svr.EnvoyGateway.Gateway.ControllerName, reconciler.Client, resources, logger),
 		status:       statusHandler,
 		envoyGateway: svr.EnvoyGateway,
-=======
-		paths:      paths.UnsortedList(),
-		logger:     logger,
-		watcher:    filewatcher.NewWatcher(),
-		resources:  resources,
-		reconciler: reconciler,
-		store:      newResourcesStore(svr.EnvoyGateway.Gateway.ControllerName, reconciler.Client, resources, logger),
-		status:     statusHandler,
 		errors:     errors,
->>>>>>> 174a3aa0
 	}, nil
 }
 
