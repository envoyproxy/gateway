--- conflicted
+++ resolved
@@ -84,6 +84,19 @@
           loadBalancingWeight: 1
         loadBalancingWeight: 1
         locality: {}
+  - endpointConfig:
+      '@type': type.googleapis.com/envoy.config.endpoint.v3.ClusterLoadAssignment
+      clusterName: default-backend-rule-0-match-0-www.grpc-example.com
+      endpoints:
+      - lbEndpoints:
+        - endpoint:
+            address:
+              socketAddress:
+                address: 1.1.1.1
+                portValue: 9000
+          loadBalancingWeight: 1
+        loadBalancingWeight: 1
+        locality: {}
 - '@type': type.googleapis.com/envoy.admin.v3.ClustersConfigDump
   dynamicActiveClusters:
   - cluster:
@@ -92,54 +105,6 @@
         localityWeightedLbConfig: {}
       connectTimeout: 10s
       dnsLookupFamily: V4_ONLY
-<<<<<<< HEAD
-      loadAssignment:
-        clusterName: default-backend-rule-0-match-0-www.grpc-example.com
-        endpoints:
-        - lbEndpoints:
-          - endpoint:
-              address:
-                socketAddress:
-                  address: 1.1.1.1
-                  portValue: 9000
-            loadBalancingWeight: 1
-          loadBalancingWeight: 1
-          locality: {}
-      name: default-backend-rule-0-match-0-www.grpc-example.com
-      outlierDetection: {}
-      type: STATIC
-      typedExtensionProtocolOptions:
-        envoy.extensions.upstreams.http.v3.HttpProtocolOptions:
-          '@type': type.googleapis.com/envoy.extensions.upstreams.http.v3.HttpProtocolOptions
-          explicitHttpConfig:
-            http2ProtocolOptions: {}
-  - cluster:
-      '@type': type.googleapis.com/envoy.config.cluster.v3.Cluster
-      commonLbConfig:
-        localityWeightedLbConfig: {}
-      connectTimeout: 10s
-      dnsLookupFamily: V4_ONLY
-      loadAssignment:
-        clusterName: default-backend-rule-0-match-0-www.example.com
-        endpoints:
-        - lbEndpoints:
-          - endpoint:
-              address:
-                socketAddress:
-                  address: 1.1.1.1
-                  portValue: 3000
-            loadBalancingWeight: 1
-          loadBalancingWeight: 1
-          locality: {}
-      name: default-backend-rule-0-match-0-www.example.com
-      outlierDetection: {}
-      type: STATIC
-      typedExtensionProtocolOptions:
-        envoy.extensions.upstreams.http.v3.HttpProtocolOptions:
-          '@type': type.googleapis.com/envoy.extensions.upstreams.http.v3.HttpProtocolOptions
-          explicitHttpConfig:
-            http2ProtocolOptions: {}
-=======
       edsClusterConfig:
         edsConfig:
           ads: {}
@@ -147,7 +112,24 @@
       name: default-backend-rule-0-match-0-www.example.com
       outlierDetection: {}
       type: EDS
->>>>>>> 746c9437
+  - cluster:
+      '@type': type.googleapis.com/envoy.config.cluster.v3.Cluster
+      commonLbConfig:
+        localityWeightedLbConfig: {}
+      connectTimeout: 10s
+      dnsLookupFamily: V4_ONLY
+      edsClusterConfig:
+        edsConfig:
+          ads: {}
+          resourceApiVersion: V3
+      name: default-backend-rule-0-match-0-www.grpc-example.com
+      outlierDetection: {}
+      type: EDS
+      typedExtensionProtocolOptions:
+        envoy.extensions.upstreams.http.v3.HttpProtocolOptions:
+          '@type': type.googleapis.com/envoy.extensions.upstreams.http.v3.HttpProtocolOptions
+          explicitHttpConfig:
+            http2ProtocolOptions: {}
 - '@type': type.googleapis.com/envoy.admin.v3.ListenersConfigDump
   dynamicListeners:
   - activeState:
@@ -176,11 +158,7 @@
                 typedConfig:
                   '@type': type.googleapis.com/envoy.extensions.access_loggers.file.v3.FileAccessLog
                   path: /dev/stdout
-              codecType: HTTP2
               httpFilters:
-              - name: envoy.filters.http.grpc_web
-                typedConfig:
-                  '@type': type.googleapis.com/envoy.extensions.filters.http.grpc_web.v3.GrpcWeb
               - name: envoy.filters.http.router
                 typedConfig:
                   '@type': type.googleapis.com/envoy.extensions.filters.http.router.v3.Router
@@ -190,8 +168,52 @@
                   resourceApiVersion: V3
                 routeConfigName: default-eg-http
               statPrefix: http
+              upgradeConfigs:
+              - upgradeType: websocket
               useRemoteAddress: true
         name: default-eg-http
+  - activeState:
+      listener:
+        '@type': type.googleapis.com/envoy.config.listener.v3.Listener
+        accessLog:
+        - filter:
+            responseFlagFilter:
+              flags:
+              - NR
+          name: envoy.access_loggers.file
+          typedConfig:
+            '@type': type.googleapis.com/envoy.extensions.access_loggers.file.v3.FileAccessLog
+            path: /dev/stdout
+        address:
+          socketAddress:
+            address: 0.0.0.0
+            portValue: 8080
+        defaultFilterChain:
+          filters:
+          - name: envoy.filters.network.http_connection_manager
+            typedConfig:
+              '@type': type.googleapis.com/envoy.extensions.filters.network.http_connection_manager.v3.HttpConnectionManager
+              accessLog:
+              - name: envoy.access_loggers.file
+                typedConfig:
+                  '@type': type.googleapis.com/envoy.extensions.access_loggers.file.v3.FileAccessLog
+                  path: /dev/stdout
+              codecType: HTTP2
+              httpFilters:
+              - name: envoy.filters.http.grpc_web
+                typedConfig:
+                  '@type': type.googleapis.com/envoy.extensions.filters.http.grpc_web.v3.GrpcWeb
+              - name: envoy.filters.http.router
+                typedConfig:
+                  '@type': type.googleapis.com/envoy.extensions.filters.http.router.v3.Router
+              rds:
+                configSource:
+                  ads: {}
+                  resourceApiVersion: V3
+                routeConfigName: default-eg-grpc
+              statPrefix: http
+              useRemoteAddress: true
+        name: default-eg-grpc
 - '@type': type.googleapis.com/envoy.admin.v3.RoutesConfigDump
   dynamicRouteConfigs:
   - routeConfig:
@@ -206,16 +228,24 @@
             headers:
             - name: :authority
               stringMatch:
+                exact: www.example.com
+            prefix: /
+          route:
+            cluster: default-backend-rule-0-match-0-www.example.com
+  - routeConfig:
+      '@type': type.googleapis.com/envoy.config.route.v3.RouteConfiguration
+      name: default-eg-grpc
+      virtualHosts:
+      - domains:
+        - '*'
+        name: default-eg-grpc
+        routes:
+        - match:
+            headers:
+            - name: :authority
+              stringMatch:
                 exact: www.grpc-example.com
             path: /com.example.Things/DoThing
           route:
             cluster: default-backend-rule-0-match-0-www.grpc-example.com
-        - match:
-            headers:
-            - name: :authority
-              stringMatch:
-                exact: www.example.com
-            prefix: /
-          route:
-            cluster: default-backend-rule-0-match-0-www.example.com
-resourceType: all+resourceType: all
