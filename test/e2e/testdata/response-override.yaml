--- conflicted
+++ resolved
@@ -43,15 +43,11 @@
         contentType: text/plain
         body:
           type: Inline
-<<<<<<< HEAD
-          inline: "Oops! Your request is not found."
+          inline: "%RESPONSE_CODE% Oops! Your request is not found."
         responseHeadersToAdd:
           - name: X-Custom-Header
             value: "custom-value"
             append: false
-=======
-          inline: "%RESPONSE_CODE% Oops! Your request is not found."
->>>>>>> cecebf3e
     - match:
         statusCodes:
           - type: Value
