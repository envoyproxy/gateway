--- conflicted
+++ resolved
@@ -147,13 +147,8 @@
 		},
 		ObjectMeta: metav1.ObjectMeta{
 			Namespace: i.Namespace,
-<<<<<<< HEAD
-			Name:      infra.GetProxyInfra().ObjectName(),
+			Name:      envoyDeploymentName,
 			Labels:    podSelector.MatchLabels,
-=======
-			Name:      envoyDeploymentName,
-			Labels:    envoyLabels(),
->>>>>>> 5563b883
 		},
 		Spec: appsv1.DeploymentSpec{
 			Replicas: pointer.Int32(1),
