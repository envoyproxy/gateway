// Copyright Envoy Gateway Authors
// SPDX-License-Identifier: Apache-2.0
// The full text of the Apache license is available in the LICENSE file at
// the root of the repo.

package translator

import (
	"errors"

	xdscore "github.com/cncf/xds/go/xds/core/v3"
	matcher "github.com/cncf/xds/go/xds/type/matcher/v3"
	corev3 "github.com/envoyproxy/go-control-plane/envoy/config/core/v3"
	listenerv3 "github.com/envoyproxy/go-control-plane/envoy/config/listener/v3"
	tls_inspectorv3 "github.com/envoyproxy/go-control-plane/envoy/extensions/filters/listener/tls_inspector/v3"
	connection_limitv3 "github.com/envoyproxy/go-control-plane/envoy/extensions/filters/network/connection_limit/v3"
	hcmv3 "github.com/envoyproxy/go-control-plane/envoy/extensions/filters/network/http_connection_manager/v3"
	tcpv3 "github.com/envoyproxy/go-control-plane/envoy/extensions/filters/network/tcp_proxy/v3"
	udpv3 "github.com/envoyproxy/go-control-plane/envoy/extensions/filters/udp/udp_proxy/v3"
	preservecasev3 "github.com/envoyproxy/go-control-plane/envoy/extensions/http/header_formatters/preserve_case/v3"
	customheaderv3 "github.com/envoyproxy/go-control-plane/envoy/extensions/http/original_ip_detection/custom_header/v3"
	quicv3 "github.com/envoyproxy/go-control-plane/envoy/extensions/transport_sockets/quic/v3"
	tlsv3 "github.com/envoyproxy/go-control-plane/envoy/extensions/transport_sockets/tls/v3"
	typev3 "github.com/envoyproxy/go-control-plane/envoy/type/v3"
	"github.com/envoyproxy/go-control-plane/pkg/resource/v3"
	"github.com/envoyproxy/go-control-plane/pkg/wellknown"
	"google.golang.org/protobuf/proto"
	"google.golang.org/protobuf/types/known/anypb"
	"google.golang.org/protobuf/types/known/durationpb"
	"google.golang.org/protobuf/types/known/wrapperspb"
	"k8s.io/utils/ptr"

	"github.com/envoyproxy/gateway/internal/ir"
	"github.com/envoyproxy/gateway/internal/utils/protocov"
	xdsfilters "github.com/envoyproxy/gateway/internal/xds/filters"
)

const (
	// https://www.envoyproxy.io/docs/envoy/latest/api-v3/config/listener/v3/listener.proto#envoy-v3-api-field-config-listener-v3-listener-per-connection-buffer-limit-bytes
	tcpListenerPerConnectionBufferLimitBytes = 32768
	// https://www.envoyproxy.io/docs/envoy/latest/api-v3/config/core/v3/protocol.proto#envoy-v3-api-field-config-core-v3-http2protocoloptions-max-concurrent-streams
	http2MaxConcurrentStreamsLimit = 100
	// https://www.envoyproxy.io/docs/envoy/latest/api-v3/config/core/v3/protocol.proto#envoy-v3-api-field-config-core-v3-http2protocoloptions-initial-stream-window-size
	http2InitialStreamWindowSize = 65536 // 64 KiB
	// https://www.envoyproxy.io/docs/envoy/latest/api-v3/config/core/v3/protocol.proto#envoy-v3-api-field-config-core-v3-http2protocoloptions-initial-connection-window-size
	http2InitialConnectionWindowSize = 1048576 // 1 MiB
	// https://www.envoyproxy.io/docs/envoy/latest/api-v3/extensions/filters/network/connection_limit/v3/connection_limit.proto
	networkConnectionLimit = "envoy.filters.network.connection_limit"
)

func http1ProtocolOptions(opts *ir.HTTP1Settings) *corev3.Http1ProtocolOptions {
	if opts == nil {
		return nil
	}
	if !opts.EnableTrailers && !opts.PreserveHeaderCase && opts.HTTP10 == nil {
		return nil
	}
	// If PreserveHeaderCase is true and EnableTrailers is false then setting the EnableTrailers field to false
	// is simply keeping it at its default value of "disabled".
	r := &corev3.Http1ProtocolOptions{
		EnableTrailers: opts.EnableTrailers,
	}
	if opts.PreserveHeaderCase {
		preservecaseAny, _ := anypb.New(&preservecasev3.PreserveCaseFormatterConfig{})
		r.HeaderKeyFormat = &corev3.Http1ProtocolOptions_HeaderKeyFormat{
			HeaderFormat: &corev3.Http1ProtocolOptions_HeaderKeyFormat_StatefulFormatter{
				StatefulFormatter: &corev3.TypedExtensionConfig{
					Name:        "preserve_case",
					TypedConfig: preservecaseAny,
				},
			},
		}
	}
	if opts.HTTP10 != nil {
		r.AcceptHttp_10 = true
		r.DefaultHostForHttp_10 = ptr.Deref(opts.HTTP10.DefaultHost, "")
	}
	return r
}

func http2ProtocolOptions(opts *ir.HTTP2Settings) *corev3.Http2ProtocolOptions {
	if opts == nil {
		opts = &ir.HTTP2Settings{}
	}

	return &corev3.Http2ProtocolOptions{
		MaxConcurrentStreams: &wrapperspb.UInt32Value{
			Value: ptr.Deref(opts.MaxConcurrentStreams, http2MaxConcurrentStreamsLimit),
		},
		InitialStreamWindowSize: &wrapperspb.UInt32Value{
			Value: ptr.Deref(opts.InitialStreamWindowSize, http2InitialStreamWindowSize),
		},
		InitialConnectionWindowSize: &wrapperspb.UInt32Value{
			Value: ptr.Deref(opts.InitialConnectionWindowSize, http2InitialConnectionWindowSize),
		},
	}
}

func xffNumTrustedHops(clientIPDetection *ir.ClientIPDetectionSettings) uint32 {
	if clientIPDetection != nil && clientIPDetection.XForwardedFor != nil && clientIPDetection.XForwardedFor.NumTrustedHops != nil {
		return *clientIPDetection.XForwardedFor.NumTrustedHops
	}
	return 0
}

func originalIPDetectionExtensions(clientIPDetection *ir.ClientIPDetectionSettings) []*corev3.TypedExtensionConfig {
	// Return early if settings are nil
	if clientIPDetection == nil {
		return nil
	}

	var extensionConfig []*corev3.TypedExtensionConfig

	// Custom header extension
	if clientIPDetection.CustomHeader != nil {
		var rejectWithStatus *typev3.HttpStatus
		if ptr.Deref(clientIPDetection.CustomHeader.FailClosed, false) {
			rejectWithStatus = &typev3.HttpStatus{Code: typev3.StatusCode_Forbidden}
		}

		customHeaderConfigAny, _ := anypb.New(&customheaderv3.CustomHeaderConfig{
			HeaderName:       clientIPDetection.CustomHeader.Name,
			RejectWithStatus: rejectWithStatus,

			AllowExtensionToSetAddressAsTrusted: true,
		})

		extensionConfig = append(extensionConfig, &corev3.TypedExtensionConfig{
			Name:        "envoy.extensions.http.original_ip_detection.custom_header",
			TypedConfig: customHeaderConfigAny,
		})
	}

	return extensionConfig
}

// buildXdsTCPListener creates a xds Listener resource
// TODO: Improve function parameters
func buildXdsTCPListener(name, address string, port uint32, keepalive *ir.TCPKeepalive, connection *ir.Connection, accesslog *ir.AccessLog) *listenerv3.Listener {
	socketOptions := buildTCPSocketOptions(keepalive)
	al := buildXdsAccessLog(accesslog, true)
	bufferLimitBytes := buildPerConnectionBufferLimitBytes(connection)
	return &listenerv3.Listener{
		Name:                          name,
		AccessLog:                     al,
		SocketOptions:                 socketOptions,
		PerConnectionBufferLimitBytes: bufferLimitBytes,
		Address: &corev3.Address{
			Address: &corev3.Address_SocketAddress{
				SocketAddress: &corev3.SocketAddress{
					Protocol: corev3.SocketAddress_TCP,
					Address:  address,
					PortSpecifier: &corev3.SocketAddress_PortValue{
						PortValue: port,
					},
				},
			},
		},
		// Remove /healthcheck/fail from endpoints that trigger a drain of listeners for better control
		// over the drain process while still allowing the healthcheck to be failed during pod shutdown.
		DrainType: listenerv3.Listener_MODIFY_ONLY,
	}
}

func buildPerConnectionBufferLimitBytes(connection *ir.Connection) *wrapperspb.UInt32Value {
	if connection != nil && connection.BufferLimitBytes != nil {
		return wrapperspb.UInt32(*connection.BufferLimitBytes)
	}
	return wrapperspb.UInt32(tcpListenerPerConnectionBufferLimitBytes)
}

// buildXdsQuicListener creates a xds Listener resource for quic
func buildXdsQuicListener(name, address string, port uint32, accesslog *ir.AccessLog) *listenerv3.Listener {
	xdsListener := &listenerv3.Listener{
		Name:      name + "-quic",
		AccessLog: buildXdsAccessLog(accesslog, true),
		Address: &corev3.Address{
			Address: &corev3.Address_SocketAddress{
				SocketAddress: &corev3.SocketAddress{
					Protocol: corev3.SocketAddress_UDP,
					Address:  address,
					PortSpecifier: &corev3.SocketAddress_PortValue{
						PortValue: port,
					},
				},
			},
		},
		UdpListenerConfig: &listenerv3.UdpListenerConfig{
			DownstreamSocketConfig: &corev3.UdpSocketConfig{},
			QuicOptions:            &listenerv3.QuicProtocolOptions{},
		},
		// Remove /healthcheck/fail from endpoints that trigger a drain of listeners for better control
		// over the drain process while still allowing the healthcheck to be failed during pod shutdown.
		DrainType: listenerv3.Listener_MODIFY_ONLY,
	}

	return xdsListener
}

// addHCMToXDSListener adds a HCM filter to the listener's filter chain, and adds
// all the necessary HTTP filters to that HCM.
//
//   - If tls is not enabled, a HCM filter is added to the Listener's default TCP filter chain.
//     All the ir HTTP Listeners on the same address + port combination share the
//     same HCM + HTTP filters.
//   - If tls is enabled, a new TCP filter chain is created and added to the listener.
//     A HCM filter is added to the new TCP filter chain.
//     The newly created TCP filter chain is configured with a filter chain match to
//     match the server names(SNI) based on the listener's hostnames.
func (t *Translator) addHCMToXDSListener(xdsListener *listenerv3.Listener, irListener *ir.HTTPListener,
	accesslog *ir.AccessLog, tracing *ir.Tracing, http3Listener bool, connection *ir.Connection,
) error {
	al := buildXdsAccessLog(accesslog, false)

	hcmTracing, err := buildHCMTracing(tracing)
	if err != nil {
		return err
	}

	// HTTP filter configuration
	var statPrefix string
	if irListener.TLS != nil {
		statPrefix = "https"
	} else {
		statPrefix = "http"
	}

	// Client IP detection
	useRemoteAddress := true
	originalIPDetectionExtensions := originalIPDetectionExtensions(irListener.ClientIPDetection)
	if originalIPDetectionExtensions != nil {
		useRemoteAddress = false
	}

	mgr := &hcmv3.HttpConnectionManager{
		AccessLog:  al,
		CodecType:  hcmv3.HttpConnectionManager_AUTO,
		StatPrefix: statPrefix,
		RouteSpecifier: &hcmv3.HttpConnectionManager_Rds{
			Rds: &hcmv3.Rds{
				ConfigSource: makeConfigSource(),
				// Configure route name to be found via RDS.
				RouteConfigName: irListener.Name,
			},
		},
		HttpProtocolOptions: http1ProtocolOptions(irListener.HTTP1),
		// Hide the Envoy proxy in the Server header by default
		ServerHeaderTransformation: hcmv3.HttpConnectionManager_PASS_THROUGH,
		// Add HTTP2 protocol options
		// Set it by default to also support HTTP1.1 to HTTP2 Upgrades
		Http2ProtocolOptions: http2ProtocolOptions(irListener.HTTP2),
		// https://www.envoyproxy.io/docs/envoy/latest/configuration/http/http_conn_man/headers#x-forwarded-for
		UseRemoteAddress:              &wrapperspb.BoolValue{Value: useRemoteAddress},
		XffNumTrustedHops:             xffNumTrustedHops(irListener.ClientIPDetection),
		OriginalIpDetectionExtensions: originalIPDetectionExtensions,
		// normalize paths according to RFC 3986
		NormalizePath:                &wrapperspb.BoolValue{Value: true},
		MergeSlashes:                 irListener.Path.MergeSlashes,
		PathWithEscapedSlashesAction: translateEscapePath(irListener.Path.EscapedSlashesAction),
		CommonHttpProtocolOptions: &corev3.HttpProtocolOptions{
			HeadersWithUnderscoresAction: buildHeadersWithUnderscoresAction(irListener.Headers),
		},
<<<<<<< HEAD
		Tracing:                  hcmTracing,
		ForwardClientCertDetails: buildForwardClientCertDetailsAction(irListener.Headers),
	}

	if mgr.ForwardClientCertDetails == hcmv3.HttpConnectionManager_APPEND_FORWARD || mgr.ForwardClientCertDetails == hcmv3.HttpConnectionManager_SANITIZE_SET {
		mgr.SetCurrentClientCertDetails = buildSetCurrentClientCertDetails(irListener.Headers)
=======
		Tracing:                   hcmTracing,
		PreserveExternalRequestId: ptr.Deref(irListener.Headers, ir.HeaderSettings{}).PreserveXRequestID,
>>>>>>> 711d5452
	}

	if irListener.Timeout != nil && irListener.Timeout.HTTP != nil {
		if irListener.Timeout.HTTP.RequestReceivedTimeout != nil {
			mgr.RequestTimeout = durationpb.New(irListener.Timeout.HTTP.RequestReceivedTimeout.Duration)
		}

		if irListener.Timeout.HTTP.IdleTimeout != nil {
			mgr.CommonHttpProtocolOptions.IdleTimeout = durationpb.New(irListener.Timeout.HTTP.IdleTimeout.Duration)
		}
	}

	// Add the proxy protocol filter if needed
	patchProxyProtocolFilter(xdsListener, irListener)

	if irListener.IsHTTP2 {
		mgr.HttpFilters = append(mgr.HttpFilters, xdsfilters.GRPCWeb)
		// always enable grpc stats filter
		mgr.HttpFilters = append(mgr.HttpFilters, xdsfilters.GRPCStats)
	}

	if http3Listener {
		mgr.CodecType = hcmv3.HttpConnectionManager_HTTP3
		mgr.Http3ProtocolOptions = &corev3.Http3ProtocolOptions{}
	}
	// Add HTTP filters to the HCM, the filters have already been sorted in the
	// correct order in the patchHCMWithFilters function.
	if err := t.patchHCMWithFilters(mgr, irListener); err != nil {
		return err
	}

	var filters []*listenerv3.Filter

	if connection != nil && connection.ConnectionLimit != nil {
		cl := buildConnectionLimitFilter(statPrefix, connection)
		if clf, err := toNetworkFilter(networkConnectionLimit, cl); err == nil {
			filters = append(filters, clf)
		} else {
			return err
		}
	}

	if mgrf, err := toNetworkFilter(wellknown.HTTPConnectionManager, mgr); err == nil {
		filters = append(filters, mgrf)
	} else {
		return err
	}

	filterChain := &listenerv3.FilterChain{
		Filters: filters,
	}

	if irListener.TLS != nil {
		var tSocket *corev3.TransportSocket
		if http3Listener {
			tSocket, err = buildDownstreamQUICTransportSocket(irListener.TLS)
			if err != nil {
				return err
			}
		} else {
			tSocket, err = buildXdsDownstreamTLSSocket(irListener.TLS)
			if err != nil {
				return err
			}
		}
		filterChain.TransportSocket = tSocket
		if err := addServerNamesMatch(xdsListener, filterChain, irListener.Hostnames); err != nil {
			return err
		}

		xdsListener.FilterChains = append(xdsListener.FilterChains, filterChain)
	} else {
		// Add the HTTP filter chain as the default filter chain
		// Make sure one does not exist
		if xdsListener.DefaultFilterChain != nil {
			return errors.New("default filter chain already exists")
		}
		xdsListener.DefaultFilterChain = filterChain
	}

	return nil
}

func addServerNamesMatch(xdsListener *listenerv3.Listener, filterChain *listenerv3.FilterChain, hostnames []string) error {
	// Dont add a filter chain match if the hostname is a wildcard character.
	if len(hostnames) > 0 && hostnames[0] != "*" {
		filterChain.FilterChainMatch = &listenerv3.FilterChainMatch{
			ServerNames: hostnames,
		}

		if err := addXdsTLSInspectorFilter(xdsListener); err != nil {
			return err
		}
	}

	return nil
}

// findXdsHTTPRouteConfigName finds the name of the route config associated with the
// http connection manager within the default filter chain and returns an empty string if
// not found.
func findXdsHTTPRouteConfigName(xdsListener *listenerv3.Listener) string {
	if xdsListener == nil || xdsListener.DefaultFilterChain == nil || xdsListener.DefaultFilterChain.Filters == nil {
		return ""
	}

	for _, filter := range xdsListener.DefaultFilterChain.Filters {
		if filter.Name == wellknown.HTTPConnectionManager {
			m := new(hcmv3.HttpConnectionManager)
			if err := filter.GetTypedConfig().UnmarshalTo(m); err != nil {
				return ""
			}
			rds := m.GetRds()
			if rds == nil {
				return ""
			}
			return rds.GetRouteConfigName()
		}
	}
	return ""
}

func addXdsTCPFilterChain(xdsListener *listenerv3.Listener, irRoute *ir.TCPRoute, clusterName string, accesslog *ir.AccessLog, connection *ir.Connection) error {
	if irRoute == nil {
		return errors.New("tcp listener is nil")
	}

	isTLSPassthrough := irRoute.TLS != nil && irRoute.TLS.TLSInspectorConfig != nil
	isTLSTerminate := irRoute.TLS != nil && irRoute.TLS.Terminate != nil
	statPrefix := "tcp"
	if isTLSPassthrough {
		statPrefix = "passthrough"
	}

	if isTLSTerminate {
		statPrefix = "terminate"
	}

	mgr := &tcpv3.TcpProxy{
		AccessLog:  buildXdsAccessLog(accesslog, false),
		StatPrefix: statPrefix,
		ClusterSpecifier: &tcpv3.TcpProxy_Cluster{
			Cluster: clusterName,
		},
		HashPolicy: buildTCPProxyHashPolicy(irRoute.LoadBalancer),
	}

	var filters []*listenerv3.Filter

	if connection != nil && connection.ConnectionLimit != nil {
		cl := buildConnectionLimitFilter(statPrefix, connection)
		if clf, err := toNetworkFilter(networkConnectionLimit, cl); err == nil {
			filters = append(filters, clf)
		} else {
			return err
		}
	}

	if mgrf, err := toNetworkFilter(wellknown.TCPProxy, mgr); err == nil {
		filters = append(filters, mgrf)
	} else {
		return err
	}

	filterChain := &listenerv3.FilterChain{
		Filters: filters,
	}

	if isTLSPassthrough {
		if err := addServerNamesMatch(xdsListener, filterChain, irRoute.TLS.TLSInspectorConfig.SNIs); err != nil {
			return err
		}
	}

	if isTLSTerminate {
		var snis []string
		if cfg := irRoute.TLS.TLSInspectorConfig; cfg != nil {
			snis = cfg.SNIs
		}
		if err := addServerNamesMatch(xdsListener, filterChain, snis); err != nil {
			return err
		}
		tSocket, err := buildXdsDownstreamTLSSocket(irRoute.TLS.Terminate)
		if err != nil {
			return err
		}
		filterChain.TransportSocket = tSocket
	}

	xdsListener.FilterChains = append(xdsListener.FilterChains, filterChain)

	return nil
}

func buildConnectionLimitFilter(statPrefix string, connection *ir.Connection) *connection_limitv3.ConnectionLimit {
	cl := &connection_limitv3.ConnectionLimit{
		StatPrefix:     statPrefix,
		MaxConnections: wrapperspb.UInt64(*connection.ConnectionLimit.Value),
	}

	if connection.ConnectionLimit.CloseDelay != nil {
		cl.Delay = durationpb.New(connection.ConnectionLimit.CloseDelay.Duration)
	}
	return cl
}

// addXdsTLSInspectorFilter adds a Tls Inspector filter if it does not yet exist.
func addXdsTLSInspectorFilter(xdsListener *listenerv3.Listener) error {
	// Return early if it exists
	for _, filter := range xdsListener.ListenerFilters {
		if filter.Name == wellknown.TlsInspector {
			return nil
		}
	}

	tlsInspector := &tls_inspectorv3.TlsInspector{}
	tlsInspectorAny, err := anypb.New(tlsInspector)
	if err != nil {
		return err
	}

	filter := &listenerv3.ListenerFilter{
		Name: wellknown.TlsInspector,
		ConfigType: &listenerv3.ListenerFilter_TypedConfig{
			TypedConfig: tlsInspectorAny,
		},
	}

	xdsListener.ListenerFilters = append(xdsListener.ListenerFilters, filter)

	return nil
}

func buildDownstreamQUICTransportSocket(tlsConfig *ir.TLSConfig) (*corev3.TransportSocket, error) {
	tlsCtx := &quicv3.QuicDownstreamTransport{
		DownstreamTlsContext: &tlsv3.DownstreamTlsContext{
			CommonTlsContext: &tlsv3.CommonTlsContext{
				TlsParams:     buildTLSParams(tlsConfig),
				AlpnProtocols: []string{"h3"},
			},
		},
	}

	for _, tlsConfig := range tlsConfig.Certificates {
		tlsCtx.DownstreamTlsContext.CommonTlsContext.TlsCertificateSdsSecretConfigs = append(
			tlsCtx.DownstreamTlsContext.CommonTlsContext.TlsCertificateSdsSecretConfigs,
			&tlsv3.SdsSecretConfig{
				Name:      tlsConfig.Name,
				SdsConfig: makeConfigSource(),
			})
	}

	if tlsConfig.CACertificate != nil {
		tlsCtx.DownstreamTlsContext.RequireClientCertificate = &wrapperspb.BoolValue{Value: true}
		tlsCtx.DownstreamTlsContext.CommonTlsContext.ValidationContextType = &tlsv3.CommonTlsContext_ValidationContextSdsSecretConfig{
			ValidationContextSdsSecretConfig: &tlsv3.SdsSecretConfig{
				Name:      tlsConfig.CACertificate.Name,
				SdsConfig: makeConfigSource(),
			},
		}
	}

	tlsCtxAny, err := anypb.New(tlsCtx)
	if err != nil {
		return nil, err
	}
	return &corev3.TransportSocket{
		Name: wellknown.TransportSocketQuic,
		ConfigType: &corev3.TransportSocket_TypedConfig{
			TypedConfig: tlsCtxAny,
		},
	}, nil
}

func buildXdsDownstreamTLSSocket(tlsConfig *ir.TLSConfig) (*corev3.TransportSocket, error) {
	tlsCtx := &tlsv3.DownstreamTlsContext{
		CommonTlsContext: &tlsv3.CommonTlsContext{
			TlsParams:                      buildTLSParams(tlsConfig),
			AlpnProtocols:                  buildALPNProtocols(tlsConfig.ALPNProtocols),
			TlsCertificateSdsSecretConfigs: []*tlsv3.SdsSecretConfig{},
		},
	}

	for _, tlsConfig := range tlsConfig.Certificates {
		tlsCtx.CommonTlsContext.TlsCertificateSdsSecretConfigs = append(
			tlsCtx.CommonTlsContext.TlsCertificateSdsSecretConfigs,
			&tlsv3.SdsSecretConfig{
				Name:      tlsConfig.Name,
				SdsConfig: makeConfigSource(),
			})
	}

	if tlsConfig.CACertificate != nil {
		tlsCtx.RequireClientCertificate = &wrapperspb.BoolValue{Value: tlsConfig.RequireClientCertificate}
		tlsCtx.CommonTlsContext.ValidationContextType = &tlsv3.CommonTlsContext_ValidationContextSdsSecretConfig{
			ValidationContextSdsSecretConfig: &tlsv3.SdsSecretConfig{
				Name:      tlsConfig.CACertificate.Name,
				SdsConfig: makeConfigSource(),
			},
		}
	}

	tlsCtxAny, err := anypb.New(tlsCtx)
	if err != nil {
		return nil, err
	}

	return &corev3.TransportSocket{
		Name: wellknown.TransportSocketTls,
		ConfigType: &corev3.TransportSocket_TypedConfig{
			TypedConfig: tlsCtxAny,
		},
	}, nil
}

func buildTLSParams(tlsConfig *ir.TLSConfig) *tlsv3.TlsParameters {
	p := &tlsv3.TlsParameters{}
	isEmpty := true
	if tlsConfig.MinVersion != nil {
		p.TlsMinimumProtocolVersion = buildTLSVersion(tlsConfig.MinVersion)
		isEmpty = false
	}
	if tlsConfig.MaxVersion != nil {
		p.TlsMaximumProtocolVersion = buildTLSVersion(tlsConfig.MaxVersion)
		isEmpty = false
	}
	if len(tlsConfig.Ciphers) > 0 {
		p.CipherSuites = tlsConfig.Ciphers
		isEmpty = false
	}
	if len(tlsConfig.ECDHCurves) > 0 {
		p.EcdhCurves = tlsConfig.ECDHCurves
		isEmpty = false
	}
	if len(tlsConfig.SignatureAlgorithms) > 0 {
		p.SignatureAlgorithms = tlsConfig.SignatureAlgorithms
		isEmpty = false
	}
	if isEmpty {
		return nil
	}
	return p
}

func buildTLSVersion(version *ir.TLSVersion) tlsv3.TlsParameters_TlsProtocol {
	lookup := map[ir.TLSVersion]tlsv3.TlsParameters_TlsProtocol{
		ir.TLSv10: tlsv3.TlsParameters_TLSv1_0,
		ir.TLSv11: tlsv3.TlsParameters_TLSv1_1,
		ir.TLSv12: tlsv3.TlsParameters_TLSv1_2,
		ir.TLSv13: tlsv3.TlsParameters_TLSv1_3,
	}
	if r, found := lookup[*version]; found {
		return r
	}
	return tlsv3.TlsParameters_TLS_AUTO
}

func buildALPNProtocols(alpn []string) []string {
	if len(alpn) == 0 {
		out := []string{"h2", "http/1.1"}
		return out
	}
	return alpn
}

func buildXdsTLSCertSecret(tlsConfig ir.TLSCertificate) *tlsv3.Secret {
	return &tlsv3.Secret{
		Name: tlsConfig.Name,
		Type: &tlsv3.Secret_TlsCertificate{
			TlsCertificate: &tlsv3.TlsCertificate{
				CertificateChain: &corev3.DataSource{
					Specifier: &corev3.DataSource_InlineBytes{InlineBytes: tlsConfig.ServerCertificate},
				},
				PrivateKey: &corev3.DataSource{
					Specifier: &corev3.DataSource_InlineBytes{InlineBytes: tlsConfig.PrivateKey},
				},
			},
		},
	}
}

func buildXdsTLSCaCertSecret(caCertificate *ir.TLSCACertificate) *tlsv3.Secret {
	return &tlsv3.Secret{
		Name: caCertificate.Name,
		Type: &tlsv3.Secret_ValidationContext{
			ValidationContext: &tlsv3.CertificateValidationContext{
				TrustedCa: &corev3.DataSource{
					Specifier: &corev3.DataSource_InlineBytes{InlineBytes: caCertificate.Certificate},
				},
			},
		},
	}
}

func buildXdsUDPListener(clusterName string, udpListener *ir.UDPListener, accesslog *ir.AccessLog) (*listenerv3.Listener, error) {
	if udpListener == nil {
		return nil, errors.New("udp listener is nil")
	}

	statPrefix := "service"

	route := &udpv3.Route{
		Cluster: clusterName,
	}
	routeAny, err := anypb.New(route)
	if err != nil {
		return nil, err
	}

	udpProxy := &udpv3.UdpProxyConfig{
		StatPrefix: statPrefix,
		AccessLog:  buildXdsAccessLog(accesslog, false),
		RouteSpecifier: &udpv3.UdpProxyConfig_Matcher{
			Matcher: &matcher.Matcher{
				OnNoMatch: &matcher.Matcher_OnMatch{
					OnMatch: &matcher.Matcher_OnMatch_Action{
						Action: &xdscore.TypedExtensionConfig{
							Name:        "route",
							TypedConfig: routeAny,
						},
					},
				},
			},
		},
	}
	udpProxyAny, err := anypb.New(udpProxy)
	if err != nil {
		return nil, err
	}

	xdsListener := &listenerv3.Listener{
		Name:      udpListener.Name,
		AccessLog: buildXdsAccessLog(accesslog, true),
		Address: &corev3.Address{
			Address: &corev3.Address_SocketAddress{
				SocketAddress: &corev3.SocketAddress{
					Protocol: corev3.SocketAddress_UDP,
					Address:  udpListener.Address,
					PortSpecifier: &corev3.SocketAddress_PortValue{
						PortValue: udpListener.Port,
					},
				},
			},
		},
		ListenerFilters: []*listenerv3.ListenerFilter{{
			Name: "envoy.filters.udp_listener.udp_proxy",
			ConfigType: &listenerv3.ListenerFilter_TypedConfig{
				TypedConfig: udpProxyAny,
			},
		}},
	}

	return xdsListener, nil
}

// Point to xds cluster.
func makeConfigSource() *corev3.ConfigSource {
	source := &corev3.ConfigSource{}
	source.ResourceApiVersion = resource.DefaultAPIVersion
	source.ConfigSourceSpecifier = &corev3.ConfigSource_Ads{
		Ads: &corev3.AggregatedConfigSource{},
	}
	return source
}

func translateEscapePath(in ir.PathEscapedSlashAction) hcmv3.HttpConnectionManager_PathWithEscapedSlashesAction {
	lookup := map[ir.PathEscapedSlashAction]hcmv3.HttpConnectionManager_PathWithEscapedSlashesAction{
		ir.KeepUnchangedAction: hcmv3.HttpConnectionManager_KEEP_UNCHANGED,
		ir.RejectRequestAction: hcmv3.HttpConnectionManager_REJECT_REQUEST,
		ir.UnescapeAndRedirect: hcmv3.HttpConnectionManager_UNESCAPE_AND_REDIRECT,
		ir.UnescapeAndForward:  hcmv3.HttpConnectionManager_UNESCAPE_AND_FORWARD,
	}
	if r, found := lookup[in]; found {
		return r
	}
	return hcmv3.HttpConnectionManager_IMPLEMENTATION_SPECIFIC_DEFAULT
}

func toNetworkFilter(filterName string, filterProto proto.Message) (*listenerv3.Filter, error) {
	filterAny, err := protocov.ToAnyWithError(filterProto)
	if err != nil {
		return nil, err
	}

	return &listenerv3.Filter{
		Name: filterName,
		ConfigType: &listenerv3.Filter_TypedConfig{
			TypedConfig: filterAny,
		},
	}, nil
}

func buildTCPProxyHashPolicy(lb *ir.LoadBalancer) []*typev3.HashPolicy {
	// Return early
	if lb == nil || lb.ConsistentHash == nil {
		return nil
	}

	if lb.ConsistentHash.SourceIP != nil && *lb.ConsistentHash.SourceIP {
		hashPolicy := &typev3.HashPolicy{
			PolicySpecifier: &typev3.HashPolicy_SourceIp_{
				SourceIp: &typev3.HashPolicy_SourceIp{},
			},
		}

		return []*typev3.HashPolicy{hashPolicy}
	}

	return nil
}

func buildHeadersWithUnderscoresAction(in *ir.HeaderSettings) corev3.HttpProtocolOptions_HeadersWithUnderscoresAction {
	if in != nil {
		switch in.WithUnderscoresAction {
		case ir.WithUnderscoresActionAllow:
			return corev3.HttpProtocolOptions_ALLOW
		case ir.WithUnderscoresActionRejectRequest:
			return corev3.HttpProtocolOptions_REJECT_REQUEST
		case ir.WithUnderscoresActionDropHeader:
			return corev3.HttpProtocolOptions_DROP_HEADER
		}
	}
	return corev3.HttpProtocolOptions_REJECT_REQUEST
}

func buildForwardClientCertDetailsAction(in *ir.HeaderSettings) hcmv3.HttpConnectionManager_ForwardClientCertDetails {
	if in != nil {
		if in.XForwardedClientCert != nil {
			switch in.XForwardedClientCert.Mode {
			case ir.ForwardModeSanitize:
				return hcmv3.HttpConnectionManager_SANITIZE
			case ir.ForwardModeForwardOnly:
				return hcmv3.HttpConnectionManager_FORWARD_ONLY
			case ir.ForwardModeAppendForward:
				return hcmv3.HttpConnectionManager_APPEND_FORWARD
			case ir.ForwardModeSanitizeSet:
				return hcmv3.HttpConnectionManager_SANITIZE_SET
			case ir.ForwardModeAlwaysForwardOnly:
				return hcmv3.HttpConnectionManager_ALWAYS_FORWARD_ONLY
			}
		}
	}
	return hcmv3.HttpConnectionManager_SANITIZE
}

func buildSetCurrentClientCertDetails(in *ir.HeaderSettings) *hcmv3.HttpConnectionManager_SetCurrentClientCertDetails {
	if in == nil {
		return nil
	}

	if in.XForwardedClientCert == nil {
		return nil
	}

	if len(in.XForwardedClientCert.CertDetailsToAdd) == 0 {
		return nil
	}

	clientCertDetails := &hcmv3.HttpConnectionManager_SetCurrentClientCertDetails{}
	for _, data := range in.XForwardedClientCert.CertDetailsToAdd {
		switch data {
		case ir.ClientCertDataCert:
			clientCertDetails.Cert = true
		case ir.ClientCertDataChain:
			clientCertDetails.Chain = true
		case ir.ClientCertDataDNS:
			clientCertDetails.Dns = true
		case ir.ClientCertDataSubject:
			clientCertDetails.Subject = &wrapperspb.BoolValue{Value: true}
		case ir.ClientCertDataURI:
			clientCertDetails.Uri = true
		}
	}

	return clientCertDetails
}<|MERGE_RESOLUTION|>--- conflicted
+++ resolved
@@ -260,17 +260,13 @@
 		CommonHttpProtocolOptions: &corev3.HttpProtocolOptions{
 			HeadersWithUnderscoresAction: buildHeadersWithUnderscoresAction(irListener.Headers),
 		},
-<<<<<<< HEAD
-		Tracing:                  hcmTracing,
-		ForwardClientCertDetails: buildForwardClientCertDetailsAction(irListener.Headers),
+		Tracing:                   hcmTracing,
+		ForwardClientCertDetails:  buildForwardClientCertDetailsAction(irListener.Headers),
+		PreserveExternalRequestId: ptr.Deref(irListener.Headers, ir.HeaderSettings{}).PreserveXRequestID,
 	}
 
 	if mgr.ForwardClientCertDetails == hcmv3.HttpConnectionManager_APPEND_FORWARD || mgr.ForwardClientCertDetails == hcmv3.HttpConnectionManager_SANITIZE_SET {
 		mgr.SetCurrentClientCertDetails = buildSetCurrentClientCertDetails(irListener.Headers)
-=======
-		Tracing:                   hcmTracing,
-		PreserveExternalRequestId: ptr.Deref(irListener.Headers, ir.HeaderSettings{}).PreserveXRequestID,
->>>>>>> 711d5452
 	}
 
 	if irListener.Timeout != nil && irListener.Timeout.HTTP != nil {
