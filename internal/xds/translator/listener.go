// Copyright Envoy Gateway Authors
// SPDX-License-Identifier: Apache-2.0
// The full text of the Apache license is available in the LICENSE file at
// the root of the repo.

package translator

import (
	"encoding/base64"
	"errors"

	xdscore "github.com/cncf/xds/go/xds/core/v3"
	matcher "github.com/cncf/xds/go/xds/type/matcher/v3"
	accesslog "github.com/envoyproxy/go-control-plane/envoy/config/accesslog/v3"
	core "github.com/envoyproxy/go-control-plane/envoy/config/core/v3"
	listener "github.com/envoyproxy/go-control-plane/envoy/config/listener/v3"
	v31 "github.com/envoyproxy/go-control-plane/envoy/config/route/v3"
	cors "github.com/envoyproxy/go-control-plane/envoy/extensions/filters/http/cors/v3"
	grpc_web "github.com/envoyproxy/go-control-plane/envoy/extensions/filters/http/grpc_web/v3"
	"github.com/golang/protobuf/ptypes/wrappers"

	health_check "github.com/envoyproxy/go-control-plane/envoy/extensions/filters/http/health_check/v3"
	router "github.com/envoyproxy/go-control-plane/envoy/extensions/filters/http/router/v3"
	tls_inspector "github.com/envoyproxy/go-control-plane/envoy/extensions/filters/listener/tls_inspector/v3"
	hcm "github.com/envoyproxy/go-control-plane/envoy/extensions/filters/network/http_connection_manager/v3"
	tcp "github.com/envoyproxy/go-control-plane/envoy/extensions/filters/network/tcp_proxy/v3"
	udp "github.com/envoyproxy/go-control-plane/envoy/extensions/filters/udp/udp_proxy/v3"
	tls "github.com/envoyproxy/go-control-plane/envoy/extensions/transport_sockets/tls/v3"

	grpc_json_transcoder "github.com/envoyproxy/go-control-plane/envoy/extensions/filters/http/grpc_json_transcoder/v3"
	"github.com/envoyproxy/go-control-plane/pkg/resource/v3"
	"github.com/envoyproxy/go-control-plane/pkg/wellknown"
	"google.golang.org/protobuf/types/known/anypb"

	"github.com/envoyproxy/gateway/internal/ir"
)

func buildXdsTCPListener(name, address string, port uint32) *listener.Listener {
	accesslogAny, _ := anypb.New(stdoutFileAccessLog)
	return &listener.Listener{
		Name: name,
		AccessLog: []*accesslog.AccessLog{
			{
				Name:       wellknown.FileAccessLog,
				ConfigType: &accesslog.AccessLog_TypedConfig{TypedConfig: accesslogAny},
				Filter:     listenerAccessLogFilter,
			},
		},
		Address: &core.Address{
			Address: &core.Address_SocketAddress{
				SocketAddress: &core.SocketAddress{
					Protocol: core.SocketAddress_TCP,
					Address:  address,
					PortSpecifier: &core.SocketAddress_PortValue{
						PortValue: port,
					},
				},
			},
		},
	}
}

func (t *Translator) addXdsHTTPFilterChain(xdsListener *listener.Listener, irListener *ir.HTTPListener) error {
	routerAny, err := anypb.New(&router.Router{})
	if err != nil {
		return err
	}

	accesslogAny, err := anypb.New(stdoutFileAccessLog)
	if err != nil {
		return err
	}

	// HTTP filter configuration
	var statPrefix string
	if irListener.TLS != nil {
		statPrefix = "https"
	} else {
		statPrefix = "http"
	}

	mgr := &hcm.HttpConnectionManager{
		AccessLog: []*accesslog.AccessLog{
			{
				Name:       wellknown.FileAccessLog,
				ConfigType: &accesslog.AccessLog_TypedConfig{TypedConfig: accesslogAny},
			},
		},
		CodecType:  hcm.HttpConnectionManager_AUTO,
		StatPrefix: statPrefix,
		RouteSpecifier: &hcm.HttpConnectionManager_Rds{
			Rds: &hcm.Rds{
				ConfigSource: makeConfigSource(),
				// Configure route name to be found via RDS.
				RouteConfigName: irListener.Name,
			},
		},
		// https://www.envoyproxy.io/docs/envoy/latest/configuration/http/http_conn_man/headers#x-forwarded-for
		UseRemoteAddress: &wrappers.BoolValue{Value: true},
		// Use only router.
		HttpFilters: []*hcm.HttpFilter{
			{
				Name:       wellknown.Router,
				ConfigType: &hcm.HttpFilter_TypedConfig{TypedConfig: routerAny},
			},
		},
	}

	healthCheck := &health_check.HealthCheck{
		PassThroughMode: &wrappers.BoolValue{Value: false},
		Headers: []*v31.HeaderMatcher{
			{
				Name: ":path",
				HeaderMatchSpecifier: &v31.HeaderMatcher_ExactMatch{
					ExactMatch: "/status",
				},
			},
		},
	}

	healthCheckAny, err := anypb.New(healthCheck)
	if err != nil {
		return err
	}

	healthChecFilter := &hcm.HttpFilter{
		Name:       wellknown.HealthCheck,
		ConfigType: &hcm.HttpFilter_TypedConfig{TypedConfig: healthCheckAny},
	}

	mgr.HttpFilters = append([]*hcm.HttpFilter{healthChecFilter}, mgr.HttpFilters...)

	// add GrpcJSONTranscoderFilter to httpFilters
	if irListener.GrpcJSONTranscoderFilters != nil || len(irListener.GrpcJSONTranscoderFilters) > 0 {
		for _, filter := range irListener.GrpcJSONTranscoderFilters {
			bytt, err := base64.StdEncoding.DecodeString(filter.ProtoDescriptorBin)

			if err != nil {
				return err
			}

			grpcJSONTranscoderAny, err := anypb.New(&grpc_json_transcoder.GrpcJsonTranscoder{
				AutoMapping:       filter.AutoMapping,
				ConvertGrpcStatus: true,
				Services:          filter.Services,
				PrintOptions: &grpc_json_transcoder.GrpcJsonTranscoder_PrintOptions{
					AddWhitespace:              filter.PrintOptions.AddWhitespace,
					AlwaysPrintPrimitiveFields: filter.PrintOptions.AlwaysPrintPrimitiveFields,
					AlwaysPrintEnumsAsInts:     filter.PrintOptions.AlwaysPrintEnumsAsInts,
					PreserveProtoFieldNames:    filter.PrintOptions.PreserveProtoFieldNames,
				},
				DescriptorSet: &grpc_json_transcoder.GrpcJsonTranscoder_ProtoDescriptorBin{
					ProtoDescriptorBin: bytt,
				},
			})

			if err != nil {
				return err
			}

			grpcJSONTranscoderFilter := &hcm.HttpFilter{
				Name:       wellknown.GRPCJSONTranscoder,
				ConfigType: &hcm.HttpFilter_TypedConfig{TypedConfig: grpcJSONTranscoderAny},
			}
			mgr.HttpFilters = append([]*hcm.HttpFilter{grpcJSONTranscoderFilter}, mgr.HttpFilters...)
		}
	}

	for _, route := range irListener.Routes {
		if route.CorsPolicy != nil || irListener.CorsPolicy != nil {
			corsAny, err := anypb.New(&cors.Cors{})

			if err != nil {
				return err
			}

			corsFilter := &hcm.HttpFilter{
				Name:       wellknown.CORS,
				ConfigType: &hcm.HttpFilter_TypedConfig{TypedConfig: corsAny},
			}
			mgr.HttpFilters = append([]*hcm.HttpFilter{corsFilter}, mgr.HttpFilters...)
			break
		}
	}

	if irListener.IsHTTP2 {
		// Set codec to HTTP2
		mgr.CodecType = hcm.HttpConnectionManager_HTTP2

		// Enable grpc-web filter for HTTP2
		grpcWebAny, err := anypb.New(&grpc_web.GrpcWeb{})
		if err != nil {
			return err
		}

		grpcWebFilter := &hcm.HttpFilter{
			Name:       wellknown.GRPCWeb,
			ConfigType: &hcm.HttpFilter_TypedConfig{TypedConfig: grpcWebAny},
		}
		// Ensure router is the last filter
		mgr.HttpFilters = append([]*hcm.HttpFilter{grpcWebFilter}, mgr.HttpFilters...)
	} else {
		// Allow websocket upgrades for HTTP 1.1
		// Reference: https://developer.mozilla.org/en-US/docs/Web/HTTP/Protocol_upgrade_mechanism
		mgr.UpgradeConfigs = []*hcm.HttpConnectionManager_UpgradeConfig{
			{
				UpgradeType: "websocket",
			},
		}
	}

	// TODO: Make this a generic interface for all API Gateway features.
	//       https://github.com/envoyproxy/gateway/issues/882
	t.patchHCMWithRateLimit(mgr, irListener)

	// Add the jwt authn filter, if needed.
	if err := patchHCMWithJwtAuthnFilter(mgr, irListener); err != nil {
		return err
	}

	mgrAny, err := anypb.New(mgr)
	if err != nil {
		return err
	}

	filterChain := &listener.FilterChain{
		Filters: []*listener.Filter{{
			Name: wellknown.HTTPConnectionManager,
			ConfigType: &listener.Filter_TypedConfig{
				TypedConfig: mgrAny,
			},
		}},
	}

	if irListener.TLS != nil {
		tSocket, err := buildXdsDownstreamTLSSocket(irListener.Name)
		if err != nil {
			return err
		}
		filterChain.TransportSocket = tSocket
		if err := addServerNamesMatch(xdsListener, filterChain, irListener.Hostnames); err != nil {
			return err
		}

		xdsListener.FilterChains = append(xdsListener.FilterChains, filterChain)
	} else {
		// Add the HTTP filter chain as the default filter chain
		// Make sure one does not exist
		if xdsListener.DefaultFilterChain != nil {
			return errors.New("default filter chain already exists")
		}
		xdsListener.DefaultFilterChain = filterChain
	}

	return nil
}

func addServerNamesMatch(xdsListener *listener.Listener, filterChain *listener.FilterChain, hostnames []string) error {
	// Dont add a filter chain match if the hostname is a wildcard character.
	if len(hostnames) > 0 && hostnames[0] != "*" {
		filterChain.FilterChainMatch = &listener.FilterChainMatch{
			ServerNames: hostnames,
		}

		if err := addXdsTLSInspectorFilter(xdsListener); err != nil {
			return err
		}
	}

	return nil
}

// findXdsHTTPRouteConfigName finds the name of the route config associated with the
// http connection manager within the default filter chain and returns an empty string if
// not found.
func findXdsHTTPRouteConfigName(xdsListener *listener.Listener) string {
	if xdsListener == nil || xdsListener.DefaultFilterChain == nil || xdsListener.DefaultFilterChain.Filters == nil {
		return ""
	}

	for _, filter := range xdsListener.DefaultFilterChain.Filters {
		if filter.Name == wellknown.HTTPConnectionManager {
			m := new(hcm.HttpConnectionManager)
			if err := filter.GetTypedConfig().UnmarshalTo(m); err != nil {
				return ""
			}
			rds := m.GetRds()
			if rds == nil {
				return ""
			}
			return rds.GetRouteConfigName()
		}
	}
	return ""
}

func addXdsTCPFilterChain(xdsListener *listener.Listener, irListener *ir.TCPListener, clusterName string) error {
	if irListener == nil {
		return errors.New("tcp listener is nil")
	}

	statPrefix := "tcp"
	if irListener.TLS != nil {
		statPrefix = "passthrough"
	}

	accesslogAny, err := anypb.New(stdoutFileAccessLog)
	if err != nil {
		return err
	}

	mgr := &tcp.TcpProxy{
		AccessLog: []*accesslog.AccessLog{
			{
				Name:       wellknown.FileAccessLog,
				ConfigType: &accesslog.AccessLog_TypedConfig{TypedConfig: accesslogAny},
			},
		},
		StatPrefix: statPrefix,
		ClusterSpecifier: &tcp.TcpProxy_Cluster{
			Cluster: clusterName,
		},
	}
	mgrAny, err := anypb.New(mgr)
	if err != nil {
		return err
	}

	filterChain := &listener.FilterChain{
		Filters: []*listener.Filter{{
			Name: wellknown.TCPProxy,
			ConfigType: &listener.Filter_TypedConfig{
				TypedConfig: mgrAny,
			},
		}},
	}

	if irListener.TLS != nil {
		if err := addServerNamesMatch(xdsListener, filterChain, irListener.TLS.SNIs); err != nil {
			return err
		}
	}

	xdsListener.FilterChains = append(xdsListener.FilterChains, filterChain)

	return nil
}

// addXdsTLSInspectorFilter adds a Tls Inspector filter if it does not yet exist.
func addXdsTLSInspectorFilter(xdsListener *listener.Listener) error {
	// Return early if it exists
	for _, filter := range xdsListener.ListenerFilters {
		if filter.Name == wellknown.TlsInspector {
			return nil
		}
	}

	tlsInspector := &tls_inspector.TlsInspector{}
	tlsInspectorAny, err := anypb.New(tlsInspector)
	if err != nil {
		return err
	}

	filter := &listener.ListenerFilter{
		Name: wellknown.TlsInspector,
		ConfigType: &listener.ListenerFilter_TypedConfig{
			TypedConfig: tlsInspectorAny,
		},
	}

	xdsListener.ListenerFilters = append(xdsListener.ListenerFilters, filter)

	return nil
}

func buildXdsDownstreamTLSSocket(listenerName string) (*core.TransportSocket, error) {
	tlsCtx := &tls.DownstreamTlsContext{
		CommonTlsContext: &tls.CommonTlsContext{
			TlsCertificateSdsSecretConfigs: []*tls.SdsSecretConfig{{
				// Generate key name for this listener. The actual key will be
				// delivered to Envoy via SDS.
				Name:      listenerName,
				SdsConfig: makeConfigSource(),
			}},
		},
	}

	tlsCtxAny, err := anypb.New(tlsCtx)
	if err != nil {
		return nil, err
	}

	return &core.TransportSocket{
		Name: wellknown.TransportSocketTls,
		ConfigType: &core.TransportSocket_TypedConfig{
			TypedConfig: tlsCtxAny,
		},
	}, nil
}

func buildXdsDownstreamTLSSecret(listenerName string,
	tlsConfig *ir.TLSListenerConfig) *tls.Secret {
	// Build the tls secret
	return &tls.Secret{
		Name: listenerName,
		Type: &tls.Secret_TlsCertificate{
			TlsCertificate: &tls.TlsCertificate{
				CertificateChain: &core.DataSource{
					Specifier: &core.DataSource_InlineBytes{InlineBytes: tlsConfig.ServerCertificate},
				},
				PrivateKey: &core.DataSource{
					Specifier: &core.DataSource_InlineBytes{InlineBytes: tlsConfig.PrivateKey},
				},
			},
		},
	}
}

func buildXdsUDPListener(clusterName string, udpListener *ir.UDPListener) (*listener.Listener, error) {
	if udpListener == nil {
		return nil, errors.New("udp listener is nil")
	}

	statPrefix := "service"

	route := &udp.Route{
		Cluster: clusterName,
	}
	routeAny, err := anypb.New(route)
	if err != nil {
		return nil, err
	}
	accesslogAny, _ := anypb.New(stdoutFileAccessLog)
	udpProxy := &udp.UdpProxyConfig{
		StatPrefix: statPrefix,
		AccessLog: []*accesslog.AccessLog{
			{
				Name:       wellknown.FileAccessLog,
				ConfigType: &accesslog.AccessLog_TypedConfig{TypedConfig: accesslogAny},
			},
		},
		RouteSpecifier: &udp.UdpProxyConfig_Matcher{
			Matcher: &matcher.Matcher{
				OnNoMatch: &matcher.Matcher_OnMatch{
					OnMatch: &matcher.Matcher_OnMatch_Action{
						Action: &xdscore.TypedExtensionConfig{
							Name:        "route",
							TypedConfig: routeAny,
						},
					},
				},
			},
		},
	}
	udpProxyAny, err := anypb.New(udpProxy)
	if err != nil {
		return nil, err
	}

	xdsListener := &listener.Listener{
		Name: udpListener.Name,
		AccessLog: []*accesslog.AccessLog{
			{
				Name:       wellknown.FileAccessLog,
				ConfigType: &accesslog.AccessLog_TypedConfig{TypedConfig: accesslogAny},
			},
		},
		Address: &core.Address{
			Address: &core.Address_SocketAddress{
				SocketAddress: &core.SocketAddress{
					Protocol: core.SocketAddress_UDP,
					Address:  udpListener.Address,
					PortSpecifier: &core.SocketAddress_PortValue{
						PortValue: udpListener.Port,
					},
				},
			},
		},
		ListenerFilters: []*listener.ListenerFilter{{
			Name: "envoy.filters.udp_listener.udp_proxy",
			ConfigType: &listener.ListenerFilter_TypedConfig{
				TypedConfig: udpProxyAny,
			},
		}},
	}

	return xdsListener, nil
}

// Point to xds cluster.
func makeConfigSource() *core.ConfigSource {
	source := &core.ConfigSource{}
	source.ResourceApiVersion = resource.DefaultAPIVersion
<<<<<<< HEAD
	source.ConfigSourceSpecifier = &core.ConfigSource_ApiConfigSource{
		ApiConfigSource: &core.ApiConfigSource{
			TransportApiVersion:       resource.DefaultAPIVersion,
			ApiType:                   core.ApiConfigSource_DELTA_GRPC,
			SetNodeOnFirstMessageOnly: true,
			GrpcServices: []*core.GrpcService{{
				TargetSpecifier: &core.GrpcService_EnvoyGrpc_{
					EnvoyGrpc: &core.GrpcService_EnvoyGrpc{ClusterName: "xds_cluster"},
				},
			}},
		},
=======
	source.ConfigSourceSpecifier = &corev3.ConfigSource_Ads{
		Ads: &corev3.AggregatedConfigSource{},
>>>>>>> aadebca5
	}
	return source
}<|MERGE_RESOLUTION|>--- conflicted
+++ resolved
@@ -12,7 +12,7 @@
 	xdscore "github.com/cncf/xds/go/xds/core/v3"
 	matcher "github.com/cncf/xds/go/xds/type/matcher/v3"
 	accesslog "github.com/envoyproxy/go-control-plane/envoy/config/accesslog/v3"
-	core "github.com/envoyproxy/go-control-plane/envoy/config/core/v3"
+	corev3 "github.com/envoyproxy/go-control-plane/envoy/config/core/v3"
 	listener "github.com/envoyproxy/go-control-plane/envoy/config/listener/v3"
 	v31 "github.com/envoyproxy/go-control-plane/envoy/config/route/v3"
 	cors "github.com/envoyproxy/go-control-plane/envoy/extensions/filters/http/cors/v3"
@@ -46,12 +46,12 @@
 				Filter:     listenerAccessLogFilter,
 			},
 		},
-		Address: &core.Address{
-			Address: &core.Address_SocketAddress{
-				SocketAddress: &core.SocketAddress{
-					Protocol: core.SocketAddress_TCP,
+		Address: &corev3.Address{
+			Address: &corev3.Address_SocketAddress{
+				SocketAddress: &corev3.SocketAddress{
+					Protocol: corev3.SocketAddress_TCP,
 					Address:  address,
-					PortSpecifier: &core.SocketAddress_PortValue{
+					PortSpecifier: &corev3.SocketAddress_PortValue{
 						PortValue: port,
 					},
 				},
@@ -373,7 +373,7 @@
 	return nil
 }
 
-func buildXdsDownstreamTLSSocket(listenerName string) (*core.TransportSocket, error) {
+func buildXdsDownstreamTLSSocket(listenerName string) (*corev3.TransportSocket, error) {
 	tlsCtx := &tls.DownstreamTlsContext{
 		CommonTlsContext: &tls.CommonTlsContext{
 			TlsCertificateSdsSecretConfigs: []*tls.SdsSecretConfig{{
@@ -390,9 +390,9 @@
 		return nil, err
 	}
 
-	return &core.TransportSocket{
+	return &corev3.TransportSocket{
 		Name: wellknown.TransportSocketTls,
-		ConfigType: &core.TransportSocket_TypedConfig{
+		ConfigType: &corev3.TransportSocket_TypedConfig{
 			TypedConfig: tlsCtxAny,
 		},
 	}, nil
@@ -405,11 +405,11 @@
 		Name: listenerName,
 		Type: &tls.Secret_TlsCertificate{
 			TlsCertificate: &tls.TlsCertificate{
-				CertificateChain: &core.DataSource{
-					Specifier: &core.DataSource_InlineBytes{InlineBytes: tlsConfig.ServerCertificate},
-				},
-				PrivateKey: &core.DataSource{
-					Specifier: &core.DataSource_InlineBytes{InlineBytes: tlsConfig.PrivateKey},
+				CertificateChain: &corev3.DataSource{
+					Specifier: &corev3.DataSource_InlineBytes{InlineBytes: tlsConfig.ServerCertificate},
+				},
+				PrivateKey: &corev3.DataSource{
+					Specifier: &corev3.DataSource_InlineBytes{InlineBytes: tlsConfig.PrivateKey},
 				},
 			},
 		},
@@ -465,12 +465,12 @@
 				ConfigType: &accesslog.AccessLog_TypedConfig{TypedConfig: accesslogAny},
 			},
 		},
-		Address: &core.Address{
-			Address: &core.Address_SocketAddress{
-				SocketAddress: &core.SocketAddress{
-					Protocol: core.SocketAddress_UDP,
+		Address: &corev3.Address{
+			Address: &corev3.Address_SocketAddress{
+				SocketAddress: &corev3.SocketAddress{
+					Protocol: corev3.SocketAddress_UDP,
 					Address:  udpListener.Address,
-					PortSpecifier: &core.SocketAddress_PortValue{
+					PortSpecifier: &corev3.SocketAddress_PortValue{
 						PortValue: udpListener.Port,
 					},
 				},
@@ -488,25 +488,11 @@
 }
 
 // Point to xds cluster.
-func makeConfigSource() *core.ConfigSource {
-	source := &core.ConfigSource{}
+func makeConfigSource() *corev3.ConfigSource {
+	source := &corev3.ConfigSource{}
 	source.ResourceApiVersion = resource.DefaultAPIVersion
-<<<<<<< HEAD
-	source.ConfigSourceSpecifier = &core.ConfigSource_ApiConfigSource{
-		ApiConfigSource: &core.ApiConfigSource{
-			TransportApiVersion:       resource.DefaultAPIVersion,
-			ApiType:                   core.ApiConfigSource_DELTA_GRPC,
-			SetNodeOnFirstMessageOnly: true,
-			GrpcServices: []*core.GrpcService{{
-				TargetSpecifier: &core.GrpcService_EnvoyGrpc_{
-					EnvoyGrpc: &core.GrpcService_EnvoyGrpc{ClusterName: "xds_cluster"},
-				},
-			}},
-		},
-=======
 	source.ConfigSourceSpecifier = &corev3.ConfigSource_Ads{
 		Ads: &corev3.AggregatedConfigSource{},
->>>>>>> aadebca5
 	}
 	return source
 }