--- conflicted
+++ resolved
@@ -72,8 +72,6 @@
 				GlobalCorsEnabled:      corsIsGlobal,
 			}
 
-<<<<<<< HEAD
-=======
 			// If an extension is loaded, pass its supported groups/kinds to the translator
 			if r.EnvoyGateway.Extension != nil {
 				var extGKs []schema.GroupKind
@@ -82,7 +80,6 @@
 				}
 				t.ExtensionGroupKinds = extGKs
 			}
->>>>>>> a5f3a1af
 			// Translate to IR
 			result := t.Translate(val)
 
