// Copyright Envoy Gateway Authors
// SPDX-License-Identifier: Apache-2.0
// The full text of the Apache license is available in the LICENSE file at
// the root of the repo.

// This file contains code derived from Contour,
// https://github.com/projectcontour/contour
// from the source file
// https://github.com/projectcontour/contour/blob/main/internal/k8s/status.go
// and is provided here subject to the following:
// Copyright Project Contour Authors
// SPDX-License-Identifier: Apache-2.0

package status

import (
	"context"

	"github.com/go-logr/logr"
	"github.com/google/go-cmp/cmp"
	"github.com/google/go-cmp/cmp/cmpopts"
	kerrors "k8s.io/apimachinery/pkg/api/errors"
	metav1 "k8s.io/apimachinery/pkg/apis/meta/v1"
	"k8s.io/apimachinery/pkg/types"
	"k8s.io/client-go/util/retry"
	"sigs.k8s.io/controller-runtime/pkg/client"
	gwapiv1a2 "sigs.k8s.io/gateway-api/apis/v1alpha2"
	gwapiv1b1 "sigs.k8s.io/gateway-api/apis/v1beta1"
)

// Update contains an all the information needed to update an object's status.
// Send down a channel to the goroutine that actually writes the changes back.
type Update struct {
	NamespacedName types.NamespacedName
	Resource       client.Object
	Mutator        Mutator
}

// Mutator is an interface to hold mutator functions for status updates.
type Mutator interface {
	Mutate(obj client.Object) client.Object
}

// MutatorFunc is a function adaptor for Mutators.
type MutatorFunc func(client.Object) client.Object

// Mutate adapts the MutatorFunc to fit through the Mutator interface.
func (m MutatorFunc) Mutate(old client.Object) client.Object {
	if m == nil {
		return nil
	}

	return m(old)
}

// UpdateHandler holds the details required to actually write an Update back to the referenced object.
type UpdateHandler struct {
	log           logr.Logger
	client        client.Client
	sendUpdates   chan struct{}
	updateChannel chan Update
}

func NewUpdateHandler(log logr.Logger, client client.Client) *UpdateHandler {
	return &UpdateHandler{
		log:           log,
		client:        client,
		sendUpdates:   make(chan struct{}),
		updateChannel: make(chan Update, 100),
	}
}

func (u *UpdateHandler) apply(update Update) {
	if err := retry.RetryOnConflict(retry.DefaultBackoff, func() error {
		obj := update.Resource

		// Get the resource.
		if err := u.client.Get(context.Background(), update.NamespacedName, obj); err != nil {
			if kerrors.IsNotFound(err) {
				return nil
			}
			return err
		}

		newObj := update.Mutator.Mutate(obj)

		if isStatusEqual(obj, newObj) {
			u.log.WithName(update.NamespacedName.Name).
				WithName(update.NamespacedName.Namespace).
				Info("status unchanged, bypassing update")
			return nil
		}

<<<<<<< HEAD
=======
		newObj.SetUID(obj.GetUID())

>>>>>>> 374bbd55
		return u.client.Status().Update(context.Background(), newObj)
	}); err != nil {
		u.log.Error(err, "unable to update status", "name", update.NamespacedName.Name,
			"namespace", update.NamespacedName.Namespace)
	}
}

func (u *UpdateHandler) NeedLeaderElection() bool {
	return true
}

// Start runs the goroutine to perform status writes.
func (u *UpdateHandler) Start(ctx context.Context) error {
	u.log.Info("started status update handler")
	defer u.log.Info("stopped status update handler")

	// Enable Updaters to start sending updates to this handler.
	close(u.sendUpdates)

	for {
		select {
		case <-ctx.Done():
			return nil
		case update := <-u.updateChannel:
			u.log.Info("received a status update", "namespace", update.NamespacedName.Namespace,
				"name", update.NamespacedName.Name)

			u.apply(update)
		}
	}
}

// Writer retrieves the interface that should be used to write to the UpdateHandler.
func (u *UpdateHandler) Writer() Updater {
	return &UpdateWriter{
		enabled:       u.sendUpdates,
		updateChannel: u.updateChannel,
	}
}

// Updater describes an interface to send status updates somewhere.
type Updater interface {
	Send(u Update)
}

// UpdateWriter takes status updates and sends these to the UpdateHandler via a channel.
type UpdateWriter struct {
	enabled       <-chan struct{}
	updateChannel chan<- Update
}

// Send sends the given Update off to the update channel for writing by the UpdateHandler.
func (u *UpdateWriter) Send(update Update) {
	// Non-blocking receive to see if we should pass along update.
	select {
	case <-u.enabled:
		u.updateChannel <- update
	default:
	}
}

// isStatusEqual checks if two objects have equivalent status.
//
// Supported objects:
//
//	GatewayClasses
//	Gateway
//	HTTPRoute
//	TLSRoute
//	TCPRoute
//	UDPRoute
//	GRPCRoute
func isStatusEqual(objA, objB interface{}) bool {
	opts := cmpopts.IgnoreFields(metav1.Condition{}, "LastTransitionTime")
	switch a := objA.(type) {
	case *gwapiv1b1.GatewayClass:
		if b, ok := objB.(*gwapiv1b1.GatewayClass); ok {
			if cmp.Equal(a.Status, b.Status, opts) {
				return true
			}
		}
	case *gwapiv1b1.Gateway:
		if b, ok := objB.(*gwapiv1b1.Gateway); ok {
			if cmp.Equal(a.Status, b.Status, opts) {
				return true
			}
		}
	case *gwapiv1b1.HTTPRoute:
		if b, ok := objB.(*gwapiv1b1.HTTPRoute); ok {
			if cmp.Equal(a.Status, b.Status, opts) {
				return true
			}
		}
	case *gwapiv1a2.TLSRoute:
		if b, ok := objB.(*gwapiv1a2.TLSRoute); ok {
			if cmp.Equal(a.Status, b.Status, opts) {
				return true
			}
		}
	case *gwapiv1a2.TCPRoute:
		if b, ok := objB.(*gwapiv1a2.TCPRoute); ok {
			if cmp.Equal(a.Status, b.Status, opts) {
				return true
			}
		}
	case *gwapiv1a2.UDPRoute:
		if b, ok := objB.(*gwapiv1a2.UDPRoute); ok {
			if cmp.Equal(a.Status, b.Status, opts) {
				return true
			}
		}
	case *gwapiv1a2.GRPCRoute:
		if b, ok := objB.(*gwapiv1a2.GRPCRoute); ok {
			if cmp.Equal(a.Status, b.Status, opts) {
				return true
			}
		}
	}
	return false
}<|MERGE_RESOLUTION|>--- conflicted
+++ resolved
@@ -91,11 +91,8 @@
 			return nil
 		}
 
-<<<<<<< HEAD
-=======
 		newObj.SetUID(obj.GetUID())
 
->>>>>>> 374bbd55
 		return u.client.Status().Update(context.Background(), newObj)
 	}); err != nil {
 		u.log.Error(err, "unable to update status", "name", update.NamespacedName.Name,
