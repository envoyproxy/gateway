+++
title = "API Reference"
+++


## Packages
- [gateway.envoyproxy.io/v1alpha1](#gatewayenvoyproxyiov1alpha1)


## gateway.envoyproxy.io/v1alpha1

Package v1alpha1 contains API schema definitions for the gateway.envoyproxy.io
API group.


### Resource Types
- [BackendTrafficPolicy](#backendtrafficpolicy)
- [BackendTrafficPolicyList](#backendtrafficpolicylist)
- [ClientTrafficPolicy](#clienttrafficpolicy)
- [ClientTrafficPolicyList](#clienttrafficpolicylist)
- [EnvoyGateway](#envoygateway)
- [EnvoyPatchPolicy](#envoypatchpolicy)
- [EnvoyPatchPolicyList](#envoypatchpolicylist)
- [EnvoyProxy](#envoyproxy)
- [SecurityPolicy](#securitypolicy)
- [SecurityPolicyList](#securitypolicylist)



#### ALPNProtocol

_Underlying type:_ `string`

ALPNProtocol specifies the protocol to be negotiated using ALPN

_Appears in:_
- [TLSSettings](#tlssettings)



#### BackendTrafficPolicy



BackendTrafficPolicy allows the user to configure the behavior of the connection between the downstream client and Envoy Proxy listener.

_Appears in:_
- [BackendTrafficPolicyList](#backendtrafficpolicylist)

| Field | Description |
| --- | --- |
| `apiVersion` _string_ | `gateway.envoyproxy.io/v1alpha1`
| `kind` _string_ | `BackendTrafficPolicy`
| `metadata` _[ObjectMeta](https://kubernetes.io/docs/reference/generated/kubernetes-api/v1.26/#objectmeta-v1-meta)_ | Refer to Kubernetes API documentation for fields of `metadata`. |
| `spec` _[BackendTrafficPolicySpec](#backendtrafficpolicyspec)_ | spec defines the desired state of BackendTrafficPolicy. |


#### BackendTrafficPolicyList



BackendTrafficPolicyList contains a list of BackendTrafficPolicy resources.



| Field | Description |
| --- | --- |
| `apiVersion` _string_ | `gateway.envoyproxy.io/v1alpha1`
| `kind` _string_ | `BackendTrafficPolicyList`
| `metadata` _[ListMeta](https://kubernetes.io/docs/reference/generated/kubernetes-api/v1.26/#listmeta-v1-meta)_ | Refer to Kubernetes API documentation for fields of `metadata`. |
| `items` _[BackendTrafficPolicy](#backendtrafficpolicy) array_ |  |


#### BackendTrafficPolicySpec



spec defines the desired state of BackendTrafficPolicy.

_Appears in:_
- [BackendTrafficPolicy](#backendtrafficpolicy)

| Field | Description |
| --- | --- |
| `targetRef` _[PolicyTargetReferenceWithSectionName](#policytargetreferencewithsectionname)_ | targetRef is the name of the resource this policy is being attached to. This Policy and the TargetRef MUST be in the same namespace for this Policy to have effect and be applied to the Gateway. |
| `rateLimit` _[RateLimitSpec](#ratelimitspec)_ | RateLimit allows the user to limit the number of incoming requests to a predefined value based on attributes within the traffic flow. |
| `loadBalancer` _[LoadBalancer](#loadbalancer)_ | LoadBalancer policy to apply when routing traffic from the gateway to the backend endpoints |
| `proxyProtocol` _[ProxyProtocol](#proxyprotocol)_ | ProxyProtocol enables the Proxy Protocol when communicating with the backend. |
| `tcpKeepalive` _[TCPKeepalive](#tcpkeepalive)_ | TcpKeepalive settings associated with the upstream client connection. Disabled by default. |
| `faultInjection` _[FaultInjection](#faultinjection)_ | FaultInjection defines the fault injection policy to be applied. This configuration can be used to inject delays and abort requests to mimic failure scenarios such as service failures and overloads |
| `circuitBreaker` _[CircuitBreaker](#circuitbreaker)_ | Circuit Breaker settings for the upstream connections and requests. If not set, circuit breakers will be enabled with the default thresholds |




#### BasicAuth



BasicAuth defines the configuration for 	the HTTP Basic Authentication.

_Appears in:_
- [SecurityPolicySpec](#securitypolicyspec)

| Field | Description |
| --- | --- |
| `users` _[SecretObjectReference](https://gateway-api.sigs.k8s.io/references/spec/#gateway.networking.k8s.io/v1.SecretObjectReference)_ | The Kubernetes secret which contains the username-password pairs in htpasswd format, used to verify user credentials in the "Authorization" header. 
 This is an Opaque secret. The username-password pairs should be stored in the key ".htpasswd". As the key name indicates, the value needs to be the htpasswd format, for example: "user1:{SHA}hashed_user1_password". Right now, only SHA hash algorithm is supported. Reference to https://httpd.apache.org/docs/2.4/programs/htpasswd.html for more details. 
 Note: The secret must be in the same namespace as the SecurityPolicy. |


#### BootstrapType

_Underlying type:_ `string`

BootstrapType defines the types of bootstrap supported by Envoy Gateway.

_Appears in:_
- [ProxyBootstrap](#proxybootstrap)



#### CORS



CORS defines the configuration for Cross-Origin Resource Sharing (CORS).

_Appears in:_
- [SecurityPolicySpec](#securitypolicyspec)

| Field | Description |
| --- | --- |
| `allowOrigins` _[StringMatch](#stringmatch) array_ | AllowOrigins defines the origins that are allowed to make requests. |
| `allowMethods` _string array_ | AllowMethods defines the methods that are allowed to make requests. |
| `allowHeaders` _string array_ | AllowHeaders defines the headers that are allowed to be sent with requests. |
| `exposeHeaders` _string array_ | ExposeHeaders defines the headers that can be exposed in the responses. |
| `maxAge` _[Duration](https://kubernetes.io/docs/reference/generated/kubernetes-api/v1.26/#duration-v1-meta)_ | MaxAge defines how long the results of a preflight request can be cached. |
| `allowCredentials` _boolean_ | AllowCredentials indicates whether a request can include user credentials like cookies, authentication headers, or TLS client certificates. |


#### CircuitBreaker



CircuitBreaker defines the Circuit Breaker configuration.

_Appears in:_
- [BackendTrafficPolicySpec](#backendtrafficpolicyspec)

| Field | Description |
| --- | --- |
| `maxConnections` _integer_ | The maximum number of connections that Envoy will establish to the referenced backend defined within a xRoute rule. |
| `maxPendingRequests` _integer_ | The maximum number of pending requests that Envoy will queue to the referenced backend defined within a xRoute rule. |
| `maxParallelRequests` _integer_ | The maximum number of parallel requests that Envoy will make to the referenced backend defined within a xRoute rule. |


#### ClaimToHeader



ClaimToHeader defines a configuration to convert JWT claims into HTTP headers

_Appears in:_
- [JWTProvider](#jwtprovider)

| Field | Description |
| --- | --- |
| `header` _string_ | Header defines the name of the HTTP request header that the JWT Claim will be saved into. |
| `claim` _string_ | Claim is the JWT Claim that should be saved into the header : it can be a nested claim of type (eg. "claim.nested.key", "sub"). The nested claim name must use dot "." to separate the JSON name path. |


#### ClientTrafficPolicy



ClientTrafficPolicy allows the user to configure the behavior of the connection between the downstream client and Envoy Proxy listener.

_Appears in:_
- [ClientTrafficPolicyList](#clienttrafficpolicylist)

| Field | Description |
| --- | --- |
| `apiVersion` _string_ | `gateway.envoyproxy.io/v1alpha1`
| `kind` _string_ | `ClientTrafficPolicy`
| `metadata` _[ObjectMeta](https://kubernetes.io/docs/reference/generated/kubernetes-api/v1.26/#objectmeta-v1-meta)_ | Refer to Kubernetes API documentation for fields of `metadata`. |
| `spec` _[ClientTrafficPolicySpec](#clienttrafficpolicyspec)_ | Spec defines the desired state of ClientTrafficPolicy. |


#### ClientTrafficPolicyList



ClientTrafficPolicyList contains a list of ClientTrafficPolicy resources.



| Field | Description |
| --- | --- |
| `apiVersion` _string_ | `gateway.envoyproxy.io/v1alpha1`
| `kind` _string_ | `ClientTrafficPolicyList`
| `metadata` _[ListMeta](https://kubernetes.io/docs/reference/generated/kubernetes-api/v1.26/#listmeta-v1-meta)_ | Refer to Kubernetes API documentation for fields of `metadata`. |
| `items` _[ClientTrafficPolicy](#clienttrafficpolicy) array_ |  |


#### ClientTrafficPolicySpec



ClientTrafficPolicySpec defines the desired state of ClientTrafficPolicy.

_Appears in:_
- [ClientTrafficPolicy](#clienttrafficpolicy)

| Field | Description |
| --- | --- |
| `targetRef` _[PolicyTargetReferenceWithSectionName](#policytargetreferencewithsectionname)_ | TargetRef is the name of the Gateway resource this policy is being attached to. This Policy and the TargetRef MUST be in the same namespace for this Policy to have effect and be applied to the Gateway. TargetRef |
| `tcpKeepalive` _[TCPKeepalive](#tcpkeepalive)_ | TcpKeepalive settings associated with the downstream client connection. If defined, sets SO_KEEPALIVE on the listener socket to enable TCP Keepalives. Disabled by default. |
| `suppressEnvoyHeaders` _boolean_ | SuppressEnvoyHeaders configures the Envoy Router filter to suppress the "x-envoy-' headers from both requests and responses. By default these headers are added to both requests and responses. |
| `enableProxyProtocol` _boolean_ | EnableProxyProtocol interprets the ProxyProtocol header and adds the Client Address into the X-Forwarded-For header. Note Proxy Protocol must be present when this field is set, else the connection is closed. |
| `http3` _[HTTP3Settings](#http3settings)_ | HTTP3 provides HTTP/3 configuration on the listener. |
| `tls` _[TLSSettings](#tlssettings)_ | TLS settings configure TLS termination settings with the downstream client. |




#### ConsistentHash



ConsistentHash defines the configuration related to the consistent hash load balancer policy

_Appears in:_
- [LoadBalancer](#loadbalancer)

| Field | Description |
| --- | --- |
| `type` _[ConsistentHashType](#consistenthashtype)_ |  |


#### ConsistentHashType

_Underlying type:_ `string`

ConsistentHashType defines the type of input to hash on.

_Appears in:_
- [ConsistentHash](#consistenthash)



#### CustomTag





_Appears in:_
- [ProxyTracing](#proxytracing)

| Field | Description |
| --- | --- |
| `type` _[CustomTagType](#customtagtype)_ | Type defines the type of custom tag. |
| `literal` _[LiteralCustomTag](#literalcustomtag)_ | Literal adds hard-coded value to each span. It's required when the type is "Literal". |
| `environment` _[EnvironmentCustomTag](#environmentcustomtag)_ | Environment adds value from environment variable to each span. It's required when the type is "Environment". |
| `requestHeader` _[RequestHeaderCustomTag](#requestheadercustomtag)_ | RequestHeader adds value from request header to each span. It's required when the type is "RequestHeader". |


#### CustomTagType

_Underlying type:_ `string`



_Appears in:_
- [CustomTag](#customtag)



#### EnvironmentCustomTag



EnvironmentCustomTag adds value from environment variable to each span.

_Appears in:_
- [CustomTag](#customtag)

| Field | Description |
| --- | --- |
| `name` _string_ | Name defines the name of the environment variable which to extract the value from. |
| `defaultValue` _string_ | DefaultValue defines the default value to use if the environment variable is not set. |


#### EnvoyGateway



EnvoyGateway is the schema for the envoygateways API.



| Field | Description |
| --- | --- |
| `apiVersion` _string_ | `gateway.envoyproxy.io/v1alpha1`
| `kind` _string_ | `EnvoyGateway`
| `gateway` _[Gateway](#gateway)_ | Gateway defines desired Gateway API specific configuration. If unset, default configuration parameters will apply. |
| `provider` _[EnvoyGatewayProvider](#envoygatewayprovider)_ | Provider defines the desired provider and provider-specific configuration. If unspecified, the Kubernetes provider is used with default configuration parameters. |
| `logging` _[EnvoyGatewayLogging](#envoygatewaylogging)_ | Logging defines logging parameters for Envoy Gateway. |
| `admin` _[EnvoyGatewayAdmin](#envoygatewayadmin)_ | Admin defines the desired admin related abilities. If unspecified, the Admin is used with default configuration parameters. |
| `telemetry` _[EnvoyGatewayTelemetry](#envoygatewaytelemetry)_ | Telemetry defines the desired control plane telemetry related abilities. If unspecified, the telemetry is used with default configuration. |
| `rateLimit` _[RateLimit](#ratelimit)_ | RateLimit defines the configuration associated with the Rate Limit service deployed by Envoy Gateway required to implement the Global Rate limiting functionality. The specific rate limit service used here is the reference implementation in Envoy. For more details visit https://github.com/envoyproxy/ratelimit. This configuration is unneeded for "Local" rate limiting. |
| `extensionManager` _[ExtensionManager](#extensionmanager)_ | ExtensionManager defines an extension manager to register for the Envoy Gateway Control Plane. |
| `extensionApis` _[ExtensionAPISettings](#extensionapisettings)_ | ExtensionAPIs defines the settings related to specific Gateway API Extensions implemented by Envoy Gateway |


#### EnvoyGatewayAdmin



EnvoyGatewayAdmin defines the Envoy Gateway Admin configuration.

_Appears in:_
- [EnvoyGateway](#envoygateway)
- [EnvoyGatewaySpec](#envoygatewayspec)

| Field | Description |
| --- | --- |
| `address` _[EnvoyGatewayAdminAddress](#envoygatewayadminaddress)_ | Address defines the address of Envoy Gateway Admin Server. |
| `enableDumpConfig` _boolean_ | EnableDumpConfig defines if enable dump config in Envoy Gateway logs. |
| `enablePprof` _boolean_ | EnablePprof defines if enable pprof in Envoy Gateway Admin Server. |


#### EnvoyGatewayAdminAddress



EnvoyGatewayAdminAddress defines the Envoy Gateway Admin Address configuration.

_Appears in:_
- [EnvoyGatewayAdmin](#envoygatewayadmin)

| Field | Description |
| --- | --- |
| `port` _integer_ | Port defines the port the admin server is exposed on. |
| `host` _string_ | Host defines the admin server hostname. |


#### EnvoyGatewayCustomProvider



EnvoyGatewayCustomProvider defines configuration for the Custom provider.

_Appears in:_
- [EnvoyGatewayProvider](#envoygatewayprovider)

| Field | Description |
| --- | --- |
| `resource` _[EnvoyGatewayResourceProvider](#envoygatewayresourceprovider)_ | Resource defines the desired resource provider. This provider is used to specify the provider to be used to retrieve the resource configurations such as Gateway API resources |
| `infrastructure` _[EnvoyGatewayInfrastructureProvider](#envoygatewayinfrastructureprovider)_ | Infrastructure defines the desired infrastructure provider. This provider is used to specify the provider to be used to provide an environment to deploy the out resources like the Envoy Proxy data plane. |


#### EnvoyGatewayFileResourceProvider



EnvoyGatewayFileResourceProvider defines configuration for the File Resource provider.

_Appears in:_
- [EnvoyGatewayResourceProvider](#envoygatewayresourceprovider)

| Field | Description |
| --- | --- |
| `paths` _string array_ | Paths are the paths to a directory or file containing the resource configuration. Recursive sub directories are not currently supported. |


#### EnvoyGatewayHostInfrastructureProvider



EnvoyGatewayHostInfrastructureProvider defines configuration for the Host Infrastructure provider.

_Appears in:_
- [EnvoyGatewayInfrastructureProvider](#envoygatewayinfrastructureprovider)



#### EnvoyGatewayInfrastructureProvider



EnvoyGatewayInfrastructureProvider defines configuration for the Custom Infrastructure provider.

_Appears in:_
- [EnvoyGatewayCustomProvider](#envoygatewaycustomprovider)

| Field | Description |
| --- | --- |
| `type` _[InfrastructureProviderType](#infrastructureprovidertype)_ | Type is the type of infrastructure providers to use. Supported types are "Host". |
| `host` _[EnvoyGatewayHostInfrastructureProvider](#envoygatewayhostinfrastructureprovider)_ | Host defines the configuration of the Host provider. Host provides runtime deployment of the data plane as a child process on the host environment. |


#### EnvoyGatewayKubernetesProvider



EnvoyGatewayKubernetesProvider defines configuration for the Kubernetes provider.

_Appears in:_
- [EnvoyGatewayProvider](#envoygatewayprovider)

| Field | Description |
| --- | --- |
| `rateLimitDeployment` _[KubernetesDeploymentSpec](#kubernetesdeploymentspec)_ | RateLimitDeployment defines the desired state of the Envoy ratelimit deployment resource. If unspecified, default settings for the managed Envoy ratelimit deployment resource are applied. |
| `watch` _[KubernetesWatchMode](#kuberneteswatchmode)_ | Watch holds configuration of which input resources should be watched and reconciled. |
| `deploy` _[KubernetesDeployMode](#kubernetesdeploymode)_ | Deploy holds configuration of how output managed resources such as the Envoy Proxy data plane should be deployed |
| `overwriteControlPlaneCerts` _boolean_ | OverwriteControlPlaneCerts updates the secrets containing the control plane certs, when set. |


#### EnvoyGatewayLogComponent

_Underlying type:_ `string`

EnvoyGatewayLogComponent defines a component that supports a configured logging level.

_Appears in:_
- [EnvoyGatewayLogging](#envoygatewaylogging)



#### EnvoyGatewayLogging



EnvoyGatewayLogging defines logging for Envoy Gateway.

_Appears in:_
- [EnvoyGateway](#envoygateway)
- [EnvoyGatewaySpec](#envoygatewayspec)

| Field | Description |
| --- | --- |
| `level` _object (keys:[EnvoyGatewayLogComponent](#envoygatewaylogcomponent), values:[LogLevel](#loglevel))_ | Level is the logging level. If unspecified, defaults to "info". EnvoyGatewayLogComponent options: default/provider/gateway-api/xds-translator/xds-server/infrastructure/global-ratelimit. LogLevel options: debug/info/error/warn. |


#### EnvoyGatewayMetricSink



EnvoyGatewayMetricSink defines control plane metric sinks where metrics are sent to.

_Appears in:_
- [EnvoyGatewayMetrics](#envoygatewaymetrics)

| Field | Description |
| --- | --- |
| `type` _[MetricSinkType](#metricsinktype)_ | Type defines the metric sink type. EG control plane currently supports OpenTelemetry. |
| `openTelemetry` _[EnvoyGatewayOpenTelemetrySink](#envoygatewayopentelemetrysink)_ | OpenTelemetry defines the configuration for OpenTelemetry sink. It's required if the sink type is OpenTelemetry. |


#### EnvoyGatewayMetrics



EnvoyGatewayMetrics defines control plane push/pull metrics configurations.

_Appears in:_
- [EnvoyGatewayTelemetry](#envoygatewaytelemetry)

| Field | Description |
| --- | --- |
| `sinks` _[EnvoyGatewayMetricSink](#envoygatewaymetricsink) array_ | Sinks defines the metric sinks where metrics are sent to. |
| `prometheus` _[EnvoyGatewayPrometheusProvider](#envoygatewayprometheusprovider)_ | Prometheus defines the configuration for prometheus endpoint. |


#### EnvoyGatewayOpenTelemetrySink





_Appears in:_
- [EnvoyGatewayMetricSink](#envoygatewaymetricsink)

| Field | Description |
| --- | --- |
| `host` _string_ | Host define the sink service hostname. |
| `protocol` _string_ | Protocol define the sink service protocol. |
| `port` _integer_ | Port defines the port the sink service is exposed on. |


#### EnvoyGatewayPrometheusProvider



EnvoyGatewayPrometheusProvider will expose prometheus endpoint in pull mode.

_Appears in:_
- [EnvoyGatewayMetrics](#envoygatewaymetrics)

| Field | Description |
| --- | --- |
| `disable` _boolean_ | Disable defines if disables the prometheus metrics in pull mode. |


#### EnvoyGatewayProvider



EnvoyGatewayProvider defines the desired configuration of a provider.

_Appears in:_
- [EnvoyGateway](#envoygateway)
- [EnvoyGatewaySpec](#envoygatewayspec)

| Field | Description |
| --- | --- |
| `type` _[ProviderType](#providertype)_ | Type is the type of provider to use. Supported types are "Kubernetes". |
| `kubernetes` _[EnvoyGatewayKubernetesProvider](#envoygatewaykubernetesprovider)_ | Kubernetes defines the configuration of the Kubernetes provider. Kubernetes provides runtime configuration via the Kubernetes API. |
| `custom` _[EnvoyGatewayCustomProvider](#envoygatewaycustomprovider)_ | Custom defines the configuration for the Custom provider. This provider allows you to define a specific resource provider and a infrastructure provider. |


#### EnvoyGatewayResourceProvider



EnvoyGatewayResourceProvider defines configuration for the Custom Resource provider.

_Appears in:_
- [EnvoyGatewayCustomProvider](#envoygatewaycustomprovider)

| Field | Description |
| --- | --- |
| `type` _[ResourceProviderType](#resourceprovidertype)_ | Type is the type of resource provider to use. Supported types are "File". |
| `file` _[EnvoyGatewayFileResourceProvider](#envoygatewayfileresourceprovider)_ | File defines the configuration of the File provider. File provides runtime configuration defined by one or more files. |


#### EnvoyGatewaySpec



EnvoyGatewaySpec defines the desired state of Envoy Gateway.

_Appears in:_
- [EnvoyGateway](#envoygateway)

| Field | Description |
| --- | --- |
| `gateway` _[Gateway](#gateway)_ | Gateway defines desired Gateway API specific configuration. If unset, default configuration parameters will apply. |
| `provider` _[EnvoyGatewayProvider](#envoygatewayprovider)_ | Provider defines the desired provider and provider-specific configuration. If unspecified, the Kubernetes provider is used with default configuration parameters. |
| `logging` _[EnvoyGatewayLogging](#envoygatewaylogging)_ | Logging defines logging parameters for Envoy Gateway. |
| `admin` _[EnvoyGatewayAdmin](#envoygatewayadmin)_ | Admin defines the desired admin related abilities. If unspecified, the Admin is used with default configuration parameters. |
| `telemetry` _[EnvoyGatewayTelemetry](#envoygatewaytelemetry)_ | Telemetry defines the desired control plane telemetry related abilities. If unspecified, the telemetry is used with default configuration. |
| `rateLimit` _[RateLimit](#ratelimit)_ | RateLimit defines the configuration associated with the Rate Limit service deployed by Envoy Gateway required to implement the Global Rate limiting functionality. The specific rate limit service used here is the reference implementation in Envoy. For more details visit https://github.com/envoyproxy/ratelimit. This configuration is unneeded for "Local" rate limiting. |
| `extensionManager` _[ExtensionManager](#extensionmanager)_ | ExtensionManager defines an extension manager to register for the Envoy Gateway Control Plane. |
| `extensionApis` _[ExtensionAPISettings](#extensionapisettings)_ | ExtensionAPIs defines the settings related to specific Gateway API Extensions implemented by Envoy Gateway |


#### EnvoyGatewayTelemetry



EnvoyGatewayTelemetry defines telemetry configurations for envoy gateway control plane. Control plane will focus on metrics observability telemetry and tracing telemetry later.

_Appears in:_
- [EnvoyGateway](#envoygateway)
- [EnvoyGatewaySpec](#envoygatewayspec)

| Field | Description |
| --- | --- |
| `metrics` _[EnvoyGatewayMetrics](#envoygatewaymetrics)_ | Metrics defines metrics configuration for envoy gateway. |


#### EnvoyJSONPatchConfig



EnvoyJSONPatchConfig defines the configuration for patching a Envoy xDS Resource using JSONPatch semantic

_Appears in:_
- [EnvoyPatchPolicySpec](#envoypatchpolicyspec)

| Field | Description |
| --- | --- |
| `type` _[EnvoyResourceType](#envoyresourcetype)_ | Type is the typed URL of the Envoy xDS Resource |
| `name` _string_ | Name is the name of the resource |
| `operation` _[JSONPatchOperation](#jsonpatchoperation)_ | Patch defines the JSON Patch Operation |


#### EnvoyPatchPolicy



EnvoyPatchPolicy allows the user to modify the generated Envoy xDS resources by Envoy Gateway using this patch API

_Appears in:_
- [EnvoyPatchPolicyList](#envoypatchpolicylist)

| Field | Description |
| --- | --- |
| `apiVersion` _string_ | `gateway.envoyproxy.io/v1alpha1`
| `kind` _string_ | `EnvoyPatchPolicy`
| `metadata` _[ObjectMeta](https://kubernetes.io/docs/reference/generated/kubernetes-api/v1.26/#objectmeta-v1-meta)_ | Refer to Kubernetes API documentation for fields of `metadata`. |
| `spec` _[EnvoyPatchPolicySpec](#envoypatchpolicyspec)_ | Spec defines the desired state of EnvoyPatchPolicy. |


#### EnvoyPatchPolicyList



EnvoyPatchPolicyList contains a list of EnvoyPatchPolicy resources.



| Field | Description |
| --- | --- |
| `apiVersion` _string_ | `gateway.envoyproxy.io/v1alpha1`
| `kind` _string_ | `EnvoyPatchPolicyList`
| `metadata` _[ListMeta](https://kubernetes.io/docs/reference/generated/kubernetes-api/v1.26/#listmeta-v1-meta)_ | Refer to Kubernetes API documentation for fields of `metadata`. |
| `items` _[EnvoyPatchPolicy](#envoypatchpolicy) array_ |  |


#### EnvoyPatchPolicySpec



EnvoyPatchPolicySpec defines the desired state of EnvoyPatchPolicy.

_Appears in:_
- [EnvoyPatchPolicy](#envoypatchpolicy)

| Field | Description |
| --- | --- |
| `type` _[EnvoyPatchType](#envoypatchtype)_ | Type decides the type of patch. Valid EnvoyPatchType values are "JSONPatch". |
| `jsonPatches` _[EnvoyJSONPatchConfig](#envoyjsonpatchconfig) array_ | JSONPatch defines the JSONPatch configuration. |
| `targetRef` _[PolicyTargetReference](#policytargetreference)_ | TargetRef is the name of the Gateway API resource this policy is being attached to. By default attaching to Gateway is supported and when mergeGateways is enabled it should attach to GatewayClass. This Policy and the TargetRef MUST be in the same namespace for this Policy to have effect and be applied to the Gateway TargetRef |
| `priority` _integer_ | Priority of the EnvoyPatchPolicy. If multiple EnvoyPatchPolicies are applied to the same TargetRef, they will be applied in the ascending order of the priority i.e. int32.min has the highest priority and int32.max has the lowest priority. Defaults to 0. |




#### EnvoyPatchType

_Underlying type:_ `string`

EnvoyPatchType specifies the types of Envoy patching mechanisms.

_Appears in:_
- [EnvoyPatchPolicySpec](#envoypatchpolicyspec)



#### EnvoyProxy



EnvoyProxy is the schema for the envoyproxies API.



| Field | Description |
| --- | --- |
| `apiVersion` _string_ | `gateway.envoyproxy.io/v1alpha1`
| `kind` _string_ | `EnvoyProxy`
| `metadata` _[ObjectMeta](https://kubernetes.io/docs/reference/generated/kubernetes-api/v1.26/#objectmeta-v1-meta)_ | Refer to Kubernetes API documentation for fields of `metadata`. |
| `spec` _[EnvoyProxySpec](#envoyproxyspec)_ | EnvoyProxySpec defines the desired state of EnvoyProxy. |


#### EnvoyProxyKubernetesProvider



EnvoyProxyKubernetesProvider defines configuration for the Kubernetes resource provider.

_Appears in:_
- [EnvoyProxyProvider](#envoyproxyprovider)

| Field | Description |
| --- | --- |
| `envoyDeployment` _[KubernetesDeploymentSpec](#kubernetesdeploymentspec)_ | EnvoyDeployment defines the desired state of the Envoy deployment resource. If unspecified, default settings for the managed Envoy deployment resource are applied. |
| `envoyService` _[KubernetesServiceSpec](#kubernetesservicespec)_ | EnvoyService defines the desired state of the Envoy service resource. If unspecified, default settings for the managed Envoy service resource are applied. |
| `envoyHpa` _[KubernetesHorizontalPodAutoscalerSpec](#kuberneteshorizontalpodautoscalerspec)_ | EnvoyHpa defines the Horizontal Pod Autoscaler settings for Envoy Proxy Deployment. Once the HPA is being set, Replicas field from EnvoyDeployment will be ignored. |


#### EnvoyProxyProvider



EnvoyProxyProvider defines the desired state of a resource provider.

_Appears in:_
- [EnvoyProxySpec](#envoyproxyspec)

| Field | Description |
| --- | --- |
| `type` _[ProviderType](#providertype)_ | Type is the type of resource provider to use. A resource provider provides infrastructure resources for running the data plane, e.g. Envoy proxy, and optional auxiliary control planes. Supported types are "Kubernetes". |
| `kubernetes` _[EnvoyProxyKubernetesProvider](#envoyproxykubernetesprovider)_ | Kubernetes defines the desired state of the Kubernetes resource provider. Kubernetes provides infrastructure resources for running the data plane, e.g. Envoy proxy. If unspecified and type is "Kubernetes", default settings for managed Kubernetes resources are applied. |


#### EnvoyProxySpec



EnvoyProxySpec defines the desired state of EnvoyProxy.

_Appears in:_
- [EnvoyProxy](#envoyproxy)

| Field | Description |
| --- | --- |
| `provider` _[EnvoyProxyProvider](#envoyproxyprovider)_ | Provider defines the desired resource provider and provider-specific configuration. If unspecified, the "Kubernetes" resource provider is used with default configuration parameters. |
| `logging` _[ProxyLogging](#proxylogging)_ | Logging defines logging parameters for managed proxies. |
| `telemetry` _[ProxyTelemetry](#proxytelemetry)_ | Telemetry defines telemetry parameters for managed proxies. |
| `bootstrap` _[ProxyBootstrap](#proxybootstrap)_ | Bootstrap defines the Envoy Bootstrap as a YAML string. Visit https://www.envoyproxy.io/docs/envoy/latest/api-v3/config/bootstrap/v3/bootstrap.proto#envoy-v3-api-msg-config-bootstrap-v3-bootstrap to learn more about the syntax. If set, this is the Bootstrap configuration used for the managed Envoy Proxy fleet instead of the default Bootstrap configuration set by Envoy Gateway. Some fields within the Bootstrap that are required to communicate with the xDS Server (Envoy Gateway) and receive xDS resources from it are not configurable and will result in the `EnvoyProxy` resource being rejected. Backward compatibility across minor versions is not guaranteed. We strongly recommend using `egctl x translate` to generate a `EnvoyProxy` resource with the `Bootstrap` field set to the default Bootstrap configuration used. You can edit this configuration, and rerun `egctl x translate` to ensure there are no validation errors. |
| `concurrency` _integer_ | Concurrency defines the number of worker threads to run. If unset, it defaults to the number of cpuset threads on the platform. |
| `mergeGateways` _boolean_ | MergeGateways defines if Gateway resources should be merged onto the same Envoy Proxy Infrastructure. Setting this field to true would merge all Gateway Listeners under the parent Gateway Class. This means that the port, protocol and hostname tuple must be unique for every listener. If a duplicate listener is detected, the newer listener (based on timestamp) will be rejected and its status will be updated with a "Accepted=False" condition. |




#### EnvoyResourceType

_Underlying type:_ `string`

EnvoyResourceType specifies the type URL of the Envoy resource.

_Appears in:_
- [EnvoyJSONPatchConfig](#envoyjsonpatchconfig)



#### ExtensionAPISettings



ExtensionAPISettings defines the settings specific to Gateway API Extensions.

_Appears in:_
- [EnvoyGateway](#envoygateway)
- [EnvoyGatewaySpec](#envoygatewayspec)

| Field | Description |
| --- | --- |
| `enableEnvoyPatchPolicy` _boolean_ | EnableEnvoyPatchPolicy enables Envoy Gateway to reconcile and implement the EnvoyPatchPolicy resources. |


#### ExtensionHooks



ExtensionHooks defines extension hooks across all supported runners

_Appears in:_
- [ExtensionManager](#extensionmanager)

| Field | Description |
| --- | --- |
| `xdsTranslator` _[XDSTranslatorHooks](#xdstranslatorhooks)_ | XDSTranslator defines all the supported extension hooks for the xds-translator runner |


#### ExtensionManager



ExtensionManager defines the configuration for registering an extension manager to the Envoy Gateway control plane.

_Appears in:_
- [EnvoyGateway](#envoygateway)
- [EnvoyGatewaySpec](#envoygatewayspec)

| Field | Description |
| --- | --- |
| `resources` _[GroupVersionKind](#groupversionkind) array_ | Resources defines the set of K8s resources the extension will handle. |
| `hooks` _[ExtensionHooks](#extensionhooks)_ | Hooks defines the set of hooks the extension supports |
| `service` _[ExtensionService](#extensionservice)_ | Service defines the configuration of the extension service that the Envoy Gateway Control Plane will call through extension hooks. |


#### ExtensionService



ExtensionService defines the configuration for connecting to a registered extension service.

_Appears in:_
- [ExtensionManager](#extensionmanager)

| Field | Description |
| --- | --- |
| `host` _string_ | Host define the extension service hostname. |
| `port` _integer_ | Port defines the port the extension service is exposed on. |
| `tls` _[ExtensionTLS](#extensiontls)_ | TLS defines TLS configuration for communication between Envoy Gateway and the extension service. |


#### ExtensionTLS



ExtensionTLS defines the TLS configuration when connecting to an extension service

_Appears in:_
- [ExtensionService](#extensionservice)

| Field | Description |
| --- | --- |
| `certificateRef` _[SecretObjectReference](https://gateway-api.sigs.k8s.io/references/spec/#gateway.networking.k8s.io/v1.SecretObjectReference)_ | CertificateRef contains a references to objects (Kubernetes objects or otherwise) that contains a TLS certificate and private keys. These certificates are used to establish a TLS handshake to the extension server. 
 CertificateRef can only reference a Kubernetes Secret at this time. |


#### FaultInjection



FaultInjection defines the fault injection policy to be applied. This configuration can be used to inject delays and abort requests to mimic failure scenarios such as service failures and overloads

_Appears in:_
- [BackendTrafficPolicySpec](#backendtrafficpolicyspec)

| Field | Description |
| --- | --- |
| `delay` _[FaultInjectionDelay](#faultinjectiondelay)_ | If specified, a delay will be injected into the request. |
| `abort` _[FaultInjectionAbort](#faultinjectionabort)_ | If specified, the request will be aborted if it meets the configuration criteria. |


#### FaultInjectionAbort



FaultInjectionAbort defines the abort fault injection configuration

_Appears in:_
- [FaultInjection](#faultinjection)

| Field | Description |
| --- | --- |
| `httpStatus` _integer_ | StatusCode specifies the HTTP status code to be returned |
| `grpcStatus` _integer_ | GrpcStatus specifies the GRPC status code to be returned |
| `percentage` _float_ | Percentage specifies the percentage of requests to be aborted. Default 100%, if set 0, no requests will be aborted. Accuracy to 0.0001%. |


#### FaultInjectionDelay



FaultInjectionDelay defines the delay fault injection configuration

_Appears in:_
- [FaultInjection](#faultinjection)

| Field | Description |
| --- | --- |
| `fixedDelay` _[Duration](https://kubernetes.io/docs/reference/generated/kubernetes-api/v1.26/#duration-v1-meta)_ | FixedDelay specifies the fixed delay duration |
| `percentage` _float_ | Percentage specifies the percentage of requests to be delayed. Default 100%, if set 0, no requests will be delayed. Accuracy to 0.0001%. |


#### FileEnvoyProxyAccessLog





_Appears in:_
- [ProxyAccessLogSink](#proxyaccesslogsink)

| Field | Description |
| --- | --- |
| `path` _string_ | Path defines the file path used to expose envoy access log(e.g. /dev/stdout). |


#### Gateway



Gateway defines the desired Gateway API configuration of Envoy Gateway.

_Appears in:_
- [EnvoyGateway](#envoygateway)
- [EnvoyGatewaySpec](#envoygatewayspec)

| Field | Description |
| --- | --- |
| `controllerName` _string_ | ControllerName defines the name of the Gateway API controller. If unspecified, defaults to "gateway.envoyproxy.io/gatewayclass-controller". See the following for additional details: https://gateway-api.sigs.k8s.io/v1alpha2/references/spec/#gateway.networking.k8s.io/v1.GatewayClass |


#### GlobalRateLimit



GlobalRateLimit defines global rate limit configuration.

_Appears in:_
- [RateLimitSpec](#ratelimitspec)

| Field | Description |
| --- | --- |
| `rules` _[RateLimitRule](#ratelimitrule) array_ | Rules are a list of RateLimit selectors and limits. Each rule and its associated limit is applied in a mutually exclusive way. If a request matches multiple rules, each of their associated limits get applied, so a single request might increase the rate limit counters for multiple rules if selected. The rate limit service will return a logical OR of the individual rate limit decisions of all matching rules. For example, if a request matches two rules, one rate limited and one not, the final decision will be to rate limit the request. |


#### GroupVersionKind



GroupVersionKind unambiguously identifies a Kind. It can be converted to k8s.io/apimachinery/pkg/runtime/schema.GroupVersionKind

_Appears in:_
- [ExtensionManager](#extensionmanager)

| Field | Description |
| --- | --- |
| `group` _string_ |  |
| `version` _string_ |  |
| `kind` _string_ |  |


#### HTTP3Settings



HTTP3Settings provides HTTP/3 configuration on the listener.

_Appears in:_
- [ClientTrafficPolicySpec](#clienttrafficpolicyspec)



#### HeaderMatch



HeaderMatch defines the match attributes within the HTTP Headers of the request.

_Appears in:_
- [RateLimitSelectCondition](#ratelimitselectcondition)



#### InfrastructureProviderType

_Underlying type:_ `string`

InfrastructureProviderType defines the types of custom infrastructure providers supported by Envoy Gateway.

_Appears in:_
- [EnvoyGatewayInfrastructureProvider](#envoygatewayinfrastructureprovider)



#### JSONPatchOperation



JSONPatchOperation defines the JSON Patch Operation as defined in https://datatracker.ietf.org/doc/html/rfc6902

_Appears in:_
- [EnvoyJSONPatchConfig](#envoyjsonpatchconfig)

| Field | Description |
| --- | --- |
| `op` _[JSONPatchOperationType](#jsonpatchoperationtype)_ | Op is the type of operation to perform |
| `path` _string_ | Path is the location of the target document/field where the operation will be performed Refer to https://datatracker.ietf.org/doc/html/rfc6901 for more details. |
| `value` _[JSON](#json)_ | Value is the new value of the path location. |


#### JSONPatchOperationType

_Underlying type:_ `string`

JSONPatchOperationType specifies the JSON Patch operations that can be performed.

_Appears in:_
- [JSONPatchOperation](#jsonpatchoperation)



#### JWT



JWT defines the configuration for JSON Web Token (JWT) authentication.

_Appears in:_
- [SecurityPolicySpec](#securitypolicyspec)

| Field | Description |
| --- | --- |
| `providers` _[JWTProvider](#jwtprovider) array_ | Providers defines the JSON Web Token (JWT) authentication provider type. When multiple JWT providers are specified, the JWT is considered valid if any of the providers successfully validate the JWT. For additional details, see https://www.envoyproxy.io/docs/envoy/latest/configuration/http/http_filters/jwt_authn_filter.html. |


#### JWTExtractor



JWTExtractor defines a custom JWT token extraction from HTTP request.

_Appears in:_
- [JWTProvider](#jwtprovider)

| Field | Description |
| --- | --- |
| `cookies` _string array_ | Cookies represents a list of cookie names to extract the JWT token from. If specified, Envoy will extract the JWT token from the listed cookies and validate each of them. If any cookie is found to be an invalid JWT, a 401 error will be returned. |


#### JWTProvider



JWTProvider defines how a JSON Web Token (JWT) can be verified.

_Appears in:_
- [JWT](#jwt)

| Field | Description |
| --- | --- |
| `name` _string_ | Name defines a unique name for the JWT provider. A name can have a variety of forms, including RFC1123 subdomains, RFC 1123 labels, or RFC 1035 labels. |
| `issuer` _string_ | Issuer is the principal that issued the JWT and takes the form of a URL or email address. For additional details, see https://tools.ietf.org/html/rfc7519#section-4.1.1 for URL format and https://rfc-editor.org/rfc/rfc5322.html for email format. If not provided, the JWT issuer is not checked. |
| `audiences` _string array_ | Audiences is a list of JWT audiences allowed access. For additional details, see https://tools.ietf.org/html/rfc7519#section-4.1.3. If not provided, JWT audiences are not checked. |
| `remoteJWKS` _[RemoteJWKS](#remotejwks)_ | RemoteJWKS defines how to fetch and cache JSON Web Key Sets (JWKS) from a remote HTTP/HTTPS endpoint. |
| `claimToHeaders` _[ClaimToHeader](#claimtoheader) array_ | ClaimToHeaders is a list of JWT claims that must be extracted into HTTP request headers For examples, following config: The claim must be of type; string, int, double, bool. Array type claims are not supported |
| `extractFrom` _[JWTExtractor](#jwtextractor)_ | ExtractFrom defines different ways to extract the JWT token from HTTP request. If empty, it defaults to extract JWT token from the Authorization HTTP request header using Bearer schema or access_token from query parameters. |


#### KubernetesContainerSpec



KubernetesContainerSpec defines the desired state of the Kubernetes container resource.

_Appears in:_
- [KubernetesDeploymentSpec](#kubernetesdeploymentspec)

| Field | Description |
| --- | --- |
| `env` _[EnvVar](https://kubernetes.io/docs/reference/generated/kubernetes-api/v1.26/#envvar-v1-core) array_ | List of environment variables to set in the container. |
| `resources` _[ResourceRequirements](https://kubernetes.io/docs/reference/generated/kubernetes-api/v1.26/#resourcerequirements-v1-core)_ | Resources required by this container. More info: https://kubernetes.io/docs/concepts/configuration/manage-resources-containers/ |
| `securityContext` _[SecurityContext](https://kubernetes.io/docs/reference/generated/kubernetes-api/v1.26/#securitycontext-v1-core)_ | SecurityContext defines the security options the container should be run with. If set, the fields of SecurityContext override the equivalent fields of PodSecurityContext. More info: https://kubernetes.io/docs/tasks/configure-pod-container/security-context/ |
| `image` _string_ | Image specifies the EnvoyProxy container image to be used, instead of the default image. |
| `volumeMounts` _[VolumeMount](https://kubernetes.io/docs/reference/generated/kubernetes-api/v1.26/#volumemount-v1-core) array_ | VolumeMounts are volumes to mount into the container's filesystem. Cannot be updated. |


#### KubernetesDeployMode



KubernetesDeployMode holds configuration for how to deploy managed resources such as the Envoy Proxy data plane fleet.

_Appears in:_
- [EnvoyGatewayKubernetesProvider](#envoygatewaykubernetesprovider)



#### KubernetesDeploymentSpec



KubernetesDeploymentSpec defines the desired state of the Kubernetes deployment resource.

_Appears in:_
- [EnvoyGatewayKubernetesProvider](#envoygatewaykubernetesprovider)
- [EnvoyProxyKubernetesProvider](#envoyproxykubernetesprovider)

| Field | Description |
| --- | --- |
| `replicas` _integer_ | Replicas is the number of desired pods. Defaults to 1. |
| `strategy` _[DeploymentStrategy](https://kubernetes.io/docs/reference/generated/kubernetes-api/v1.26/#deploymentstrategy-v1-apps)_ | The deployment strategy to use to replace existing pods with new ones. |
| `pod` _[KubernetesPodSpec](#kubernetespodspec)_ | Pod defines the desired specification of pod. |
| `container` _[KubernetesContainerSpec](#kubernetescontainerspec)_ | Container defines the desired specification of main container. |
| `initContainers` _[Container](https://kubernetes.io/docs/reference/generated/kubernetes-api/v1.26/#container-v1-core) array_ | List of initialization containers belonging to the pod. More info: https://kubernetes.io/docs/concepts/workloads/pods/init-containers/ |


#### KubernetesHorizontalPodAutoscalerSpec



KubernetesHorizontalPodAutoscalerSpec defines Kubernetes Horizontal Pod Autoscaler settings of Envoy Proxy Deployment. See k8s.io.autoscaling.v2.HorizontalPodAutoScalerSpec.

_Appears in:_
- [EnvoyProxyKubernetesProvider](#envoyproxykubernetesprovider)

| Field | Description |
| --- | --- |
| `minReplicas` _integer_ | minReplicas is the lower limit for the number of replicas to which the autoscaler can scale down. It defaults to 1 replica. |
| `maxReplicas` _integer_ | maxReplicas is the upper limit for the number of replicas to which the autoscaler can scale up. It cannot be less that minReplicas. |
| `metrics` _[MetricSpec](https://kubernetes.io/docs/reference/generated/kubernetes-api/v1.26/#metricspec-v2-autoscaling) array_ | metrics contains the specifications for which to use to calculate the desired replica count (the maximum replica count across all metrics will be used). If left empty, it defaults to being based on CPU utilization with average on 80% usage. |
| `behavior` _[HorizontalPodAutoscalerBehavior](https://kubernetes.io/docs/reference/generated/kubernetes-api/v1.26/#horizontalpodautoscalerbehavior-v2-autoscaling)_ | behavior configures the scaling behavior of the target in both Up and Down directions (scaleUp and scaleDown fields respectively). If not set, the default HPAScalingRules for scale up and scale down are used. See k8s.io.autoscaling.v2.HorizontalPodAutoScalerBehavior. |


#### KubernetesPodSpec



KubernetesPodSpec defines the desired state of the Kubernetes pod resource.

_Appears in:_
- [KubernetesDeploymentSpec](#kubernetesdeploymentspec)

| Field | Description |
| --- | --- |
| `annotations` _object (keys:string, values:string)_ | Annotations are the annotations that should be appended to the pods. By default, no pod annotations are appended. |
| `labels` _object (keys:string, values:string)_ | Labels are the additional labels that should be tagged to the pods. By default, no additional pod labels are tagged. |
| `securityContext` _[PodSecurityContext](https://kubernetes.io/docs/reference/generated/kubernetes-api/v1.26/#podsecuritycontext-v1-core)_ | SecurityContext holds pod-level security attributes and common container settings. Optional: Defaults to empty.  See type description for default values of each field. |
| `affinity` _[Affinity](https://kubernetes.io/docs/reference/generated/kubernetes-api/v1.26/#affinity-v1-core)_ | If specified, the pod's scheduling constraints. |
| `tolerations` _[Toleration](https://kubernetes.io/docs/reference/generated/kubernetes-api/v1.26/#toleration-v1-core) array_ | If specified, the pod's tolerations. |
| `volumes` _[Volume](https://kubernetes.io/docs/reference/generated/kubernetes-api/v1.26/#volume-v1-core) array_ | Volumes that can be mounted by containers belonging to the pod. More info: https://kubernetes.io/docs/concepts/storage/volumes |
| `hostNetwork` _boolean_ | HostNetwork, If this is set to true, the pod will use host's network namespace. |
| `imagePullSecrets` _[LocalObjectReference](https://kubernetes.io/docs/reference/generated/kubernetes-api/v1.26/#localobjectreference-v1-core) array_ | ImagePullSecrets is an optional list of references to secrets in the same namespace to use for pulling any of the images used by this PodSpec. If specified, these secrets will be passed to individual puller implementations for them to use. More info: https://kubernetes.io/docs/concepts/containers/images#specifying-imagepullsecrets-on-a-pod |
<<<<<<< HEAD
| `topologySpreadConstraints` _[TopologySpreadConstraint](https://kubernetes.io/docs/reference/generated/kubernetes-api/v1.26/#topologyspreadconstraint-v1-core) array_ | TopologySpreadConstraints describes how a group of pods ought to spread across topology domains. Scheduler will schedule pods in a way which abides by the constraints. All topologySpreadConstraints are ANDed. |
=======
| `nodeSelector` _object (keys:string, values:string)_ | NodeSelector is a selector which must be true for the pod to fit on a node. Selector which must match a node's labels for the pod to be scheduled on that node. More info: https://kubernetes.io/docs/concepts/configuration/assign-pod-node/ |
>>>>>>> ae350beb


#### KubernetesServiceSpec



KubernetesServiceSpec defines the desired state of the Kubernetes service resource.

_Appears in:_
- [EnvoyProxyKubernetesProvider](#envoyproxykubernetesprovider)

| Field | Description |
| --- | --- |
| `annotations` _object (keys:string, values:string)_ | Annotations that should be appended to the service. By default, no annotations are appended. |
| `type` _[ServiceType](#servicetype)_ | Type determines how the Service is exposed. Defaults to LoadBalancer. Valid options are ClusterIP, LoadBalancer and NodePort. "LoadBalancer" means a service will be exposed via an external load balancer (if the cloud provider supports it). "ClusterIP" means a service will only be accessible inside the cluster, via the cluster IP. "NodePort" means a service will be exposed on a static Port on all Nodes of the cluster. |
| `loadBalancerClass` _string_ | LoadBalancerClass, when specified, allows for choosing the LoadBalancer provider implementation if more than one are available or is otherwise expected to be specified |
| `allocateLoadBalancerNodePorts` _boolean_ | AllocateLoadBalancerNodePorts defines if NodePorts will be automatically allocated for services with type LoadBalancer. Default is "true". It may be set to "false" if the cluster load-balancer does not rely on NodePorts. If the caller requests specific NodePorts (by specifying a value), those requests will be respected, regardless of this field. This field may only be set for services with type LoadBalancer and will be cleared if the type is changed to any other type. |
| `loadBalancerIP` _string_ | LoadBalancerIP defines the IP Address of the underlying load balancer service. This field may be ignored if the load balancer provider does not support this feature. This field has been deprecated in Kubernetes, but it is still used for setting the IP Address in some cloud providers such as GCP. |


#### KubernetesWatchMode



KubernetesWatchMode holds the configuration for which input resources to watch and reconcile.

_Appears in:_
- [EnvoyGatewayKubernetesProvider](#envoygatewaykubernetesprovider)

| Field | Description |
| --- | --- |
| `type` _[KubernetesWatchModeType](#kuberneteswatchmodetype)_ | Type indicates what watch mode to use. KubernetesWatchModeTypeNamespaces and KubernetesWatchModeTypeNamespaceSelectors are currently supported By default, when this field is unset or empty, Envoy Gateway will watch for input namespaced resources from all namespaces. |
| `namespaces` _string array_ | Namespaces holds the list of namespaces that Envoy Gateway will watch for namespaced scoped resources such as Gateway, HTTPRoute and Service. Note that Envoy Gateway will continue to reconcile relevant cluster scoped resources such as GatewayClass that it is linked to. Precisely one of Namespaces and NamespaceSelectors must be set |
| `namespaceSelectors` _string array_ | NamespaceSelectors holds a list of labels that namespaces have to have in order to be watched. Note this doesn't set the informer to watch the namespaces with the given labels. Informer still watches all namespaces. But the events for objects whois namespce have no given labels will be filtered out. Precisely one of Namespaces and NamespaceSelectors must be set |


#### KubernetesWatchModeType

_Underlying type:_ `string`

KubernetesWatchModeType defines the type of KubernetesWatchMode

_Appears in:_
- [KubernetesWatchMode](#kuberneteswatchmode)



#### LiteralCustomTag



LiteralCustomTag adds hard-coded value to each span.

_Appears in:_
- [CustomTag](#customtag)

| Field | Description |
| --- | --- |
| `value` _string_ | Value defines the hard-coded value to add to each span. |


#### LoadBalancer



LoadBalancer defines the load balancer policy to be applied.

_Appears in:_
- [BackendTrafficPolicySpec](#backendtrafficpolicyspec)

| Field | Description |
| --- | --- |
| `type` _[LoadBalancerType](#loadbalancertype)_ | Type decides the type of Load Balancer policy. Valid LoadBalancerType values are "ConsistentHash", "LeastRequest", "Random", "RoundRobin", |
| `consistentHash` _[ConsistentHash](#consistenthash)_ | ConsistentHash defines the configuration when the load balancer type is set to ConsistentHash |
| `slowStart` _[SlowStart](#slowstart)_ | SlowStart defines the configuration related to the slow start load balancer policy. If set, during slow start window, traffic sent to the newly added hosts will gradually increase. Currently this is only supported for RoundRobin and LeastRequest load balancers |


#### LoadBalancerType

_Underlying type:_ `string`

LoadBalancerType specifies the types of LoadBalancer.

_Appears in:_
- [LoadBalancer](#loadbalancer)



#### LocalRateLimit



LocalRateLimit defines local rate limit configuration.

_Appears in:_
- [RateLimitSpec](#ratelimitspec)

| Field | Description |
| --- | --- |
| `rules` _[RateLimitRule](#ratelimitrule) array_ | Rules are a list of RateLimit selectors and limits. If a request matches multiple rules, the strictest limit is applied. For example, if a request matches two rules, one with 10rps and one with 20rps, the final limit will be based on the rule with 10rps. |


#### LogLevel

_Underlying type:_ `string`

LogLevel defines a log level for Envoy Gateway and EnvoyProxy system logs.

_Appears in:_
- [EnvoyGatewayLogging](#envoygatewaylogging)
- [ProxyLogging](#proxylogging)



#### MetricSinkType

_Underlying type:_ `string`



_Appears in:_
- [EnvoyGatewayMetricSink](#envoygatewaymetricsink)
- [ProxyMetricSink](#proxymetricsink)



#### OIDC



OIDC defines the configuration for the OpenID Connect (OIDC) authentication.

_Appears in:_
- [SecurityPolicySpec](#securitypolicyspec)

| Field | Description |
| --- | --- |
| `provider` _[OIDCProvider](#oidcprovider)_ | The OIDC Provider configuration. |
| `clientID` _string_ | The client ID to be used in the OIDC [Authentication Request](https://openid.net/specs/openid-connect-core-1_0.html#AuthRequest). |
| `clientSecret` _[SecretObjectReference](https://gateway-api.sigs.k8s.io/references/spec/#gateway.networking.k8s.io/v1.SecretObjectReference)_ | The Kubernetes secret which contains the OIDC client secret to be used in the [Authentication Request](https://openid.net/specs/openid-connect-core-1_0.html#AuthRequest). 
 This is an Opaque secret. The client secret should be stored in the key "client-secret". |
| `scopes` _string array_ | The OIDC scopes to be used in the [Authentication Request](https://openid.net/specs/openid-connect-core-1_0.html#AuthRequest). The "openid" scope is always added to the list of scopes if not already specified. |


#### OIDCProvider



OIDCProvider defines the OIDC Provider configuration. To make the EG OIDC config easy to use, some of the low-level ouath2 filter configuration knobs are hidden from the user, and default values will be provided when translating to XDS. For example: 
 * redirect_uri: uses a default redirect URI "%REQ(x-forwarded-proto)%://%REQ(:authority)%/oauth2/callback" 
 * signout_path: uses a default signout path "/signout" 
 * redirect_path_matcher: uses a default redirect path matcher "/oauth2/callback" 
 If we get requests to expose these knobs, we can always do so later.

_Appears in:_
- [OIDC](#oidc)

| Field | Description |
| --- | --- |
| `issuer` _string_ | The OIDC Provider's [issuer identifier](https://openid.net/specs/openid-connect-discovery-1_0.html#IssuerDiscovery). Issuer MUST be a URI RFC 3986 [RFC3986] with a scheme component that MUST be https, a host component, and optionally, port and path components and no query or fragment components. |
| `authorizationEndpoint` _string_ | The OIDC Provider's [authorization endpoint](https://openid.net/specs/openid-connect-core-1_0.html#AuthorizationEndpoint). If not provided, EG will try to discover it from the provider's [Well-Known Configuration Endpoint](https://openid.net/specs/openid-connect-discovery-1_0.html#ProviderConfigurationResponse). |
| `tokenEndpoint` _string_ | The OIDC Provider's [token endpoint](https://openid.net/specs/openid-connect-core-1_0.html#TokenEndpoint). If not provided, EG will try to discover it from the provider's [Well-Known Configuration Endpoint](https://openid.net/specs/openid-connect-discovery-1_0.html#ProviderConfigurationResponse). |


#### OpenTelemetryEnvoyProxyAccessLog



TODO: consider reuse ExtensionService?

_Appears in:_
- [ProxyAccessLogSink](#proxyaccesslogsink)

| Field | Description |
| --- | --- |
| `host` _string_ | Host define the extension service hostname. |
| `port` _integer_ | Port defines the port the extension service is exposed on. |
| `resources` _object (keys:string, values:string)_ | Resources is a set of labels that describe the source of a log entry, including envoy node info. It's recommended to follow [semantic conventions](https://opentelemetry.io/docs/reference/specification/resource/semantic_conventions/). |


#### ProviderType

_Underlying type:_ `string`

ProviderType defines the types of providers supported by Envoy Gateway.

_Appears in:_
- [EnvoyGatewayProvider](#envoygatewayprovider)
- [EnvoyProxyProvider](#envoyproxyprovider)



#### ProxyAccessLog





_Appears in:_
- [ProxyTelemetry](#proxytelemetry)

| Field | Description |
| --- | --- |
| `disable` _boolean_ | Disable disables access logging for managed proxies if set to true. |
| `settings` _[ProxyAccessLogSetting](#proxyaccesslogsetting) array_ | Settings defines accesslog settings for managed proxies. If unspecified, will send default format to stdout. |


#### ProxyAccessLogFormat



ProxyAccessLogFormat defines the format of accesslog. By default accesslogs are written to standard output.

_Appears in:_
- [ProxyAccessLogSetting](#proxyaccesslogsetting)

| Field | Description |
| --- | --- |
| `type` _[ProxyAccessLogFormatType](#proxyaccesslogformattype)_ | Type defines the type of accesslog format. |
| `text` _string_ | Text defines the text accesslog format, following Envoy accesslog formatting, It's required when the format type is "Text". Envoy [command operators](https://www.envoyproxy.io/docs/envoy/latest/configuration/observability/access_log/usage#command-operators) may be used in the format. The [format string documentation](https://www.envoyproxy.io/docs/envoy/latest/configuration/observability/access_log/usage#config-access-log-format-strings) provides more information. |
| `json` _object (keys:string, values:string)_ | JSON is additional attributes that describe the specific event occurrence. Structured format for the envoy access logs. Envoy [command operators](https://www.envoyproxy.io/docs/envoy/latest/configuration/observability/access_log/usage#command-operators) can be used as values for fields within the Struct. It's required when the format type is "JSON". |


#### ProxyAccessLogFormatType

_Underlying type:_ `string`



_Appears in:_
- [ProxyAccessLogFormat](#proxyaccesslogformat)



#### ProxyAccessLogSetting





_Appears in:_
- [ProxyAccessLog](#proxyaccesslog)

| Field | Description |
| --- | --- |
| `format` _[ProxyAccessLogFormat](#proxyaccesslogformat)_ | Format defines the format of accesslog. |
| `sinks` _[ProxyAccessLogSink](#proxyaccesslogsink) array_ | Sinks defines the sinks of accesslog. |


#### ProxyAccessLogSink



ProxyAccessLogSink defines the sink of accesslog.

_Appears in:_
- [ProxyAccessLogSetting](#proxyaccesslogsetting)

| Field | Description |
| --- | --- |
| `type` _[ProxyAccessLogSinkType](#proxyaccesslogsinktype)_ | Type defines the type of accesslog sink. |
| `file` _[FileEnvoyProxyAccessLog](#fileenvoyproxyaccesslog)_ | File defines the file accesslog sink. |
| `openTelemetry` _[OpenTelemetryEnvoyProxyAccessLog](#opentelemetryenvoyproxyaccesslog)_ | OpenTelemetry defines the OpenTelemetry accesslog sink. |


#### ProxyAccessLogSinkType

_Underlying type:_ `string`



_Appears in:_
- [ProxyAccessLogSink](#proxyaccesslogsink)



#### ProxyBootstrap



ProxyBootstrap defines Envoy Bootstrap configuration.

_Appears in:_
- [EnvoyProxySpec](#envoyproxyspec)

| Field | Description |
| --- | --- |
| `type` _[BootstrapType](#bootstraptype)_ | Type is the type of the bootstrap configuration, it should be either Replace or Merge. If unspecified, it defaults to Replace. |
| `value` _string_ | Value is a YAML string of the bootstrap. |


#### ProxyLogComponent

_Underlying type:_ `string`

ProxyLogComponent defines a component that supports a configured logging level.

_Appears in:_
- [ProxyLogging](#proxylogging)



#### ProxyLogging



ProxyLogging defines logging parameters for managed proxies.

_Appears in:_
- [EnvoyProxySpec](#envoyproxyspec)

| Field | Description |
| --- | --- |
| `level` _object (keys:[ProxyLogComponent](#proxylogcomponent), values:[LogLevel](#loglevel))_ | Level is a map of logging level per component, where the component is the key and the log level is the value. If unspecified, defaults to "default: warn". |


#### ProxyMetricSink



ProxyMetricSink defines the sink of metrics. Default metrics sink is OpenTelemetry.

_Appears in:_
- [ProxyMetrics](#proxymetrics)

| Field | Description |
| --- | --- |
| `type` _[MetricSinkType](#metricsinktype)_ | Type defines the metric sink type. EG currently only supports OpenTelemetry. |
| `openTelemetry` _[ProxyOpenTelemetrySink](#proxyopentelemetrysink)_ | OpenTelemetry defines the configuration for OpenTelemetry sink. It's required if the sink type is OpenTelemetry. |


#### ProxyMetrics





_Appears in:_
- [ProxyTelemetry](#proxytelemetry)

| Field | Description |
| --- | --- |
| `prometheus` _[ProxyPrometheusProvider](#proxyprometheusprovider)_ | Prometheus defines the configuration for Admin endpoint `/stats/prometheus`. |
| `sinks` _[ProxyMetricSink](#proxymetricsink) array_ | Sinks defines the metric sinks where metrics are sent to. |
| `matches` _[StringMatch](#stringmatch) array_ | Matches defines configuration for selecting specific metrics instead of generating all metrics stats that are enabled by default. This helps reduce CPU and memory overhead in Envoy, but eliminating some stats may after critical functionality. Here are the stats that we strongly recommend not disabling: `cluster_manager.warming_clusters`, `cluster.<cluster_name>.membership_total`,`cluster.<cluster_name>.membership_healthy`, `cluster.<cluster_name>.membership_degraded`，reference  https://github.com/envoyproxy/envoy/issues/9856, https://github.com/envoyproxy/envoy/issues/14610 |
| `enableVirtualHostStats` _boolean_ | EnableVirtualHostStats enables envoy stat metrics for virtual hosts. |


#### ProxyOpenTelemetrySink





_Appears in:_
- [ProxyMetricSink](#proxymetricsink)

| Field | Description |
| --- | --- |
| `host` _string_ | Host define the service hostname. |
| `port` _integer_ | Port defines the port the service is exposed on. |


#### ProxyPrometheusProvider





_Appears in:_
- [ProxyMetrics](#proxymetrics)

| Field | Description |
| --- | --- |
| `disable` _boolean_ | Disable the Prometheus endpoint. |


#### ProxyProtocol



ProxyProtocol defines the configuration related to the proxy protocol when communicating with the backend.

_Appears in:_
- [BackendTrafficPolicySpec](#backendtrafficpolicyspec)

| Field | Description |
| --- | --- |
| `version` _[ProxyProtocolVersion](#proxyprotocolversion)_ | Version of ProxyProtol Valid ProxyProtocolVersion values are "V1" "V2" |


#### ProxyProtocolVersion

_Underlying type:_ `string`

ProxyProtocolVersion defines the version of the Proxy Protocol to use.

_Appears in:_
- [ProxyProtocol](#proxyprotocol)



#### ProxyTelemetry





_Appears in:_
- [EnvoyProxySpec](#envoyproxyspec)

| Field | Description |
| --- | --- |
| `accessLog` _[ProxyAccessLog](#proxyaccesslog)_ | AccessLogs defines accesslog parameters for managed proxies. If unspecified, will send default format to stdout. |
| `tracing` _[ProxyTracing](#proxytracing)_ | Tracing defines tracing configuration for managed proxies. If unspecified, will not send tracing data. |
| `metrics` _[ProxyMetrics](#proxymetrics)_ | Metrics defines metrics configuration for managed proxies. |


#### ProxyTracing





_Appears in:_
- [ProxyTelemetry](#proxytelemetry)

| Field | Description |
| --- | --- |
| `samplingRate` _integer_ | SamplingRate controls the rate at which traffic will be selected for tracing if no prior sampling decision has been made. Defaults to 100, valid values [0-100]. 100 indicates 100% sampling. |
| `customTags` _object (keys:string, values:[CustomTag](#customtag))_ | CustomTags defines the custom tags to add to each span. If provider is kubernetes, pod name and namespace are added by default. |
| `provider` _[TracingProvider](#tracingprovider)_ | Provider defines the tracing provider. Only OpenTelemetry is supported currently. |


#### RateLimit



RateLimit defines the configuration associated with the Rate Limit Service used for Global Rate Limiting.

_Appears in:_
- [EnvoyGateway](#envoygateway)
- [EnvoyGatewaySpec](#envoygatewayspec)

| Field | Description |
| --- | --- |
| `backend` _[RateLimitDatabaseBackend](#ratelimitdatabasebackend)_ | Backend holds the configuration associated with the database backend used by the rate limit service to store state associated with global ratelimiting. |
| `timeout` _[Duration](https://kubernetes.io/docs/reference/generated/kubernetes-api/v1.26/#duration-v1-meta)_ | Timeout specifies the timeout period for the proxy to access the ratelimit server If not set, timeout is 20ms. |
| `failClosed` _boolean_ | FailClosed is a switch used to control the flow of traffic when the response from the ratelimit server cannot be obtained. If FailClosed is false, let the traffic pass, otherwise, don't let the traffic pass and return 500. If not set, FailClosed is False. |


#### RateLimitDatabaseBackend



RateLimitDatabaseBackend defines the configuration associated with the database backend used by the rate limit service.

_Appears in:_
- [RateLimit](#ratelimit)

| Field | Description |
| --- | --- |
| `type` _[RateLimitDatabaseBackendType](#ratelimitdatabasebackendtype)_ | Type is the type of database backend to use. Supported types are: * Redis: Connects to a Redis database. |
| `redis` _[RateLimitRedisSettings](#ratelimitredissettings)_ | Redis defines the settings needed to connect to a Redis database. |


#### RateLimitDatabaseBackendType

_Underlying type:_ `string`

RateLimitDatabaseBackendType specifies the types of database backend to be used by the rate limit service.

_Appears in:_
- [RateLimitDatabaseBackend](#ratelimitdatabasebackend)



#### RateLimitRedisSettings



RateLimitRedisSettings defines the configuration for connecting to redis database.

_Appears in:_
- [RateLimitDatabaseBackend](#ratelimitdatabasebackend)

| Field | Description |
| --- | --- |
| `url` _string_ | URL of the Redis Database. |
| `tls` _[RedisTLSSettings](#redistlssettings)_ | TLS defines TLS configuration for connecting to redis database. |


#### RateLimitRule



RateLimitRule defines the semantics for matching attributes from the incoming requests, and setting limits for them.

_Appears in:_
- [GlobalRateLimit](#globalratelimit)
- [LocalRateLimit](#localratelimit)

| Field | Description |
| --- | --- |
| `clientSelectors` _[RateLimitSelectCondition](#ratelimitselectcondition) array_ | ClientSelectors holds the list of select conditions to select specific clients using attributes from the traffic flow. All individual select conditions must hold True for this rule and its limit to be applied. 
 If no client selectors are specified, the rule applies to all traffic of the targeted Route. 
 If the policy targets a Gateway, the rule applies to each Route of the Gateway. Please note that each Route has its own rate limit counters. For example, if a Gateway has two Routes, and the policy has a rule with limit 10rps, each Route will have its own 10rps limit. |
| `limit` _[RateLimitValue](#ratelimitvalue)_ | Limit holds the rate limit values. This limit is applied for traffic flows when the selectors compute to True, causing the request to be counted towards the limit. The limit is enforced and the request is ratelimited, i.e. a response with 429 HTTP status code is sent back to the client when the selected requests have reached the limit. |


#### RateLimitSelectCondition



RateLimitSelectCondition specifies the attributes within the traffic flow that can be used to select a subset of clients to be ratelimited. All the individual conditions must hold True for the overall condition to hold True.

_Appears in:_
- [RateLimitRule](#ratelimitrule)

| Field | Description |
| --- | --- |
| `headers` _[HeaderMatch](#headermatch) array_ | Headers is a list of request headers to match. Multiple header values are ANDed together, meaning, a request MUST match all the specified headers. At least one of headers or sourceCIDR condition must be specified. |
| `sourceCIDR` _[SourceMatch](#sourcematch)_ | SourceCIDR is the client IP Address range to match on. At least one of headers or sourceCIDR condition must be specified. |


#### RateLimitSpec



RateLimitSpec defines the desired state of RateLimitSpec.

_Appears in:_
- [BackendTrafficPolicySpec](#backendtrafficpolicyspec)

| Field | Description |
| --- | --- |
| `type` _[RateLimitType](#ratelimittype)_ | Type decides the scope for the RateLimits. Valid RateLimitType values are "Global" or "Local". |
| `global` _[GlobalRateLimit](#globalratelimit)_ | Global defines global rate limit configuration. |
| `local` _[LocalRateLimit](#localratelimit)_ | Local defines local rate limit configuration. |


#### RateLimitType

_Underlying type:_ `string`

RateLimitType specifies the types of RateLimiting.

_Appears in:_
- [RateLimitSpec](#ratelimitspec)



#### RateLimitUnit

_Underlying type:_ `string`

RateLimitUnit specifies the intervals for setting rate limits. Valid RateLimitUnit values are "Second", "Minute", "Hour", and "Day".

_Appears in:_
- [RateLimitValue](#ratelimitvalue)



#### RateLimitValue



RateLimitValue defines the limits for rate limiting.

_Appears in:_
- [RateLimitRule](#ratelimitrule)

| Field | Description |
| --- | --- |
| `requests` _integer_ |  |
| `unit` _[RateLimitUnit](#ratelimitunit)_ |  |


#### RedisTLSSettings



RedisTLSSettings defines the TLS configuration for connecting to redis database.

_Appears in:_
- [RateLimitRedisSettings](#ratelimitredissettings)

| Field | Description |
| --- | --- |
| `certificateRef` _[SecretObjectReference](https://gateway-api.sigs.k8s.io/references/spec/#gateway.networking.k8s.io/v1.SecretObjectReference)_ | CertificateRef defines the client certificate reference for TLS connections. Currently only a Kubernetes Secret of type TLS is supported. |


#### RemoteJWKS



RemoteJWKS defines how to fetch and cache JSON Web Key Sets (JWKS) from a remote HTTP/HTTPS endpoint.

_Appears in:_
- [JWTProvider](#jwtprovider)

| Field | Description |
| --- | --- |
| `uri` _string_ | URI is the HTTPS URI to fetch the JWKS. Envoy's system trust bundle is used to validate the server certificate. |


#### RequestHeaderCustomTag



RequestHeaderCustomTag adds value from request header to each span.

_Appears in:_
- [CustomTag](#customtag)

| Field | Description |
| --- | --- |
| `name` _string_ | Name defines the name of the request header which to extract the value from. |
| `defaultValue` _string_ | DefaultValue defines the default value to use if the request header is not set. |


#### ResourceProviderType

_Underlying type:_ `string`

ResourceProviderType defines the types of custom resource providers supported by Envoy Gateway.

_Appears in:_
- [EnvoyGatewayResourceProvider](#envoygatewayresourceprovider)



#### SecurityPolicy



SecurityPolicy allows the user to configure various security settings for a Gateway.

_Appears in:_
- [SecurityPolicyList](#securitypolicylist)

| Field | Description |
| --- | --- |
| `apiVersion` _string_ | `gateway.envoyproxy.io/v1alpha1`
| `kind` _string_ | `SecurityPolicy`
| `metadata` _[ObjectMeta](https://kubernetes.io/docs/reference/generated/kubernetes-api/v1.26/#objectmeta-v1-meta)_ | Refer to Kubernetes API documentation for fields of `metadata`. |
| `spec` _[SecurityPolicySpec](#securitypolicyspec)_ | Spec defines the desired state of SecurityPolicy. |


#### SecurityPolicyList



SecurityPolicyList contains a list of SecurityPolicy resources.



| Field | Description |
| --- | --- |
| `apiVersion` _string_ | `gateway.envoyproxy.io/v1alpha1`
| `kind` _string_ | `SecurityPolicyList`
| `metadata` _[ListMeta](https://kubernetes.io/docs/reference/generated/kubernetes-api/v1.26/#listmeta-v1-meta)_ | Refer to Kubernetes API documentation for fields of `metadata`. |
| `items` _[SecurityPolicy](#securitypolicy) array_ |  |


#### SecurityPolicySpec



SecurityPolicySpec defines the desired state of SecurityPolicy.

_Appears in:_
- [SecurityPolicy](#securitypolicy)

| Field | Description |
| --- | --- |
| `targetRef` _[PolicyTargetReferenceWithSectionName](#policytargetreferencewithsectionname)_ | TargetRef is the name of the Gateway resource this policy is being attached to. This Policy and the TargetRef MUST be in the same namespace for this Policy to have effect and be applied to the Gateway. TargetRef |
| `cors` _[CORS](#cors)_ | CORS defines the configuration for Cross-Origin Resource Sharing (CORS). |
| `basicAuth` _[BasicAuth](#basicauth)_ | BasicAuth defines the configuration for the HTTP Basic Authentication. |
| `jwt` _[JWT](#jwt)_ | JWT defines the configuration for JSON Web Token (JWT) authentication. |
| `oidc` _[OIDC](#oidc)_ | OIDC defines the configuration for the OpenID Connect (OIDC) authentication. |




#### ServiceType

_Underlying type:_ `string`

ServiceType string describes ingress methods for a service

_Appears in:_
- [KubernetesServiceSpec](#kubernetesservicespec)



#### SlowStart



SlowStart defines the configuration related to the slow start load balancer policy.

_Appears in:_
- [LoadBalancer](#loadbalancer)

| Field | Description |
| --- | --- |
| `window` _[Duration](https://kubernetes.io/docs/reference/generated/kubernetes-api/v1.26/#duration-v1-meta)_ | Window defines the duration of the warm up period for newly added host. During slow start window, traffic sent to the newly added hosts will gradually increase. Currently only supports linear growth of traffic. For additional details, see https://www.envoyproxy.io/docs/envoy/latest/api-v3/config/cluster/v3/cluster.proto#config-cluster-v3-cluster-slowstartconfig |


#### SourceMatch





_Appears in:_
- [RateLimitSelectCondition](#ratelimitselectcondition)



#### StringMatch



StringMatch defines how to match any strings. This is a general purpose match condition that can be used by other EG APIs that need to match against a string.

_Appears in:_
- [CORS](#cors)
- [ProxyMetrics](#proxymetrics)

| Field | Description |
| --- | --- |
| `type` _[StringMatchType](#stringmatchtype)_ | Type specifies how to match against a string. |
| `value` _string_ | Value specifies the string value that the match must have. |


#### StringMatchType

_Underlying type:_ `string`

StringMatchType specifies the semantics of how a string value should be compared. Valid MatchType values are "Exact", "Prefix", "Suffix", "RegularExpression".

_Appears in:_
- [StringMatch](#stringmatch)



#### TCPKeepalive



TCPKeepalive define the TCP Keepalive configuration.

_Appears in:_
- [BackendTrafficPolicySpec](#backendtrafficpolicyspec)
- [ClientTrafficPolicySpec](#clienttrafficpolicyspec)

| Field | Description |
| --- | --- |
| `probes` _integer_ | The total number of unacknowledged probes to send before deciding the connection is dead. Defaults to 9. |
| `idleTime` _Duration_ | The duration a connection needs to be idle before keep-alive probes start being sent. The duration format is Defaults to `7200s`. |
| `interval` _Duration_ | The duration between keep-alive probes. Defaults to `75s`. |


#### TLSSettings





_Appears in:_
- [ClientTrafficPolicySpec](#clienttrafficpolicyspec)

| Field | Description |
| --- | --- |
| `minVersion` _[TLSVersion](#tlsversion)_ | Min specifies the minimal TLS protocol version to allow. 
 The default is TLS 1.2 if this is not specified. |
| `maxVersion` _[TLSVersion](#tlsversion)_ | Max specifies the maximal TLS protocol version to allow 
 The default is TLS 1.3 if this is not specified. |
| `ciphers` _string array_ | Ciphers specifies the set of cipher suites supported when negotiating TLS 1.0 - 1.2. This setting has no effect for TLS 1.3. 
 In non-FIPS Envoy Proxy builds the default cipher list is: - [ECDHE-ECDSA-AES128-GCM-SHA256|ECDHE-ECDSA-CHACHA20-POLY1305] - [ECDHE-RSA-AES128-GCM-SHA256|ECDHE-RSA-CHACHA20-POLY1305] - ECDHE-ECDSA-AES256-GCM-SHA384 - ECDHE-RSA-AES256-GCM-SHA384 
 In builds using BoringSSL FIPS the default cipher list is: - ECDHE-ECDSA-AES128-GCM-SHA256 - ECDHE-RSA-AES128-GCM-SHA256 - ECDHE-ECDSA-AES256-GCM-SHA384 - ECDHE-RSA-AES256-GCM-SHA384 |
| `ecdhCurves` _string array_ | ECDHCurves specifies the set of supported ECDH curves. In non-FIPS Envoy Proxy builds the default curves are: - X25519 - P-256 
 In builds using BoringSSL FIPS the default curve is: - P-256 |
| `signatureAlgorithms` _string array_ | SignatureAlgorithms specifies which signature algorithms the listener should support. |
| `alpnProtocols` _[ALPNProtocol](#alpnprotocol) array_ | ALPNProtocols supplies the list of ALPN protocols that should be exposed by the listener. By default http/2 and http/1.1 are enabled. 
 Supported values are: - http/1.0 - http/1.1 - http/2 |


#### TLSVersion

_Underlying type:_ `string`

TLSVersion specifies the TLS version

_Appears in:_
- [TLSSettings](#tlssettings)



#### TracingProvider





_Appears in:_
- [ProxyTracing](#proxytracing)

| Field | Description |
| --- | --- |
| `type` _[TracingProviderType](#tracingprovidertype)_ | Type defines the tracing provider type. EG currently only supports OpenTelemetry. |
| `host` _string_ | Host define the provider service hostname. |
| `port` _integer_ | Port defines the port the provider service is exposed on. |


#### TracingProviderType

_Underlying type:_ `string`



_Appears in:_
- [TracingProvider](#tracingprovider)



#### XDSTranslatorHook

_Underlying type:_ `string`

XDSTranslatorHook defines the types of hooks that an Envoy Gateway extension may support for the xds-translator

_Appears in:_
- [XDSTranslatorHooks](#xdstranslatorhooks)



#### XDSTranslatorHooks



XDSTranslatorHooks contains all the pre and post hooks for the xds-translator runner.

_Appears in:_
- [ExtensionHooks](#extensionhooks)

| Field | Description |
| --- | --- |
| `pre` _[XDSTranslatorHook](#xdstranslatorhook) array_ |  |
| `post` _[XDSTranslatorHook](#xdstranslatorhook) array_ |  |

<|MERGE_RESOLUTION|>--- conflicted
+++ resolved
@@ -1103,11 +1103,7 @@
 | `volumes` _[Volume](https://kubernetes.io/docs/reference/generated/kubernetes-api/v1.26/#volume-v1-core) array_ | Volumes that can be mounted by containers belonging to the pod. More info: https://kubernetes.io/docs/concepts/storage/volumes |
 | `hostNetwork` _boolean_ | HostNetwork, If this is set to true, the pod will use host's network namespace. |
 | `imagePullSecrets` _[LocalObjectReference](https://kubernetes.io/docs/reference/generated/kubernetes-api/v1.26/#localobjectreference-v1-core) array_ | ImagePullSecrets is an optional list of references to secrets in the same namespace to use for pulling any of the images used by this PodSpec. If specified, these secrets will be passed to individual puller implementations for them to use. More info: https://kubernetes.io/docs/concepts/containers/images#specifying-imagepullsecrets-on-a-pod |
-<<<<<<< HEAD
-| `topologySpreadConstraints` _[TopologySpreadConstraint](https://kubernetes.io/docs/reference/generated/kubernetes-api/v1.26/#topologyspreadconstraint-v1-core) array_ | TopologySpreadConstraints describes how a group of pods ought to spread across topology domains. Scheduler will schedule pods in a way which abides by the constraints. All topologySpreadConstraints are ANDed. |
-=======
 | `nodeSelector` _object (keys:string, values:string)_ | NodeSelector is a selector which must be true for the pod to fit on a node. Selector which must match a node's labels for the pod to be scheduled on that node. More info: https://kubernetes.io/docs/concepts/configuration/assign-pod-node/ |
->>>>>>> ae350beb
 
 
 #### KubernetesServiceSpec
