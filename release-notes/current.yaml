date: Pending

# Changes that are expected to cause an incompatibility with previous versions, such as deletions or modifications to existing APIs.
breaking changes: |
  The Container `ports` field of the gateway instance has been removed, which will cause the gateway Pod to be rebuilt when upgrading the version.
  ClientTrafficPolicy previously treated an empty TLS ALPNProtocols list as being undefined and applied Envoy Gateway defaults.
  An empty TLS ALPNProtocols list is now treated as user-defined disablement of the TLS ALPN extension.
  Outlier detection (passive health check) is now disabled by default.
  refer to https://gateway.envoyproxy.io/docs/api/extension_types/#backendtrafficpolicy for working with passive health checks.
  Envoy Gateway treats errors in calls to an extension service as fail-closed by default. Any error returned from the extension server will replace the affected resource with an "Internal Server Error" immediate response. The previous behavior can be enabled by setting the `failOpen` field to `true` in the extension service configuration.

# Updates addressing vulnerabilities, security flaws, or compliance requirements.
security updates: |
  Add a security update here

# New features or capabilities added in this release.
new features: |
  Added support for trusted CIDRs in the ClientIPDetectionSettings API
  Added support for sending attributes to external processor in EnvoyExtensionPolicy API
  Added support for patching EnvoyProxy.spec.provider.kubernetes.envoyHpa and EnvoyProxy.spec.provider.kubernetes.envoyPDB
  Added support for defining rateLimitHpa in EnvoyGateway API
  Added support for preserving the user defined HTTPRoute match order in EnvoyProxy API
<<<<<<< HEAD
  Added support for response compression in the BackendTrafficPolicy API
=======
  Added support for specifying dynamic metadata namespaces that External Processing services can access read from and write to in EnvoyExtensionPolicy API
>>>>>>> 9cbdded8

bug fixes: |
  Fixed a nil pointer error that occurs when a SecurityPolicy refers to a UDS backend
  Fixed the Gateway API translator didn't use the TLS configuration from the BackendTLSPolicy when connecting to the OIDC provider's well-known endpoint.
  Fixed a validation failure when multiple HTTPRoutes refer to the same extension filter

# Enhancements that improve performance.
performance improvements: |
  Add a performance improvement here

# Deprecated features or APIs.
deprecations: |
  Add a deprecation here

# Other notable changes not covered by the above sections.
Other changes: |
  [SecurityPolicy] Modify the JWT Provider Issuer validation constraint
  Add support for Kubernetes 1.32.x in the test matrix, and remove support for Kubernetes 1.28.x.<|MERGE_RESOLUTION|>--- conflicted
+++ resolved
@@ -20,11 +20,8 @@
   Added support for patching EnvoyProxy.spec.provider.kubernetes.envoyHpa and EnvoyProxy.spec.provider.kubernetes.envoyPDB
   Added support for defining rateLimitHpa in EnvoyGateway API
   Added support for preserving the user defined HTTPRoute match order in EnvoyProxy API
-<<<<<<< HEAD
   Added support for response compression in the BackendTrafficPolicy API
-=======
   Added support for specifying dynamic metadata namespaces that External Processing services can access read from and write to in EnvoyExtensionPolicy API
->>>>>>> 9cbdded8
 
 bug fixes: |
   Fixed a nil pointer error that occurs when a SecurityPolicy refers to a UDS backend
