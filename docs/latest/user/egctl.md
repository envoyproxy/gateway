--- conflicted
+++ resolved
@@ -125,15 +125,6 @@
                   clusterName: xds_cluster
               transportApiVersion: V3
             resourceApiVersion: V3
-<<<<<<< HEAD
-          routeConfigName: default-eg-http
-        statPrefix: http
-        upgradeConfigs:
-        - upgradeType: websocket
-        useRemoteAddress: true
-        useRemoteAddress: true
-  name: default-eg-http
-=======
     staticResources:
       clusters:
       - connectTimeout: 1s
@@ -263,7 +254,6 @@
             cluster: default-backend-rule-0-match-0-www.example.com
 resourceType: all
 ```  
->>>>>>> afe646b8
 
 You can also use the `--type`/`-t` flag to retrieve specific output types. In the below example, we will translate the 
 Kubernetes resources (including the Gateway API resources) into xDS `route` resources.
