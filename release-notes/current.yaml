--- conflicted
+++ resolved
@@ -12,15 +12,10 @@
  Added support for applying SecurityPolicy Authorization to TCPRoute (client IP / allow-deny list for TCP traffic).
 
 bug fixes: |
-<<<<<<< HEAD
-  - Fixed Listener port limit typo 65353 -> 65535.
-  - Fixed issue where reloading invalid envoy gateway configuration.
-=======
  - Fixed Listener port limit typo 65353 -> 65535.
  - Fixed issue where reloading invalid envoy gateway configuration.
  - Fixed missing JWT provider configuration when JWT authentication is configured on multiple HTTP listeners sharing the same port.
 
->>>>>>> 5a95a042
 # Enhancements that improve performance.
 performance improvements: |
 
