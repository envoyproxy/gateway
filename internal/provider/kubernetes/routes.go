// Copyright Envoy Gateway Authors
// SPDX-License-Identifier: Apache-2.0
// The full text of the Apache license is available in the LICENSE file at
// the root of the repo.

package kubernetes

import (
	"context"
	"errors"

	"k8s.io/apimachinery/pkg/fields"
	"k8s.io/apimachinery/pkg/runtime/schema"
	"k8s.io/apimachinery/pkg/types"
	"sigs.k8s.io/controller-runtime/pkg/client"
	gwapiv1a2 "sigs.k8s.io/gateway-api/apis/v1alpha2"
	gwapiv1b1 "sigs.k8s.io/gateway-api/apis/v1beta1"

	egv1a1 "github.com/envoyproxy/gateway/api/v1alpha1"
	"github.com/envoyproxy/gateway/internal/gatewayapi"
	"github.com/envoyproxy/gateway/internal/provider/utils"
)

// processTLSRoutes finds TLSRoutes corresponding to a gatewayNamespaceName, further checks for
// the backend references and pushes the TLSRoutes to the resourceTree.
func (r *gatewayAPIReconciler) processTLSRoutes(ctx context.Context, gatewayNamespaceName string,
	resourceMap *resourceMappings, resourceTree *gatewayapi.Resources) error {
	tlsRouteList := &gwapiv1a2.TLSRouteList{}
	if err := r.client.List(ctx, tlsRouteList, &client.ListOptions{
		FieldSelector: fields.OneTermEqualSelector(gatewayTLSRouteIndex, gatewayNamespaceName),
	}); err != nil {
		r.log.Error(err, "unable to find associated TLSRoutes")
		return err
	}

	for _, tlsRoute := range tlsRouteList.Items {
		tlsRoute := tlsRoute
		r.log.Info("processing TLSRoute", "namespace", tlsRoute.Namespace, "name", tlsRoute.Name)

		for _, rule := range tlsRoute.Spec.Rules {
			for _, backendRef := range rule.BackendRefs {
				backendRef := backendRef
				ref := gatewayapi.UpgradeBackendRef(backendRef)
				if err := validateBackendRef(&ref); err != nil {
					r.log.Error(err, "invalid backendRef")
					continue
				}

				backendNamespace := gatewayapi.NamespaceDerefOrAlpha(backendRef.Namespace, tlsRoute.Namespace)
				resourceMap.allAssociatedBackendRefs[types.NamespacedName{
					Namespace: backendNamespace,
					Name:      string(backendRef.Name),
				}] = struct{}{}

				if backendNamespace != tlsRoute.Namespace {
					from := ObjectKindNamespacedName{kind: gatewayapi.KindTLSRoute, namespace: tlsRoute.Namespace, name: tlsRoute.Name}
					to := ObjectKindNamespacedName{kind: gatewayapi.KindService, namespace: backendNamespace, name: string(backendRef.Name)}
					refGrant, err := r.findReferenceGrant(ctx, from, to)
					switch {
					case err != nil:
						r.log.Error(err, "failed to find ReferenceGrant")
					case refGrant == nil:
						r.log.Info("no matching ReferenceGrants found", "from", from.kind,
							"from namespace", from.namespace, "target", to.kind, "target namespace", to.namespace)
					default:
						resourceMap.allAssociatedRefGrants[utils.NamespacedName(refGrant)] = refGrant
						r.log.Info("added ReferenceGrant to resource map", "namespace", refGrant.Namespace,
							"name", refGrant.Name)
					}
				}
			}
		}

		resourceMap.allAssociatedNamespaces[tlsRoute.Namespace] = struct{}{}
		resourceTree.TLSRoutes = append(resourceTree.TLSRoutes, &tlsRoute)
	}

	return nil
}

// processGRPCRoutes finds GRPCRoutes corresponding to a gatewayNamespaceName, further checks for
// the backend references and pushes the GRPCRoutes to the resourceTree.
func (r *gatewayAPIReconciler) processGRPCRoutes(ctx context.Context, gatewayNamespaceName string,
	resourceMap *resourceMappings, resourceTree *gatewayapi.Resources) error {
	grpcRouteList := &gwapiv1a2.GRPCRouteList{}
	if err := r.client.List(ctx, grpcRouteList, &client.ListOptions{
		FieldSelector: fields.OneTermEqualSelector(gatewayGRPCRouteIndex, gatewayNamespaceName),
	}); err != nil {
		r.log.Error(err, "failed to list GRPCRoutes")
		return err
	}
	for _, grpcRoute := range grpcRouteList.Items {
		grpcRoute := grpcRoute
		r.log.Info("processing GRPCRoute", "namespace", grpcRoute.Namespace, "name", grpcRoute.Name)

		for _, rule := range grpcRoute.Spec.Rules {
			for _, backendRef := range rule.BackendRefs {
				backendRef := backendRef
				if err := validateBackendRef(&backendRef.BackendRef); err != nil {
					r.log.Error(err, "invalid backendRef")
					continue
				}

				backendNamespace := gatewayapi.NamespaceDerefOr(backendRef.Namespace, grpcRoute.Namespace)
				resourceMap.allAssociatedBackendRefs[types.NamespacedName{
					Namespace: backendNamespace,
					Name:      string(backendRef.Name),
				}] = struct{}{}

				if backendNamespace != grpcRoute.Namespace {
					from := ObjectKindNamespacedName{
						kind:      gatewayapi.KindGRPCRoute,
						namespace: grpcRoute.Namespace,
						name:      grpcRoute.Name,
					}
					to := ObjectKindNamespacedName{
						kind:      gatewayapi.KindService,
						namespace: backendNamespace,
						name:      string(backendRef.Name),
					}
					refGrant, err := r.findReferenceGrant(ctx, from, to)
					switch {
					case err != nil:
						r.log.Error(err, "failed to find ReferenceGrant")
					case refGrant == nil:
						r.log.Info("no matching ReferenceGrants found", "from", from.kind,
							"from namespace", from.namespace, "target", to.kind, "target namespace", to.namespace)
					default:
						resourceMap.allAssociatedRefGrants[utils.NamespacedName(refGrant)] = refGrant
						r.log.Info("added ReferenceGrant to resource map", "namespace", refGrant.Namespace,
							"name", refGrant.Name)
					}
				}
			}

			for i := range rule.Filters {
				filter := rule.Filters[i]
				var extGKs []schema.GroupKind
				for _, gvk := range r.extGVKs {
					extGKs = append(extGKs, gvk.GroupKind())
				}
				if err := gatewayapi.ValidateGRPCRouteFilter(&filter, extGKs...); err != nil {
					r.log.Error(err, "bypassing filter rule", "index", i)
					continue
				}
			}
		}

		resourceMap.allAssociatedNamespaces[grpcRoute.Namespace] = struct{}{}
		resourceTree.GRPCRoutes = append(resourceTree.GRPCRoutes, &grpcRoute)
	}

	return nil
}

// processCustomGRPCRoutes finds GRPCRoutes corresponding to a gatewayNamespaceName, further checks for
// the backend references and pushes the GRPCRoutes to the resourceTree.
func (r *gatewayAPIReconciler) processCustomGRPCRoutes(ctx context.Context, gatewayNamespaceName string,
	resourceMap *resourceMappings, resourceTree *gatewayapi.Resources) error {
	customgrpcRouteList := &gwapiv1a2.CustomGRPCRouteList{}

	// An HTTPRoute may reference an AuthenticationFilter or RateLimitFilter,
	// so add them to the resource map first (if they exist).
	authenFilters, err := r.getAuthenticationFilters(ctx)
	if err != nil {
		return err
	}
	for i := range authenFilters {
		filter := authenFilters[i]
		resourceMap.authenFilters[utils.NamespacedName(&filter)] = &filter
	}

	corsFilter, err := r.getCorsFilter(ctx)
	if err != nil {
		return err
	}
	for i := range corsFilter {
		filter := corsFilter[i]
		resourceMap.corsFilters[utils.NamespacedName(&filter)] = &filter
	}

	if err := r.client.List(ctx, customgrpcRouteList, &client.ListOptions{
		FieldSelector: fields.OneTermEqualSelector(gatewayCustomGRPCRouteIndex, gatewayNamespaceName),
	}); err != nil {
		r.log.Error(err, "failed to list CustomGRPCRoutes")
		return err
	}

	for _, customgrpcRoute := range customgrpcRouteList.Items {
		customgrpcRoute := customgrpcRoute
		r.log.Info("processing CustomGRPCRoute", "namespace", customgrpcRoute.Namespace, "name", customgrpcRoute.Name)

		for _, rule := range customgrpcRoute.Spec.Rules {
			for _, backendRef := range rule.BackendRefs {
				backendRef := backendRef
				if err := validateBackendRef(&backendRef.BackendRef); err != nil {
					r.log.Error(err, "invalid backendRef")
					continue
				}

				backendNamespace := gatewayapi.NamespaceDerefOr(backendRef.Namespace, customgrpcRoute.Namespace)
				resourceMap.allAssociatedBackendRefs[types.NamespacedName{
					Namespace: backendNamespace,
					Name:      string(backendRef.Name),
				}] = struct{}{}

				if backendNamespace != customgrpcRoute.Namespace {
					from := ObjectKindNamespacedName{
						kind:      gatewayapi.KindCustomGRPCRoute,
						namespace: customgrpcRoute.Namespace,
						name:      customgrpcRoute.Name,
					}
					to := ObjectKindNamespacedName{
						kind:      gatewayapi.KindService,
						namespace: backendNamespace,
						name:      string(backendRef.Name),
					}
					refGrant, err := r.findReferenceGrant(ctx, from, to)
					switch {
					case err != nil:
						r.log.Error(err, "failed to find ReferenceGrant")
					case refGrant == nil:
						r.log.Info("no matching ReferenceGrants found", "from", from.kind,
							"from namespace", from.namespace, "target", to.kind, "target namespace", to.namespace)
					default:
						resourceMap.allAssociatedRefGrants[utils.NamespacedName(refGrant)] = refGrant
						r.log.Info("added ReferenceGrant to resource map", "namespace", refGrant.Namespace,
							"name", refGrant.Name)
					}
				}
			}

			for i := range rule.Filters {
				filter := rule.Filters[i]
				if err := gatewayapi.ValidateGRPCRouteFilter(&filter); err != nil {
					r.log.Error(err, "bypassing filter rule", "index", i)
					continue
				}

				if filter.Type == gwapiv1a2.GRPCRouteFilterExtensionRef {
					if string(filter.ExtensionRef.Kind) == egv1a1.KindCorsFilter {
						key := types.NamespacedName{
							Namespace: customgrpcRoute.Namespace,
							Name:      string(filter.ExtensionRef.Name),
						}
						filter, ok := resourceMap.corsFilters[key]
						if !ok {
							r.log.Error(err, "CorsFilter not found; bypassing rule", "index", i)
							continue
						}
						resourceTree.CorsFilters = append(resourceTree.CorsFilters, filter)
					} else if string(filter.ExtensionRef.Kind) == egv1a1.KindAuthenticationFilter {
						key := types.NamespacedName{
							// The AuthenticationFilter must be in the same namespace as the HTTPRoute.
							Namespace: customgrpcRoute.Namespace,
							Name:      string(filter.ExtensionRef.Name),
						}

						filter, ok := resourceMap.authenFilters[key]
						if !ok {
							r.log.Error(err, "AuthenticationFilter not found; bypassing rule", "index", i)
							continue
						}
						resourceTree.AuthenticationFilters = append(resourceTree.AuthenticationFilters, filter)
					}
				}
			}
		}

		resourceMap.allAssociatedNamespaces[customgrpcRoute.Namespace] = struct{}{}
		resourceTree.CustomGRPCRoutes = append(resourceTree.CustomGRPCRoutes, &customgrpcRoute)
	}

	return nil
}

// processHTTPRoutes finds HTTPRoutes corresponding to a gatewayNamespaceName, further checks for
// the backend references and pushes the HTTPRoutes to the resourceTree.
func (r *gatewayAPIReconciler) processHTTPRoutes(ctx context.Context, gatewayNamespaceName string,
	resourceMap *resourceMappings, resourceTree *gatewayapi.Resources) error {
	httpRouteList := &gwapiv1b1.HTTPRouteList{}

	// An HTTPRoute may reference an AuthenticationFilter, RateLimitFilter, or a filter managed
	// by an extension so add them to the resource map first (if they exist).
	authenFilters, err := r.getAuthenticationFilters(ctx)
	if err != nil {
		return err
	}
	for i := range authenFilters {
		filter := authenFilters[i]
		resourceMap.authenFilters[utils.NamespacedName(&filter)] = &filter
	}

	rateLimitFilters, err := r.getRateLimitFilters(ctx)
	if err != nil {
		return err
	}
	for i := range rateLimitFilters {
		filter := rateLimitFilters[i]
		resourceMap.rateLimitFilters[utils.NamespacedName(&filter)] = &filter
	}

	extensionRefFilters, err := r.getExtensionRefFilters(ctx)
	if err != nil {
		return err
	}
	for i := range extensionRefFilters {
		filter := extensionRefFilters[i]
		resourceMap.extensionRefFilters[utils.NamespacedName(&filter)] = filter
	}

	if err := r.client.List(ctx, httpRouteList, &client.ListOptions{
		FieldSelector: fields.OneTermEqualSelector(gatewayHTTPRouteIndex, gatewayNamespaceName),
	}); err != nil {
		r.log.Error(err, "failed to list HTTPRoutes")
		return err
	}
	for _, httpRoute := range httpRouteList.Items {
		httpRoute := httpRoute
		r.log.Info("processing HTTPRoute", "namespace", httpRoute.Namespace, "name", httpRoute.Name)

		for _, rule := range httpRoute.Spec.Rules {
			for _, backendRef := range rule.BackendRefs {
				backendRef := backendRef
				if err := validateBackendRef(&backendRef.BackendRef); err != nil {
					r.log.Error(err, "invalid backendRef")
					continue
				}

				backendNamespace := gatewayapi.NamespaceDerefOr(backendRef.Namespace, httpRoute.Namespace)
				resourceMap.allAssociatedBackendRefs[types.NamespacedName{
					Namespace: backendNamespace,
					Name:      string(backendRef.Name),
				}] = struct{}{}

				if backendNamespace != httpRoute.Namespace {
					from := ObjectKindNamespacedName{
						kind:      gatewayapi.KindHTTPRoute,
						namespace: httpRoute.Namespace,
						name:      httpRoute.Name,
					}
					to := ObjectKindNamespacedName{
						kind:      gatewayapi.KindService,
						namespace: backendNamespace,
						name:      string(backendRef.Name),
					}
					refGrant, err := r.findReferenceGrant(ctx, from, to)
					switch {
					case err != nil:
						r.log.Error(err, "failed to find ReferenceGrant")
					case refGrant == nil:
						r.log.Info("no matching ReferenceGrants found", "from", from.kind,
							"from namespace", from.namespace, "target", to.kind, "target namespace", to.namespace)
					default:
						resourceMap.allAssociatedRefGrants[utils.NamespacedName(refGrant)] = refGrant
						r.log.Info("added ReferenceGrant to resource map", "namespace", refGrant.Namespace,
							"name", refGrant.Name)
					}
				}
			}

			for i := range rule.Filters {
				filter := rule.Filters[i]
				var extGKs []schema.GroupKind
				for _, gvk := range r.extGVKs {
					extGKs = append(extGKs, gvk.GroupKind())
				}
				if err := gatewayapi.ValidateHTTPRouteFilter(&filter, extGKs...); err != nil {
					r.log.Error(err, "bypassing filter rule", "index", i)
					continue
				}

				// Load in the backendRefs from any requestMirrorFilters on the HTTPRoute
				if filter.Type == gwapiv1b1.HTTPRouteFilterRequestMirror {
					// Make sure the config actually exists
					mirrorFilter := filter.RequestMirror
					if mirrorFilter == nil {
						r.log.Error(errors.New("invalid requestMirror filter"), "bypassing filter rule", "index", i)
						continue
					}

					mirrorBackendObj := mirrorFilter.BackendRef
					// Wrap the filter's BackendObjectReference into a BackendRef so we can use existing tooling to check it
					weight := int32(1)
					mirrorBackendRef := gwapiv1b1.BackendRef{
						BackendObjectReference: mirrorBackendObj,
						Weight:                 &weight,
					}

					if err := validateBackendRef(&mirrorBackendRef); err != nil {
						r.log.Error(err, "invalid backendRef")
						continue
					}

					backendNamespace := gatewayapi.NamespaceDerefOr(mirrorBackendRef.Namespace, httpRoute.Namespace)
					resourceMap.allAssociatedBackendRefs[types.NamespacedName{
						Namespace: backendNamespace,
						Name:      string(mirrorBackendRef.Name),
					}] = struct{}{}

					if backendNamespace != httpRoute.Namespace {
						from := ObjectKindNamespacedName{
							kind:      gatewayapi.KindHTTPRoute,
							namespace: httpRoute.Namespace,
							name:      httpRoute.Name,
						}
						to := ObjectKindNamespacedName{
							kind:      gatewayapi.KindService,
							namespace: backendNamespace,
							name:      string(mirrorBackendRef.Name),
						}
						refGrant, err := r.findReferenceGrant(ctx, from, to)
						switch {
						case err != nil:
							r.log.Error(err, "failed to find ReferenceGrant")
						case refGrant == nil:
							r.log.Info("no matching ReferenceGrants found", "from", from.kind,
								"from namespace", from.namespace, "target", to.kind, "target namespace", to.namespace)
						default:
							resourceMap.allAssociatedRefGrants[utils.NamespacedName(refGrant)] = refGrant
							r.log.Info("added ReferenceGrant to resource map", "namespace", refGrant.Namespace,
								"name", refGrant.Name)
						}
					}
				} else if filter.Type == gwapiv1b1.HTTPRouteFilterExtensionRef {
					// NOTE: filters must be in the same namespace as the HTTPRoute
					switch string(filter.ExtensionRef.Kind) {
					case egv1a1.KindAuthenticationFilter:
						key := types.NamespacedName{
							Namespace: httpRoute.Namespace,
							Name:      string(filter.ExtensionRef.Name),
						}
						authFilter, ok := resourceMap.authenFilters[key]
						if !ok {
							r.log.Error(err, "AuthenticationFilter not found; bypassing rule", "index", i)
							continue
						}

						resourceTree.AuthenticationFilters = append(resourceTree.AuthenticationFilters, authFilter)
					case egv1a1.KindRateLimitFilter:
						key := types.NamespacedName{
							Namespace: httpRoute.Namespace,
							Name:      string(filter.ExtensionRef.Name),
						}
						rateLimitFilter, ok := resourceMap.rateLimitFilters[key]
						if !ok {
							r.log.Error(err, "RateLimitFilter not found; bypassing rule", "index", i)
							continue
						}

						resourceTree.RateLimitFilters = append(resourceTree.RateLimitFilters, rateLimitFilter)
					default:
						// If the Kind does not match any Envoy Gateway resources, check if it's a Kind
						// managed by an extension and add to resourceTree
						key := types.NamespacedName{
							Namespace: httpRoute.Namespace,
							Name:      string(filter.ExtensionRef.Name),
						}
						extRefFilter, ok := resourceMap.extensionRefFilters[key]
						if !ok {
							r.log.Error(err, "Filter not found; bypassing rule", "name", filter.ExtensionRef.Name, "index", i)
							continue
						}

						resourceTree.ExtensionRefFilters = append(resourceTree.ExtensionRefFilters, extRefFilter)
					}
				}
			}
		}

		resourceMap.allAssociatedNamespaces[httpRoute.Namespace] = struct{}{}
		resourceTree.HTTPRoutes = append(resourceTree.HTTPRoutes, &httpRoute)
	}

	return nil
}

// processTCPRoutes finds TCPRoutes corresponding to a gatewayNamespaceName, further checks for
// the backend references and pushes the TCPRoutes to the resourceTree.
func (r *gatewayAPIReconciler) processTCPRoutes(ctx context.Context, gatewayNamespaceName string,
	resourceMap *resourceMappings, resourceTree *gatewayapi.Resources) error {
	tcpRouteList := &gwapiv1a2.TCPRouteList{}
	if err := r.client.List(ctx, tcpRouteList, &client.ListOptions{
		FieldSelector: fields.OneTermEqualSelector(gatewayTCPRouteIndex, gatewayNamespaceName),
	}); err != nil {
		r.log.Error(err, "unable to find associated UDPRoutes")
		return err
	}

	for _, tcpRoute := range tcpRouteList.Items {
		tcpRoute := tcpRoute
		r.log.Info("processing TCPRoute", "namespace", tcpRoute.Namespace, "name", tcpRoute.Name)

		for _, rule := range tcpRoute.Spec.Rules {
			for _, backendRef := range rule.BackendRefs {
				backendRef := backendRef
				ref := gatewayapi.UpgradeBackendRef(backendRef)
				if err := validateBackendRef(&ref); err != nil {
					r.log.Error(err, "invalid backendRef")
					continue
				}

				backendNamespace := gatewayapi.NamespaceDerefOrAlpha(backendRef.Namespace, tcpRoute.Namespace)
				resourceMap.allAssociatedBackendRefs[types.NamespacedName{
					Namespace: backendNamespace,
					Name:      string(backendRef.Name),
				}] = struct{}{}

				if backendNamespace != tcpRoute.Namespace {
					from := ObjectKindNamespacedName{kind: gatewayapi.KindTCPRoute, namespace: tcpRoute.Namespace, name: tcpRoute.Name}
					to := ObjectKindNamespacedName{kind: gatewayapi.KindService, namespace: backendNamespace, name: string(backendRef.Name)}
					refGrant, err := r.findReferenceGrant(ctx, from, to)
					switch {
					case err != nil:
						r.log.Error(err, "failed to find ReferenceGrant")
					case refGrant == nil:
						r.log.Info("no matching ReferenceGrants found", "from", from.kind,
							"from namespace", from.namespace, "target", to.kind, "target namespace", to.namespace)
					default:
						resourceMap.allAssociatedRefGrants[utils.NamespacedName(refGrant)] = refGrant
						r.log.Info("added ReferenceGrant to resource map", "namespace", refGrant.Namespace,
							"name", refGrant.Name)
					}
				}
			}
		}

		resourceMap.allAssociatedNamespaces[tcpRoute.Namespace] = struct{}{}
		resourceTree.TCPRoutes = append(resourceTree.TCPRoutes, &tcpRoute)
	}

	return nil
}

// processUDPRoutes finds UDPRoutes corresponding to a gatewayNamespaceName, further checks for
// the backend references and pushes the UDPRoutes to the resourceTree.
func (r *gatewayAPIReconciler) processUDPRoutes(ctx context.Context, gatewayNamespaceName string,
	resourceMap *resourceMappings, resourceTree *gatewayapi.Resources) error {
	udpRouteList := &gwapiv1a2.UDPRouteList{}
	if err := r.client.List(ctx, udpRouteList, &client.ListOptions{
		FieldSelector: fields.OneTermEqualSelector(gatewayUDPRouteIndex, gatewayNamespaceName),
	}); err != nil {
		r.log.Error(err, "unable to find associated UDPRoutes")
		return err
	}

	for _, udpRoute := range udpRouteList.Items {
		udpRoute := udpRoute
		r.log.Info("processing UDPRoute", "namespace", udpRoute.Namespace, "name", udpRoute.Name)

		for _, rule := range udpRoute.Spec.Rules {
			for _, backendRef := range rule.BackendRefs {
				backendRef := backendRef
				ref := gatewayapi.UpgradeBackendRef(backendRef)
				if err := validateBackendRef(&ref); err != nil {
					r.log.Error(err, "invalid backendRef")
					continue
				}

				backendNamespace := gatewayapi.NamespaceDerefOrAlpha(backendRef.Namespace, udpRoute.Namespace)
				resourceMap.allAssociatedBackendRefs[types.NamespacedName{
					Namespace: backendNamespace,
					Name:      string(backendRef.Name),
				}] = struct{}{}

				if backendNamespace != udpRoute.Namespace {
					from := ObjectKindNamespacedName{kind: gatewayapi.KindUDPRoute, namespace: udpRoute.Namespace, name: udpRoute.Name}
					to := ObjectKindNamespacedName{kind: gatewayapi.KindService, namespace: backendNamespace, name: string(backendRef.Name)}
					refGrant, err := r.findReferenceGrant(ctx, from, to)
					switch {
					case err != nil:
						r.log.Error(err, "failed to find ReferenceGrant")
					case refGrant == nil:
						r.log.Info("no matching ReferenceGrants found", "from", from.kind,
							"from namespace", from.namespace, "target", to.kind, "target namespace", to.namespace)
					default:
						resourceMap.allAssociatedRefGrants[utils.NamespacedName(refGrant)] = refGrant
						r.log.Info("added ReferenceGrant to resource map", "namespace", refGrant.Namespace,
							"name", refGrant.Name)
					}
				}
			}
		}

		resourceMap.allAssociatedNamespaces[udpRoute.Namespace] = struct{}{}
		resourceTree.UDPRoutes = append(resourceTree.UDPRoutes, &udpRoute)
	}

	return nil
<<<<<<< HEAD
}

func (r *gatewayAPIReconciler) getAuthenticationFilters(ctx context.Context) ([]egv1a1.AuthenticationFilter, error) {
	authenList := new(egv1a1.AuthenticationFilterList)
	if err := r.client.List(ctx, authenList); err != nil {
		return nil, fmt.Errorf("failed to list AuthenticationFilters: %v", err)
	}

	return authenList.Items, nil
}

func (r *gatewayAPIReconciler) getCorsFilter(ctx context.Context) ([]egv1a1.CorsFilter, error) {
	corsList := new(egv1a1.CorsFilterList)
	if err := r.client.List(ctx, corsList); err != nil {
		return nil, fmt.Errorf("failed to list CorsFilters: %v", err)
	}

	return corsList.Items, nil
=======
>>>>>>> 4c2008e5
}<|MERGE_RESOLUTION|>--- conflicted
+++ resolved
@@ -8,6 +8,7 @@
 import (
 	"context"
 	"errors"
+	"fmt"
 
 	"k8s.io/apimachinery/pkg/fields"
 	"k8s.io/apimachinery/pkg/runtime/schema"
@@ -587,16 +588,6 @@
 	}
 
 	return nil
-<<<<<<< HEAD
-}
-
-func (r *gatewayAPIReconciler) getAuthenticationFilters(ctx context.Context) ([]egv1a1.AuthenticationFilter, error) {
-	authenList := new(egv1a1.AuthenticationFilterList)
-	if err := r.client.List(ctx, authenList); err != nil {
-		return nil, fmt.Errorf("failed to list AuthenticationFilters: %v", err)
-	}
-
-	return authenList.Items, nil
 }
 
 func (r *gatewayAPIReconciler) getCorsFilter(ctx context.Context) ([]egv1a1.CorsFilter, error) {
@@ -606,6 +597,4 @@
 	}
 
 	return corsList.Items, nil
-=======
->>>>>>> 4c2008e5
 }