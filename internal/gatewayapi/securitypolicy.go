--- conflicted
+++ resolved
@@ -385,8 +385,8 @@
 		vErr = validateSecurityPolicy(policy)
 	}
 	if vErr != nil {
-		status.SetTranslationErrorForPolicyAncestors(&policy.Status,
-			parentGateways,
+		status.SetTranslationErrorForPolicyAncestor(&policy.Status,
+			&parentGateway,
 			t.GatewayControllerName,
 			policy.Generation,
 			status.Error2ConditionMsg(fmt.Errorf("invalid SecurityPolicy: %w", vErr)),
@@ -799,7 +799,6 @@
 					if r == nil || r.Security != nil {
 						continue
 					}
-<<<<<<< HEAD
 					// Exact match (TCP IR route names are flat).
 					if r.Name != expectedTCPRouteName {
 						continue
@@ -831,41 +830,10 @@
 				if r.Security != nil {
 					continue
 				}
-				r.Security = &ir.SecurityFeatures{
-					CORS:          cors,
-					JWT:           jwt,
-					OIDC:          oidc,
-					APIKeyAuth:    apiKeyAuth,
-					BasicAuth:     basicAuth,
-					ExtAuth:       extAuth,
-					Authorization: authorization,
-				}
-				if errs != nil {
-					// If there is only error for ext auth and ext auth is set to fail open, then skip the ext auth
-					// and allow the request to go through.
-					// Otherwise, return a 500 direct response to avoid unauthorized access.
-					shouldFailOpen := extAuthErr != nil && !hasNonExtAuthError && ptr.Deref(policy.Spec.ExtAuth.FailOpen, false)
-					if !shouldFailOpen {
-						// Return a 500 direct response to avoid unauthorized access
-						r.DirectResponse = &ir.CustomResponse{
-							StatusCode: ptr.To(uint32(500)),
-=======
-
-					// A Policy targeting the most specific scope(xRoute rule) wins over a policy
-					// targeting a lesser specific scope(xRoute).
-					if strings.HasPrefix(r.Name, prefix) {
-						// if already set - there's a specific level policy, so skip.
-						if r.Security != nil {
-							continue
-						}
-
-						r.Security = securityFeatures
-						if errorResponse != nil {
-							// Return a 500 direct response to avoid unauthorized access
-							r.DirectResponse = errorResponse
->>>>>>> 484e0232
-						}
-					}
+				r.Security = securityFeatures
+				if errorResponse != nil {
+					// Return a 500 direct response to avoid unauthorized access when failing closed.
+					r.DirectResponse = errorResponse
 				}
 			}
 		}
@@ -972,6 +940,12 @@
 	irKey := t.getIRKey(gateway.Gateway)
 	// Should exist since we've validated this
 	x, ok := xdsIR[irKey]
+
+	// Prepare helpers for whole-gateway HTTP application later; allocate on demand.
+	var (
+		securityFeatures *ir.SecurityFeatures
+		errorResponse    *ir.CustomResponse
+	)
 	if !ok || x == nil {
 		return fmt.Errorf("no IR found for gateway %s (cannot apply SecurityPolicy)", irKey)
 	}
@@ -980,34 +954,7 @@
 		sectionName = string(*target.SectionName)
 	}
 
-<<<<<<< HEAD
 	// rely on already constructed IR listeners (x.HTTP / x.TCP). This avoids duplicate logic.
-=======
-	// Pre-create security features and error response to avoid repeated allocations
-	securityFeatures := &ir.SecurityFeatures{
-		CORS:          cors,
-		JWT:           jwt,
-		OIDC:          oidc,
-		APIKeyAuth:    apiKeyAuth,
-		BasicAuth:     basicAuth,
-		ExtAuth:       extAuth,
-		Authorization: authorization,
-	}
-
-	var errorResponse *ir.CustomResponse
-	if errs != nil {
-		// If there is only error for ext auth and ext auth is set to fail open, then skip the ext auth
-		// and allow the request to go through.
-		// Otherwise, return a 500 direct response to avoid unauthorized access.
-		shouldFailOpen := extAuthErr != nil && !hasNonExtAuthError && ptr.Deref(policy.Spec.ExtAuth.FailOpen, false)
-		if !shouldFailOpen {
-			errorResponse = &ir.CustomResponse{
-				StatusCode: ptr.To(uint32(500)),
-			}
-		}
-	}
-
->>>>>>> 484e0232
 	policyTarget := irStringKey(policy.Namespace, string(target.Name))
 
 	matchesGateway := func(full string) bool {
@@ -1177,21 +1124,13 @@
 		return errs
 	}
 
-	// HTTP listeners: apply full features.
+	// HTTP listeners (whole-gateway target): apply full features.
 	for _, hl := range x.HTTP {
 		if hl == nil || !matchesGateway(hl.Name) {
 			continue
 		}
-
-		// A Policy targeting the specific scope(xRoute rule, xRoute, Gateway listener) wins over a policy
-		// targeting a lesser specific scope(Gateway).
-		for _, r := range hl.Routes {
-			// if already set - there's a specific level policy, so skip.
-			if r == nil || r.Security != nil {
-				continue
-			}
-<<<<<<< HEAD
-			r.Security = &ir.SecurityFeatures{
+		if securityFeatures == nil { // allocate once lazily
+			securityFeatures = &ir.SecurityFeatures{
 				CORS:          cors,
 				JWT:           jwt,
 				OIDC:          oidc,
@@ -1201,23 +1140,25 @@
 				Authorization: authorization,
 			}
 			if errs != nil {
-				// If there is only error for ext auth and ext auth is set to fail open, then skip the ext auth
-				// and allow the request to go through.
-				// Otherwise, return a 500 direct response to avoid unauthorized access.
 				shouldFailOpen := extAuthErr != nil && !hasNonExtAuthError && ptr.Deref(policy.Spec.ExtAuth.FailOpen, false)
 				if !shouldFailOpen {
-					r.DirectResponse = &ir.CustomResponse{StatusCode: ptr.To(uint32(500))}
-				}
-=======
+					errorResponse = &ir.CustomResponse{StatusCode: ptr.To(uint32(500))}
+				}
+			}
+		}
+		for _, r := range hl.Routes {
+			if r == nil || r.Security != nil {
+				continue
+			}
+			// Reuse pre-built securityFeatures for efficiency.
 			r.Security = securityFeatures
 			if errorResponse != nil {
 				r.DirectResponse = errorResponse
->>>>>>> 484e0232
-			}
-		}
-	}
-
-	// Mixed-protocol whole gateway: add Authorization to TCP (only) after HTTP applied.
+			}
+		}
+	}
+
+	// Mixed-protocol whole gateway: after applying HTTP features, add Authorization to TCP routes.
 	if isMixedWholeGateway && authorization != nil {
 		for _, tl := range x.TCP {
 			if tl == nil || !matchesGateway(tl.Name) {
@@ -1227,9 +1168,7 @@
 				if r == nil || r.Security != nil {
 					continue
 				}
-				r.Security = &ir.SecurityFeatures{
-					Authorization: authorization,
-				}
+				r.Security = &ir.SecurityFeatures{Authorization: authorization}
 			}
 		}
 	}
