gateways:
- apiVersion: gateway.networking.k8s.io/v1beta1
  kind: Gateway
  metadata:
    namespace: envoy-gateway
    name: gateway-1
  spec:
    gatewayClassName: envoy-gateway-class
    listeners:
    - name: http
      protocol: HTTP
      port: 80
      hostname: "*.envoyproxy.io"
      allowedRoutes:
        namespaces:
          from: All
  status:
    listeners:
    - name: http
      supportedKinds:
      - group: gateway.networking.k8s.io
        kind: HTTPRoute
      - group: gateway.networking.k8s.io
<<<<<<< HEAD
        kind: GRPCRoute
      - group: gateway.networking.k8s.io
        kind: CustomGRPCRoute      
      attachedRoutes: 1
=======
        kind: GRPCRoute        
      attachedRoutes: 0 
>>>>>>> 6936ac76
      conditions:
      - type: Programmed
        status: "True"
        reason: Programmed
        message: Listener has been successfully translated
httpRoutes:
- apiVersion: gateway.networking.k8s.io/v1beta1
  kind: HTTPRoute
  metadata:
    namespace: default
    name: httproute-1
  spec:
    hostnames:
    - gateway.envoyproxy.io
    parentRefs:
    - namespace: envoy-gateway
      name: gateway-1
      sectionName: http
    rules:
    - matches:
      - path:
          value: "/"
      backendRefs:
      - name: service-1
        port: 8080
      filters:
      - type: RequestRedirect
        requestRedirect:
          scheme: unknown
          statusCode: 301
  status:
    parents:
    - parentRef:
        namespace: envoy-gateway
        name: gateway-1
        sectionName: http
      controllerName: gateway.envoyproxy.io/gatewayclass-controller
      conditions:
      - type: Accepted
        status: "False"
        reason: UnsupportedValue
        message: "Scheme: unknown is unsupported, only 'https' and 'http' are supported"
      - type: ResolvedRefs
        status: "True"
        reason: ResolvedRefs
        message: Resolved all the Object references for the Route
xdsIR:
  envoy-gateway-gateway-1:
    http:
    - name: envoy-gateway-gateway-1-http
      address: 0.0.0.0
      port: 10080
      hostnames:
      - "*.envoyproxy.io"
infraIR:
  envoy-gateway-gateway-1:
    proxy:
      metadata:
        labels:
          gateway.envoyproxy.io/owning-gateway-namespace: envoy-gateway
          gateway.envoyproxy.io/owning-gateway-name: gateway-1
      name: envoy-gateway-gateway-1
      image: envoyproxy/envoy:translator-tests
      listeners:
      - address: ""
        ports:
        - name: http
          protocol: "HTTP"
          containerPort: 10080
          servicePort: 80<|MERGE_RESOLUTION|>--- conflicted
+++ resolved
@@ -21,15 +21,10 @@
       - group: gateway.networking.k8s.io
         kind: HTTPRoute
       - group: gateway.networking.k8s.io
-<<<<<<< HEAD
         kind: GRPCRoute
       - group: gateway.networking.k8s.io
-        kind: CustomGRPCRoute      
-      attachedRoutes: 1
-=======
-        kind: GRPCRoute        
+        kind: CustomGRPCRoute     
       attachedRoutes: 0 
->>>>>>> 6936ac76
       conditions:
       - type: Programmed
         status: "True"
