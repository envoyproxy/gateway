// Copyright Envoy Gateway Authors
// SPDX-License-Identifier: Apache-2.0
// The full text of the Apache license is available in the LICENSE file at
// the root of the repo.

package translator

import (
	"sort"

	corev3 "github.com/envoyproxy/go-control-plane/envoy/config/core/v3"
	tracecfg "github.com/envoyproxy/go-control-plane/envoy/config/trace/v3"
	hcm "github.com/envoyproxy/go-control-plane/envoy/extensions/filters/network/http_connection_manager/v3"
	tracingtype "github.com/envoyproxy/go-control-plane/envoy/type/tracing/v3"
	xdstype "github.com/envoyproxy/go-control-plane/envoy/type/v3"
	"github.com/pkg/errors"

	egcfgv1a1 "github.com/envoyproxy/gateway/api/config/v1alpha1"
	"github.com/envoyproxy/gateway/internal/ir"
	"github.com/envoyproxy/gateway/internal/utils/protocov"
	"github.com/envoyproxy/gateway/internal/xds/types"
)

func buildHCMTracing(tracing *ir.Tracing) (*hcm.HttpConnectionManager_Tracing, error) {
	if tracing == nil {
		return nil, nil
	}

	oc := &tracecfg.OpenTelemetryConfig{
		GrpcService: &corev3.GrpcService{
			TargetSpecifier: &corev3.GrpcService_EnvoyGrpc_{
				EnvoyGrpc: &corev3.GrpcService_EnvoyGrpc{
					ClusterName: buildClusterName("tracing", tracing.Provider.Host, uint32(tracing.Provider.Port)),
					Authority:   tracing.Provider.Host,
				},
			},
		},
		ServiceName: tracing.ServiceName,
	}

	ocAny, err := protocov.ToAnyWithError(oc)
	if err != nil {
		return nil, errors.Wrap(err, "failed to marshal OpenTelemetryConfig")
	}

	tags := []*tracingtype.CustomTag{}
	// TODO: consider add some default tags for better UX
	for k, v := range tracing.CustomTags {
		switch v.Type {
		case egcfgv1a1.CustomTagTypeLiteral:
			tags = append(tags, &tracingtype.CustomTag{
				Tag: k,
				Type: &tracingtype.CustomTag_Literal_{
					Literal: &tracingtype.CustomTag_Literal{
						Value: v.Literal.Value,
					},
				},
			})
		case egcfgv1a1.CustomTagTypeEnvironment:
			defaultVal := ""
			if v.Environment.DefaultValue != nil {
				defaultVal = *v.Environment.DefaultValue
			}

			tags = append(tags, &tracingtype.CustomTag{
				Tag: k,
				Type: &tracingtype.CustomTag_Environment_{
					Environment: &tracingtype.CustomTag_Environment{
						Name:         v.Environment.Name,
						DefaultValue: defaultVal,
					},
				},
			})
		case egcfgv1a1.CustomTagTypeRequestHeader:
			defaultVal := ""
			if v.RequestHeader.DefaultValue != nil {
				defaultVal = *v.RequestHeader.DefaultValue
			}

			tags = append(tags, &tracingtype.CustomTag{
				Tag: k,
				Type: &tracingtype.CustomTag_RequestHeader{
					RequestHeader: &tracingtype.CustomTag_Header{
						Name:         v.RequestHeader.Name,
						DefaultValue: defaultVal,
					},
				},
			})
		default:
			return nil, errors.Errorf("unknown custom tag type: %s", v.Type)
		}
	}
	// sort tags by tag name, make result consistent
	sort.Slice(tags, func(i, j int) bool {
		return tags[i].Tag < tags[j].Tag
	})

	return &hcm.HttpConnectionManager_Tracing{
		ClientSampling: &xdstype.Percent{
			Value: 100.0,
		},
		OverallSampling: &xdstype.Percent{
			Value: 100.0,
		},
		RandomSampling: &xdstype.Percent{
			Value: float64(*tracing.SamplingRate),
		},
		Provider: &tracecfg.Tracing_Http{
			Name: "envoy.tracers.opentelemetry",
			ConfigType: &tracecfg.Tracing_Http_TypedConfig{
				TypedConfig: ocAny,
			},
		},
		CustomTags: tags,
	}, nil
}

<<<<<<< HEAD
func processClusterForTracing(tCtx *types.ResourceVersionTable, tracing *egcfgv1a1.ProxyTracing) error {
=======
func processClusterForTracing(tCtx *types.ResourceVersionTable, tracing *ir.Tracing) {
>>>>>>> c88ee756
	if tracing == nil {
		return nil
	}

	clusterName := buildClusterName("tracing", tracing.Provider.Host, uint32(tracing.Provider.Port))

	if existingCluster := findXdsCluster(tCtx, clusterName); existingCluster == nil {
		destinations := []*ir.RouteDestination{ir.NewRouteDest(tracing.Provider.Host, uint32(tracing.Provider.Port))}
		if err := addXdsCluster(tCtx, addXdsClusterArgs{
			name:         clusterName,
			destinations: destinations,
			tSocket:      nil,
			protocol:     HTTP2,
			endpoint:     DefaultEndpointType,
		}); err != nil {
			return err
		}
	}
	return nil
}<|MERGE_RESOLUTION|>--- conflicted
+++ resolved
@@ -115,11 +115,7 @@
 	}, nil
 }
 
-<<<<<<< HEAD
 func processClusterForTracing(tCtx *types.ResourceVersionTable, tracing *egcfgv1a1.ProxyTracing) error {
-=======
-func processClusterForTracing(tCtx *types.ResourceVersionTable, tracing *ir.Tracing) {
->>>>>>> c88ee756
 	if tracing == nil {
 		return nil
 	}
