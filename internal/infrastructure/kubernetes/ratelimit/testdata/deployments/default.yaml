--- conflicted
+++ resolved
@@ -23,35 +23,6 @@
     spec:
       automountServiceAccountToken: false
       containers:
-<<<<<<< HEAD
-        - command:
-            - /bin/ratelimit
-          env:
-            - name: REDIS_SOCKET_TYPE
-              value: tcp
-            - name: REDIS_URL
-              value: redis.redis.svc:6379
-            - name: RUNTIME_ROOT
-              value: /data
-            - name: RUNTIME_SUBDIRECTORY
-              value: ratelimit
-            - name: RUNTIME_IGNOREDOTFILES
-              value: "true"
-            - name: RUNTIME_WATCH_ROOT
-              value: "false"
-            - name: LOG_LEVEL
-              value: info
-            - name: USE_STATSD
-              value: "false"
-            - name: CONFIG_TYPE
-              value: GRPC_XDS_SOTW
-            - name: CONFIG_GRPC_XDS_SERVER_URL
-              value: envoy-gateway:18001
-            - name: CONFIG_GRPC_XDS_NODE_ID
-              value: envoy-ratelimit
-          image: envoyproxy/ratelimit:master
-          imagePullPolicy: IfNotPresent
-=======
       - command:
         - /bin/ratelimit
         env:
@@ -71,6 +42,12 @@
           value: info
         - name: USE_STATSD
           value: "false"
+        - name: CONFIG_TYPE
+          value: GRPC_XDS_SOTW
+        - name: CONFIG_GRPC_XDS_SERVER_URL
+          value: envoy-gateway:18001
+        - name: CONFIG_GRPC_XDS_NODE_ID
+          value: envoy-ratelimit
         image: envoyproxy/ratelimit:master
         imagePullPolicy: IfNotPresent
         name: envoy-ratelimit
@@ -86,7 +63,6 @@
         terminationMessagePolicy: File
         volumeMounts:
         - mountPath: /data/ratelimit/config
->>>>>>> d801f1c7
           name: envoy-ratelimit
           readOnly: true
       dnsPolicy: ClusterFirst
