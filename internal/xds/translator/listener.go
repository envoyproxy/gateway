--- conflicted
+++ resolved
@@ -373,22 +373,10 @@
 	return nil
 }
 
-<<<<<<< HEAD
-func buildXdsDownstreamTLSSocket(listenerName string) (*corev3.TransportSocket, error) {
-	tlsCtx := &tls.DownstreamTlsContext{
-		CommonTlsContext: &tls.CommonTlsContext{
-			TlsCertificateSdsSecretConfigs: []*tls.SdsSecretConfig{{
-				// Generate key name for this listener. The actual key will be
-				// delivered to Envoy via SDS.
-				Name:      listenerName,
-				SdsConfig: makeConfigSource(),
-			}},
-=======
 func buildXdsDownstreamTLSSocket(tlsConfigs []*ir.TLSListenerConfig) (*corev3.TransportSocket, error) {
 	tlsCtx := &tlsv3.DownstreamTlsContext{
 		CommonTlsContext: &tlsv3.CommonTlsContext{
 			TlsCertificateSdsSecretConfigs: []*tlsv3.SdsSecretConfig{},
->>>>>>> 78b62e40
 		},
 	}
 
@@ -414,22 +402,12 @@
 	}, nil
 }
 
-<<<<<<< HEAD
-func buildXdsDownstreamTLSSecret(listenerName string,
-	tlsConfig *ir.TLSListenerConfig) *tls.Secret {
-	// Build the tls secret
-	return &tls.Secret{
-		Name: listenerName,
-		Type: &tls.Secret_TlsCertificate{
-			TlsCertificate: &tls.TlsCertificate{
-=======
 func buildXdsDownstreamTLSSecret(tlsConfig *ir.TLSListenerConfig) *tlsv3.Secret {
 	// Build the tls secret
 	return &tlsv3.Secret{
 		Name: tlsConfig.Name,
 		Type: &tlsv3.Secret_TlsCertificate{
 			TlsCertificate: &tlsv3.TlsCertificate{
->>>>>>> 78b62e40
 				CertificateChain: &corev3.DataSource{
 					Specifier: &corev3.DataSource_InlineBytes{InlineBytes: tlsConfig.ServerCertificate},
 				},
