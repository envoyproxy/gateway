--- conflicted
+++ resolved
@@ -377,26 +377,13 @@
 | `uri` _string_ | URI is the HTTPS URI to fetch the JWKS. Envoy's system trust bundle is used to validate the server certificate. |
 
 
-<<<<<<< HEAD
-## StringMatch
-=======
 ## SourceMatch
->>>>>>> f46df823
-
-
-
-
-
-_Appears in:_
-<<<<<<< HEAD
-- [CorsPolicy](#corspolicy)
-
-| Field | Description |
-| --- | --- |
-| `exact` _string_ |  |
-| `prefix` _string_ |  |
-| `regex` _string_ |  |
-=======
+
+
+
+
+
+_Appears in:_
 - [RateLimitSelectCondition](#ratelimitselectcondition)
 
 | Field | Description |
@@ -414,5 +401,4 @@
 _Appears in:_
 - [SourceMatch](#sourcematch)
 
->>>>>>> f46df823
-
+
