--- conflicted
+++ resolved
@@ -207,13 +207,6 @@
 			vHost.Routes = append(vHost.Routes, xdsRoute)
 
 			if httpRoute.Destination != nil {
-<<<<<<< HEAD
-				clusterArgs := splitEndpointsByHostAddressType(httpRoute.Destination, httpRoute.LoadBalancer, protocol)
-				for _, clusterArg := range clusterArgs {
-					if err := addXdsCluster(tCtx, clusterArg); err != nil && !errors.Is(err, ErrXdsClusterExists) {
-						return err
-					}
-=======
 				if err := addXdsCluster(tCtx, &xdsClusterArgs{
 					name:         httpRoute.Destination.Name,
 					settings:     httpRoute.Destination.Settings,
@@ -222,7 +215,6 @@
 					loadBalancer: httpRoute.LoadBalancer,
 				}); err != nil && !errors.Is(err, ErrXdsClusterExists) {
 					return err
->>>>>>> 4c57d8f1
 				}
 			}
 
