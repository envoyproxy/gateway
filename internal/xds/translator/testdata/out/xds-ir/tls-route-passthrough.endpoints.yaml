<<<<<<< HEAD
- clusterName: tls-route
=======
- clusterName: tls-passthrough-dest
>>>>>>> 4285f4e2
  endpoints:
  - lbEndpoints:
    - endpoint:
        address:
          socketAddress:
            address: 1.2.3.4
            portValue: 50000
    - endpoint:
        address:
          socketAddress:
            address: 5.6.7.8
            portValue: 50001
    loadBalancingWeight: 1
    locality: {}<|MERGE_RESOLUTION|>--- conflicted
+++ resolved
@@ -1,8 +1,4 @@
-<<<<<<< HEAD
-- clusterName: tls-route
-=======
 - clusterName: tls-passthrough-dest
->>>>>>> 4285f4e2
   endpoints:
   - lbEndpoints:
     - endpoint:
