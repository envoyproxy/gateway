{{- if .Values.crds.envoyGateway.enabled }}
---
apiVersion: apiextensions.k8s.io/v1
kind: CustomResourceDefinition
metadata:
  annotations:
    controller-gen.kubebuilder.io/version: v0.18.0
  name: backendtrafficpolicies.gateway.envoyproxy.io
spec:
  group: gateway.envoyproxy.io
  names:
    categories:
    - envoy-gateway
    kind: BackendTrafficPolicy
    listKind: BackendTrafficPolicyList
    plural: backendtrafficpolicies
    shortNames:
    - btp
    singular: backendtrafficpolicy
  scope: Namespaced
  versions:
  - additionalPrinterColumns:
    - jsonPath: .metadata.creationTimestamp
      name: Age
      type: date
    name: v1alpha1
    schema:
      openAPIV3Schema:
        description: |-
          BackendTrafficPolicy allows the user to configure the behavior of the connection
          between the Envoy Proxy listener and the backend service.
        properties:
          apiVersion:
            description: |-
              APIVersion defines the versioned schema of this representation of an object.
              Servers should convert recognized schemas to the latest internal value, and
              may reject unrecognized values.
              More info: https://git.k8s.io/community/contributors/devel/sig-architecture/api-conventions.md#resources
            type: string
          kind:
            description: |-
              Kind is a string value representing the REST resource this object represents.
              Servers may infer this from the endpoint the client submits requests to.
              Cannot be updated.
              In CamelCase.
              More info: https://git.k8s.io/community/contributors/devel/sig-architecture/api-conventions.md#types-kinds
            type: string
          metadata:
            type: object
          spec:
            description: spec defines the desired state of BackendTrafficPolicy.
            properties:
              circuitBreaker:
                description: |-
                  Circuit Breaker settings for the upstream connections and requests.
                  If not set, circuit breakers will be enabled with the default thresholds
                properties:
                  maxConnections:
                    default: 1024
                    description: The maximum number of connections that Envoy will
                      establish to the referenced backend defined within a xRoute
                      rule.
                    format: int64
                    maximum: 4294967295
                    minimum: 0
                    type: integer
                  maxParallelRequests:
                    default: 1024
                    description: The maximum number of parallel requests that Envoy
                      will make to the referenced backend defined within a xRoute
                      rule.
                    format: int64
                    maximum: 4294967295
                    minimum: 0
                    type: integer
                  maxParallelRetries:
                    default: 1024
                    description: The maximum number of parallel retries that Envoy
                      will make to the referenced backend defined within a xRoute
                      rule.
                    format: int64
                    maximum: 4294967295
                    minimum: 0
                    type: integer
                  maxPendingRequests:
                    default: 1024
                    description: The maximum number of pending requests that Envoy
                      will queue to the referenced backend defined within a xRoute
                      rule.
                    format: int64
                    maximum: 4294967295
                    minimum: 0
                    type: integer
                  maxRequestsPerConnection:
                    description: |-
                      The maximum number of requests that Envoy will make over a single connection to the referenced backend defined within a xRoute rule.
                      Default: unlimited.
                    format: int64
                    maximum: 4294967295
                    minimum: 0
                    type: integer
                  perEndpoint:
                    description: PerEndpoint defines Circuit Breakers that will apply
                      per-endpoint for an upstream cluster
                    properties:
                      maxConnections:
                        default: 1024
                        description: MaxConnections configures the maximum number
                          of connections that Envoy will establish per-endpoint to
                          the referenced backend defined within a xRoute rule.
                        format: int64
                        maximum: 4294967295
                        minimum: 0
                        type: integer
                    type: object
                type: object
              compression:
                description: |-
                  The compression config for the http streams.
                  Deprecated: Use Compressor instead.
                items:
                  description: |-
                    Compression defines the config of enabling compression.
                    This can help reduce the bandwidth at the expense of higher CPU.
                  properties:
                    brotli:
                      description: The configuration for Brotli compressor.
                      type: object
                    gzip:
                      description: The configuration for GZIP compressor.
                      type: object
                    type:
                      description: CompressorType defines the compressor type to use
                        for compression.
                      enum:
                      - Gzip
                      - Brotli
                      type: string
                  required:
                  - type
                  type: object
                type: array
              compressor:
                description: |-
                  The compressor config for the http streams.
                  This provides more granular control over compression configuration.
                items:
                  description: |-
                    Compression defines the config of enabling compression.
                    This can help reduce the bandwidth at the expense of higher CPU.
                  properties:
                    brotli:
                      description: The configuration for Brotli compressor.
                      type: object
                    gzip:
                      description: The configuration for GZIP compressor.
                      type: object
                    type:
                      description: CompressorType defines the compressor type to use
                        for compression.
                      enum:
                      - Gzip
                      - Brotli
                      type: string
                  required:
                  - type
                  type: object
                type: array
              connection:
                description: Connection includes backend connection settings.
                properties:
                  bufferLimit:
                    allOf:
                    - pattern: ^(\+|-)?(([0-9]+(\.[0-9]*)?)|(\.[0-9]+))(([KMGTPE]i)|[numkMGTPE]|([eE](\+|-)?(([0-9]+(\.[0-9]*)?)|(\.[0-9]+))))?$
                    - pattern: ^[1-9]+[0-9]*([EPTGMK]i|[EPTGMk])?$
                    anyOf:
                    - type: integer
                    - type: string
                    description: |-
                      BufferLimit Soft limit on size of the cluster’s connections read and write buffers.
                      BufferLimit applies to connection streaming (maybe non-streaming) channel between processes, it's in user space.
                      If unspecified, an implementation defined default is applied (32768 bytes).
                      For example, 20Mi, 1Gi, 256Ki etc.
                      Note: that when the suffix is not provided, the value is interpreted as bytes.
                    x-kubernetes-int-or-string: true
                  socketBufferLimit:
                    allOf:
                    - pattern: ^(\+|-)?(([0-9]+(\.[0-9]*)?)|(\.[0-9]+))(([KMGTPE]i)|[numkMGTPE]|([eE](\+|-)?(([0-9]+(\.[0-9]*)?)|(\.[0-9]+))))?$
                    - pattern: ^[1-9]+[0-9]*([EPTGMK]i|[EPTGMk])?$
                    anyOf:
                    - type: integer
                    - type: string
                    description: |-
                      SocketBufferLimit provides configuration for the maximum buffer size in bytes for each socket
                      to backend.
                      SocketBufferLimit applies to socket streaming channel between TCP/IP stacks, it's in kernel space.
                      For example, 20Mi, 1Gi, 256Ki etc.
                      Note that when the suffix is not provided, the value is interpreted as bytes.
                    x-kubernetes-int-or-string: true
                type: object
              dns:
                description: DNS includes dns resolution settings.
                properties:
                  dnsRefreshRate:
                    description: |-
                      DNSRefreshRate specifies the rate at which DNS records should be refreshed.
                      Defaults to 30 seconds.
                    pattern: ^([0-9]{1,5}(h|m|s|ms)){1,4}$
                    type: string
                  lookupFamily:
                    description: |-
                      LookupFamily determines how Envoy would resolve DNS for Routes where the backend is specified as a fully qualified domain name (FQDN).
                      If set, this configuration overrides other defaults.
                    enum:
                    - IPv4
                    - IPv6
                    - IPv4Preferred
                    - IPv6Preferred
                    - IPv4AndIPv6
                    type: string
                  respectDnsTtl:
                    description: |-
                      RespectDNSTTL indicates whether the DNS Time-To-Live (TTL) should be respected.
                      If the value is set to true, the DNS refresh rate will be set to the resource record’s TTL.
                      Defaults to true.
                    type: boolean
                type: object
              faultInjection:
                description: |-
                  FaultInjection defines the fault injection policy to be applied. This configuration can be used to
                  inject delays and abort requests to mimic failure scenarios such as service failures and overloads
                properties:
                  abort:
                    description: If specified, the request will be aborted if it meets
                      the configuration criteria.
                    properties:
                      grpcStatus:
                        description: GrpcStatus specifies the GRPC status code to
                          be returned
                        format: int32
                        type: integer
                      httpStatus:
                        description: StatusCode specifies the HTTP status code to
                          be returned
                        format: int32
                        maximum: 600
                        minimum: 200
                        type: integer
                      percentage:
                        default: 100
                        description: Percentage specifies the percentage of requests
                          to be aborted. Default 100%, if set 0, no requests will
                          be aborted. Accuracy to 0.0001%.
                        type: number
                    type: object
                    x-kubernetes-validations:
                    - message: httpStatus and grpcStatus cannot be simultaneously
                        defined.
                      rule: ' !(has(self.httpStatus) && has(self.grpcStatus)) '
                    - message: httpStatus and grpcStatus are set at least one.
                      rule: ' has(self.httpStatus) || has(self.grpcStatus) '
                  delay:
                    description: If specified, a delay will be injected into the request.
                    properties:
                      fixedDelay:
                        description: FixedDelay specifies the fixed delay duration
                        pattern: ^([0-9]{1,5}(h|m|s|ms)){1,4}$
                        type: string
                      percentage:
                        default: 100
                        description: Percentage specifies the percentage of requests
                          to be delayed. Default 100%, if set 0, no requests will
                          be delayed. Accuracy to 0.0001%.
                        type: number
                    required:
                    - fixedDelay
                    type: object
                type: object
                x-kubernetes-validations:
                - message: Delay and abort faults are set at least one.
                  rule: ' has(self.delay) || has(self.abort) '
              healthCheck:
                description: HealthCheck allows gateway to perform active health checking
                  on backends.
                properties:
                  active:
                    description: Active health check configuration
                    properties:
                      grpc:
                        description: |-
                          GRPC defines the configuration of the GRPC health checker.
                          It's optional, and can only be used if the specified type is GRPC.
                        properties:
                          service:
                            description: |-
                              Service to send in the health check request.
                              If this is not specified, then the health check request applies to the entire
                              server and not to a specific service.
                            type: string
                        type: object
                      healthyThreshold:
                        default: 1
                        description: HealthyThreshold defines the number of healthy
                          health checks required before a backend host is marked healthy.
                        format: int32
                        minimum: 1
                        type: integer
                      http:
                        description: |-
                          HTTP defines the configuration of http health checker.
                          It's required while the health checker type is HTTP.
                        properties:
                          expectedResponse:
                            description: ExpectedResponse defines a list of HTTP expected
                              responses to match.
                            properties:
                              binary:
                                description: Binary payload base64 encoded.
                                format: byte
                                type: string
                              text:
                                description: Text payload in plain text.
                                type: string
                              type:
                                allOf:
                                - enum:
                                  - Text
                                  - Binary
                                - enum:
                                  - Text
                                  - Binary
                                description: Type defines the type of the payload.
                                type: string
                            required:
                            - type
                            type: object
                            x-kubernetes-validations:
                            - message: If payload type is Text, text field needs to
                                be set.
                              rule: 'self.type == ''Text'' ? has(self.text) : !has(self.text)'
                            - message: If payload type is Binary, binary field needs
                                to be set.
                              rule: 'self.type == ''Binary'' ? has(self.binary) :
                                !has(self.binary)'
                          expectedStatuses:
                            description: |-
                              ExpectedStatuses defines a list of HTTP response statuses considered healthy.
                              Defaults to 200 only
                            items:
                              description: HTTPStatus defines the http status code.
                              maximum: 599
                              minimum: 100
                              type: integer
                            type: array
                          hostname:
                            description: |-
                              Hostname defines the HTTP host that will be requested during health checking.
                              Default: HTTPRoute or GRPCRoute hostname.
                            maxLength: 253
                            minLength: 1
                            pattern: ^[a-z0-9]([-a-z0-9]*[a-z0-9])?(\.[a-z0-9]([-a-z0-9]*[a-z0-9])?)*$
                            type: string
                          method:
                            description: |-
                              Method defines the HTTP method used for health checking.
                              Defaults to GET
                            type: string
                          path:
                            description: Path defines the HTTP path that will be requested
                              during health checking.
                            maxLength: 1024
                            minLength: 1
                            type: string
                        required:
                        - path
                        type: object
                      initialJitter:
                        description: |-
                          InitialJitter defines the maximum time Envoy will wait before the first health check.
                          Envoy will randomly select a value between 0 and the initial jitter value.
                        pattern: ^([0-9]{1,5}(h|m|s|ms)){1,4}$
                        type: string
                      interval:
                        default: 3s
                        description: Interval defines the time between active health
                          checks.
                        pattern: ^([0-9]{1,5}(h|m|s|ms)){1,4}$
                        type: string
                      tcp:
                        description: |-
                          TCP defines the configuration of tcp health checker.
                          It's required while the health checker type is TCP.
                        properties:
                          receive:
                            description: Receive defines the expected response payload.
                            properties:
                              binary:
                                description: Binary payload base64 encoded.
                                format: byte
                                type: string
                              text:
                                description: Text payload in plain text.
                                type: string
                              type:
                                allOf:
                                - enum:
                                  - Text
                                  - Binary
                                - enum:
                                  - Text
                                  - Binary
                                description: Type defines the type of the payload.
                                type: string
                            required:
                            - type
                            type: object
                            x-kubernetes-validations:
                            - message: If payload type is Text, text field needs to
                                be set.
                              rule: 'self.type == ''Text'' ? has(self.text) : !has(self.text)'
                            - message: If payload type is Binary, binary field needs
                                to be set.
                              rule: 'self.type == ''Binary'' ? has(self.binary) :
                                !has(self.binary)'
                          send:
                            description: Send defines the request payload.
                            properties:
                              binary:
                                description: Binary payload base64 encoded.
                                format: byte
                                type: string
                              text:
                                description: Text payload in plain text.
                                type: string
                              type:
                                allOf:
                                - enum:
                                  - Text
                                  - Binary
                                - enum:
                                  - Text
                                  - Binary
                                description: Type defines the type of the payload.
                                type: string
                            required:
                            - type
                            type: object
                            x-kubernetes-validations:
                            - message: If payload type is Text, text field needs to
                                be set.
                              rule: 'self.type == ''Text'' ? has(self.text) : !has(self.text)'
                            - message: If payload type is Binary, binary field needs
                                to be set.
                              rule: 'self.type == ''Binary'' ? has(self.binary) :
                                !has(self.binary)'
                        type: object
                      timeout:
                        default: 1s
                        description: Timeout defines the time to wait for a health
                          check response.
                        pattern: ^([0-9]{1,5}(h|m|s|ms)){1,4}$
                        type: string
                      type:
                        allOf:
                        - enum:
                          - HTTP
                          - TCP
                          - GRPC
                        - enum:
                          - HTTP
                          - TCP
                          - GRPC
                        description: Type defines the type of health checker.
                        type: string
                      unhealthyThreshold:
                        default: 3
                        description: UnhealthyThreshold defines the number of unhealthy
                          health checks required before a backend host is marked unhealthy.
                        format: int32
                        minimum: 1
                        type: integer
                    required:
                    - type
                    type: object
                    x-kubernetes-validations:
                    - message: If Health Checker type is HTTP, http field needs to
                        be set.
                      rule: 'self.type == ''HTTP'' ? has(self.http) : !has(self.http)'
                    - message: If Health Checker type is TCP, tcp field needs to be
                        set.
                      rule: 'self.type == ''TCP'' ? has(self.tcp) : !has(self.tcp)'
                    - message: The grpc field can only be set if the Health Checker
                        type is GRPC.
                      rule: 'has(self.grpc) ? self.type == ''GRPC'' : true'
                  panicThreshold:
                    description: |-
                      When number of unhealthy endpoints for a backend reaches this threshold
                      Envoy will disregard health status and balance across all endpoints.
                      It's designed to prevent a situation in which host failures cascade throughout the cluster
                      as load increases. If not set, the default value is 50%. To disable panic mode, set value to `0`.
                    format: int32
                    maximum: 100
                    minimum: 0
                    type: integer
                  passive:
                    description: Passive passive check configuration
                    properties:
                      baseEjectionTime:
                        default: 30s
                        description: BaseEjectionTime defines the base duration for
                          which a host will be ejected on consecutive failures.
                        pattern: ^([0-9]{1,5}(h|m|s|ms)){1,4}$
                        type: string
                      consecutive5XxErrors:
                        default: 5
                        description: Consecutive5xxErrors sets the number of consecutive
                          5xx errors triggering ejection.
                        format: int32
                        type: integer
                      consecutiveGatewayErrors:
                        default: 0
                        description: ConsecutiveGatewayErrors sets the number of consecutive
                          gateway errors triggering ejection.
                        format: int32
                        type: integer
                      consecutiveLocalOriginFailures:
                        default: 5
                        description: |-
                          ConsecutiveLocalOriginFailures sets the number of consecutive local origin failures triggering ejection.
                          Parameter takes effect only when split_external_local_origin_errors is set to true.
                        format: int32
                        type: integer
                      failurePercentageThreshold:
                        description: |-
                          FailurePercentageThreshold sets the failure percentage threshold for outlier detection.
                          If the failure percentage of a given host is greater than or equal to this value, it will be ejected.
                          Defaults to 85.
                        format: int32
                        maximum: 100
                        minimum: 0
                        type: integer
                      interval:
                        default: 3s
                        description: Interval defines the time between passive health
                          checks.
                        pattern: ^([0-9]{1,5}(h|m|s|ms)){1,4}$
                        type: string
                      maxEjectionPercent:
                        default: 10
                        description: MaxEjectionPercent sets the maximum percentage
                          of hosts in a cluster that can be ejected.
                        format: int32
                        type: integer
                      splitExternalLocalOriginErrors:
                        default: false
                        description: SplitExternalLocalOriginErrors enables splitting
                          of errors between external and local origin.
                        type: boolean
                    type: object
                type: object
              http2:
                description: HTTP2 provides HTTP/2 configuration for backend connections.
                properties:
                  initialConnectionWindowSize:
                    allOf:
                    - pattern: ^(\+|-)?(([0-9]+(\.[0-9]*)?)|(\.[0-9]+))(([KMGTPE]i)|[numkMGTPE]|([eE](\+|-)?(([0-9]+(\.[0-9]*)?)|(\.[0-9]+))))?$
                    - pattern: ^[1-9]+[0-9]*([EPTGMK]i|[EPTGMk])?$
                    anyOf:
                    - type: integer
                    - type: string
                    description: |-
                      InitialConnectionWindowSize sets the initial window size for HTTP/2 connections.
                      If not set, the default value is 1 MiB.
                    x-kubernetes-int-or-string: true
                  initialStreamWindowSize:
                    allOf:
                    - pattern: ^(\+|-)?(([0-9]+(\.[0-9]*)?)|(\.[0-9]+))(([KMGTPE]i)|[numkMGTPE]|([eE](\+|-)?(([0-9]+(\.[0-9]*)?)|(\.[0-9]+))))?$
                    - pattern: ^[1-9]+[0-9]*([EPTGMK]i|[EPTGMk])?$
                    anyOf:
                    - type: integer
                    - type: string
                    description: |-
                      InitialStreamWindowSize sets the initial window size for HTTP/2 streams.
                      If not set, the default value is 64 KiB(64*1024).
                    x-kubernetes-int-or-string: true
                  maxConcurrentStreams:
                    description: |-
                      MaxConcurrentStreams sets the maximum number of concurrent streams allowed per connection.
                      If not set, the default value is 100.
                    format: int32
                    maximum: 2147483647
                    minimum: 1
                    type: integer
                  onInvalidMessage:
                    description: |-
                      OnInvalidMessage determines if Envoy will terminate the connection or just the offending stream in the event of HTTP messaging error
                      It's recommended for L2 Envoy deployments to set this value to TerminateStream.
                      https://www.envoyproxy.io/docs/envoy/latest/configuration/best_practices/level_two
                      Default: TerminateConnection
                    type: string
                type: object
              httpUpgrade:
                description: |-
                  HTTPUpgrade defines the configuration for HTTP protocol upgrades.
                  If not specified, the default upgrade configuration(websocket) will be used.
                items:
                  description: ProtocolUpgradeConfig specifies the configuration for
                    protocol upgrades.
                  properties:
                    connect:
                      description: |-
                        Connect specifies the configuration for the CONNECT config.
                        This is allowed only when type is CONNECT.
                      properties:
                        terminate:
                          description: Terminate the CONNECT request, and forwards
                            the payload as raw TCP data.
                          type: boolean
                      type: object
                    type:
                      description: |-
                        Type is the case-insensitive type of protocol upgrade.
                        e.g. `websocket`, `CONNECT`, `spdy/3.1` etc.
                      type: string
                  required:
                  - type
                  type: object
                  x-kubernetes-validations:
                  - message: The connect configuration is only allowed when the type
                      is CONNECT.
                    rule: '!has(self.connect) || self.type == ''CONNECT'''
                type: array
              loadBalancer:
                description: |-
                  LoadBalancer policy to apply when routing traffic from the gateway to
                  the backend endpoints. Defaults to `LeastRequest`.
                properties:
                  consistentHash:
                    description: |-
                      ConsistentHash defines the configuration when the load balancer type is
                      set to ConsistentHash
                    properties:
                      cookie:
                        description: Cookie configures the cookie hash policy when
                          the consistent hash type is set to Cookie.
                        properties:
                          attributes:
                            additionalProperties:
                              type: string
                            description: Additional Attributes to set for the generated
                              cookie.
                            type: object
                          name:
                            description: |-
                              Name of the cookie to hash.
                              If this cookie does not exist in the request, Envoy will generate a cookie and set
                              the TTL on the response back to the client based on Layer 4
                              attributes of the backend endpoint, to ensure that these future requests
                              go to the same backend endpoint. Make sure to set the TTL field for this case.
                            type: string
                          ttl:
                            description: |-
                              TTL of the generated cookie if the cookie is not present. This value sets the
                              Max-Age attribute value.
                            pattern: ^([0-9]{1,5}(h|m|s|ms)){1,4}$
                            type: string
                        required:
                        - name
                        type: object
                      header:
                        description: Header configures the header hash policy when
                          the consistent hash type is set to Header.
                        properties:
                          name:
                            description: Name of the header to hash.
                            type: string
                        required:
                        - name
                        type: object
                      tableSize:
                        default: 65537
                        description: The table size for consistent hashing, must be
                          prime number limited to 5000011.
                        format: int64
                        maximum: 5000011
                        minimum: 2
                        type: integer
                      type:
                        description: |-
                          ConsistentHashType defines the type of input to hash on. Valid Type values are
                          "SourceIP",
                          "Header",
                          "Cookie".
                        enum:
                        - SourceIP
                        - Header
                        - Cookie
                        type: string
                    required:
                    - type
                    type: object
                    x-kubernetes-validations:
                    - message: If consistent hash type is header, the header field
                        must be set.
                      rule: 'self.type == ''Header'' ? has(self.header) : !has(self.header)'
                    - message: If consistent hash type is cookie, the cookie field
                        must be set.
                      rule: 'self.type == ''Cookie'' ? has(self.cookie) : !has(self.cookie)'
                  endpointOverride:
                    description: |-
                      EndpointOverride defines the configuration for endpoint override.
                      When specified, the load balancer will attempt to route requests to endpoints
                      based on the override information extracted from request headers or metadata.
                       If the override endpoints are not available, the configured load balancer policy will be used as fallback.
                    properties:
                      extractFrom:
                        description: ExtractFrom defines the sources to extract endpoint
                          override information from.
                        items:
                          description: EndpointOverrideExtractFrom defines a source
                            to extract endpoint override information from.
                          properties:
                            header:
                              description: |-
                                Header defines the header to get the override endpoint addresses.
                                The header value must specify at least one endpoint in `IP:Port` format or multiple endpoints in `IP:Port,IP:Port,...` format.
                                For example `10.0.0.5:8080` or `[2600:4040:5204::1574:24ae]:80`.
                                The IPv6 address is enclosed in square brackets.
                              type: string
                          type: object
                        maxItems: 10
                        minItems: 1
                        type: array
                    required:
                    - extractFrom
                    type: object
                  slowStart:
                    description: |-
                      SlowStart defines the configuration related to the slow start load balancer policy.
                      If set, during slow start window, traffic sent to the newly added hosts will gradually increase.
                      Currently this is only supported for RoundRobin and LeastRequest load balancers
                    properties:
                      window:
                        description: |-
                          Window defines the duration of the warm up period for newly added host.
                          During slow start window, traffic sent to the newly added hosts will gradually increase.
                          Currently only supports linear growth of traffic. For additional details,
                          see https://www.envoyproxy.io/docs/envoy/latest/api-v3/config/cluster/v3/cluster.proto#config-cluster-v3-cluster-slowstartconfig
                        pattern: ^([0-9]{1,5}(h|m|s|ms)){1,4}$
                        type: string
                    required:
                    - window
                    type: object
                  type:
                    description: |-
                      Type decides the type of Load Balancer policy.
                      Valid LoadBalancerType values are
                      "ConsistentHash",
                      "LeastRequest",
                      "Random",
                      "RoundRobin".
                    enum:
                    - ConsistentHash
                    - LeastRequest
                    - Random
                    - RoundRobin
                    type: string
                  zoneAware:
                    description: ZoneAware defines the configuration related to the
                      distribution of requests between locality zones.
                    properties:
                      preferLocal:
                        description: PreferLocalZone configures zone-aware routing
                          to prefer sending traffic to the local locality zone.
                        properties:
                          force:
                            description: |-
                              ForceLocalZone defines override configuration for forcing all traffic to stay within the local zone instead of the default behavior
                              which maintains equal distribution among upstream endpoints while sending as much traffic as possible locally.
                            properties:
                              minEndpointsInZoneThreshold:
                                description: |-
                                  MinEndpointsInZoneThreshold is the minimum number of upstream endpoints in the local zone required to honor the forceLocalZone
                                  override. This is useful for protecting zones with fewer endpoints.
                                format: int32
                                type: integer
                            type: object
                          minEndpointsThreshold:
                            description: MinEndpointsThreshold is the minimum number
                              of total upstream endpoints across all zones required
                              to enable zone-aware routing.
                            format: int64
                            type: integer
                          percentageEnabled:
                            description: Configures percentage of requests that will
                              be considered for zone aware routing if zone aware routing
                              is configured. If not specified, Envoy defaults to 100%.
                            format: int32
                            maximum: 100
                            minimum: 0
                            type: integer
                        type: object
                    type: object
                required:
                - type
                type: object
                x-kubernetes-validations:
                - message: If LoadBalancer type is consistentHash, consistentHash
                    field needs to be set.
                  rule: 'self.type == ''ConsistentHash'' ? has(self.consistentHash)
                    : !has(self.consistentHash)'
                - message: Currently SlowStart is only supported for RoundRobin and
                    LeastRequest load balancers.
                  rule: 'self.type in [''Random'', ''ConsistentHash''] ? !has(self.slowStart)
                    : true '
                - message: Currently ZoneAware is only supported for LeastRequest,
                    Random, and RoundRobin load balancers.
                  rule: 'self.type == ''ConsistentHash'' ? !has(self.zoneAware) :
                    true '
              mergeType:
                description: |-
                  MergeType determines how this configuration is merged with existing BackendTrafficPolicy
                  configurations targeting a parent resource. When set, this configuration will be merged
                  into a parent BackendTrafficPolicy (i.e. the one targeting a Gateway or Listener).
                  This field cannot be set when targeting a parent resource (Gateway).
                  If unset, no merging occurs, and only the most specific configuration takes effect.
                type: string
              proxyProtocol:
                description: ProxyProtocol enables the Proxy Protocol when communicating
                  with the backend.
                properties:
                  version:
                    description: |-
                      Version of ProxyProtol
                      Valid ProxyProtocolVersion values are
                      "V1"
                      "V2"
                    enum:
                    - V1
                    - V2
                    type: string
                required:
                - version
                type: object
              rateLimit:
                description: |-
                  RateLimit allows the user to limit the number of incoming requests
                  to a predefined value based on attributes within the traffic flow.
                properties:
                  global:
                    description: Global defines global rate limit configuration.
                    properties:
                      rules:
                        description: |-
                          Rules are a list of RateLimit selectors and limits. Each rule and its
                          associated limit is applied in a mutually exclusive way. If a request
                          matches multiple rules, each of their associated limits get applied, so a
                          single request might increase the rate limit counters for multiple rules
                          if selected. The rate limit service will return a logical OR of the individual
                          rate limit decisions of all matching rules. For example, if a request
                          matches two rules, one rate limited and one not, the final decision will be
                          to rate limit the request.
                        items:
                          description: |-
                            RateLimitRule defines the semantics for matching attributes
                            from the incoming requests, and setting limits for them.
                          properties:
                            clientSelectors:
                              description: |-
                                ClientSelectors holds the list of select conditions to select
                                specific clients using attributes from the traffic flow.
                                All individual select conditions must hold True for this rule
                                and its limit to be applied.

                                If no client selectors are specified, the rule applies to all traffic of
                                the targeted Route.

                                If the policy targets a Gateway, the rule applies to each Route of the Gateway.
                                Please note that each Route has its own rate limit counters. For example,
                                if a Gateway has two Routes, and the policy has a rule with limit 10rps,
                                each Route will have its own 10rps limit.
                              items:
                                description: |-
                                  RateLimitSelectCondition specifies the attributes within the traffic flow that can
                                  be used to select a subset of clients to be ratelimited.
                                  All the individual conditions must hold True for the overall condition to hold True.
                                properties:
                                  headers:
                                    description: |-
                                      Headers is a list of request headers to match. Multiple header values are ANDed together,
                                      meaning, a request MUST match all the specified headers.
                                      At least one of headers or sourceCIDR condition must be specified.
                                    items:
                                      description: HeaderMatch defines the match attributes
                                        within the HTTP Headers of the request.
                                      properties:
                                        invert:
                                          default: false
                                          description: |-
                                            Invert specifies whether the value match result will be inverted.
                                            Do not set this field when Type="Distinct", implying matching on any/all unique
                                            values within the header.
                                          type: boolean
                                        name:
                                          description: |-
                                            Name of the HTTP header.
                                            The header name is case-insensitive unless PreserveHeaderCase is set to true.
                                            For example, "Foo" and "foo" are considered the same header.
                                          maxLength: 256
                                          minLength: 1
                                          type: string
                                        type:
                                          default: Exact
                                          description: Type specifies how to match
                                            against the value of the header.
                                          enum:
                                          - Exact
                                          - RegularExpression
                                          - Distinct
                                          type: string
                                        value:
                                          description: |-
                                            Value within the HTTP header.
                                            Do not set this field when Type="Distinct", implying matching on any/all unique
                                            values within the header.
                                          maxLength: 1024
                                          type: string
                                      required:
                                      - name
                                      type: object
                                    maxItems: 16
                                    type: array
                                  sourceCIDR:
                                    description: |-
                                      SourceCIDR is the client IP Address range to match on.
                                      At least one of headers or sourceCIDR condition must be specified.
                                    properties:
                                      type:
                                        default: Exact
                                        enum:
                                        - Exact
                                        - Distinct
                                        type: string
                                      value:
                                        description: |-
                                          Value is the IP CIDR that represents the range of Source IP Addresses of the client.
                                          These could also be the intermediate addresses through which the request has flown through and is part of the  `X-Forwarded-For` header.
                                          For example, `192.168.0.1/32`, `192.168.0.0/24`, `001:db8::/64`.
                                        maxLength: 256
                                        minLength: 1
                                        type: string
                                    required:
                                    - value
                                    type: object
                                type: object
                              maxItems: 8
                              type: array
                            cost:
                              description: |-
                                Cost specifies the cost of requests and responses for the rule.

                                This is optional and if not specified, the default behavior is to reduce the rate limit counters by 1 on
                                the request path and do not reduce the rate limit counters on the response path.
                              properties:
                                request:
                                  description: |-
                                    Request specifies the number to reduce the rate limit counters
                                    on the request path. If this is not specified, the default behavior
                                    is to reduce the rate limit counters by 1.

                                    When Envoy receives a request that matches the rule, it tries to reduce the
                                    rate limit counters by the specified number. If the counter doesn't have
                                    enough capacity, the request is rate limited.
                                  properties:
                                    from:
                                      description: From specifies where to get the
                                        rate limit cost. Currently, only "Number"
                                        and "Metadata" are supported.
                                      enum:
                                      - Number
                                      - Metadata
                                      type: string
                                    metadata:
                                      description: Metadata specifies the per-request
                                        metadata to retrieve the usage number from.
                                      properties:
                                        key:
                                          description: Key is the key to retrieve
                                            the usage number from the filter metadata.
                                          type: string
                                        namespace:
                                          description: Namespace is the namespace
                                            of the dynamic metadata.
                                          type: string
                                      required:
                                      - key
                                      - namespace
                                      type: object
                                    number:
                                      description: |-
                                        Number specifies the fixed usage number to reduce the rate limit counters.
                                        Using zero can be used to only check the rate limit counters without reducing them.
                                      format: int64
                                      type: integer
                                  required:
                                  - from
                                  type: object
                                  x-kubernetes-validations:
                                  - message: only one of number or metadata can be
                                      specified
                                    rule: '!(has(self.number) && has(self.metadata))'
                                response:
                                  description: |-
                                    Response specifies the number to reduce the rate limit counters
                                    after the response is sent back to the client or the request stream is closed.

                                    The cost is used to reduce the rate limit counters for the matching requests.
                                    Since the reduction happens after the request stream is complete, the rate limit
                                    won't be enforced for the current request, but for the subsequent matching requests.

                                    This is optional and if not specified, the rate limit counters are not reduced
                                    on the response path.

                                    Currently, this is only supported for HTTP Global Rate Limits.
                                  properties:
                                    from:
                                      description: From specifies where to get the
                                        rate limit cost. Currently, only "Number"
                                        and "Metadata" are supported.
                                      enum:
                                      - Number
                                      - Metadata
                                      type: string
                                    metadata:
                                      description: Metadata specifies the per-request
                                        metadata to retrieve the usage number from.
                                      properties:
                                        key:
                                          description: Key is the key to retrieve
                                            the usage number from the filter metadata.
                                          type: string
                                        namespace:
                                          description: Namespace is the namespace
                                            of the dynamic metadata.
                                          type: string
                                      required:
                                      - key
                                      - namespace
                                      type: object
                                    number:
                                      description: |-
                                        Number specifies the fixed usage number to reduce the rate limit counters.
                                        Using zero can be used to only check the rate limit counters without reducing them.
                                      format: int64
                                      type: integer
                                  required:
                                  - from
                                  type: object
                                  x-kubernetes-validations:
                                  - message: only one of number or metadata can be
                                      specified
                                    rule: '!(has(self.number) && has(self.metadata))'
                              type: object
                            limit:
                              description: |-
                                Limit holds the rate limit values.
                                This limit is applied for traffic flows when the selectors
                                compute to True, causing the request to be counted towards the limit.
                                The limit is enforced and the request is ratelimited, i.e. a response with
                                429 HTTP status code is sent back to the client when
                                the selected requests have reached the limit.
                              properties:
                                requests:
                                  type: integer
                                unit:
                                  description: |-
                                    RateLimitUnit specifies the intervals for setting rate limits.
                                    Valid RateLimitUnit values are "Second", "Minute", "Hour", "Day", "Month" and "Year".
                                  enum:
                                  - Second
                                  - Minute
                                  - Hour
                                  - Day
                                  - Month
                                  - Year
                                  type: string
                              required:
                              - requests
                              - unit
                              type: object
                            shared:
                              description: |-
                                Shared determines whether this rate limit rule applies across all the policy targets.
                                If set to true, the rule is treated as a common bucket and is shared across all policy targets (xRoutes).
                                Default: false.
                              type: boolean
                          required:
                          - limit
                          type: object
                        maxItems: 64
                        type: array
                    required:
                    - rules
                    type: object
                  local:
                    description: Local defines local rate limit configuration.
                    properties:
                      rules:
                        description: |-
                          Rules are a list of RateLimit selectors and limits. If a request matches
                          multiple rules, the strictest limit is applied. For example, if a request
                          matches two rules, one with 10rps and one with 20rps, the final limit will
                          be based on the rule with 10rps.
                        items:
                          description: |-
                            RateLimitRule defines the semantics for matching attributes
                            from the incoming requests, and setting limits for them.
                          properties:
                            clientSelectors:
                              description: |-
                                ClientSelectors holds the list of select conditions to select
                                specific clients using attributes from the traffic flow.
                                All individual select conditions must hold True for this rule
                                and its limit to be applied.

                                If no client selectors are specified, the rule applies to all traffic of
                                the targeted Route.

                                If the policy targets a Gateway, the rule applies to each Route of the Gateway.
                                Please note that each Route has its own rate limit counters. For example,
                                if a Gateway has two Routes, and the policy has a rule with limit 10rps,
                                each Route will have its own 10rps limit.
                              items:
                                description: |-
                                  RateLimitSelectCondition specifies the attributes within the traffic flow that can
                                  be used to select a subset of clients to be ratelimited.
                                  All the individual conditions must hold True for the overall condition to hold True.
                                properties:
                                  headers:
                                    description: |-
                                      Headers is a list of request headers to match. Multiple header values are ANDed together,
                                      meaning, a request MUST match all the specified headers.
                                      At least one of headers or sourceCIDR condition must be specified.
                                    items:
                                      description: HeaderMatch defines the match attributes
                                        within the HTTP Headers of the request.
                                      properties:
                                        invert:
                                          default: false
                                          description: |-
                                            Invert specifies whether the value match result will be inverted.
                                            Do not set this field when Type="Distinct", implying matching on any/all unique
                                            values within the header.
                                          type: boolean
                                        name:
                                          description: |-
                                            Name of the HTTP header.
                                            The header name is case-insensitive unless PreserveHeaderCase is set to true.
                                            For example, "Foo" and "foo" are considered the same header.
                                          maxLength: 256
                                          minLength: 1
                                          type: string
                                        type:
                                          default: Exact
                                          description: Type specifies how to match
                                            against the value of the header.
                                          enum:
                                          - Exact
                                          - RegularExpression
                                          - Distinct
                                          type: string
                                        value:
                                          description: |-
                                            Value within the HTTP header.
                                            Do not set this field when Type="Distinct", implying matching on any/all unique
                                            values within the header.
                                          maxLength: 1024
                                          type: string
                                      required:
                                      - name
                                      type: object
                                    maxItems: 16
                                    type: array
                                  sourceCIDR:
                                    description: |-
                                      SourceCIDR is the client IP Address range to match on.
                                      At least one of headers or sourceCIDR condition must be specified.
                                    properties:
                                      type:
                                        default: Exact
                                        enum:
                                        - Exact
                                        - Distinct
                                        type: string
                                      value:
                                        description: |-
                                          Value is the IP CIDR that represents the range of Source IP Addresses of the client.
                                          These could also be the intermediate addresses through which the request has flown through and is part of the  `X-Forwarded-For` header.
                                          For example, `192.168.0.1/32`, `192.168.0.0/24`, `001:db8::/64`.
                                        maxLength: 256
                                        minLength: 1
                                        type: string
                                    required:
                                    - value
                                    type: object
                                type: object
                              maxItems: 8
                              type: array
                            cost:
                              description: |-
                                Cost specifies the cost of requests and responses for the rule.

                                This is optional and if not specified, the default behavior is to reduce the rate limit counters by 1 on
                                the request path and do not reduce the rate limit counters on the response path.
                              properties:
                                request:
                                  description: |-
                                    Request specifies the number to reduce the rate limit counters
                                    on the request path. If this is not specified, the default behavior
                                    is to reduce the rate limit counters by 1.

                                    When Envoy receives a request that matches the rule, it tries to reduce the
                                    rate limit counters by the specified number. If the counter doesn't have
                                    enough capacity, the request is rate limited.
                                  properties:
                                    from:
                                      description: From specifies where to get the
                                        rate limit cost. Currently, only "Number"
                                        and "Metadata" are supported.
                                      enum:
                                      - Number
                                      - Metadata
                                      type: string
                                    metadata:
                                      description: Metadata specifies the per-request
                                        metadata to retrieve the usage number from.
                                      properties:
                                        key:
                                          description: Key is the key to retrieve
                                            the usage number from the filter metadata.
                                          type: string
                                        namespace:
                                          description: Namespace is the namespace
                                            of the dynamic metadata.
                                          type: string
                                      required:
                                      - key
                                      - namespace
                                      type: object
                                    number:
                                      description: |-
                                        Number specifies the fixed usage number to reduce the rate limit counters.
                                        Using zero can be used to only check the rate limit counters without reducing them.
                                      format: int64
                                      type: integer
                                  required:
                                  - from
                                  type: object
                                  x-kubernetes-validations:
                                  - message: only one of number or metadata can be
                                      specified
                                    rule: '!(has(self.number) && has(self.metadata))'
                                response:
                                  description: |-
                                    Response specifies the number to reduce the rate limit counters
                                    after the response is sent back to the client or the request stream is closed.

                                    The cost is used to reduce the rate limit counters for the matching requests.
                                    Since the reduction happens after the request stream is complete, the rate limit
                                    won't be enforced for the current request, but for the subsequent matching requests.

                                    This is optional and if not specified, the rate limit counters are not reduced
                                    on the response path.

                                    Currently, this is only supported for HTTP Global Rate Limits.
                                  properties:
                                    from:
                                      description: From specifies where to get the
                                        rate limit cost. Currently, only "Number"
                                        and "Metadata" are supported.
                                      enum:
                                      - Number
                                      - Metadata
                                      type: string
                                    metadata:
                                      description: Metadata specifies the per-request
                                        metadata to retrieve the usage number from.
                                      properties:
                                        key:
                                          description: Key is the key to retrieve
                                            the usage number from the filter metadata.
                                          type: string
                                        namespace:
                                          description: Namespace is the namespace
                                            of the dynamic metadata.
                                          type: string
                                      required:
                                      - key
                                      - namespace
                                      type: object
                                    number:
                                      description: |-
                                        Number specifies the fixed usage number to reduce the rate limit counters.
                                        Using zero can be used to only check the rate limit counters without reducing them.
                                      format: int64
                                      type: integer
                                  required:
                                  - from
                                  type: object
                                  x-kubernetes-validations:
                                  - message: only one of number or metadata can be
                                      specified
                                    rule: '!(has(self.number) && has(self.metadata))'
                              type: object
                            limit:
                              description: |-
                                Limit holds the rate limit values.
                                This limit is applied for traffic flows when the selectors
                                compute to True, causing the request to be counted towards the limit.
                                The limit is enforced and the request is ratelimited, i.e. a response with
                                429 HTTP status code is sent back to the client when
                                the selected requests have reached the limit.
                              properties:
                                requests:
                                  type: integer
                                unit:
                                  description: |-
                                    RateLimitUnit specifies the intervals for setting rate limits.
                                    Valid RateLimitUnit values are "Second", "Minute", "Hour", "Day", "Month" and "Year".
                                  enum:
                                  - Second
                                  - Minute
                                  - Hour
                                  - Day
                                  - Month
                                  - Year
                                  type: string
                              required:
                              - requests
                              - unit
                              type: object
                            shared:
                              description: |-
                                Shared determines whether this rate limit rule applies across all the policy targets.
                                If set to true, the rule is treated as a common bucket and is shared across all policy targets (xRoutes).
                                Default: false.
                              type: boolean
                          required:
                          - limit
                          type: object
                        maxItems: 16
                        type: array
                        x-kubernetes-validations:
                        - message: response cost is not supported for Local Rate Limits
                          rule: self.all(foo, !has(foo.cost) || !has(foo.cost.response))
                    type: object
                  type:
                    description: |-
                      Type decides the scope for the RateLimits.
                      Valid RateLimitType values are "Global" or "Local".
                    enum:
                    - Global
                    - Local
                    type: string
                required:
                - type
                type: object
              requestBuffer:
                description: |-
                  RequestBuffer allows the gateway to buffer and fully receive each request from a client before continuing to send the request
                  upstream to the backends. This can be helpful to shield your backend servers from slow clients, and also to enforce a maximum size per request
                  as any requests larger than the buffer size will be rejected.

                  This can have a negative performance impact so should only be enabled when necessary.

                  When enabling this option, you should also configure your connection buffer size to account for these request buffers. There will also be an
                  increase in memory usage for Envoy that should be accounted for in your deployment settings.
                properties:
                  limit:
                    allOf:
                    - pattern: ^(\+|-)?(([0-9]+(\.[0-9]*)?)|(\.[0-9]+))(([KMGTPE]i)|[numkMGTPE]|([eE](\+|-)?(([0-9]+(\.[0-9]*)?)|(\.[0-9]+))))?$
                    - pattern: ^[1-9]+[0-9]*([EPTGMK]i|[EPTGMk])?$
                    anyOf:
                    - type: integer
                    - type: string
                    description: |-
                      Limit specifies the maximum allowed size in bytes for each incoming request buffer.
                      If exceeded, the request will be rejected with HTTP 413 Content Too Large.

                      Accepts values in resource.Quantity format (e.g., "10Mi", "500Ki").
                    x-kubernetes-int-or-string: true
                type: object
              responseOverride:
                description: |-
                  ResponseOverride defines the configuration to override specific responses with a custom one.
                  If multiple configurations are specified, the first one to match wins.
                items:
                  description: ResponseOverride defines the configuration to override
                    specific responses with a custom one.
                  properties:
                    match:
                      description: Match configuration.
                      properties:
                        statusCodes:
                          description: Status code to match on. The match evaluates
                            to true if any of the matches are successful.
                          items:
                            description: StatusCodeMatch defines the configuration
                              for matching a status code.
                            properties:
                              range:
                                description: Range contains the range of status codes.
                                properties:
                                  end:
                                    description: End of the range, including the end
                                      value.
                                    type: integer
                                  start:
                                    description: Start of the range, including the
                                      start value.
                                    type: integer
                                required:
                                - end
                                - start
                                type: object
                                x-kubernetes-validations:
                                - message: end must be greater than start
                                  rule: self.end > self.start
                              type:
                                allOf:
                                - enum:
                                  - Value
                                  - Range
                                - enum:
                                  - Value
                                  - Range
                                default: Value
                                description: |-
                                  Type is the type of value.
                                  Valid values are Value and Range, default is Value.
                                type: string
                              value:
                                description: Value contains the value of the status
                                  code.
                                type: integer
                            required:
                            - type
                            type: object
                            x-kubernetes-validations:
                            - message: value must be set for type Value
                              rule: '(!has(self.type) || self.type == ''Value'')?
                                has(self.value) : true'
                            - message: range must be set for type Range
                              rule: '(has(self.type) && self.type == ''Range'')? has(self.range)
                                : true'
                          maxItems: 50
                          minItems: 1
                          type: array
                      required:
                      - statusCodes
                      type: object
                    redirect:
                      description: Redirect configuration
                      properties:
                        hostname:
                          description: |-
                            Hostname is the hostname to be used in the value of the `Location`
                            header in the response.
                            When empty, the hostname in the `Host` header of the request is used.
                          maxLength: 253
                          minLength: 1
                          pattern: ^[a-z0-9]([-a-z0-9]*[a-z0-9])?(\.[a-z0-9]([-a-z0-9]*[a-z0-9])?)*$
                          type: string
                        path:
                          description: |-
                            Path defines parameters used to modify the path of the incoming request.
                            The modified path is then used to construct the `Location` header. When
                            empty, the request path is used as-is.
                            Only ReplaceFullPath path modifier is supported currently.
                          properties:
                            replaceFullPath:
                              description: |-
                                ReplaceFullPath specifies the value with which to replace the full path
                                of a request during a rewrite or redirect.
                              maxLength: 1024
                              type: string
                            replacePrefixMatch:
                              description: |-
                                ReplacePrefixMatch specifies the value with which to replace the prefix
                                match of a request during a rewrite or redirect. For example, a request
                                to "/foo/bar" with a prefix match of "/foo" and a ReplacePrefixMatch
                                of "/xyz" would be modified to "/xyz/bar".

                                Note that this matches the behavior of the PathPrefix match type. This
                                matches full path elements. A path element refers to the list of labels
                                in the path split by the `/` separator. When specified, a trailing `/` is
                                ignored. For example, the paths `/abc`, `/abc/`, and `/abc/def` would all
                                match the prefix `/abc`, but the path `/abcd` would not.

                                ReplacePrefixMatch is only compatible with a `PathPrefix` HTTPRouteMatch.
                                Using any other HTTPRouteMatch type on the same HTTPRouteRule will result in
                                the implementation setting the Accepted Condition for the Route to `status: False`.

                                Request Path | Prefix Match | Replace Prefix | Modified Path
                              maxLength: 1024
                              type: string
                            type:
                              description: |-
                                Type defines the type of path modifier. Additional types may be
                                added in a future release of the API.

                                Note that values may be added to this enum, implementations
                                must ensure that unknown values will not cause a crash.

                                Unknown values here must result in the implementation setting the
                                Accepted Condition for the Route to `status: False`, with a
                                Reason of `UnsupportedValue`.
                              enum:
                              - ReplaceFullPath
                              - ReplacePrefixMatch
                              type: string
                          required:
                          - type
                          type: object
                          x-kubernetes-validations:
                          - message: only ReplaceFullPath is supported for path.type
                            rule: self.type == 'ReplaceFullPath'
                          - message: replaceFullPath must be specified when type is
                              set to 'ReplaceFullPath'
                            rule: 'self.type == ''ReplaceFullPath'' ? has(self.replaceFullPath)
                              : true'
                          - message: type must be 'ReplaceFullPath' when replaceFullPath
                              is set
                            rule: 'has(self.replaceFullPath) ? self.type == ''ReplaceFullPath''
                              : true'
                          - message: replacePrefixMatch must be specified when type
                              is set to 'ReplacePrefixMatch'
                            rule: 'self.type == ''ReplacePrefixMatch'' ? has(self.replacePrefixMatch)
                              : true'
                          - message: type must be 'ReplacePrefixMatch' when replacePrefixMatch
                              is set
                            rule: 'has(self.replacePrefixMatch) ? self.type == ''ReplacePrefixMatch''
                              : true'
                        port:
                          description: |-
                            Port is the port to be used in the value of the `Location`
                            header in the response.

                            If redirect scheme is not-empty, the well-known port associated with the redirect scheme will be used.
                            Specifically "http" to port 80 and "https" to port 443. If the redirect scheme does not have a
                            well-known port or redirect scheme is empty, the listener port of the Gateway will be used.

                            Port will not be added in the 'Location' header if scheme is HTTP and port is 80
                            or scheme is HTTPS and port is 443.
                          format: int32
                          type: integer
                        scheme:
                          description: |-
                            Scheme is the scheme to be used in the value of the `Location` header in
                            the response. When empty, the scheme of the request is used.
                          enum:
                          - http
                          - https
                          type: string
                        statusCode:
                          default: 302
                          description: StatusCode is the HTTP status code to be used
                            in response.
                          enum:
                          - 301
                          - 302
                          type: integer
                      type: object
                    response:
                      description: Response configuration.
                      properties:
                        body:
                          description: |-
                            Body of the Custom Response
                            Supports Envoy command operators for dynamic content (see https://www.envoyproxy.io/docs/envoy/latest/configuration/observability/access_log/usage#command-operators).
                          properties:
                            inline:
                              description: Inline contains the value as an inline
                                string.
                              type: string
                            type:
                              allOf:
                              - enum:
                                - Inline
                                - ValueRef
                              - enum:
                                - Inline
                                - ValueRef
                              default: Inline
                              description: |-
                                Type is the type of method to use to read the body value.
                                Valid values are Inline and ValueRef, default is Inline.
                              type: string
                            valueRef:
                              description: |-
                                ValueRef contains the contents of the body
                                specified as a local object reference.
                                Only a reference to ConfigMap is supported.

                                The value of key `response.body` in the ConfigMap will be used as the response body.
                                If the key is not found, the first value in the ConfigMap will be used.
                              properties:
                                group:
                                  description: |-
                                    Group is the group of the referent. For example, "gateway.networking.k8s.io".
                                    When unspecified or empty string, core API group is inferred.
                                  maxLength: 253
                                  pattern: ^$|^[a-z0-9]([-a-z0-9]*[a-z0-9])?(\.[a-z0-9]([-a-z0-9]*[a-z0-9])?)*$
                                  type: string
                                kind:
                                  description: Kind is kind of the referent. For example
                                    "HTTPRoute" or "Service".
                                  maxLength: 63
                                  minLength: 1
                                  pattern: ^[a-zA-Z]([-a-zA-Z0-9]*[a-zA-Z0-9])?$
                                  type: string
                                name:
                                  description: Name is the name of the referent.
                                  maxLength: 253
                                  minLength: 1
                                  type: string
                              required:
                              - group
                              - kind
                              - name
                              type: object
                          required:
                          - type
                          type: object
                          x-kubernetes-validations:
                          - message: inline must be set for type Inline
                            rule: '(!has(self.type) || self.type == ''Inline'')? has(self.inline)
                              : true'
                          - message: valueRef must be set for type ValueRef
                            rule: '(has(self.type) && self.type == ''ValueRef'')?
                              has(self.valueRef) : true'
                          - message: only ConfigMap is supported for ValueRef
                            rule: 'has(self.valueRef) ? self.valueRef.kind == ''ConfigMap''
                              : true'
                        contentType:
                          description: Content Type of the response. This will be
                            set in the Content-Type header.
                          type: string
                        header:
                          description: |-
                            Header defines headers to add, set or remove from the response.
                            This allows the response policy to append, add or override headers
                            of the final response before it is sent to a downstream client.
                            Note: Header removal is not supported for responseOverride.
                          properties:
                            add:
                              description: |-
                                Add adds the given header(s) (name, value) to the request
                                before the action. It appends to any existing values associated
                                with the header name.

                                Input:
                                  GET /foo HTTP/1.1
                                  my-header: foo

                                Config:
                                  add:
                                  - name: "my-header"
                                    value: "bar,baz"

                                Output:
                                  GET /foo HTTP/1.1
                                  my-header: foo,bar,baz
                              items:
                                description: HTTPHeader represents an HTTP Header
                                  name and value as defined by RFC 7230.
                                properties:
                                  name:
                                    description: |-
                                      Name is the name of the HTTP Header to be matched. Name matching MUST be
                                      case-insensitive. (See https://tools.ietf.org/html/rfc7230#section-3.2).

                                      If multiple entries specify equivalent header names, the first entry with
                                      an equivalent name MUST be considered for a match. Subsequent entries
                                      with an equivalent header name MUST be ignored. Due to the
                                      case-insensitivity of header names, "foo" and "Foo" are considered
                                      equivalent.
                                    maxLength: 256
                                    minLength: 1
                                    pattern: ^[A-Za-z0-9!#$%&'*+\-.^_\x60|~]+$
                                    type: string
                                  value:
                                    description: Value is the value of HTTP Header
                                      to be matched.
                                    maxLength: 4096
                                    minLength: 1
                                    type: string
                                required:
                                - name
                                - value
                                type: object
                              maxItems: 16
                              type: array
                              x-kubernetes-list-map-keys:
                              - name
                              x-kubernetes-list-type: map
                            remove:
                              description: |-
                                Remove the given header(s) from the HTTP request before the action. The
                                value of Remove is a list of HTTP header names. Note that the header
                                names are case-insensitive (see
                                https://datatracker.ietf.org/doc/html/rfc2616#section-4.2).

                                Input:
                                  GET /foo HTTP/1.1
                                  my-header1: foo
                                  my-header2: bar
                                  my-header3: baz

                                Config:
                                  remove: ["my-header1", "my-header3"]

                                Output:
                                  GET /foo HTTP/1.1
                                  my-header2: bar
                              items:
                                type: string
                              maxItems: 16
                              type: array
                              x-kubernetes-list-type: set
                            set:
                              description: |-
                                Set overwrites the request with the given header (name, value)
                                before the action.

                                Input:
                                  GET /foo HTTP/1.1
                                  my-header: foo

                                Config:
                                  set:
                                  - name: "my-header"
                                    value: "bar"

                                Output:
                                  GET /foo HTTP/1.1
                                  my-header: bar
                              items:
                                description: HTTPHeader represents an HTTP Header
                                  name and value as defined by RFC 7230.
                                properties:
                                  name:
                                    description: |-
                                      Name is the name of the HTTP Header to be matched. Name matching MUST be
                                      case-insensitive. (See https://tools.ietf.org/html/rfc7230#section-3.2).

                                      If multiple entries specify equivalent header names, the first entry with
                                      an equivalent name MUST be considered for a match. Subsequent entries
                                      with an equivalent header name MUST be ignored. Due to the
                                      case-insensitivity of header names, "foo" and "Foo" are considered
                                      equivalent.
                                    maxLength: 256
                                    minLength: 1
                                    pattern: ^[A-Za-z0-9!#$%&'*+\-.^_\x60|~]+$
                                    type: string
                                  value:
                                    description: Value is the value of HTTP Header
                                      to be matched.
                                    maxLength: 4096
                                    minLength: 1
                                    type: string
                                required:
                                - name
                                - value
                                type: object
                              maxItems: 16
                              type: array
                              x-kubernetes-list-map-keys:
                              - name
                              x-kubernetes-list-type: map
                          type: object
                          x-kubernetes-validations:
                          - message: Remove is not supported for header in CustomResponse
                            rule: '!has(self.remove) || size(self.remove) == 0'
                        statusCode:
                          description: |-
                            Status Code of the Custom Response
                            If unset, does not override the status of response.
                          type: integer
                      type: object
                  required:
                  - match
                  type: object
                  x-kubernetes-validations:
                  - message: exactly one of response or redirect must be specified
                    rule: (has(self.response) && !has(self.redirect)) || (!has(self.response)
                      && has(self.redirect))
                type: array
              retry:
                description: |-
                  Retry provides more advanced usage, allowing users to customize the number of retries, retry fallback strategy, and retry triggering conditions.
                  If not set, retry will be disabled.
                properties:
                  numAttemptsPerPriority:
                    description: |-
                      NumAttemptsPerPriority defines the number of requests (initial attempt + retries)
                      that should be sent to the same priority before switching to a different one.
                      If not specified or set to 0, all requests are sent to the highest priority that is healthy.
                    format: int32
                    type: integer
                  numRetries:
                    default: 2
                    description: NumRetries is the number of retries to be attempted.
                      Defaults to 2.
                    format: int32
                    minimum: 0
                    type: integer
                  perRetry:
                    description: PerRetry is the retry policy to be applied per retry
                      attempt.
                    properties:
                      backOff:
                        description: |-
                          Backoff is the backoff policy to be applied per retry attempt. gateway uses a fully jittered exponential
                          back-off algorithm for retries. For additional details,
                          see https://www.envoyproxy.io/docs/envoy/latest/configuration/http/http_filters/router_filter#config-http-filters-router-x-envoy-max-retries
                        properties:
                          baseInterval:
                            description: BaseInterval is the base interval between
                              retries.
                            pattern: ^([0-9]{1,5}(h|m|s|ms)){1,4}$
                            type: string
                          maxInterval:
                            description: |-
                              MaxInterval is the maximum interval between retries. This parameter is optional, but must be greater than or equal to the base_interval if set.
                              The default is 10 times the base_interval
                            pattern: ^([0-9]{1,5}(h|m|s|ms)){1,4}$
                            type: string
                        type: object
                      timeout:
                        description: Timeout is the timeout per retry attempt.
                        pattern: ^([0-9]{1,5}(h|m|s|ms)){1,4}$
                        type: string
                    type: object
                  retryOn:
                    description: |-
                      RetryOn specifies the retry trigger condition.

                      If not specified, the default is to retry on connect-failure,refused-stream,unavailable,cancelled,retriable-status-codes(503).
                    properties:
                      httpStatusCodes:
                        description: |-
                          HttpStatusCodes specifies the http status codes to be retried.
                          The retriable-status-codes trigger must also be configured for these status codes to trigger a retry.
                        items:
                          description: HTTPStatus defines the http status code.
                          maximum: 599
                          minimum: 100
                          type: integer
                        type: array
                      triggers:
                        description: Triggers specifies the retry trigger condition(Http/Grpc).
                        items:
                          description: TriggerEnum specifies the conditions that trigger
                            retries.
                          enum:
                          - 5xx
                          - gateway-error
                          - reset
                          - reset-before-request
                          - connect-failure
                          - retriable-4xx
                          - refused-stream
                          - retriable-status-codes
                          - cancelled
                          - deadline-exceeded
                          - internal
                          - resource-exhausted
                          - unavailable
                          type: string
                        type: array
                    type: object
                type: object
              targetRef:
                description: |-
                  TargetRef is the name of the resource this policy is being attached to.
                  This policy and the TargetRef MUST be in the same namespace for this
                  Policy to have effect

                  Deprecated: use targetRefs/targetSelectors instead
                properties:
                  group:
                    description: Group is the group of the target resource.
                    maxLength: 253
                    pattern: ^$|^[a-z0-9]([-a-z0-9]*[a-z0-9])?(\.[a-z0-9]([-a-z0-9]*[a-z0-9])?)*$
                    type: string
                  kind:
                    description: Kind is kind of the target resource.
                    maxLength: 63
                    minLength: 1
                    pattern: ^[a-zA-Z]([-a-zA-Z0-9]*[a-zA-Z0-9])?$
                    type: string
                  name:
                    description: Name is the name of the target resource.
                    maxLength: 253
                    minLength: 1
                    type: string
                  sectionName:
                    description: |-
                      SectionName is the name of a section within the target resource. When
                      unspecified, this targetRef targets the entire resource. In the following
                      resources, SectionName is interpreted as the following:

                      * Gateway: Listener name
                      * HTTPRoute: HTTPRouteRule name
                      * Service: Port name

                      If a SectionName is specified, but does not exist on the targeted object,
                      the Policy must fail to attach, and the policy implementation should record
                      a `ResolvedRefs` or similar Condition in the Policy's status.
                    maxLength: 253
                    minLength: 1
                    pattern: ^[a-z0-9]([-a-z0-9]*[a-z0-9])?(\.[a-z0-9]([-a-z0-9]*[a-z0-9])?)*$
                    type: string
                required:
                - group
                - kind
                - name
                type: object
              targetRefs:
                description: |-
                  TargetRefs are the names of the Gateway resources this policy
                  is being attached to.
                items:
                  description: |-
                    LocalPolicyTargetReferenceWithSectionName identifies an API object to apply a
                    direct policy to. This should be used as part of Policy resources that can
                    target single resources. For more information on how this policy attachment
                    mode works, and a sample Policy resource, refer to the policy attachment
                    documentation for Gateway API.

                    Note: This should only be used for direct policy attachment when references
                    to SectionName are actually needed. In all other cases,
                    LocalPolicyTargetReference should be used.
                  properties:
                    group:
                      description: Group is the group of the target resource.
                      maxLength: 253
                      pattern: ^$|^[a-z0-9]([-a-z0-9]*[a-z0-9])?(\.[a-z0-9]([-a-z0-9]*[a-z0-9])?)*$
                      type: string
                    kind:
                      description: Kind is kind of the target resource.
                      maxLength: 63
                      minLength: 1
                      pattern: ^[a-zA-Z]([-a-zA-Z0-9]*[a-zA-Z0-9])?$
                      type: string
                    name:
                      description: Name is the name of the target resource.
                      maxLength: 253
                      minLength: 1
                      type: string
                    sectionName:
                      description: |-
                        SectionName is the name of a section within the target resource. When
                        unspecified, this targetRef targets the entire resource. In the following
                        resources, SectionName is interpreted as the following:

                        * Gateway: Listener name
                        * HTTPRoute: HTTPRouteRule name
                        * Service: Port name

                        If a SectionName is specified, but does not exist on the targeted object,
                        the Policy must fail to attach, and the policy implementation should record
                        a `ResolvedRefs` or similar Condition in the Policy's status.
                      maxLength: 253
                      minLength: 1
                      pattern: ^[a-z0-9]([-a-z0-9]*[a-z0-9])?(\.[a-z0-9]([-a-z0-9]*[a-z0-9])?)*$
                      type: string
                  required:
                  - group
                  - kind
                  - name
                  type: object
                type: array
              targetSelectors:
                description: TargetSelectors allow targeting resources for this policy
                  based on labels
                items:
                  properties:
                    group:
                      default: gateway.networking.k8s.io
                      description: Group is the group that this selector targets.
                        Defaults to gateway.networking.k8s.io
                      maxLength: 253
                      pattern: ^$|^[a-z0-9]([-a-z0-9]*[a-z0-9])?(\.[a-z0-9]([-a-z0-9]*[a-z0-9])?)*$
                      type: string
                    kind:
                      description: Kind is the resource kind that this selector targets.
                      maxLength: 63
                      minLength: 1
                      pattern: ^[a-zA-Z]([-a-zA-Z0-9]*[a-zA-Z0-9])?$
                      type: string
                    matchExpressions:
                      description: MatchExpressions is a list of label selector requirements.
                        The requirements are ANDed.
                      items:
                        description: |-
                          A label selector requirement is a selector that contains values, a key, and an operator that
                          relates the key and values.
                        properties:
                          key:
                            description: key is the label key that the selector applies
                              to.
                            type: string
                          operator:
                            description: |-
                              operator represents a key's relationship to a set of values.
                              Valid operators are In, NotIn, Exists and DoesNotExist.
                            type: string
                          values:
                            description: |-
                              values is an array of string values. If the operator is In or NotIn,
                              the values array must be non-empty. If the operator is Exists or DoesNotExist,
                              the values array must be empty. This array is replaced during a strategic
                              merge patch.
                            items:
                              type: string
                            type: array
                            x-kubernetes-list-type: atomic
                        required:
                        - key
                        - operator
                        type: object
                      type: array
                      x-kubernetes-list-type: atomic
                    matchLabels:
                      additionalProperties:
                        type: string
                      description: MatchLabels are the set of label selectors for
                        identifying the targeted resource
                      type: object
                  required:
                  - kind
                  type: object
                  x-kubernetes-validations:
                  - message: group must be gateway.networking.k8s.io
                    rule: 'has(self.group) ? self.group == ''gateway.networking.k8s.io''
                      : true '
                type: array
              tcpKeepalive:
                description: |-
                  TcpKeepalive settings associated with the upstream client connection.
                  Disabled by default.
                properties:
                  idleTime:
                    description: |-
                      The duration a connection needs to be idle before keep-alive
                      probes start being sent.
                      The duration format is
                      Defaults to `7200s`.
                    pattern: ^([0-9]{1,5}(h|m|s|ms)){1,4}$
                    type: string
                  interval:
                    description: |-
                      The duration between keep-alive probes.
                      Defaults to `75s`.
                    pattern: ^([0-9]{1,5}(h|m|s|ms)){1,4}$
                    type: string
                  probes:
                    description: |-
                      The total number of unacknowledged probes to send before deciding
                      the connection is dead.
                      Defaults to 9.
                    format: int32
                    type: integer
                type: object
              telemetry:
                description: |-
                  Telemetry configures the telemetry settings for the policy target (Gateway or xRoute).
                  This will override the telemetry settings in the EnvoyProxy resource.
                properties:
                  tracing:
                    description: Tracing configures the tracing settings for the backend
                      or HTTPRoute.
                    properties:
                      customTags:
                        additionalProperties:
                          properties:
                            environment:
                              description: |-
                                Environment adds value from environment variable to each span.
                                It's required when the type is "Environment".
                              properties:
                                defaultValue:
                                  description: DefaultValue defines the default value
                                    to use if the environment variable is not set.
                                  type: string
                                name:
                                  description: Name defines the name of the environment
                                    variable which to extract the value from.
                                  type: string
                              required:
                              - name
                              type: object
                            literal:
                              description: |-
                                Literal adds hard-coded value to each span.
                                It's required when the type is "Literal".
                              properties:
                                value:
                                  description: Value defines the hard-coded value
                                    to add to each span.
                                  type: string
                              required:
                              - value
                              type: object
                            requestHeader:
                              description: |-
                                RequestHeader adds value from request header to each span.
                                It's required when the type is "RequestHeader".
                              properties:
                                defaultValue:
                                  description: DefaultValue defines the default value
                                    to use if the request header is not set.
                                  type: string
                                name:
                                  description: Name defines the name of the request
                                    header which to extract the value from.
                                  type: string
                              required:
                              - name
                              type: object
                            type:
                              default: Literal
                              description: Type defines the type of custom tag.
                              enum:
                              - Literal
                              - Environment
                              - RequestHeader
                              type: string
                          required:
                          - type
                          type: object
                        description: |-
                          CustomTags defines the custom tags to add to each span.
                          If provider is kubernetes, pod name and namespace are added by default.
                        type: object
                      samplingFraction:
                        description: |-
                          SamplingFraction represents the fraction of requests that should be
                          selected for tracing if no prior sampling decision has been made.

                          This will take precedence over sampling fraction on EnvoyProxy if set.
                        properties:
                          denominator:
                            default: 100
                            format: int32
                            minimum: 1
                            type: integer
                          numerator:
                            format: int32
                            minimum: 0
                            type: integer
                        required:
                        - numerator
                        type: object
                        x-kubernetes-validations:
                        - message: numerator must be less than or equal to denominator
                          rule: self.numerator <= self.denominator
                    type: object
                type: object
              timeout:
                description: Timeout settings for the backend connections.
                properties:
                  http:
                    description: Timeout settings for HTTP.
                    properties:
                      connectionIdleTimeout:
                        description: |-
                          The idle timeout for an HTTP connection. Idle time is defined as a period in which there are no active requests in the connection.
                          Default: 1 hour.
                        pattern: ^([0-9]{1,5}(h|m|s|ms)){1,4}$
                        type: string
                      maxConnectionDuration:
                        description: |-
                          The maximum duration of an HTTP connection.
                          Default: unlimited.
                        pattern: ^([0-9]{1,5}(h|m|s|ms)){1,4}$
                        type: string
                      requestTimeout:
                        description: RequestTimeout is the time until which entire
                          response is received from the upstream.
                        pattern: ^([0-9]{1,5}(h|m|s|ms)){1,4}$
                        type: string
                    type: object
                  tcp:
                    description: Timeout settings for TCP.
                    properties:
                      connectTimeout:
                        description: |-
                          The timeout for network connection establishment, including TCP and TLS handshakes.
                          Default: 10 seconds.
                        pattern: ^([0-9]{1,5}(h|m|s|ms)){1,4}$
                        type: string
                    type: object
                type: object
              useClientProtocol:
                description: |-
                  UseClientProtocol configures Envoy to prefer sending requests to backends using
                  the same HTTP protocol that the incoming request used. Defaults to false, which means
                  that Envoy will use the protocol indicated by the attached BackendRef.
                type: boolean
            type: object
            x-kubernetes-validations:
            - message: either targetRef or targetRefs must be used
              rule: '(has(self.targetRef) && !has(self.targetRefs)) || (!has(self.targetRef)
                && has(self.targetRefs)) || (has(self.targetSelectors) && self.targetSelectors.size()
                > 0) '
            - message: this policy can only have a targetRef.group of gateway.networking.k8s.io
              rule: 'has(self.targetRef) ? self.targetRef.group == ''gateway.networking.k8s.io''
                : true '
            - message: this policy can only have a targetRef.kind of Gateway/HTTPRoute/GRPCRoute/TCPRoute/UDPRoute/TLSRoute
              rule: 'has(self.targetRef) ? self.targetRef.kind in [''Gateway'', ''HTTPRoute'',
                ''GRPCRoute'', ''UDPRoute'', ''TCPRoute'', ''TLSRoute''] : true'
            - message: this policy can only have a targetRefs[*].group of gateway.networking.k8s.io
              rule: 'has(self.targetRefs) ? self.targetRefs.all(ref, ref.group ==
                ''gateway.networking.k8s.io'') : true '
            - message: this policy can only have a targetRefs[*].kind of Gateway/HTTPRoute/GRPCRoute/TCPRoute/UDPRoute/TLSRoute
              rule: 'has(self.targetRefs) ? self.targetRefs.all(ref, ref.kind in [''Gateway'',
                ''HTTPRoute'', ''GRPCRoute'', ''UDPRoute'', ''TCPRoute'', ''TLSRoute''])
                : true '
<<<<<<< HEAD
=======
            - message: this policy does not yet support the sectionName field
              rule: 'has(self.targetRefs) ? self.targetRefs.all(ref, !has(ref.sectionName))
                : true'
            - message: either compression or compressor can be set, not both
              rule: '!has(self.compression) || !has(self.compressor)'
>>>>>>> 1d0f076e
          status:
            description: status defines the current status of BackendTrafficPolicy.
            properties:
              ancestors:
                description: |-
                  Ancestors is a list of ancestor resources (usually Gateways) that are
                  associated with the policy, and the status of the policy with respect to
                  each ancestor. When this policy attaches to a parent, the controller that
                  manages the parent and the ancestors MUST add an entry to this list when
                  the controller first sees the policy and SHOULD update the entry as
                  appropriate when the relevant ancestor is modified.

                  Note that choosing the relevant ancestor is left to the Policy designers;
                  an important part of Policy design is designing the right object level at
                  which to namespace this status.

                  Note also that implementations MUST ONLY populate ancestor status for
                  the Ancestor resources they are responsible for. Implementations MUST
                  use the ControllerName field to uniquely identify the entries in this list
                  that they are responsible for.

                  Note that to achieve this, the list of PolicyAncestorStatus structs
                  MUST be treated as a map with a composite key, made up of the AncestorRef
                  and ControllerName fields combined.

                  A maximum of 16 ancestors will be represented in this list. An empty list
                  means the Policy is not relevant for any ancestors.

                  If this slice is full, implementations MUST NOT add further entries.
                  Instead they MUST consider the policy unimplementable and signal that
                  on any related resources such as the ancestor that would be referenced
                  here. For example, if this list was full on BackendTLSPolicy, no
                  additional Gateways would be able to reference the Service targeted by
                  the BackendTLSPolicy.
                items:
                  description: |-
                    PolicyAncestorStatus describes the status of a route with respect to an
                    associated Ancestor.

                    Ancestors refer to objects that are either the Target of a policy or above it
                    in terms of object hierarchy. For example, if a policy targets a Service, the
                    Policy's Ancestors are, in order, the Service, the HTTPRoute, the Gateway, and
                    the GatewayClass. Almost always, in this hierarchy, the Gateway will be the most
                    useful object to place Policy status on, so we recommend that implementations
                    SHOULD use Gateway as the PolicyAncestorStatus object unless the designers
                    have a _very_ good reason otherwise.

                    In the context of policy attachment, the Ancestor is used to distinguish which
                    resource results in a distinct application of this policy. For example, if a policy
                    targets a Service, it may have a distinct result per attached Gateway.

                    Policies targeting the same resource may have different effects depending on the
                    ancestors of those resources. For example, different Gateways targeting the same
                    Service may have different capabilities, especially if they have different underlying
                    implementations.

                    For example, in BackendTLSPolicy, the Policy attaches to a Service that is
                    used as a backend in a HTTPRoute that is itself attached to a Gateway.
                    In this case, the relevant object for status is the Gateway, and that is the
                    ancestor object referred to in this status.

                    Note that a parent is also an ancestor, so for objects where the parent is the
                    relevant object for status, this struct SHOULD still be used.

                    This struct is intended to be used in a slice that's effectively a map,
                    with a composite key made up of the AncestorRef and the ControllerName.
                  properties:
                    ancestorRef:
                      description: |-
                        AncestorRef corresponds with a ParentRef in the spec that this
                        PolicyAncestorStatus struct describes the status of.
                      properties:
                        group:
                          default: gateway.networking.k8s.io
                          description: |-
                            Group is the group of the referent.
                            When unspecified, "gateway.networking.k8s.io" is inferred.
                            To set the core API group (such as for a "Service" kind referent),
                            Group must be explicitly set to "" (empty string).

                            Support: Core
                          maxLength: 253
                          pattern: ^$|^[a-z0-9]([-a-z0-9]*[a-z0-9])?(\.[a-z0-9]([-a-z0-9]*[a-z0-9])?)*$
                          type: string
                        kind:
                          default: Gateway
                          description: |-
                            Kind is kind of the referent.

                            There are two kinds of parent resources with "Core" support:

                            * Gateway (Gateway conformance profile)
                            * Service (Mesh conformance profile, ClusterIP Services only)

                            Support for other resources is Implementation-Specific.
                          maxLength: 63
                          minLength: 1
                          pattern: ^[a-zA-Z]([-a-zA-Z0-9]*[a-zA-Z0-9])?$
                          type: string
                        name:
                          description: |-
                            Name is the name of the referent.

                            Support: Core
                          maxLength: 253
                          minLength: 1
                          type: string
                        namespace:
                          description: |-
                            Namespace is the namespace of the referent. When unspecified, this refers
                            to the local namespace of the Route.

                            Note that there are specific rules for ParentRefs which cross namespace
                            boundaries. Cross-namespace references are only valid if they are explicitly
                            allowed by something in the namespace they are referring to. For example:
                            Gateway has the AllowedRoutes field, and ReferenceGrant provides a
                            generic way to enable any other kind of cross-namespace reference.

                            <gateway:experimental:description>
                            ParentRefs from a Route to a Service in the same namespace are "producer"
                            routes, which apply default routing rules to inbound connections from
                            any namespace to the Service.

                            ParentRefs from a Route to a Service in a different namespace are
                            "consumer" routes, and these routing rules are only applied to outbound
                            connections originating from the same namespace as the Route, for which
                            the intended destination of the connections are a Service targeted as a
                            ParentRef of the Route.
                            </gateway:experimental:description>

                            Support: Core
                          maxLength: 63
                          minLength: 1
                          pattern: ^[a-z0-9]([-a-z0-9]*[a-z0-9])?$
                          type: string
                        port:
                          description: |-
                            Port is the network port this Route targets. It can be interpreted
                            differently based on the type of parent resource.

                            When the parent resource is a Gateway, this targets all listeners
                            listening on the specified port that also support this kind of Route(and
                            select this Route). It's not recommended to set `Port` unless the
                            networking behaviors specified in a Route must apply to a specific port
                            as opposed to a listener(s) whose port(s) may be changed. When both Port
                            and SectionName are specified, the name and port of the selected listener
                            must match both specified values.

                            <gateway:experimental:description>
                            When the parent resource is a Service, this targets a specific port in the
                            Service spec. When both Port (experimental) and SectionName are specified,
                            the name and port of the selected port must match both specified values.
                            </gateway:experimental:description>

                            Implementations MAY choose to support other parent resources.
                            Implementations supporting other types of parent resources MUST clearly
                            document how/if Port is interpreted.

                            For the purpose of status, an attachment is considered successful as
                            long as the parent resource accepts it partially. For example, Gateway
                            listeners can restrict which Routes can attach to them by Route kind,
                            namespace, or hostname. If 1 of 2 Gateway listeners accept attachment
                            from the referencing Route, the Route MUST be considered successfully
                            attached. If no Gateway listeners accept attachment from this Route,
                            the Route MUST be considered detached from the Gateway.

                            Support: Extended
                          format: int32
                          maximum: 65535
                          minimum: 1
                          type: integer
                        sectionName:
                          description: |-
                            SectionName is the name of a section within the target resource. In the
                            following resources, SectionName is interpreted as the following:

                            * Gateway: Listener name. When both Port (experimental) and SectionName
                            are specified, the name and port of the selected listener must match
                            both specified values.
                            * Service: Port name. When both Port (experimental) and SectionName
                            are specified, the name and port of the selected listener must match
                            both specified values.

                            Implementations MAY choose to support attaching Routes to other resources.
                            If that is the case, they MUST clearly document how SectionName is
                            interpreted.

                            When unspecified (empty string), this will reference the entire resource.
                            For the purpose of status, an attachment is considered successful if at
                            least one section in the parent resource accepts it. For example, Gateway
                            listeners can restrict which Routes can attach to them by Route kind,
                            namespace, or hostname. If 1 of 2 Gateway listeners accept attachment from
                            the referencing Route, the Route MUST be considered successfully
                            attached. If no Gateway listeners accept attachment from this Route, the
                            Route MUST be considered detached from the Gateway.

                            Support: Core
                          maxLength: 253
                          minLength: 1
                          pattern: ^[a-z0-9]([-a-z0-9]*[a-z0-9])?(\.[a-z0-9]([-a-z0-9]*[a-z0-9])?)*$
                          type: string
                      required:
                      - name
                      type: object
                    conditions:
                      description: |-
                        Conditions describes the status of the Policy with respect to the given Ancestor.

                        <gateway:util:excludeFromCRD>

                        Notes for implementors:

                        Conditions are a listType `map`, which means that they function like a
                        map with a key of the `type` field _in the k8s apiserver_.

                        This means that implementations must obey some rules when updating this
                        section.

                        * Implementations MUST perform a read-modify-write cycle on this field
                          before modifying it. That is, when modifying this field, implementations
                          must be confident they have fetched the most recent version of this field,
                          and ensure that changes they make are on that recent version.
                        * Implementations MUST NOT remove or reorder Conditions that they are not
                          directly responsible for. For example, if an implementation sees a Condition
                          with type `special.io/SomeField`, it MUST NOT remove, change or update that
                          Condition.
                        * Implementations MUST always _merge_ changes into Conditions of the same Type,
                          rather than creating more than one Condition of the same Type.
                        * Implementations MUST always update the `observedGeneration` field of the
                          Condition to the `metadata.generation` of the Gateway at the time of update creation.
                        * If the `observedGeneration` of a Condition is _greater than_ the value the
                          implementation knows about, then it MUST NOT perform the update on that Condition,
                          but must wait for a future reconciliation and status update. (The assumption is that
                          the implementation's copy of the object is stale and an update will be re-triggered
                          if relevant.)

                        </gateway:util:excludeFromCRD>
                      items:
                        description: Condition contains details for one aspect of
                          the current state of this API Resource.
                        properties:
                          lastTransitionTime:
                            description: |-
                              lastTransitionTime is the last time the condition transitioned from one status to another.
                              This should be when the underlying condition changed.  If that is not known, then using the time when the API field changed is acceptable.
                            format: date-time
                            type: string
                          message:
                            description: |-
                              message is a human readable message indicating details about the transition.
                              This may be an empty string.
                            maxLength: 32768
                            type: string
                          observedGeneration:
                            description: |-
                              observedGeneration represents the .metadata.generation that the condition was set based upon.
                              For instance, if .metadata.generation is currently 12, but the .status.conditions[x].observedGeneration is 9, the condition is out of date
                              with respect to the current state of the instance.
                            format: int64
                            minimum: 0
                            type: integer
                          reason:
                            description: |-
                              reason contains a programmatic identifier indicating the reason for the condition's last transition.
                              Producers of specific condition types may define expected values and meanings for this field,
                              and whether the values are considered a guaranteed API.
                              The value should be a CamelCase string.
                              This field may not be empty.
                            maxLength: 1024
                            minLength: 1
                            pattern: ^[A-Za-z]([A-Za-z0-9_,:]*[A-Za-z0-9_])?$
                            type: string
                          status:
                            description: status of the condition, one of True, False,
                              Unknown.
                            enum:
                            - "True"
                            - "False"
                            - Unknown
                            type: string
                          type:
                            description: type of condition in CamelCase or in foo.example.com/CamelCase.
                            maxLength: 316
                            pattern: ^([a-z0-9]([-a-z0-9]*[a-z0-9])?(\.[a-z0-9]([-a-z0-9]*[a-z0-9])?)*/)?(([A-Za-z0-9][-A-Za-z0-9_.]*)?[A-Za-z0-9])$
                            type: string
                        required:
                        - lastTransitionTime
                        - message
                        - reason
                        - status
                        - type
                        type: object
                      maxItems: 8
                      minItems: 1
                      type: array
                      x-kubernetes-list-map-keys:
                      - type
                      x-kubernetes-list-type: map
                    controllerName:
                      description: |-
                        ControllerName is a domain/path string that indicates the name of the
                        controller that wrote this status. This corresponds with the
                        controllerName field on GatewayClass.

                        Example: "example.net/gateway-controller".

                        The format of this field is DOMAIN "/" PATH, where DOMAIN and PATH are
                        valid Kubernetes names
                        (https://kubernetes.io/docs/concepts/overview/working-with-objects/names/#names).

                        Controllers MUST populate this field when writing status. Controllers should ensure that
                        entries to status populated with their ControllerName are cleaned up when they are no
                        longer necessary.
                      maxLength: 253
                      minLength: 1
                      pattern: ^[a-z0-9]([-a-z0-9]*[a-z0-9])?(\.[a-z0-9]([-a-z0-9]*[a-z0-9])?)*\/[A-Za-z0-9\/\-._~%!$&'()*+,;=:]+$
                      type: string
                  required:
                  - ancestorRef
                  - conditions
                  - controllerName
                  type: object
                maxItems: 16
                type: array
                x-kubernetes-list-type: atomic
            required:
            - ancestors
            type: object
        required:
        - spec
        type: object
    served: true
    storage: true
    subresources:
      status: {}
{{- end }}<|MERGE_RESOLUTION|>--- conflicted
+++ resolved
@@ -2229,14 +2229,8 @@
               rule: 'has(self.targetRefs) ? self.targetRefs.all(ref, ref.kind in [''Gateway'',
                 ''HTTPRoute'', ''GRPCRoute'', ''UDPRoute'', ''TCPRoute'', ''TLSRoute''])
                 : true '
-<<<<<<< HEAD
-=======
-            - message: this policy does not yet support the sectionName field
-              rule: 'has(self.targetRefs) ? self.targetRefs.all(ref, !has(ref.sectionName))
-                : true'
             - message: either compression or compressor can be set, not both
               rule: '!has(self.compression) || !has(self.compressor)'
->>>>>>> 1d0f076e
           status:
             description: status defines the current status of BackendTrafficPolicy.
             properties:
