+++
title = "API Reference"
+++


## Packages
- [gateway.envoyproxy.io/v1alpha1](#gatewayenvoyproxyiov1alpha1)


## gateway.envoyproxy.io/v1alpha1

Package v1alpha1 contains API schema definitions for the gateway.envoyproxy.io
API group.


### Resource Types
- [BackendTrafficPolicy](#backendtrafficpolicy)
- [BackendTrafficPolicyList](#backendtrafficpolicylist)
- [ClientTrafficPolicy](#clienttrafficpolicy)
- [ClientTrafficPolicyList](#clienttrafficpolicylist)
- [EnvoyGateway](#envoygateway)
- [EnvoyPatchPolicy](#envoypatchpolicy)
- [EnvoyPatchPolicyList](#envoypatchpolicylist)
- [EnvoyProxy](#envoyproxy)
- [SecurityPolicy](#securitypolicy)
- [SecurityPolicyList](#securitypolicylist)



#### ALPNProtocol

_Underlying type:_ _string_

ALPNProtocol specifies the protocol to be negotiated using ALPN

_Appears in:_
- [TLSSettings](#tlssettings)



#### ActiveHealthCheck



ActiveHealthCheck defines the active health check configuration. EG supports various types of active health checking including HTTP, TCP.

_Appears in:_
- [HealthCheck](#healthcheck)

| Field | Type | Required | Description |
| ---   | ---  | ---      | ---         |
| `timeout` | _[Duration](https://kubernetes.io/docs/reference/generated/kubernetes-api/v1.26/#duration-v1-meta)_ |  false  | Timeout defines the time to wait for a health check response. |
| `interval` | _[Duration](https://kubernetes.io/docs/reference/generated/kubernetes-api/v1.26/#duration-v1-meta)_ |  false  | Interval defines the time between health checks. |
| `unhealthyThreshold` | _integer_ |  false  | UnhealthyThreshold defines the number of unhealthy health checks required before a backend host is marked unhealthy. |
| `healthyThreshold` | _integer_ |  false  | HealthyThreshold defines the number of healthy health checks required before a backend host is marked healthy. |
| `type` | _[ActiveHealthCheckerType](#activehealthcheckertype)_ |  true  | Type defines the type of health checker. |
| `http` | _[HTTPActiveHealthChecker](#httpactivehealthchecker)_ |  false  | HTTP defines the configuration of http health checker. It's required while the health checker type is HTTP. |
| `tcp` | _[TCPActiveHealthChecker](#tcpactivehealthchecker)_ |  false  | TCP defines the configuration of tcp health checker. It's required while the health checker type is TCP. |


#### ActiveHealthCheckPayload



ActiveHealthCheckPayload defines the encoding of the payload bytes in the payload.

_Appears in:_
- [HTTPActiveHealthChecker](#httpactivehealthchecker)
- [TCPActiveHealthChecker](#tcpactivehealthchecker)

| Field | Type | Required | Description |
| ---   | ---  | ---      | ---         |
| `type` | _[ActiveHealthCheckPayloadType](#activehealthcheckpayloadtype)_ |  true  | Type defines the type of the payload. |
| `text` | _string_ |  false  | Text payload in plain text. |
| `binary` | _integer array_ |  false  | Binary payload base64 encoded. |


#### ActiveHealthCheckPayloadType

_Underlying type:_ _string_

ActiveHealthCheckPayloadType is the type of the payload.

_Appears in:_
- [ActiveHealthCheckPayload](#activehealthcheckpayload)



#### ActiveHealthCheckerType

_Underlying type:_ _string_

ActiveHealthCheckerType is the type of health checker.

_Appears in:_
- [ActiveHealthCheck](#activehealthcheck)



#### BackendTrafficPolicy



BackendTrafficPolicy allows the user to configure the behavior of the connection between the Envoy Proxy listener and the backend service.

_Appears in:_
- [BackendTrafficPolicyList](#backendtrafficpolicylist)

| Field | Type | Required | Description |
| ---   | ---  | ---      | ---         |
| `apiVersion` | _string_ | |`gateway.envoyproxy.io/v1alpha1`
| `kind` | _string_ | |`BackendTrafficPolicy`
| `metadata` | _[ObjectMeta](https://kubernetes.io/docs/reference/generated/kubernetes-api/v1.26/#objectmeta-v1-meta)_ |  true  | Refer to Kubernetes API documentation for fields of `metadata`. |
| `spec` | _[BackendTrafficPolicySpec](#backendtrafficpolicyspec)_ |  true  | spec defines the desired state of BackendTrafficPolicy. |


#### BackendTrafficPolicyList



BackendTrafficPolicyList contains a list of BackendTrafficPolicy resources.



| Field | Type | Required | Description |
| ---   | ---  | ---      | ---         |
| `apiVersion` | _string_ | |`gateway.envoyproxy.io/v1alpha1`
| `kind` | _string_ | |`BackendTrafficPolicyList`
| `metadata` | _[ListMeta](https://kubernetes.io/docs/reference/generated/kubernetes-api/v1.26/#listmeta-v1-meta)_ |  true  | Refer to Kubernetes API documentation for fields of `metadata`. |
| `items` | _[BackendTrafficPolicy](#backendtrafficpolicy) array_ |  true  |  |


#### BackendTrafficPolicySpec



spec defines the desired state of BackendTrafficPolicy.

_Appears in:_
- [BackendTrafficPolicy](#backendtrafficpolicy)

| Field | Type | Required | Description |
| ---   | ---  | ---      | ---         |
| `targetRef` | _[PolicyTargetReferenceWithSectionName](https://gateway-api.sigs.k8s.io/reference/spec/#gateway.networking.k8s.io/v1alpha2.PolicyTargetReferenceWithSectionName)_ |  true  | targetRef is the name of the resource this policy is being attached to. This Policy and the TargetRef MUST be in the same namespace for this Policy to have effect and be applied to the Gateway. |
| `rateLimit` | _[RateLimitSpec](#ratelimitspec)_ |  false  | RateLimit allows the user to limit the number of incoming requests to a predefined value based on attributes within the traffic flow. |
| `loadBalancer` | _[LoadBalancer](#loadbalancer)_ |  false  | LoadBalancer policy to apply when routing traffic from the gateway to the backend endpoints |
| `proxyProtocol` | _[ProxyProtocol](#proxyprotocol)_ |  false  | ProxyProtocol enables the Proxy Protocol when communicating with the backend. |
| `tcpKeepalive` | _[TCPKeepalive](#tcpkeepalive)_ |  false  | TcpKeepalive settings associated with the upstream client connection. Disabled by default. |
| `healthCheck` | _[HealthCheck](#healthcheck)_ |  false  | HealthCheck allows gateway to perform active health checking on backends. |
| `faultInjection` | _[FaultInjection](#faultinjection)_ |  false  | FaultInjection defines the fault injection policy to be applied. This configuration can be used to inject delays and abort requests to mimic failure scenarios such as service failures and overloads |
| `circuitBreaker` | _[CircuitBreaker](#circuitbreaker)_ |  false  | Circuit Breaker settings for the upstream connections and requests. If not set, circuit breakers will be enabled with the default thresholds |
| `timeout` | _[Timeout](#timeout)_ |  false  | Timeout settings for the backend connections. |
| `compression` | _[Compression](#compression) array_ |  false  | The compression config for the http streams. |




#### BasicAuth



BasicAuth defines the configuration for 	the HTTP Basic Authentication.

_Appears in:_
- [SecurityPolicySpec](#securitypolicyspec)

| Field | Type | Required | Description |
| ---   | ---  | ---      | ---         |
| `users` | _[SecretObjectReference](https://gateway-api.sigs.k8s.io/references/spec/#gateway.networking.k8s.io/v1.SecretObjectReference)_ |  true  | The Kubernetes secret which contains the username-password pairs in htpasswd format, used to verify user credentials in the "Authorization" header. <br /><br /> This is an Opaque secret. The username-password pairs should be stored in the key ".htpasswd". As the key name indicates, the value needs to be the htpasswd format, for example: "user1:{SHA}hashed_user1_password". Right now, only SHA hash algorithm is supported. Reference to https://httpd.apache.org/docs/2.4/programs/htpasswd.html for more details. <br /><br /> Note: The secret must be in the same namespace as the SecurityPolicy. |


#### BootstrapType

_Underlying type:_ _string_

BootstrapType defines the types of bootstrap supported by Envoy Gateway.

_Appears in:_
- [ProxyBootstrap](#proxybootstrap)



#### CORS



CORS defines the configuration for Cross-Origin Resource Sharing (CORS).

_Appears in:_
- [SecurityPolicySpec](#securitypolicyspec)

| Field | Type | Required | Description |
| ---   | ---  | ---      | ---         |
| `allowOrigins` | _[Origin](#origin) array_ |  true  | AllowOrigins defines the origins that are allowed to make requests. |
| `allowMethods` | _string array_ |  true  | AllowMethods defines the methods that are allowed to make requests. |
| `allowHeaders` | _string array_ |  true  | AllowHeaders defines the headers that are allowed to be sent with requests. |
| `exposeHeaders` | _string array_ |  true  | ExposeHeaders defines the headers that can be exposed in the responses. |
| `maxAge` | _[Duration](https://kubernetes.io/docs/reference/generated/kubernetes-api/v1.26/#duration-v1-meta)_ |  true  | MaxAge defines how long the results of a preflight request can be cached. |
| `allowCredentials` | _boolean_ |  true  | AllowCredentials indicates whether a request can include user credentials like cookies, authentication headers, or TLS client certificates. |


#### CircuitBreaker



CircuitBreaker defines the Circuit Breaker configuration.

_Appears in:_
- [BackendTrafficPolicySpec](#backendtrafficpolicyspec)

| Field | Type | Required | Description |
| ---   | ---  | ---      | ---         |
| `maxConnections` | _integer_ |  false  | The maximum number of connections that Envoy will establish to the referenced backend defined within a xRoute rule. |
| `maxPendingRequests` | _integer_ |  false  | The maximum number of pending requests that Envoy will queue to the referenced backend defined within a xRoute rule. |
| `maxParallelRequests` | _integer_ |  false  | The maximum number of parallel requests that Envoy will make to the referenced backend defined within a xRoute rule. |
| `maxRequestsPerConnection` | _integer_ |  false  | The maximum number of requests that Envoy will make over a single connection to the referenced backend defined within a xRoute rule. Default: unlimited. |


#### ClaimToHeader



ClaimToHeader defines a configuration to convert JWT claims into HTTP headers

_Appears in:_
- [JWTProvider](#jwtprovider)

| Field | Type | Required | Description |
| ---   | ---  | ---      | ---         |
| `header` | _string_ |  true  | Header defines the name of the HTTP request header that the JWT Claim will be saved into. |
| `claim` | _string_ |  true  | Claim is the JWT Claim that should be saved into the header : it can be a nested claim of type (eg. "claim.nested.key", "sub"). The nested claim name must use dot "." to separate the JSON name path. |


#### ClientIPDetectionSettings



ClientIPDetectionSettings provides configuration for determining the original client IP address for requests.

_Appears in:_
- [ClientTrafficPolicySpec](#clienttrafficpolicyspec)

| Field | Type | Required | Description |
| ---   | ---  | ---      | ---         |
| `xForwardedFor` | _[XForwardedForSettings](#xforwardedforsettings)_ |  false  | XForwardedForSettings provides configuration for using X-Forwarded-For headers for determining the client IP address. |


#### ClientTrafficPolicy



ClientTrafficPolicy allows the user to configure the behavior of the connection between the downstream client and Envoy Proxy listener.

_Appears in:_
- [ClientTrafficPolicyList](#clienttrafficpolicylist)

| Field | Type | Required | Description |
| ---   | ---  | ---      | ---         |
| `apiVersion` | _string_ | |`gateway.envoyproxy.io/v1alpha1`
| `kind` | _string_ | |`ClientTrafficPolicy`
| `metadata` | _[ObjectMeta](https://kubernetes.io/docs/reference/generated/kubernetes-api/v1.26/#objectmeta-v1-meta)_ |  true  | Refer to Kubernetes API documentation for fields of `metadata`. |
| `spec` | _[ClientTrafficPolicySpec](#clienttrafficpolicyspec)_ |  true  | Spec defines the desired state of ClientTrafficPolicy. |


#### ClientTrafficPolicyList



ClientTrafficPolicyList contains a list of ClientTrafficPolicy resources.



| Field | Type | Required | Description |
| ---   | ---  | ---      | ---         |
| `apiVersion` | _string_ | |`gateway.envoyproxy.io/v1alpha1`
| `kind` | _string_ | |`ClientTrafficPolicyList`
| `metadata` | _[ListMeta](https://kubernetes.io/docs/reference/generated/kubernetes-api/v1.26/#listmeta-v1-meta)_ |  true  | Refer to Kubernetes API documentation for fields of `metadata`. |
| `items` | _[ClientTrafficPolicy](#clienttrafficpolicy) array_ |  true  |  |


#### ClientTrafficPolicySpec



ClientTrafficPolicySpec defines the desired state of ClientTrafficPolicy.

_Appears in:_
- [ClientTrafficPolicy](#clienttrafficpolicy)

| Field | Type | Required | Description |
| ---   | ---  | ---      | ---         |
| `targetRef` | _[PolicyTargetReferenceWithSectionName](https://gateway-api.sigs.k8s.io/reference/spec/#gateway.networking.k8s.io/v1alpha2.PolicyTargetReferenceWithSectionName)_ |  true  | TargetRef is the name of the Gateway resource this policy is being attached to. This Policy and the TargetRef MUST be in the same namespace for this Policy to have effect and be applied to the Gateway. TargetRef |
| `tcpKeepalive` | _[TCPKeepalive](#tcpkeepalive)_ |  false  | TcpKeepalive settings associated with the downstream client connection. If defined, sets SO_KEEPALIVE on the listener socket to enable TCP Keepalives. Disabled by default. |
| `suppressEnvoyHeaders` | _boolean_ |  false  | SuppressEnvoyHeaders configures the Envoy Router filter to suppress the "x-envoy-' headers from both requests and responses. By default these headers are added to both requests and responses. |
| `enableProxyProtocol` | _boolean_ |  false  | EnableProxyProtocol interprets the ProxyProtocol header and adds the Client Address into the X-Forwarded-For header. Note Proxy Protocol must be present when this field is set, else the connection is closed. |
| `clientIPDetection` | _[ClientIPDetectionSettings](#clientipdetectionsettings)_ |  false  | ClientIPDetectionSettings provides configuration for determining the original client IP address for requests. |
| `http3` | _[HTTP3Settings](#http3settings)_ |  false  | HTTP3 provides HTTP/3 configuration on the listener. |
| `tls` | _[TLSSettings](#tlssettings)_ |  false  | TLS settings configure TLS termination settings with the downstream client. |
| `path` | _[PathSettings](#pathsettings)_ |  false  | Path enables managing how the incoming path set by clients can be normalized. |
| `http1` | _[HTTP1Settings](#http1settings)_ |  false  | HTTP1 provides HTTP/1 configuration on the listener. |




#### ClientValidationContext



ClientValidationContext holds configuration that can be used to validate the client initiating the TLS connection to the Gateway. By default, no client specific configuration is validated.

_Appears in:_
- [TLSSettings](#tlssettings)

| Field | Type | Required | Description |
| ---   | ---  | ---      | ---         |
| `caCertificateRefs` | _[ObjectReference](https://kubernetes.io/docs/reference/generated/kubernetes-api/v1.26/#objectreference-v1-core) array_ |  false  | CACertificateRefs contains one or more references to Kubernetes objects that contain TLS certificates of the Certificate Authorities that can be used as a trust anchor to validate the certificates presented by the client. <br /><br /> A single reference to a Kubernetes ConfigMap, with the CA certificate in a key named `ca.crt` is currently supported. <br /><br /> References to a resource in different namespace are invalid UNLESS there is a ReferenceGrant in the target namespace that allows the certificate to be attached. |


#### Compression



Compression defines the config of enabling compression. This can help reduce the bandwidth at the expense of higher CPU.

_Appears in:_
- [BackendTrafficPolicySpec](#backendtrafficpolicyspec)

| Field | Type | Required | Description |
| ---   | ---  | ---      | ---         |
| `type` | _[CompressorType](#compressortype)_ |  true  | CompressorType defines the compressor type to use for compression. |
| `gzip` | _[GzipCompressor](#gzipcompressor)_ |  false  | The configuration for GZIP compressor. |


#### CompressorType

_Underlying type:_ _string_

CompressorType defines the types of compressor library supported by Envoy Gateway.

_Appears in:_
- [Compression](#compression)



#### ConsistentHash



ConsistentHash defines the configuration related to the consistent hash load balancer policy

_Appears in:_
- [LoadBalancer](#loadbalancer)

| Field | Type | Required | Description |
| ---   | ---  | ---      | ---         |
| `type` | _[ConsistentHashType](#consistenthashtype)_ |  true  |  |


#### ConsistentHashType

_Underlying type:_ _string_

ConsistentHashType defines the type of input to hash on.

_Appears in:_
- [ConsistentHash](#consistenthash)



#### CustomTag





_Appears in:_
- [ProxyTracing](#proxytracing)

| Field | Type | Required | Description |
| ---   | ---  | ---      | ---         |
| `type` | _[CustomTagType](#customtagtype)_ |  true  | Type defines the type of custom tag. |
| `literal` | _[LiteralCustomTag](#literalcustomtag)_ |  true  | Literal adds hard-coded value to each span. It's required when the type is "Literal". |
| `environment` | _[EnvironmentCustomTag](#environmentcustomtag)_ |  true  | Environment adds value from environment variable to each span. It's required when the type is "Environment". |
| `requestHeader` | _[RequestHeaderCustomTag](#requestheadercustomtag)_ |  true  | RequestHeader adds value from request header to each span. It's required when the type is "RequestHeader". |


#### CustomTagType

_Underlying type:_ _string_



_Appears in:_
- [CustomTag](#customtag)



#### EnvironmentCustomTag



EnvironmentCustomTag adds value from environment variable to each span.

_Appears in:_
- [CustomTag](#customtag)

| Field | Type | Required | Description |
| ---   | ---  | ---      | ---         |
| `name` | _string_ |  true  | Name defines the name of the environment variable which to extract the value from. |
| `defaultValue` | _string_ |  false  | DefaultValue defines the default value to use if the environment variable is not set. |


#### EnvoyGateway



EnvoyGateway is the schema for the envoygateways API.



| Field | Type | Required | Description |
| ---   | ---  | ---      | ---         |
| `apiVersion` | _string_ | |`gateway.envoyproxy.io/v1alpha1`
| `kind` | _string_ | |`EnvoyGateway`
| `gateway` | _[Gateway](#gateway)_ |  false  | Gateway defines desired Gateway API specific configuration. If unset, default configuration parameters will apply. |
| `provider` | _[EnvoyGatewayProvider](#envoygatewayprovider)_ |  false  | Provider defines the desired provider and provider-specific configuration. If unspecified, the Kubernetes provider is used with default configuration parameters. |
| `logging` | _[EnvoyGatewayLogging](#envoygatewaylogging)_ |  false  | Logging defines logging parameters for Envoy Gateway. |
| `admin` | _[EnvoyGatewayAdmin](#envoygatewayadmin)_ |  false  | Admin defines the desired admin related abilities. If unspecified, the Admin is used with default configuration parameters. |
| `telemetry` | _[EnvoyGatewayTelemetry](#envoygatewaytelemetry)_ |  false  | Telemetry defines the desired control plane telemetry related abilities. If unspecified, the telemetry is used with default configuration. |
| `rateLimit` | _[RateLimit](#ratelimit)_ |  false  | RateLimit defines the configuration associated with the Rate Limit service deployed by Envoy Gateway required to implement the Global Rate limiting functionality. The specific rate limit service used here is the reference implementation in Envoy. For more details visit https://github.com/envoyproxy/ratelimit. This configuration is unneeded for "Local" rate limiting. |
| `extensionManager` | _[ExtensionManager](#extensionmanager)_ |  false  | ExtensionManager defines an extension manager to register for the Envoy Gateway Control Plane. |
| `extensionApis` | _[ExtensionAPISettings](#extensionapisettings)_ |  false  | ExtensionAPIs defines the settings related to specific Gateway API Extensions implemented by Envoy Gateway |


#### EnvoyGatewayAdmin



EnvoyGatewayAdmin defines the Envoy Gateway Admin configuration.

_Appears in:_
- [EnvoyGateway](#envoygateway)
- [EnvoyGatewaySpec](#envoygatewayspec)

| Field | Type | Required | Description |
| ---   | ---  | ---      | ---         |
| `address` | _[EnvoyGatewayAdminAddress](#envoygatewayadminaddress)_ |  false  | Address defines the address of Envoy Gateway Admin Server. |
| `enableDumpConfig` | _boolean_ |  false  | EnableDumpConfig defines if enable dump config in Envoy Gateway logs. |
| `enablePprof` | _boolean_ |  false  | EnablePprof defines if enable pprof in Envoy Gateway Admin Server. |


#### EnvoyGatewayAdminAddress



EnvoyGatewayAdminAddress defines the Envoy Gateway Admin Address configuration.

_Appears in:_
- [EnvoyGatewayAdmin](#envoygatewayadmin)

| Field | Type | Required | Description |
| ---   | ---  | ---      | ---         |
| `port` | _integer_ |  false  | Port defines the port the admin server is exposed on. |
| `host` | _string_ |  false  | Host defines the admin server hostname. |


#### EnvoyGatewayCustomProvider



EnvoyGatewayCustomProvider defines configuration for the Custom provider.

_Appears in:_
- [EnvoyGatewayProvider](#envoygatewayprovider)

| Field | Type | Required | Description |
| ---   | ---  | ---      | ---         |
| `resource` | _[EnvoyGatewayResourceProvider](#envoygatewayresourceprovider)_ |  true  | Resource defines the desired resource provider. This provider is used to specify the provider to be used to retrieve the resource configurations such as Gateway API resources |
| `infrastructure` | _[EnvoyGatewayInfrastructureProvider](#envoygatewayinfrastructureprovider)_ |  true  | Infrastructure defines the desired infrastructure provider. This provider is used to specify the provider to be used to provide an environment to deploy the out resources like the Envoy Proxy data plane. |


#### EnvoyGatewayFileResourceProvider



EnvoyGatewayFileResourceProvider defines configuration for the File Resource provider.

_Appears in:_
- [EnvoyGatewayResourceProvider](#envoygatewayresourceprovider)

| Field | Type | Required | Description |
| ---   | ---  | ---      | ---         |
| `paths` | _string array_ |  true  | Paths are the paths to a directory or file containing the resource configuration. Recursive sub directories are not currently supported. |


#### EnvoyGatewayHostInfrastructureProvider



EnvoyGatewayHostInfrastructureProvider defines configuration for the Host Infrastructure provider.

_Appears in:_
- [EnvoyGatewayInfrastructureProvider](#envoygatewayinfrastructureprovider)



#### EnvoyGatewayInfrastructureProvider



EnvoyGatewayInfrastructureProvider defines configuration for the Custom Infrastructure provider.

_Appears in:_
- [EnvoyGatewayCustomProvider](#envoygatewaycustomprovider)

| Field | Type | Required | Description |
| ---   | ---  | ---      | ---         |
| `type` | _[InfrastructureProviderType](#infrastructureprovidertype)_ |  true  | Type is the type of infrastructure providers to use. Supported types are "Host". |
| `host` | _[EnvoyGatewayHostInfrastructureProvider](#envoygatewayhostinfrastructureprovider)_ |  false  | Host defines the configuration of the Host provider. Host provides runtime deployment of the data plane as a child process on the host environment. |


#### EnvoyGatewayKubernetesProvider



EnvoyGatewayKubernetesProvider defines configuration for the Kubernetes provider.

_Appears in:_
- [EnvoyGatewayProvider](#envoygatewayprovider)

| Field | Type | Required | Description |
| ---   | ---  | ---      | ---         |
| `rateLimitDeployment` | _[KubernetesDeploymentSpec](#kubernetesdeploymentspec)_ |  false  | RateLimitDeployment defines the desired state of the Envoy ratelimit deployment resource. If unspecified, default settings for the managed Envoy ratelimit deployment resource are applied. |
| `watch` | _[KubernetesWatchMode](#kuberneteswatchmode)_ |  false  | Watch holds configuration of which input resources should be watched and reconciled. |
| `deploy` | _[KubernetesDeployMode](#kubernetesdeploymode)_ |  false  | Deploy holds configuration of how output managed resources such as the Envoy Proxy data plane should be deployed |
| `overwriteControlPlaneCerts` | _boolean_ |  false  | OverwriteControlPlaneCerts updates the secrets containing the control plane certs, when set. |


#### EnvoyGatewayLogComponent

_Underlying type:_ _string_

EnvoyGatewayLogComponent defines a component that supports a configured logging level.

_Appears in:_
- [EnvoyGatewayLogging](#envoygatewaylogging)



#### EnvoyGatewayLogging



EnvoyGatewayLogging defines logging for Envoy Gateway.

_Appears in:_
- [EnvoyGateway](#envoygateway)
- [EnvoyGatewaySpec](#envoygatewayspec)

| Field | Type | Required | Description |
| ---   | ---  | ---      | ---         |
| `level` | _object (keys:[EnvoyGatewayLogComponent](#envoygatewaylogcomponent), values:[LogLevel](#loglevel))_ |  true  | Level is the logging level. If unspecified, defaults to "info". EnvoyGatewayLogComponent options: default/provider/gateway-api/xds-translator/xds-server/infrastructure/global-ratelimit. LogLevel options: debug/info/error/warn. |


#### EnvoyGatewayMetricSink



EnvoyGatewayMetricSink defines control plane metric sinks where metrics are sent to.

_Appears in:_
- [EnvoyGatewayMetrics](#envoygatewaymetrics)

| Field | Type | Required | Description |
| ---   | ---  | ---      | ---         |
| `type` | _[MetricSinkType](#metricsinktype)_ |  true  | Type defines the metric sink type. EG control plane currently supports OpenTelemetry. |
| `openTelemetry` | _[EnvoyGatewayOpenTelemetrySink](#envoygatewayopentelemetrysink)_ |  true  | OpenTelemetry defines the configuration for OpenTelemetry sink. It's required if the sink type is OpenTelemetry. |


#### EnvoyGatewayMetrics



EnvoyGatewayMetrics defines control plane push/pull metrics configurations.

_Appears in:_
- [EnvoyGatewayTelemetry](#envoygatewaytelemetry)

| Field | Type | Required | Description |
| ---   | ---  | ---      | ---         |
| `sinks` | _[EnvoyGatewayMetricSink](#envoygatewaymetricsink) array_ |  true  | Sinks defines the metric sinks where metrics are sent to. |
| `prometheus` | _[EnvoyGatewayPrometheusProvider](#envoygatewayprometheusprovider)_ |  true  | Prometheus defines the configuration for prometheus endpoint. |


#### EnvoyGatewayOpenTelemetrySink





_Appears in:_
- [EnvoyGatewayMetricSink](#envoygatewaymetricsink)

| Field | Type | Required | Description |
| ---   | ---  | ---      | ---         |
| `host` | _string_ |  true  | Host define the sink service hostname. |
| `protocol` | _string_ |  true  | Protocol define the sink service protocol. |
| `port` | _integer_ |  false  | Port defines the port the sink service is exposed on. |


#### EnvoyGatewayPrometheusProvider



EnvoyGatewayPrometheusProvider will expose prometheus endpoint in pull mode.

_Appears in:_
- [EnvoyGatewayMetrics](#envoygatewaymetrics)

| Field | Type | Required | Description |
| ---   | ---  | ---      | ---         |
| `disable` | _boolean_ |  true  | Disable defines if disables the prometheus metrics in pull mode. |


#### EnvoyGatewayProvider



EnvoyGatewayProvider defines the desired configuration of a provider.

_Appears in:_
- [EnvoyGateway](#envoygateway)
- [EnvoyGatewaySpec](#envoygatewayspec)

| Field | Type | Required | Description |
| ---   | ---  | ---      | ---         |
| `type` | _[ProviderType](#providertype)_ |  true  | Type is the type of provider to use. Supported types are "Kubernetes". |
| `kubernetes` | _[EnvoyGatewayKubernetesProvider](#envoygatewaykubernetesprovider)_ |  false  | Kubernetes defines the configuration of the Kubernetes provider. Kubernetes provides runtime configuration via the Kubernetes API. |
| `custom` | _[EnvoyGatewayCustomProvider](#envoygatewaycustomprovider)_ |  false  | Custom defines the configuration for the Custom provider. This provider allows you to define a specific resource provider and a infrastructure provider. |


#### EnvoyGatewayResourceProvider



EnvoyGatewayResourceProvider defines configuration for the Custom Resource provider.

_Appears in:_
- [EnvoyGatewayCustomProvider](#envoygatewaycustomprovider)

| Field | Type | Required | Description |
| ---   | ---  | ---      | ---         |
| `type` | _[ResourceProviderType](#resourceprovidertype)_ |  true  | Type is the type of resource provider to use. Supported types are "File". |
| `file` | _[EnvoyGatewayFileResourceProvider](#envoygatewayfileresourceprovider)_ |  false  | File defines the configuration of the File provider. File provides runtime configuration defined by one or more files. |


#### EnvoyGatewaySpec



EnvoyGatewaySpec defines the desired state of Envoy Gateway.

_Appears in:_
- [EnvoyGateway](#envoygateway)

| Field | Type | Required | Description |
| ---   | ---  | ---      | ---         |
| `gateway` | _[Gateway](#gateway)_ |  false  | Gateway defines desired Gateway API specific configuration. If unset, default configuration parameters will apply. |
| `provider` | _[EnvoyGatewayProvider](#envoygatewayprovider)_ |  false  | Provider defines the desired provider and provider-specific configuration. If unspecified, the Kubernetes provider is used with default configuration parameters. |
| `logging` | _[EnvoyGatewayLogging](#envoygatewaylogging)_ |  false  | Logging defines logging parameters for Envoy Gateway. |
| `admin` | _[EnvoyGatewayAdmin](#envoygatewayadmin)_ |  false  | Admin defines the desired admin related abilities. If unspecified, the Admin is used with default configuration parameters. |
| `telemetry` | _[EnvoyGatewayTelemetry](#envoygatewaytelemetry)_ |  false  | Telemetry defines the desired control plane telemetry related abilities. If unspecified, the telemetry is used with default configuration. |
| `rateLimit` | _[RateLimit](#ratelimit)_ |  false  | RateLimit defines the configuration associated with the Rate Limit service deployed by Envoy Gateway required to implement the Global Rate limiting functionality. The specific rate limit service used here is the reference implementation in Envoy. For more details visit https://github.com/envoyproxy/ratelimit. This configuration is unneeded for "Local" rate limiting. |
| `extensionManager` | _[ExtensionManager](#extensionmanager)_ |  false  | ExtensionManager defines an extension manager to register for the Envoy Gateway Control Plane. |
| `extensionApis` | _[ExtensionAPISettings](#extensionapisettings)_ |  false  | ExtensionAPIs defines the settings related to specific Gateway API Extensions implemented by Envoy Gateway |


#### EnvoyGatewayTelemetry



EnvoyGatewayTelemetry defines telemetry configurations for envoy gateway control plane. Control plane will focus on metrics observability telemetry and tracing telemetry later.

_Appears in:_
- [EnvoyGateway](#envoygateway)
- [EnvoyGatewaySpec](#envoygatewayspec)

| Field | Type | Required | Description |
| ---   | ---  | ---      | ---         |
| `metrics` | _[EnvoyGatewayMetrics](#envoygatewaymetrics)_ |  true  | Metrics defines metrics configuration for envoy gateway. |


#### EnvoyJSONPatchConfig



EnvoyJSONPatchConfig defines the configuration for patching a Envoy xDS Resource using JSONPatch semantic

_Appears in:_
- [EnvoyPatchPolicySpec](#envoypatchpolicyspec)

| Field | Type | Required | Description |
| ---   | ---  | ---      | ---         |
| `type` | _[EnvoyResourceType](#envoyresourcetype)_ |  true  | Type is the typed URL of the Envoy xDS Resource |
| `name` | _string_ |  true  | Name is the name of the resource |
| `operation` | _[JSONPatchOperation](#jsonpatchoperation)_ |  true  | Patch defines the JSON Patch Operation |


#### EnvoyPatchPolicy



EnvoyPatchPolicy allows the user to modify the generated Envoy xDS resources by Envoy Gateway using this patch API

_Appears in:_
- [EnvoyPatchPolicyList](#envoypatchpolicylist)

| Field | Type | Required | Description |
| ---   | ---  | ---      | ---         |
| `apiVersion` | _string_ | |`gateway.envoyproxy.io/v1alpha1`
| `kind` | _string_ | |`EnvoyPatchPolicy`
| `metadata` | _[ObjectMeta](https://kubernetes.io/docs/reference/generated/kubernetes-api/v1.26/#objectmeta-v1-meta)_ |  true  | Refer to Kubernetes API documentation for fields of `metadata`. |
| `spec` | _[EnvoyPatchPolicySpec](#envoypatchpolicyspec)_ |  true  | Spec defines the desired state of EnvoyPatchPolicy. |


#### EnvoyPatchPolicyList



EnvoyPatchPolicyList contains a list of EnvoyPatchPolicy resources.



| Field | Type | Required | Description |
| ---   | ---  | ---      | ---         |
| `apiVersion` | _string_ | |`gateway.envoyproxy.io/v1alpha1`
| `kind` | _string_ | |`EnvoyPatchPolicyList`
| `metadata` | _[ListMeta](https://kubernetes.io/docs/reference/generated/kubernetes-api/v1.26/#listmeta-v1-meta)_ |  true  | Refer to Kubernetes API documentation for fields of `metadata`. |
| `items` | _[EnvoyPatchPolicy](#envoypatchpolicy) array_ |  true  |  |


#### EnvoyPatchPolicySpec



EnvoyPatchPolicySpec defines the desired state of EnvoyPatchPolicy.

_Appears in:_
- [EnvoyPatchPolicy](#envoypatchpolicy)

| Field | Type | Required | Description |
| ---   | ---  | ---      | ---         |
| `type` | _[EnvoyPatchType](#envoypatchtype)_ |  true  | Type decides the type of patch. Valid EnvoyPatchType values are "JSONPatch". |
| `jsonPatches` | _[EnvoyJSONPatchConfig](#envoyjsonpatchconfig) array_ |  false  | JSONPatch defines the JSONPatch configuration. |
| `targetRef` | _[PolicyTargetReference](#policytargetreference)_ |  true  | TargetRef is the name of the Gateway API resource this policy is being attached to. By default attaching to Gateway is supported and when mergeGateways is enabled it should attach to GatewayClass. This Policy and the TargetRef MUST be in the same namespace for this Policy to have effect and be applied to the Gateway TargetRef |
| `priority` | _integer_ |  true  | Priority of the EnvoyPatchPolicy. If multiple EnvoyPatchPolicies are applied to the same TargetRef, they will be applied in the ascending order of the priority i.e. int32.min has the highest priority and int32.max has the lowest priority. Defaults to 0. |




#### EnvoyPatchType

_Underlying type:_ _string_

EnvoyPatchType specifies the types of Envoy patching mechanisms.

_Appears in:_
- [EnvoyPatchPolicySpec](#envoypatchpolicyspec)



#### EnvoyProxy



EnvoyProxy is the schema for the envoyproxies API.



| Field | Type | Required | Description |
| ---   | ---  | ---      | ---         |
| `apiVersion` | _string_ | |`gateway.envoyproxy.io/v1alpha1`
| `kind` | _string_ | |`EnvoyProxy`
| `metadata` | _[ObjectMeta](https://kubernetes.io/docs/reference/generated/kubernetes-api/v1.26/#objectmeta-v1-meta)_ |  true  | Refer to Kubernetes API documentation for fields of `metadata`. |
| `spec` | _[EnvoyProxySpec](#envoyproxyspec)_ |  true  | EnvoyProxySpec defines the desired state of EnvoyProxy. |


#### EnvoyProxyKubernetesProvider



EnvoyProxyKubernetesProvider defines configuration for the Kubernetes resource provider.

_Appears in:_
- [EnvoyProxyProvider](#envoyproxyprovider)

| Field | Type | Required | Description |
| ---   | ---  | ---      | ---         |
| `envoyDeployment` | _[KubernetesDeploymentSpec](#kubernetesdeploymentspec)_ |  false  | EnvoyDeployment defines the desired state of the Envoy deployment resource. If unspecified, default settings for the managed Envoy deployment resource are applied. |
| `envoyService` | _[KubernetesServiceSpec](#kubernetesservicespec)_ |  false  | EnvoyService defines the desired state of the Envoy service resource. If unspecified, default settings for the managed Envoy service resource are applied. |
| `envoyHpa` | _[KubernetesHorizontalPodAutoscalerSpec](#kuberneteshorizontalpodautoscalerspec)_ |  false  | EnvoyHpa defines the Horizontal Pod Autoscaler settings for Envoy Proxy Deployment. Once the HPA is being set, Replicas field from EnvoyDeployment will be ignored. |


#### EnvoyProxyProvider



EnvoyProxyProvider defines the desired state of a resource provider.

_Appears in:_
- [EnvoyProxySpec](#envoyproxyspec)

| Field | Type | Required | Description |
| ---   | ---  | ---      | ---         |
| `type` | _[ProviderType](#providertype)_ |  true  | Type is the type of resource provider to use. A resource provider provides infrastructure resources for running the data plane, e.g. Envoy proxy, and optional auxiliary control planes. Supported types are "Kubernetes". |
| `kubernetes` | _[EnvoyProxyKubernetesProvider](#envoyproxykubernetesprovider)_ |  false  | Kubernetes defines the desired state of the Kubernetes resource provider. Kubernetes provides infrastructure resources for running the data plane, e.g. Envoy proxy. If unspecified and type is "Kubernetes", default settings for managed Kubernetes resources are applied. |


#### EnvoyProxySpec



EnvoyProxySpec defines the desired state of EnvoyProxy.

_Appears in:_
- [EnvoyProxy](#envoyproxy)

| Field | Type | Required | Description |
| ---   | ---  | ---      | ---         |
| `provider` | _[EnvoyProxyProvider](#envoyproxyprovider)_ |  false  | Provider defines the desired resource provider and provider-specific configuration. If unspecified, the "Kubernetes" resource provider is used with default configuration parameters. |
| `logging` | _[ProxyLogging](#proxylogging)_ |  true  | Logging defines logging parameters for managed proxies. |
| `telemetry` | _[ProxyTelemetry](#proxytelemetry)_ |  false  | Telemetry defines telemetry parameters for managed proxies. |
| `bootstrap` | _[ProxyBootstrap](#proxybootstrap)_ |  false  | Bootstrap defines the Envoy Bootstrap as a YAML string. Visit https://www.envoyproxy.io/docs/envoy/latest/api-v3/config/bootstrap/v3/bootstrap.proto#envoy-v3-api-msg-config-bootstrap-v3-bootstrap to learn more about the syntax. If set, this is the Bootstrap configuration used for the managed Envoy Proxy fleet instead of the default Bootstrap configuration set by Envoy Gateway. Some fields within the Bootstrap that are required to communicate with the xDS Server (Envoy Gateway) and receive xDS resources from it are not configurable and will result in the `EnvoyProxy` resource being rejected. Backward compatibility across minor versions is not guaranteed. We strongly recommend using `egctl x translate` to generate a `EnvoyProxy` resource with the `Bootstrap` field set to the default Bootstrap configuration used. You can edit this configuration, and rerun `egctl x translate` to ensure there are no validation errors. |
| `concurrency` | _integer_ |  false  | Concurrency defines the number of worker threads to run. If unset, it defaults to the number of cpuset threads on the platform. |
| `extraArgs` | _string array_ |  false  | ExtraArgs defines additional command line options that are provided to Envoy. More info: https://www.envoyproxy.io/docs/envoy/latest/operations/cli#command-line-options Note: some command line options are used internally(e.g. --log-level) so they cannot be provided here. |
| `mergeGateways` | _boolean_ |  false  | MergeGateways defines if Gateway resources should be merged onto the same Envoy Proxy Infrastructure. Setting this field to true would merge all Gateway Listeners under the parent Gateway Class. This means that the port, protocol and hostname tuple must be unique for every listener. If a duplicate listener is detected, the newer listener (based on timestamp) will be rejected and its status will be updated with a "Accepted=False" condition. |




#### EnvoyResourceType

_Underlying type:_ _string_

EnvoyResourceType specifies the type URL of the Envoy resource.

_Appears in:_
- [EnvoyJSONPatchConfig](#envoyjsonpatchconfig)



#### ExtAuth



ExtAuth defines the configuration for External Authorization.

_Appears in:_
- [SecurityPolicySpec](#securitypolicyspec)

| Field | Type | Required | Description |
| ---   | ---  | ---      | ---         |
| `grpc` | _[GRPCExtAuthService](#grpcextauthservice)_ |  true  | GRPC defines the gRPC External Authorization service. Either GRPCService or HTTPService must be specified, and only one of them can be provided. |
| `http` | _[HTTPExtAuthService](#httpextauthservice)_ |  true  | HTTP defines the HTTP External Authorization service. Either GRPCService or HTTPService must be specified, and only one of them can be provided. |
| `headersToExtAuth` | _string array_ |  false  | HeadersToExtAuth defines the client request headers that will be included in the request to the external authorization service. Note: If not specified, the default behavior for gRPC and HTTP external authorization services is different due to backward compatibility reasons. All headers will be included in the check request to a gRPC authorization server. Only the following headers will be included in the check request to an HTTP authorization server: Host, Method, Path, Content-Length, and Authorization. And these headers will always be included to the check request to an HTTP authorization server by default, no matter whether they are specified in HeadersToExtAuth or not. |


#### ExtensionAPISettings



ExtensionAPISettings defines the settings specific to Gateway API Extensions.

_Appears in:_
- [EnvoyGateway](#envoygateway)
- [EnvoyGatewaySpec](#envoygatewayspec)

| Field | Type | Required | Description |
| ---   | ---  | ---      | ---         |
| `enableEnvoyPatchPolicy` | _boolean_ |  true  | EnableEnvoyPatchPolicy enables Envoy Gateway to reconcile and implement the EnvoyPatchPolicy resources. |


#### ExtensionHooks



ExtensionHooks defines extension hooks across all supported runners

_Appears in:_
- [ExtensionManager](#extensionmanager)

| Field | Type | Required | Description |
| ---   | ---  | ---      | ---         |
| `xdsTranslator` | _[XDSTranslatorHooks](#xdstranslatorhooks)_ |  true  | XDSTranslator defines all the supported extension hooks for the xds-translator runner |


#### ExtensionManager



ExtensionManager defines the configuration for registering an extension manager to the Envoy Gateway control plane.

_Appears in:_
- [EnvoyGateway](#envoygateway)
- [EnvoyGatewaySpec](#envoygatewayspec)

| Field | Type | Required | Description |
| ---   | ---  | ---      | ---         |
| `resources` | _[GroupVersionKind](#groupversionkind) array_ |  false  | Resources defines the set of K8s resources the extension will handle. |
| `hooks` | _[ExtensionHooks](#extensionhooks)_ |  true  | Hooks defines the set of hooks the extension supports |
| `service` | _[ExtensionService](#extensionservice)_ |  true  | Service defines the configuration of the extension service that the Envoy Gateway Control Plane will call through extension hooks. |


#### ExtensionService



ExtensionService defines the configuration for connecting to a registered extension service.

_Appears in:_
- [ExtensionManager](#extensionmanager)

| Field | Type | Required | Description |
| ---   | ---  | ---      | ---         |
| `host` | _string_ |  true  | Host define the extension service hostname. |
| `port` | _integer_ |  false  | Port defines the port the extension service is exposed on. |
| `tls` | _[ExtensionTLS](#extensiontls)_ |  false  | TLS defines TLS configuration for communication between Envoy Gateway and the extension service. |


#### ExtensionTLS



ExtensionTLS defines the TLS configuration when connecting to an extension service

_Appears in:_
- [ExtensionService](#extensionservice)

| Field | Type | Required | Description |
| ---   | ---  | ---      | ---         |
| `certificateRef` | _[SecretObjectReference](https://gateway-api.sigs.k8s.io/references/spec/#gateway.networking.k8s.io/v1.SecretObjectReference)_ |  true  | CertificateRef contains a references to objects (Kubernetes objects or otherwise) that contains a TLS certificate and private keys. These certificates are used to establish a TLS handshake to the extension server. <br /><br /> CertificateRef can only reference a Kubernetes Secret at this time. |


#### FaultInjection



FaultInjection defines the fault injection policy to be applied. This configuration can be used to inject delays and abort requests to mimic failure scenarios such as service failures and overloads

_Appears in:_
- [BackendTrafficPolicySpec](#backendtrafficpolicyspec)

| Field | Type | Required | Description |
| ---   | ---  | ---      | ---         |
| `delay` | _[FaultInjectionDelay](#faultinjectiondelay)_ |  false  | If specified, a delay will be injected into the request. |
| `abort` | _[FaultInjectionAbort](#faultinjectionabort)_ |  false  | If specified, the request will be aborted if it meets the configuration criteria. |


#### FaultInjectionAbort



FaultInjectionAbort defines the abort fault injection configuration

_Appears in:_
- [FaultInjection](#faultinjection)

| Field | Type | Required | Description |
| ---   | ---  | ---      | ---         |
| `httpStatus` | _integer_ |  false  | StatusCode specifies the HTTP status code to be returned |
| `grpcStatus` | _integer_ |  false  | GrpcStatus specifies the GRPC status code to be returned |
| `percentage` | _float_ |  false  | Percentage specifies the percentage of requests to be aborted. Default 100%, if set 0, no requests will be aborted. Accuracy to 0.0001%. |


#### FaultInjectionDelay



FaultInjectionDelay defines the delay fault injection configuration

_Appears in:_
- [FaultInjection](#faultinjection)

| Field | Type | Required | Description |
| ---   | ---  | ---      | ---         |
| `fixedDelay` | _[Duration](https://kubernetes.io/docs/reference/generated/kubernetes-api/v1.26/#duration-v1-meta)_ |  true  | FixedDelay specifies the fixed delay duration |
| `percentage` | _float_ |  false  | Percentage specifies the percentage of requests to be delayed. Default 100%, if set 0, no requests will be delayed. Accuracy to 0.0001%. |


#### FileEnvoyProxyAccessLog





_Appears in:_
- [ProxyAccessLogSink](#proxyaccesslogsink)

| Field | Type | Required | Description |
| ---   | ---  | ---      | ---         |
| `path` | _string_ |  true  | Path defines the file path used to expose envoy access log(e.g. /dev/stdout). |


#### GRPCExtAuthService



GRPCExtAuthService defines the gRPC External Authorization service The authorization request message is defined in https://www.envoyproxy.io/docs/envoy/latest/api-v3/service/auth/v3/external_auth.proto

_Appears in:_
- [ExtAuth](#extauth)

| Field | Type | Required | Description |
| ---   | ---  | ---      | ---         |
| `group` | _[Group](#group)_ |  false  | Group is the group of the referent. For example, "gateway.networking.k8s.io". When unspecified or empty string, core API group is inferred. |
| `kind` | _[Kind](#kind)_ |  false  | Kind is the Kubernetes resource kind of the referent. For example "Service". <br /><br /> Defaults to "Service" when not specified. <br /><br /> ExternalName services can refer to CNAME DNS records that may live outside of the cluster and as such are difficult to reason about in terms of conformance. They also may not be safe to forward to (see CVE-2021-25740 for more information). Implementations SHOULD NOT support ExternalName Services. <br /><br /> Support: Core (Services with a type other than ExternalName) <br /><br /> Support: Implementation-specific (Services with type ExternalName) |
| `name` | _[ObjectName](#objectname)_ |  true  | Name is the name of the referent. |
| `namespace` | _[Namespace](#namespace)_ |  false  | Namespace is the namespace of the backend. When unspecified, the local namespace is inferred. <br /><br /> Note that when a namespace different than the local namespace is specified, a ReferenceGrant object is required in the referent namespace to allow that namespace's owner to accept the reference. See the ReferenceGrant documentation for details. <br /><br /> Support: Core |
| `port` | _[PortNumber](#portnumber)_ |  false  | Port specifies the destination port number to use for this resource. Port is required when the referent is a Kubernetes Service. In this case, the port number is the service port number, not the target port. For other resources, destination port might be derived from the referent resource or this field. |


#### Gateway



Gateway defines the desired Gateway API configuration of Envoy Gateway.

_Appears in:_
- [EnvoyGateway](#envoygateway)
- [EnvoyGatewaySpec](#envoygatewayspec)

| Field | Type | Required | Description |
| ---   | ---  | ---      | ---         |
| `controllerName` | _string_ |  false  | ControllerName defines the name of the Gateway API controller. If unspecified, defaults to "gateway.envoyproxy.io/gatewayclass-controller". See the following for additional details: https://gateway-api.sigs.k8s.io/v1alpha2/references/spec/#gateway.networking.k8s.io/v1.GatewayClass |


#### GlobalRateLimit



GlobalRateLimit defines global rate limit configuration.

_Appears in:_
- [RateLimitSpec](#ratelimitspec)

| Field | Type | Required | Description |
| ---   | ---  | ---      | ---         |
| `rules` | _[RateLimitRule](#ratelimitrule) array_ |  true  | Rules are a list of RateLimit selectors and limits. Each rule and its associated limit is applied in a mutually exclusive way. If a request matches multiple rules, each of their associated limits get applied, so a single request might increase the rate limit counters for multiple rules if selected. The rate limit service will return a logical OR of the individual rate limit decisions of all matching rules. For example, if a request matches two rules, one rate limited and one not, the final decision will be to rate limit the request. |


#### GroupVersionKind



GroupVersionKind unambiguously identifies a Kind. It can be converted to k8s.io/apimachinery/pkg/runtime/schema.GroupVersionKind

_Appears in:_
- [ExtensionManager](#extensionmanager)

| Field | Type | Required | Description |
| ---   | ---  | ---      | ---         |
| `group` | _string_ |  true  |  |
| `version` | _string_ |  true  |  |
| `kind` | _string_ |  true  |  |


#### GzipCompressor



GzipCompressor defines the config for the Gzip compressor. The default values can be found here: https://www.envoyproxy.io/docs/envoy/latest/api-v3/extensions/compression/gzip/compressor/v3/gzip.proto#extension-envoy-compression-gzip-compressor

_Appears in:_
- [Compression](#compression)



#### HTTP1Settings



HTTP1Settings provides HTTP/1 configuration on the listener.

_Appears in:_
- [ClientTrafficPolicySpec](#clienttrafficpolicyspec)

| Field | Type | Required | Description |
| ---   | ---  | ---      | ---         |
| `enableTrailers` | _boolean_ |  false  | EnableTrailers defines if HTTP/1 trailers should be proxied by Envoy. |
| `preserveHeaderCase` | _boolean_ |  false  | PreserveHeaderCase defines if Envoy should preserve the letter case of headers. By default, Envoy will lowercase all the headers. |


#### HTTP3Settings



HTTP3Settings provides HTTP/3 configuration on the listener.

_Appears in:_
- [ClientTrafficPolicySpec](#clienttrafficpolicyspec)



#### HTTPActiveHealthChecker



HTTPActiveHealthChecker defines the settings of http health check.

_Appears in:_
- [ActiveHealthCheck](#activehealthcheck)

| Field | Type | Required | Description |
| ---   | ---  | ---      | ---         |
| `path` | _string_ |  true  | Path defines the HTTP path that will be requested during health checking. |
| `method` | _string_ |  false  | Method defines the HTTP method used for health checking. Defaults to GET |
| `expectedStatuses` | _[HTTPStatus](#httpstatus) array_ |  false  | ExpectedStatuses defines a list of HTTP response statuses considered healthy. Defaults to 200 only |
| `expectedResponse` | _[ActiveHealthCheckPayload](#activehealthcheckpayload)_ |  false  | ExpectedResponse defines a list of HTTP expected responses to match. |


#### HTTPExtAuthService



HTTPExtAuthService defines the HTTP External Authorization service

_Appears in:_
- [ExtAuth](#extauth)

| Field | Type | Required | Description |
| ---   | ---  | ---      | ---         |
| `group` | _[Group](#group)_ |  false  | Group is the group of the referent. For example, "gateway.networking.k8s.io". When unspecified or empty string, core API group is inferred. |
| `kind` | _[Kind](#kind)_ |  false  | Kind is the Kubernetes resource kind of the referent. For example "Service". <br /><br /> Defaults to "Service" when not specified. <br /><br /> ExternalName services can refer to CNAME DNS records that may live outside of the cluster and as such are difficult to reason about in terms of conformance. They also may not be safe to forward to (see CVE-2021-25740 for more information). Implementations SHOULD NOT support ExternalName Services. <br /><br /> Support: Core (Services with a type other than ExternalName) <br /><br /> Support: Implementation-specific (Services with type ExternalName) |
| `name` | _[ObjectName](#objectname)_ |  true  | Name is the name of the referent. |
| `namespace` | _[Namespace](#namespace)_ |  false  | Namespace is the namespace of the backend. When unspecified, the local namespace is inferred. <br /><br /> Note that when a namespace different than the local namespace is specified, a ReferenceGrant object is required in the referent namespace to allow that namespace's owner to accept the reference. See the ReferenceGrant documentation for details. <br /><br /> Support: Core |
| `port` | _[PortNumber](#portnumber)_ |  false  | Port specifies the destination port number to use for this resource. Port is required when the referent is a Kubernetes Service. In this case, the port number is the service port number, not the target port. For other resources, destination port might be derived from the referent resource or this field. |
| `path` | _string_ |  true  | Path is the path of the HTTP External Authorization service. If path is specified, the authorization request will be sent to that path, or else the authorization request will be sent to the root path. |
| `headersToBackend` | _string array_ |  false  | HeadersToBackend are the authorization response headers that will be added to the original client request before sending it to the backend server. Note that coexisting headers will be overridden. If not specified, no authorization response headers will be added to the original client request. |


#### HTTPStatus

_Underlying type:_ _integer_

HTTPStatus defines the http status code.

_Appears in:_
- [HTTPActiveHealthChecker](#httpactivehealthchecker)



#### HTTPTimeout





_Appears in:_
- [Timeout](#timeout)

| Field | Type | Required | Description |
| ---   | ---  | ---      | ---         |
| `connectionIdleTimeout` | _[Duration](#duration)_ |  false  | The idle timeout for an HTTP connection. Idle time is defined as a period in which there are no active requests in the connection. Default: 1 hour. |
| `maxConnectionDuration` | _[Duration](#duration)_ |  false  | The maximum duration of an HTTP connection. Default: unlimited. |




#### HeaderMatchType

_Underlying type:_ _string_

HeaderMatchType specifies the semantics of how HTTP header values should be compared. Valid HeaderMatchType values are "Exact", "RegularExpression", and "Distinct".

_Appears in:_
- [HeaderMatch](#headermatch)



#### HealthCheck



HealthCheck configuration to decide which endpoints are healthy and can be used for routing.

_Appears in:_
- [BackendTrafficPolicySpec](#backendtrafficpolicyspec)

| Field | Type | Required | Description |
| ---   | ---  | ---      | ---         |
| `active` | _[ActiveHealthCheck](#activehealthcheck)_ |  false  | Active health check configuration |


#### InfrastructureProviderType

_Underlying type:_ _string_

InfrastructureProviderType defines the types of custom infrastructure providers supported by Envoy Gateway.

_Appears in:_
- [EnvoyGatewayInfrastructureProvider](#envoygatewayinfrastructureprovider)



#### JSONPatchOperation



JSONPatchOperation defines the JSON Patch Operation as defined in https://datatracker.ietf.org/doc/html/rfc6902

_Appears in:_
- [EnvoyJSONPatchConfig](#envoyjsonpatchconfig)

<<<<<<< HEAD
| Field | Description |
| --- | --- |
| `op` _[JSONPatchOperationType](#jsonpatchoperationtype)_ | Op is the type of operation to perform |
| `path` _string_ | Path is the location of the target document/field where the operation will be performed Refer to https://datatracker.ietf.org/doc/html/rfc6901 for more details. |
| `from` _string_ | From is the source location of the value to be copied or moved. Only valid for move or copy operations Refer to https://datatracker.ietf.org/doc/html/rfc6901 for more details. |
| `value` _JSON_ | Value is the new value of the path location. The value is only used by the operations of `add`` and `replace`. |
=======
| Field | Type | Required | Description |
| ---   | ---  | ---      | ---         |
| `op` | _[JSONPatchOperationType](#jsonpatchoperationtype)_ |  true  | Op is the type of operation to perform |
| `path` | _string_ |  true  | Path is the location of the target document/field where the operation will be performed Refer to https://datatracker.ietf.org/doc/html/rfc6901 for more details. |
| `from` | _string_ |  false  | From is the source location of the value to be copied or moved. Only valid for move or copy operations Refer to https://datatracker.ietf.org/doc/html/rfc6901 for more details. |
| `value` | _[JSON](#json)_ |  true  | Value is the new value of the path location. |
>>>>>>> e3994ec9


#### JSONPatchOperationType

_Underlying type:_ _string_

JSONPatchOperationType specifies the JSON Patch operations that can be performed.

_Appears in:_
- [JSONPatchOperation](#jsonpatchoperation)



#### JWT



JWT defines the configuration for JSON Web Token (JWT) authentication.

_Appears in:_
- [SecurityPolicySpec](#securitypolicyspec)

| Field | Type | Required | Description |
| ---   | ---  | ---      | ---         |
| `providers` | _[JWTProvider](#jwtprovider) array_ |  true  | Providers defines the JSON Web Token (JWT) authentication provider type. When multiple JWT providers are specified, the JWT is considered valid if any of the providers successfully validate the JWT. For additional details, see https://www.envoyproxy.io/docs/envoy/latest/configuration/http/http_filters/jwt_authn_filter.html. |


#### JWTExtractor



JWTExtractor defines a custom JWT token extraction from HTTP request. If specified, Envoy will extract the JWT token from the listed extractors (headers, cookies, or params) and validate each of them. If any value extracted is found to be an invalid JWT, a 401 error will be returned.

_Appears in:_
- [JWTProvider](#jwtprovider)

| Field | Type | Required | Description |
| ---   | ---  | ---      | ---         |
| `headers` | _[JWTHeaderExtractor](#jwtheaderextractor) array_ |  false  | Headers represents a list of HTTP request headers to extract the JWT token from. |
| `cookies` | _string array_ |  false  | Cookies represents a list of cookie names to extract the JWT token from. |
| `params` | _string array_ |  false  | Params represents a list of query parameters to extract the JWT token from. |


#### JWTHeaderExtractor



JWTHeaderExtractor defines an HTTP header location to extract JWT token

_Appears in:_
- [JWTExtractor](#jwtextractor)

| Field | Type | Required | Description |
| ---   | ---  | ---      | ---         |
| `name` | _string_ |  true  | Name is the HTTP header name to retrieve the token |
| `valuePrefix` | _string_ |  false  | ValuePrefix is the prefix that should be stripped before extracting the token. The format would be used by Envoy like "{ValuePrefix}<TOKEN>". For example, "Authorization: Bearer <TOKEN>", then the ValuePrefix="Bearer " with a space at the end. |


#### JWTProvider



JWTProvider defines how a JSON Web Token (JWT) can be verified.

_Appears in:_
- [JWT](#jwt)

| Field | Type | Required | Description |
| ---   | ---  | ---      | ---         |
| `name` | _string_ |  true  | Name defines a unique name for the JWT provider. A name can have a variety of forms, including RFC1123 subdomains, RFC 1123 labels, or RFC 1035 labels. |
| `issuer` | _string_ |  false  | Issuer is the principal that issued the JWT and takes the form of a URL or email address. For additional details, see https://tools.ietf.org/html/rfc7519#section-4.1.1 for URL format and https://rfc-editor.org/rfc/rfc5322.html for email format. If not provided, the JWT issuer is not checked. |
| `audiences` | _string array_ |  false  | Audiences is a list of JWT audiences allowed access. For additional details, see https://tools.ietf.org/html/rfc7519#section-4.1.3. If not provided, JWT audiences are not checked. |
| `remoteJWKS` | _[RemoteJWKS](#remotejwks)_ |  true  | RemoteJWKS defines how to fetch and cache JSON Web Key Sets (JWKS) from a remote HTTP/HTTPS endpoint. |
| `claimToHeaders` | _[ClaimToHeader](#claimtoheader) array_ |  true  | ClaimToHeaders is a list of JWT claims that must be extracted into HTTP request headers For examples, following config: The claim must be of type; string, int, double, bool. Array type claims are not supported |
| `extractFrom` | _[JWTExtractor](#jwtextractor)_ |  false  | ExtractFrom defines different ways to extract the JWT token from HTTP request. If empty, it defaults to extract JWT token from the Authorization HTTP request header using Bearer schema or access_token from query parameters. |


#### KubernetesContainerSpec



KubernetesContainerSpec defines the desired state of the Kubernetes container resource.

_Appears in:_
- [KubernetesDeploymentSpec](#kubernetesdeploymentspec)

| Field | Type | Required | Description |
| ---   | ---  | ---      | ---         |
| `env` | _[EnvVar](https://kubernetes.io/docs/reference/generated/kubernetes-api/v1.26/#envvar-v1-core) array_ |  false  | List of environment variables to set in the container. |
| `resources` | _[ResourceRequirements](https://kubernetes.io/docs/reference/generated/kubernetes-api/v1.26/#resourcerequirements-v1-core)_ |  false  | Resources required by this container. More info: https://kubernetes.io/docs/concepts/configuration/manage-resources-containers/ |
| `securityContext` | _[SecurityContext](https://kubernetes.io/docs/reference/generated/kubernetes-api/v1.26/#securitycontext-v1-core)_ |  false  | SecurityContext defines the security options the container should be run with. If set, the fields of SecurityContext override the equivalent fields of PodSecurityContext. More info: https://kubernetes.io/docs/tasks/configure-pod-container/security-context/ |
| `image` | _string_ |  false  | Image specifies the EnvoyProxy container image to be used, instead of the default image. |
| `volumeMounts` | _[VolumeMount](https://kubernetes.io/docs/reference/generated/kubernetes-api/v1.26/#volumemount-v1-core) array_ |  false  | VolumeMounts are volumes to mount into the container's filesystem. Cannot be updated. |


#### KubernetesDeployMode



KubernetesDeployMode holds configuration for how to deploy managed resources such as the Envoy Proxy data plane fleet.

_Appears in:_
- [EnvoyGatewayKubernetesProvider](#envoygatewaykubernetesprovider)



#### KubernetesDeploymentSpec



KubernetesDeploymentSpec defines the desired state of the Kubernetes deployment resource.

_Appears in:_
- [EnvoyGatewayKubernetesProvider](#envoygatewaykubernetesprovider)
- [EnvoyProxyKubernetesProvider](#envoyproxykubernetesprovider)

| Field | Type | Required | Description |
| ---   | ---  | ---      | ---         |
| `replicas` | _integer_ |  false  | Replicas is the number of desired pods. Defaults to 1. |
| `strategy` | _[DeploymentStrategy](https://kubernetes.io/docs/reference/generated/kubernetes-api/v1.26/#deploymentstrategy-v1-apps)_ |  false  | The deployment strategy to use to replace existing pods with new ones. |
| `pod` | _[KubernetesPodSpec](#kubernetespodspec)_ |  false  | Pod defines the desired specification of pod. |
| `container` | _[KubernetesContainerSpec](#kubernetescontainerspec)_ |  false  | Container defines the desired specification of main container. |
| `initContainers` | _[Container](https://kubernetes.io/docs/reference/generated/kubernetes-api/v1.26/#container-v1-core) array_ |  false  | List of initialization containers belonging to the pod. More info: https://kubernetes.io/docs/concepts/workloads/pods/init-containers/ |


#### KubernetesHorizontalPodAutoscalerSpec



KubernetesHorizontalPodAutoscalerSpec defines Kubernetes Horizontal Pod Autoscaler settings of Envoy Proxy Deployment. See k8s.io.autoscaling.v2.HorizontalPodAutoScalerSpec.

_Appears in:_
- [EnvoyProxyKubernetesProvider](#envoyproxykubernetesprovider)

| Field | Type | Required | Description |
| ---   | ---  | ---      | ---         |
| `minReplicas` | _integer_ |  false  | minReplicas is the lower limit for the number of replicas to which the autoscaler can scale down. It defaults to 1 replica. |
| `maxReplicas` | _integer_ |  true  | maxReplicas is the upper limit for the number of replicas to which the autoscaler can scale up. It cannot be less that minReplicas. |
| `metrics` | _[MetricSpec](https://kubernetes.io/docs/reference/generated/kubernetes-api/v1.26/#metricspec-v2-autoscaling) array_ |  false  | metrics contains the specifications for which to use to calculate the desired replica count (the maximum replica count across all metrics will be used). If left empty, it defaults to being based on CPU utilization with average on 80% usage. |
| `behavior` | _[HorizontalPodAutoscalerBehavior](https://kubernetes.io/docs/reference/generated/kubernetes-api/v1.26/#horizontalpodautoscalerbehavior-v2-autoscaling)_ |  false  | behavior configures the scaling behavior of the target in both Up and Down directions (scaleUp and scaleDown fields respectively). If not set, the default HPAScalingRules for scale up and scale down are used. See k8s.io.autoscaling.v2.HorizontalPodAutoScalerBehavior. |


#### KubernetesPodSpec



KubernetesPodSpec defines the desired state of the Kubernetes pod resource.

_Appears in:_
- [KubernetesDeploymentSpec](#kubernetesdeploymentspec)

| Field | Type | Required | Description |
| ---   | ---  | ---      | ---         |
| `annotations` | _object (keys:string, values:string)_ |  false  | Annotations are the annotations that should be appended to the pods. By default, no pod annotations are appended. |
| `labels` | _object (keys:string, values:string)_ |  false  | Labels are the additional labels that should be tagged to the pods. By default, no additional pod labels are tagged. |
| `securityContext` | _[PodSecurityContext](https://kubernetes.io/docs/reference/generated/kubernetes-api/v1.26/#podsecuritycontext-v1-core)_ |  false  | SecurityContext holds pod-level security attributes and common container settings. Optional: Defaults to empty.  See type description for default values of each field. |
| `affinity` | _[Affinity](https://kubernetes.io/docs/reference/generated/kubernetes-api/v1.26/#affinity-v1-core)_ |  false  | If specified, the pod's scheduling constraints. |
| `tolerations` | _[Toleration](https://kubernetes.io/docs/reference/generated/kubernetes-api/v1.26/#toleration-v1-core) array_ |  false  | If specified, the pod's tolerations. |
| `volumes` | _[Volume](https://kubernetes.io/docs/reference/generated/kubernetes-api/v1.26/#volume-v1-core) array_ |  false  | Volumes that can be mounted by containers belonging to the pod. More info: https://kubernetes.io/docs/concepts/storage/volumes |
| `hostNetwork` | _boolean_ |  false  | HostNetwork, If this is set to true, the pod will use host's network namespace. |
| `imagePullSecrets` | _[LocalObjectReference](https://kubernetes.io/docs/reference/generated/kubernetes-api/v1.26/#localobjectreference-v1-core) array_ |  false  | ImagePullSecrets is an optional list of references to secrets in the same namespace to use for pulling any of the images used by this PodSpec. If specified, these secrets will be passed to individual puller implementations for them to use. More info: https://kubernetes.io/docs/concepts/containers/images#specifying-imagepullsecrets-on-a-pod |
| `nodeSelector` | _object (keys:string, values:string)_ |  false  | NodeSelector is a selector which must be true for the pod to fit on a node. Selector which must match a node's labels for the pod to be scheduled on that node. More info: https://kubernetes.io/docs/concepts/configuration/assign-pod-node/ |
| `topologySpreadConstraints` | _[TopologySpreadConstraint](https://kubernetes.io/docs/reference/generated/kubernetes-api/v1.26/#topologyspreadconstraint-v1-core) array_ |  false  | TopologySpreadConstraints describes how a group of pods ought to spread across topology domains. Scheduler will schedule pods in a way which abides by the constraints. All topologySpreadConstraints are ANDed. |


#### KubernetesServiceSpec



KubernetesServiceSpec defines the desired state of the Kubernetes service resource.

_Appears in:_
- [EnvoyProxyKubernetesProvider](#envoyproxykubernetesprovider)

| Field | Type | Required | Description |
| ---   | ---  | ---      | ---         |
| `annotations` | _object (keys:string, values:string)_ |  false  | Annotations that should be appended to the service. By default, no annotations are appended. |
| `type` | _[ServiceType](#servicetype)_ |  false  | Type determines how the Service is exposed. Defaults to LoadBalancer. Valid options are ClusterIP, LoadBalancer and NodePort. "LoadBalancer" means a service will be exposed via an external load balancer (if the cloud provider supports it). "ClusterIP" means a service will only be accessible inside the cluster, via the cluster IP. "NodePort" means a service will be exposed on a static Port on all Nodes of the cluster. |
| `loadBalancerClass` | _string_ |  false  | LoadBalancerClass, when specified, allows for choosing the LoadBalancer provider implementation if more than one are available or is otherwise expected to be specified |
| `allocateLoadBalancerNodePorts` | _boolean_ |  false  | AllocateLoadBalancerNodePorts defines if NodePorts will be automatically allocated for services with type LoadBalancer. Default is "true". It may be set to "false" if the cluster load-balancer does not rely on NodePorts. If the caller requests specific NodePorts (by specifying a value), those requests will be respected, regardless of this field. This field may only be set for services with type LoadBalancer and will be cleared if the type is changed to any other type. |
| `loadBalancerIP` | _string_ |  false  | LoadBalancerIP defines the IP Address of the underlying load balancer service. This field may be ignored if the load balancer provider does not support this feature. This field has been deprecated in Kubernetes, but it is still used for setting the IP Address in some cloud providers such as GCP. |
| `externalTrafficPolicy` | _[ServiceExternalTrafficPolicy](#serviceexternaltrafficpolicy)_ |  false  | ExternalTrafficPolicy determines the externalTrafficPolicy for the Envoy Service. Valid options are Local and Cluster. Default is "Local". "Local" means traffic will only go to pods on the node receiving the traffic. "Cluster" means connections are loadbalanced to all pods in the cluster. |


#### KubernetesWatchMode



KubernetesWatchMode holds the configuration for which input resources to watch and reconcile.

_Appears in:_
- [EnvoyGatewayKubernetesProvider](#envoygatewaykubernetesprovider)

| Field | Type | Required | Description |
| ---   | ---  | ---      | ---         |
| `type` | _[KubernetesWatchModeType](#kuberneteswatchmodetype)_ |  true  | Type indicates what watch mode to use. KubernetesWatchModeTypeNamespaces and KubernetesWatchModeTypeNamespaceSelector are currently supported By default, when this field is unset or empty, Envoy Gateway will watch for input namespaced resources from all namespaces. |
| `namespaces` | _string array_ |  true  | Namespaces holds the list of namespaces that Envoy Gateway will watch for namespaced scoped resources such as Gateway, HTTPRoute and Service. Note that Envoy Gateway will continue to reconcile relevant cluster scoped resources such as GatewayClass that it is linked to. Precisely one of Namespaces and NamespaceSelector must be set. |
| `namespaceSelector` | _[LabelSelector](https://kubernetes.io/docs/reference/generated/kubernetes-api/v1.26/#labelselector-v1-meta)_ |  true  | NamespaceSelector holds the label selector used to dynamically select namespaces. Envoy Gateway will watch for namespaces matching the specified label selector. Precisely one of Namespaces and NamespaceSelector must be set. |


#### KubernetesWatchModeType

_Underlying type:_ _string_

KubernetesWatchModeType defines the type of KubernetesWatchMode

_Appears in:_
- [KubernetesWatchMode](#kuberneteswatchmode)



#### LiteralCustomTag



LiteralCustomTag adds hard-coded value to each span.

_Appears in:_
- [CustomTag](#customtag)

| Field | Type | Required | Description |
| ---   | ---  | ---      | ---         |
| `value` | _string_ |  true  | Value defines the hard-coded value to add to each span. |


#### LoadBalancer



LoadBalancer defines the load balancer policy to be applied.

_Appears in:_
- [BackendTrafficPolicySpec](#backendtrafficpolicyspec)

| Field | Type | Required | Description |
| ---   | ---  | ---      | ---         |
| `type` | _[LoadBalancerType](#loadbalancertype)_ |  true  | Type decides the type of Load Balancer policy. Valid LoadBalancerType values are "ConsistentHash", "LeastRequest", "Random", "RoundRobin", |
| `consistentHash` | _[ConsistentHash](#consistenthash)_ |  false  | ConsistentHash defines the configuration when the load balancer type is set to ConsistentHash |
| `slowStart` | _[SlowStart](#slowstart)_ |  false  | SlowStart defines the configuration related to the slow start load balancer policy. If set, during slow start window, traffic sent to the newly added hosts will gradually increase. Currently this is only supported for RoundRobin and LeastRequest load balancers |


#### LoadBalancerType

_Underlying type:_ _string_

LoadBalancerType specifies the types of LoadBalancer.

_Appears in:_
- [LoadBalancer](#loadbalancer)



#### LocalRateLimit



LocalRateLimit defines local rate limit configuration.

_Appears in:_
- [RateLimitSpec](#ratelimitspec)

| Field | Type | Required | Description |
| ---   | ---  | ---      | ---         |
| `rules` | _[RateLimitRule](#ratelimitrule) array_ |  false  | Rules are a list of RateLimit selectors and limits. If a request matches multiple rules, the strictest limit is applied. For example, if a request matches two rules, one with 10rps and one with 20rps, the final limit will be based on the rule with 10rps. |


#### LogLevel

_Underlying type:_ _string_

LogLevel defines a log level for Envoy Gateway and EnvoyProxy system logs.

_Appears in:_
- [EnvoyGatewayLogging](#envoygatewaylogging)
- [ProxyLogging](#proxylogging)



#### MetricSinkType

_Underlying type:_ _string_



_Appears in:_
- [EnvoyGatewayMetricSink](#envoygatewaymetricsink)
- [ProxyMetricSink](#proxymetricsink)



#### OIDC



OIDC defines the configuration for the OpenID Connect (OIDC) authentication.

_Appears in:_
- [SecurityPolicySpec](#securitypolicyspec)

| Field | Type | Required | Description |
| ---   | ---  | ---      | ---         |
| `provider` | _[OIDCProvider](#oidcprovider)_ |  true  | The OIDC Provider configuration. |
| `clientID` | _string_ |  true  | The client ID to be used in the OIDC [Authentication Request](https://openid.net/specs/openid-connect-core-1_0.html#AuthRequest). |
| `clientSecret` | _[SecretObjectReference](https://gateway-api.sigs.k8s.io/references/spec/#gateway.networking.k8s.io/v1.SecretObjectReference)_ |  true  | The Kubernetes secret which contains the OIDC client secret to be used in the [Authentication Request](https://openid.net/specs/openid-connect-core-1_0.html#AuthRequest). <br /><br /> This is an Opaque secret. The client secret should be stored in the key "client-secret". |
| `scopes` | _string array_ |  false  | The OIDC scopes to be used in the [Authentication Request](https://openid.net/specs/openid-connect-core-1_0.html#AuthRequest). The "openid" scope is always added to the list of scopes if not already specified. |
| `redirectURL` | _string_ |  true  | The redirect URL to be used in the OIDC [Authentication Request](https://openid.net/specs/openid-connect-core-1_0.html#AuthRequest). If not specified, uses the default redirect URI "%REQ(x-forwarded-proto)%://%REQ(:authority)%/oauth2/callback" |
| `logoutPath` | _string_ |  true  | The path to log a user out, clearing their credential cookies. If not specified, uses a default logout path "/logout" |


#### OIDCProvider



OIDCProvider defines the OIDC Provider configuration.

_Appears in:_
- [OIDC](#oidc)

| Field | Type | Required | Description |
| ---   | ---  | ---      | ---         |
| `issuer` | _string_ |  true  | The OIDC Provider's [issuer identifier](https://openid.net/specs/openid-connect-discovery-1_0.html#IssuerDiscovery). Issuer MUST be a URI RFC 3986 [RFC3986] with a scheme component that MUST be https, a host component, and optionally, port and path components and no query or fragment components. |
| `authorizationEndpoint` | _string_ |  false  | The OIDC Provider's [authorization endpoint](https://openid.net/specs/openid-connect-core-1_0.html#AuthorizationEndpoint). If not provided, EG will try to discover it from the provider's [Well-Known Configuration Endpoint](https://openid.net/specs/openid-connect-discovery-1_0.html#ProviderConfigurationResponse). |
| `tokenEndpoint` | _string_ |  false  | The OIDC Provider's [token endpoint](https://openid.net/specs/openid-connect-core-1_0.html#TokenEndpoint). If not provided, EG will try to discover it from the provider's [Well-Known Configuration Endpoint](https://openid.net/specs/openid-connect-discovery-1_0.html#ProviderConfigurationResponse). |


#### OpenTelemetryEnvoyProxyAccessLog



TODO: consider reuse ExtensionService?

_Appears in:_
- [ProxyAccessLogSink](#proxyaccesslogsink)

| Field | Type | Required | Description |
| ---   | ---  | ---      | ---         |
| `host` | _string_ |  true  | Host define the extension service hostname. |
| `port` | _integer_ |  false  | Port defines the port the extension service is exposed on. |
| `resources` | _object (keys:string, values:string)_ |  false  | Resources is a set of labels that describe the source of a log entry, including envoy node info. It's recommended to follow [semantic conventions](https://opentelemetry.io/docs/reference/specification/resource/semantic_conventions/). |


#### Origin

_Underlying type:_ _string_

Origin is defined by the scheme (protocol), hostname (domain), and port of the URL used to access it. The hostname can be "precise" which is just the domain name or "wildcard" which is a domain name prefixed with a single wildcard label such as "*.example.com". In addition to that a single wildcard (with or without scheme) can be configured to match any origin. 
 For example, the following are valid origins: - https://foo.example.com - https://*.example.com - http://foo.example.com:8080 - http://*.example.com:8080 - https://*

_Appears in:_
- [CORS](#cors)



#### PathEscapedSlashAction

_Underlying type:_ _string_

PathEscapedSlashAction determines the action for requests that contain %2F, %2f, %5C, or %5c sequences in the URI path.

_Appears in:_
- [PathSettings](#pathsettings)



#### PathSettings



PathSettings provides settings that managing how the incoming path set by clients is handled.

_Appears in:_
- [ClientTrafficPolicySpec](#clienttrafficpolicyspec)

| Field | Type | Required | Description |
| ---   | ---  | ---      | ---         |
| `escapedSlashesAction` | _[PathEscapedSlashAction](#pathescapedslashaction)_ |  false  | EscapedSlashesAction determines how %2f, %2F, %5c, or %5C sequences in the path URI should be handled. The default is UnescapeAndRedirect. |
| `disableMergeSlashes` | _boolean_ |  false  | DisableMergeSlashes allows disabling the default configuration of merging adjacent slashes in the path. Note that slash merging is not part of the HTTP spec and is provided for convenience. |


#### ProviderType

_Underlying type:_ _string_

ProviderType defines the types of providers supported by Envoy Gateway.

_Appears in:_
- [EnvoyGatewayProvider](#envoygatewayprovider)
- [EnvoyProxyProvider](#envoyproxyprovider)



#### ProxyAccessLog





_Appears in:_
- [ProxyTelemetry](#proxytelemetry)

| Field | Type | Required | Description |
| ---   | ---  | ---      | ---         |
| `disable` | _boolean_ |  true  | Disable disables access logging for managed proxies if set to true. |
| `settings` | _[ProxyAccessLogSetting](#proxyaccesslogsetting) array_ |  false  | Settings defines accesslog settings for managed proxies. If unspecified, will send default format to stdout. |


#### ProxyAccessLogFormat



ProxyAccessLogFormat defines the format of accesslog. By default accesslogs are written to standard output.

_Appears in:_
- [ProxyAccessLogSetting](#proxyaccesslogsetting)

| Field | Type | Required | Description |
| ---   | ---  | ---      | ---         |
| `type` | _[ProxyAccessLogFormatType](#proxyaccesslogformattype)_ |  true  | Type defines the type of accesslog format. |
| `text` | _string_ |  false  | Text defines the text accesslog format, following Envoy accesslog formatting, It's required when the format type is "Text". Envoy [command operators](https://www.envoyproxy.io/docs/envoy/latest/configuration/observability/access_log/usage#command-operators) may be used in the format. The [format string documentation](https://www.envoyproxy.io/docs/envoy/latest/configuration/observability/access_log/usage#config-access-log-format-strings) provides more information. |
| `json` | _object (keys:string, values:string)_ |  false  | JSON is additional attributes that describe the specific event occurrence. Structured format for the envoy access logs. Envoy [command operators](https://www.envoyproxy.io/docs/envoy/latest/configuration/observability/access_log/usage#command-operators) can be used as values for fields within the Struct. It's required when the format type is "JSON". |


#### ProxyAccessLogFormatType

_Underlying type:_ _string_



_Appears in:_
- [ProxyAccessLogFormat](#proxyaccesslogformat)



#### ProxyAccessLogSetting





_Appears in:_
- [ProxyAccessLog](#proxyaccesslog)

| Field | Type | Required | Description |
| ---   | ---  | ---      | ---         |
| `format` | _[ProxyAccessLogFormat](#proxyaccesslogformat)_ |  true  | Format defines the format of accesslog. |
| `sinks` | _[ProxyAccessLogSink](#proxyaccesslogsink) array_ |  true  | Sinks defines the sinks of accesslog. |


#### ProxyAccessLogSink



ProxyAccessLogSink defines the sink of accesslog.

_Appears in:_
- [ProxyAccessLogSetting](#proxyaccesslogsetting)

| Field | Type | Required | Description |
| ---   | ---  | ---      | ---         |
| `type` | _[ProxyAccessLogSinkType](#proxyaccesslogsinktype)_ |  true  | Type defines the type of accesslog sink. |
| `file` | _[FileEnvoyProxyAccessLog](#fileenvoyproxyaccesslog)_ |  false  | File defines the file accesslog sink. |
| `openTelemetry` | _[OpenTelemetryEnvoyProxyAccessLog](#opentelemetryenvoyproxyaccesslog)_ |  false  | OpenTelemetry defines the OpenTelemetry accesslog sink. |


#### ProxyAccessLogSinkType

_Underlying type:_ _string_



_Appears in:_
- [ProxyAccessLogSink](#proxyaccesslogsink)



#### ProxyBootstrap



ProxyBootstrap defines Envoy Bootstrap configuration.

_Appears in:_
- [EnvoyProxySpec](#envoyproxyspec)

| Field | Type | Required | Description |
| ---   | ---  | ---      | ---         |
| `type` | _[BootstrapType](#bootstraptype)_ |  false  | Type is the type of the bootstrap configuration, it should be either Replace or Merge. If unspecified, it defaults to Replace. |
| `value` | _string_ |  true  | Value is a YAML string of the bootstrap. |


#### ProxyLogComponent

_Underlying type:_ _string_

ProxyLogComponent defines a component that supports a configured logging level.

_Appears in:_
- [ProxyLogging](#proxylogging)



#### ProxyLogging



ProxyLogging defines logging parameters for managed proxies.

_Appears in:_
- [EnvoyProxySpec](#envoyproxyspec)

| Field | Type | Required | Description |
| ---   | ---  | ---      | ---         |
| `level` | _object (keys:[ProxyLogComponent](#proxylogcomponent), values:[LogLevel](#loglevel))_ |  true  | Level is a map of logging level per component, where the component is the key and the log level is the value. If unspecified, defaults to "default: warn". |


#### ProxyMetricSink



ProxyMetricSink defines the sink of metrics. Default metrics sink is OpenTelemetry.

_Appears in:_
- [ProxyMetrics](#proxymetrics)

| Field | Type | Required | Description |
| ---   | ---  | ---      | ---         |
| `type` | _[MetricSinkType](#metricsinktype)_ |  true  | Type defines the metric sink type. EG currently only supports OpenTelemetry. |
| `openTelemetry` | _[ProxyOpenTelemetrySink](#proxyopentelemetrysink)_ |  false  | OpenTelemetry defines the configuration for OpenTelemetry sink. It's required if the sink type is OpenTelemetry. |


#### ProxyMetrics





_Appears in:_
- [ProxyTelemetry](#proxytelemetry)

| Field | Type | Required | Description |
| ---   | ---  | ---      | ---         |
| `prometheus` | _[ProxyPrometheusProvider](#proxyprometheusprovider)_ |  true  | Prometheus defines the configuration for Admin endpoint `/stats/prometheus`. |
| `sinks` | _[ProxyMetricSink](#proxymetricsink) array_ |  true  | Sinks defines the metric sinks where metrics are sent to. |
| `matches` | _[StringMatch](#stringmatch) array_ |  true  | Matches defines configuration for selecting specific metrics instead of generating all metrics stats that are enabled by default. This helps reduce CPU and memory overhead in Envoy, but eliminating some stats may after critical functionality. Here are the stats that we strongly recommend not disabling: `cluster_manager.warming_clusters`, `cluster.<cluster_name>.membership_total`,`cluster.<cluster_name>.membership_healthy`, `cluster.<cluster_name>.membership_degraded`，reference  https://github.com/envoyproxy/envoy/issues/9856, https://github.com/envoyproxy/envoy/issues/14610 |
| `enableVirtualHostStats` | _boolean_ |  true  | EnableVirtualHostStats enables envoy stat metrics for virtual hosts. |


#### ProxyOpenTelemetrySink





_Appears in:_
- [ProxyMetricSink](#proxymetricsink)

| Field | Type | Required | Description |
| ---   | ---  | ---      | ---         |
| `host` | _string_ |  true  | Host define the service hostname. |
| `port` | _integer_ |  false  | Port defines the port the service is exposed on. |


#### ProxyPrometheusProvider





_Appears in:_
- [ProxyMetrics](#proxymetrics)

| Field | Type | Required | Description |
| ---   | ---  | ---      | ---         |
| `disable` | _boolean_ |  true  | Disable the Prometheus endpoint. |


#### ProxyProtocol



ProxyProtocol defines the configuration related to the proxy protocol when communicating with the backend.

_Appears in:_
- [BackendTrafficPolicySpec](#backendtrafficpolicyspec)

| Field | Type | Required | Description |
| ---   | ---  | ---      | ---         |
| `version` | _[ProxyProtocolVersion](#proxyprotocolversion)_ |  true  | Version of ProxyProtol Valid ProxyProtocolVersion values are "V1" "V2" |


#### ProxyProtocolVersion

_Underlying type:_ _string_

ProxyProtocolVersion defines the version of the Proxy Protocol to use.

_Appears in:_
- [ProxyProtocol](#proxyprotocol)



#### ProxyTelemetry





_Appears in:_
- [EnvoyProxySpec](#envoyproxyspec)

| Field | Type | Required | Description |
| ---   | ---  | ---      | ---         |
| `accessLog` | _[ProxyAccessLog](#proxyaccesslog)_ |  false  | AccessLogs defines accesslog parameters for managed proxies. If unspecified, will send default format to stdout. |
| `tracing` | _[ProxyTracing](#proxytracing)_ |  false  | Tracing defines tracing configuration for managed proxies. If unspecified, will not send tracing data. |
| `metrics` | _[ProxyMetrics](#proxymetrics)_ |  true  | Metrics defines metrics configuration for managed proxies. |


#### ProxyTracing





_Appears in:_
- [ProxyTelemetry](#proxytelemetry)

| Field | Type | Required | Description |
| ---   | ---  | ---      | ---         |
| `samplingRate` | _integer_ |  false  | SamplingRate controls the rate at which traffic will be selected for tracing if no prior sampling decision has been made. Defaults to 100, valid values [0-100]. 100 indicates 100% sampling. |
| `customTags` | _object (keys:string, values:[CustomTag](#customtag))_ |  true  | CustomTags defines the custom tags to add to each span. If provider is kubernetes, pod name and namespace are added by default. |
| `provider` | _[TracingProvider](#tracingprovider)_ |  true  | Provider defines the tracing provider. Only OpenTelemetry is supported currently. |


#### RateLimit



RateLimit defines the configuration associated with the Rate Limit Service used for Global Rate Limiting.

_Appears in:_
- [EnvoyGateway](#envoygateway)
- [EnvoyGatewaySpec](#envoygatewayspec)

| Field | Type | Required | Description |
| ---   | ---  | ---      | ---         |
| `backend` | _[RateLimitDatabaseBackend](#ratelimitdatabasebackend)_ |  true  | Backend holds the configuration associated with the database backend used by the rate limit service to store state associated with global ratelimiting. |
| `timeout` | _[Duration](https://kubernetes.io/docs/reference/generated/kubernetes-api/v1.26/#duration-v1-meta)_ |  false  | Timeout specifies the timeout period for the proxy to access the ratelimit server If not set, timeout is 20ms. |
| `failClosed` | _boolean_ |  true  | FailClosed is a switch used to control the flow of traffic when the response from the ratelimit server cannot be obtained. If FailClosed is false, let the traffic pass, otherwise, don't let the traffic pass and return 500. If not set, FailClosed is False. |


#### RateLimitDatabaseBackend



RateLimitDatabaseBackend defines the configuration associated with the database backend used by the rate limit service.

_Appears in:_
- [RateLimit](#ratelimit)

| Field | Type | Required | Description |
| ---   | ---  | ---      | ---         |
| `type` | _[RateLimitDatabaseBackendType](#ratelimitdatabasebackendtype)_ |  true  | Type is the type of database backend to use. Supported types are: * Redis: Connects to a Redis database. |
| `redis` | _[RateLimitRedisSettings](#ratelimitredissettings)_ |  false  | Redis defines the settings needed to connect to a Redis database. |


#### RateLimitDatabaseBackendType

_Underlying type:_ _string_

RateLimitDatabaseBackendType specifies the types of database backend to be used by the rate limit service.

_Appears in:_
- [RateLimitDatabaseBackend](#ratelimitdatabasebackend)



#### RateLimitRedisSettings



RateLimitRedisSettings defines the configuration for connecting to redis database.

_Appears in:_
- [RateLimitDatabaseBackend](#ratelimitdatabasebackend)

| Field | Type | Required | Description |
| ---   | ---  | ---      | ---         |
| `url` | _string_ |  true  | URL of the Redis Database. |
| `tls` | _[RedisTLSSettings](#redistlssettings)_ |  false  | TLS defines TLS configuration for connecting to redis database. |


#### RateLimitRule



RateLimitRule defines the semantics for matching attributes from the incoming requests, and setting limits for them.

_Appears in:_
- [GlobalRateLimit](#globalratelimit)
- [LocalRateLimit](#localratelimit)

| Field | Type | Required | Description |
| ---   | ---  | ---      | ---         |
| `clientSelectors` | _[RateLimitSelectCondition](#ratelimitselectcondition) array_ |  false  | ClientSelectors holds the list of select conditions to select specific clients using attributes from the traffic flow. All individual select conditions must hold True for this rule and its limit to be applied. <br /><br /> If no client selectors are specified, the rule applies to all traffic of the targeted Route. <br /><br /> If the policy targets a Gateway, the rule applies to each Route of the Gateway. Please note that each Route has its own rate limit counters. For example, if a Gateway has two Routes, and the policy has a rule with limit 10rps, each Route will have its own 10rps limit. |
| `limit` | _[RateLimitValue](#ratelimitvalue)_ |  true  | Limit holds the rate limit values. This limit is applied for traffic flows when the selectors compute to True, causing the request to be counted towards the limit. The limit is enforced and the request is ratelimited, i.e. a response with 429 HTTP status code is sent back to the client when the selected requests have reached the limit. |


#### RateLimitSelectCondition



RateLimitSelectCondition specifies the attributes within the traffic flow that can be used to select a subset of clients to be ratelimited. All the individual conditions must hold True for the overall condition to hold True.

_Appears in:_
- [RateLimitRule](#ratelimitrule)

| Field | Type | Required | Description |
| ---   | ---  | ---      | ---         |
| `headers` | _[HeaderMatch](#headermatch) array_ |  false  | Headers is a list of request headers to match. Multiple header values are ANDed together, meaning, a request MUST match all the specified headers. At least one of headers or sourceCIDR condition must be specified. |
| `sourceCIDR` | _[SourceMatch](#sourcematch)_ |  false  | SourceCIDR is the client IP Address range to match on. At least one of headers or sourceCIDR condition must be specified. |


#### RateLimitSpec



RateLimitSpec defines the desired state of RateLimitSpec.

_Appears in:_
- [BackendTrafficPolicySpec](#backendtrafficpolicyspec)

| Field | Type | Required | Description |
| ---   | ---  | ---      | ---         |
| `type` | _[RateLimitType](#ratelimittype)_ |  true  | Type decides the scope for the RateLimits. Valid RateLimitType values are "Global" or "Local". |
| `global` | _[GlobalRateLimit](#globalratelimit)_ |  false  | Global defines global rate limit configuration. |
| `local` | _[LocalRateLimit](#localratelimit)_ |  false  | Local defines local rate limit configuration. |


#### RateLimitType

_Underlying type:_ _string_

RateLimitType specifies the types of RateLimiting.

_Appears in:_
- [RateLimitSpec](#ratelimitspec)



#### RateLimitUnit

_Underlying type:_ _string_

RateLimitUnit specifies the intervals for setting rate limits. Valid RateLimitUnit values are "Second", "Minute", "Hour", and "Day".

_Appears in:_
- [RateLimitValue](#ratelimitvalue)



#### RateLimitValue



RateLimitValue defines the limits for rate limiting.

_Appears in:_
- [RateLimitRule](#ratelimitrule)

| Field | Type | Required | Description |
| ---   | ---  | ---      | ---         |
| `requests` | _integer_ |  true  |  |
| `unit` | _[RateLimitUnit](#ratelimitunit)_ |  true  |  |


#### RedisTLSSettings



RedisTLSSettings defines the TLS configuration for connecting to redis database.

_Appears in:_
- [RateLimitRedisSettings](#ratelimitredissettings)

| Field | Type | Required | Description |
| ---   | ---  | ---      | ---         |
| `certificateRef` | _[SecretObjectReference](https://gateway-api.sigs.k8s.io/references/spec/#gateway.networking.k8s.io/v1.SecretObjectReference)_ |  false  | CertificateRef defines the client certificate reference for TLS connections. Currently only a Kubernetes Secret of type TLS is supported. |


#### RemoteJWKS



RemoteJWKS defines how to fetch and cache JSON Web Key Sets (JWKS) from a remote HTTP/HTTPS endpoint.

_Appears in:_
- [JWTProvider](#jwtprovider)

| Field | Type | Required | Description |
| ---   | ---  | ---      | ---         |
| `uri` | _string_ |  true  | URI is the HTTPS URI to fetch the JWKS. Envoy's system trust bundle is used to validate the server certificate. |


#### RequestHeaderCustomTag



RequestHeaderCustomTag adds value from request header to each span.

_Appears in:_
- [CustomTag](#customtag)

| Field | Type | Required | Description |
| ---   | ---  | ---      | ---         |
| `name` | _string_ |  true  | Name defines the name of the request header which to extract the value from. |
| `defaultValue` | _string_ |  false  | DefaultValue defines the default value to use if the request header is not set. |


#### ResourceProviderType

_Underlying type:_ _string_

ResourceProviderType defines the types of custom resource providers supported by Envoy Gateway.

_Appears in:_
- [EnvoyGatewayResourceProvider](#envoygatewayresourceprovider)



#### SecurityPolicy



SecurityPolicy allows the user to configure various security settings for a Gateway.

_Appears in:_
- [SecurityPolicyList](#securitypolicylist)

| Field | Type | Required | Description |
| ---   | ---  | ---      | ---         |
| `apiVersion` | _string_ | |`gateway.envoyproxy.io/v1alpha1`
| `kind` | _string_ | |`SecurityPolicy`
| `metadata` | _[ObjectMeta](https://kubernetes.io/docs/reference/generated/kubernetes-api/v1.26/#objectmeta-v1-meta)_ |  true  | Refer to Kubernetes API documentation for fields of `metadata`. |
| `spec` | _[SecurityPolicySpec](#securitypolicyspec)_ |  true  | Spec defines the desired state of SecurityPolicy. |


#### SecurityPolicyList



SecurityPolicyList contains a list of SecurityPolicy resources.



| Field | Type | Required | Description |
| ---   | ---  | ---      | ---         |
| `apiVersion` | _string_ | |`gateway.envoyproxy.io/v1alpha1`
| `kind` | _string_ | |`SecurityPolicyList`
| `metadata` | _[ListMeta](https://kubernetes.io/docs/reference/generated/kubernetes-api/v1.26/#listmeta-v1-meta)_ |  true  | Refer to Kubernetes API documentation for fields of `metadata`. |
| `items` | _[SecurityPolicy](#securitypolicy) array_ |  true  |  |


#### SecurityPolicySpec



SecurityPolicySpec defines the desired state of SecurityPolicy.

_Appears in:_
- [SecurityPolicy](#securitypolicy)

| Field | Type | Required | Description |
| ---   | ---  | ---      | ---         |
| `targetRef` | _[PolicyTargetReferenceWithSectionName](https://gateway-api.sigs.k8s.io/reference/spec/#gateway.networking.k8s.io/v1alpha2.PolicyTargetReferenceWithSectionName)_ |  true  | TargetRef is the name of the Gateway resource this policy is being attached to. This Policy and the TargetRef MUST be in the same namespace for this Policy to have effect and be applied to the Gateway. |
| `cors` | _[CORS](#cors)_ |  false  | CORS defines the configuration for Cross-Origin Resource Sharing (CORS). |
| `basicAuth` | _[BasicAuth](#basicauth)_ |  false  | BasicAuth defines the configuration for the HTTP Basic Authentication. |
| `jwt` | _[JWT](#jwt)_ |  false  | JWT defines the configuration for JSON Web Token (JWT) authentication. |
| `oidc` | _[OIDC](#oidc)_ |  false  | OIDC defines the configuration for the OpenID Connect (OIDC) authentication. |
| `extAuth` | _[ExtAuth](#extauth)_ |  false  | ExtAuth defines the configuration for External Authorization. |




#### ServiceExternalTrafficPolicy

_Underlying type:_ _string_

ServiceExternalTrafficPolicy describes how nodes distribute service traffic they receive on one of the Service's "externally-facing" addresses (NodePorts, ExternalIPs, and LoadBalancer IPs.

_Appears in:_
- [KubernetesServiceSpec](#kubernetesservicespec)



#### ServiceType

_Underlying type:_ _string_

ServiceType string describes ingress methods for a service

_Appears in:_
- [KubernetesServiceSpec](#kubernetesservicespec)



#### SlowStart



SlowStart defines the configuration related to the slow start load balancer policy.

_Appears in:_
- [LoadBalancer](#loadbalancer)

| Field | Type | Required | Description |
| ---   | ---  | ---      | ---         |
| `window` | _[Duration](https://kubernetes.io/docs/reference/generated/kubernetes-api/v1.26/#duration-v1-meta)_ |  true  | Window defines the duration of the warm up period for newly added host. During slow start window, traffic sent to the newly added hosts will gradually increase. Currently only supports linear growth of traffic. For additional details, see https://www.envoyproxy.io/docs/envoy/latest/api-v3/config/cluster/v3/cluster.proto#config-cluster-v3-cluster-slowstartconfig |




#### SourceMatchType

_Underlying type:_ _string_



_Appears in:_
- [SourceMatch](#sourcematch)



#### StringMatch



StringMatch defines how to match any strings. This is a general purpose match condition that can be used by other EG APIs that need to match against a string.

_Appears in:_
- [ProxyMetrics](#proxymetrics)

| Field | Type | Required | Description |
| ---   | ---  | ---      | ---         |
| `type` | _[StringMatchType](#stringmatchtype)_ |  false  | Type specifies how to match against a string. |
| `value` | _string_ |  true  | Value specifies the string value that the match must have. |


#### StringMatchType

_Underlying type:_ _string_

StringMatchType specifies the semantics of how a string value should be compared. Valid MatchType values are "Exact", "Prefix", "Suffix", "RegularExpression".

_Appears in:_
- [StringMatch](#stringmatch)



#### TCPActiveHealthChecker



TCPActiveHealthChecker defines the settings of tcp health check.

_Appears in:_
- [ActiveHealthCheck](#activehealthcheck)

| Field | Type | Required | Description |
| ---   | ---  | ---      | ---         |
| `send` | _[ActiveHealthCheckPayload](#activehealthcheckpayload)_ |  false  | Send defines the request payload. |
| `receive` | _[ActiveHealthCheckPayload](#activehealthcheckpayload)_ |  false  | Receive defines the expected response payload. |


#### TCPKeepalive



TCPKeepalive define the TCP Keepalive configuration.

_Appears in:_
- [BackendTrafficPolicySpec](#backendtrafficpolicyspec)
- [ClientTrafficPolicySpec](#clienttrafficpolicyspec)

| Field | Type | Required | Description |
| ---   | ---  | ---      | ---         |
| `probes` | _integer_ |  false  | The total number of unacknowledged probes to send before deciding the connection is dead. Defaults to 9. |
| `idleTime` | _[Duration](#duration)_ |  false  | The duration a connection needs to be idle before keep-alive probes start being sent. The duration format is Defaults to `7200s`. |
| `interval` | _[Duration](#duration)_ |  false  | The duration between keep-alive probes. Defaults to `75s`. |


#### TCPTimeout





_Appears in:_
- [Timeout](#timeout)

| Field | Type | Required | Description |
| ---   | ---  | ---      | ---         |
| `connectTimeout` | _[Duration](#duration)_ |  false  | The timeout for network connection establishment, including TCP and TLS handshakes. Default: 10 seconds. |


#### TLSSettings





_Appears in:_
- [ClientTrafficPolicySpec](#clienttrafficpolicyspec)

| Field | Type | Required | Description |
| ---   | ---  | ---      | ---         |
| `minVersion` | _[TLSVersion](#tlsversion)_ |  false  | Min specifies the minimal TLS protocol version to allow. The default is TLS 1.2 if this is not specified. |
| `maxVersion` | _[TLSVersion](#tlsversion)_ |  false  | Max specifies the maximal TLS protocol version to allow The default is TLS 1.3 if this is not specified. |
| `ciphers` | _string array_ |  false  | Ciphers specifies the set of cipher suites supported when negotiating TLS 1.0 - 1.2. This setting has no effect for TLS 1.3. In non-FIPS Envoy Proxy builds the default cipher list is: - [ECDHE-ECDSA-AES128-GCM-SHA256\|ECDHE-ECDSA-CHACHA20-POLY1305] - [ECDHE-RSA-AES128-GCM-SHA256\|ECDHE-RSA-CHACHA20-POLY1305] - ECDHE-ECDSA-AES256-GCM-SHA384 - ECDHE-RSA-AES256-GCM-SHA384 In builds using BoringSSL FIPS the default cipher list is: - ECDHE-ECDSA-AES128-GCM-SHA256 - ECDHE-RSA-AES128-GCM-SHA256 - ECDHE-ECDSA-AES256-GCM-SHA384 - ECDHE-RSA-AES256-GCM-SHA384 |
| `ecdhCurves` | _string array_ |  false  | ECDHCurves specifies the set of supported ECDH curves. In non-FIPS Envoy Proxy builds the default curves are: - X25519 - P-256 In builds using BoringSSL FIPS the default curve is: - P-256 |
| `signatureAlgorithms` | _string array_ |  false  | SignatureAlgorithms specifies which signature algorithms the listener should support. |
| `alpnProtocols` | _[ALPNProtocol](#alpnprotocol) array_ |  false  | ALPNProtocols supplies the list of ALPN protocols that should be exposed by the listener. By default h2 and http/1.1 are enabled. Supported values are: - http/1.0 - http/1.1 - h2 |
| `clientValidation` | _[ClientValidationContext](#clientvalidationcontext)_ |  false  | ClientValidation specifies the configuration to validate the client initiating the TLS connection to the Gateway listener. |


#### TLSVersion

_Underlying type:_ _string_

TLSVersion specifies the TLS version

_Appears in:_
- [TLSSettings](#tlssettings)



#### Timeout



Timeout defines configuration for timeouts related to connections.

_Appears in:_
- [BackendTrafficPolicySpec](#backendtrafficpolicyspec)

| Field | Type | Required | Description |
| ---   | ---  | ---      | ---         |
| `tcp` | _[TCPTimeout](#tcptimeout)_ |  false  | Timeout settings for TCP. |
| `http` | _[HTTPTimeout](#httptimeout)_ |  false  | Timeout settings for HTTP. |


#### TracingProvider





_Appears in:_
- [ProxyTracing](#proxytracing)

| Field | Type | Required | Description |
| ---   | ---  | ---      | ---         |
| `type` | _[TracingProviderType](#tracingprovidertype)_ |  true  | Type defines the tracing provider type. EG currently only supports OpenTelemetry. |
| `host` | _string_ |  true  | Host define the provider service hostname. |
| `port` | _integer_ |  false  | Port defines the port the provider service is exposed on. |


#### TracingProviderType

_Underlying type:_ _string_



_Appears in:_
- [TracingProvider](#tracingprovider)



#### XDSTranslatorHook

_Underlying type:_ _string_

XDSTranslatorHook defines the types of hooks that an Envoy Gateway extension may support for the xds-translator

_Appears in:_
- [XDSTranslatorHooks](#xdstranslatorhooks)



#### XDSTranslatorHooks



XDSTranslatorHooks contains all the pre and post hooks for the xds-translator runner.

_Appears in:_
- [ExtensionHooks](#extensionhooks)

| Field | Type | Required | Description |
| ---   | ---  | ---      | ---         |
| `pre` | _[XDSTranslatorHook](#xdstranslatorhook) array_ |  true  |  |
| `post` | _[XDSTranslatorHook](#xdstranslatorhook) array_ |  true  |  |


#### XForwardedForSettings



XForwardedForSettings provides configuration for using X-Forwarded-For headers for determining the client IP address.

_Appears in:_
- [ClientIPDetectionSettings](#clientipdetectionsettings)

| Field | Type | Required | Description |
| ---   | ---  | ---      | ---         |
| `numTrustedHops` | _integer_ |  false  | NumTrustedHops controls the number of additional ingress proxy hops from the right side of XFF HTTP headers to trust when determining the origin client's IP address. Refer to https://www.envoyproxy.io/docs/envoy/latest/configuration/http/http_conn_man/headers#x-forwarded-for for more details. |

<|MERGE_RESOLUTION|>--- conflicted
+++ resolved
@@ -1211,21 +1211,12 @@
 _Appears in:_
 - [EnvoyJSONPatchConfig](#envoyjsonpatchconfig)
 
-<<<<<<< HEAD
-| Field | Description |
-| --- | --- |
-| `op` _[JSONPatchOperationType](#jsonpatchoperationtype)_ | Op is the type of operation to perform |
-| `path` _string_ | Path is the location of the target document/field where the operation will be performed Refer to https://datatracker.ietf.org/doc/html/rfc6901 for more details. |
-| `from` _string_ | From is the source location of the value to be copied or moved. Only valid for move or copy operations Refer to https://datatracker.ietf.org/doc/html/rfc6901 for more details. |
-| `value` _JSON_ | Value is the new value of the path location. The value is only used by the operations of `add`` and `replace`. |
-=======
 | Field | Type | Required | Description |
 | ---   | ---  | ---      | ---         |
 | `op` | _[JSONPatchOperationType](#jsonpatchoperationtype)_ |  true  | Op is the type of operation to perform |
 | `path` | _string_ |  true  | Path is the location of the target document/field where the operation will be performed Refer to https://datatracker.ietf.org/doc/html/rfc6901 for more details. |
 | `from` | _string_ |  false  | From is the source location of the value to be copied or moved. Only valid for move or copy operations Refer to https://datatracker.ietf.org/doc/html/rfc6901 for more details. |
-| `value` | _[JSON](#json)_ |  true  | Value is the new value of the path location. |
->>>>>>> e3994ec9
+| `value` | _[JSON](#json)_ |  true  | Value is the new value of the path location. The value is only used by the operations of `add`` and `replace`. |
 
 
 #### JSONPatchOperationType
