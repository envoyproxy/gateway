date: Pending

# Changes that are expected to cause an incompatibility with previous versions, such as deletions or modifications to existing APIs.
breaking changes: |
  The Container `ports` field of the gateway instance has been removed, which will cause the gateway Pod to be rebuilt when upgrading the version.
  ClientTrafficPolicy previously treated an empty TLS ALPNProtocols list as being undefined and applied Envoy Gateway defaults.
  An empty TLS ALPNProtocols list is now treated as user-defined disablement of the TLS ALPN extension.
  Outlier detection (passive health check) is now disabled by default.
  refer to https://gateway.envoyproxy.io/docs/api/extension_types/#backendtrafficpolicy for working with passive health checks.

# Updates addressing vulnerabilities, security flaws, or compliance requirements.
security updates: |
  Add a security update here

# New features or capabilities added in this release.
new features: |
<<<<<<< HEAD
=======
  Added support for trusted CIDRs in the ClientIPDetectionSettings API
  Added support for sending attributes to external processor in EnvoyExtensionPolicy API
  Added support for patching EnvoyProxy.spec.provider.kubernetes.envoyHpa and EnvoyProxy.spec.provider.kubernetes.envoyPDB
  Added support for defining rateLimitHpa in EnvoyGateway API
>>>>>>> 2a5ecaf9

bug fixes: |
  Fixed a nil pointer error that occurs when a SecurityPolicy refers to a UDS backend
<<<<<<< HEAD
  Fixed the Gateway API translator didn't use the TLS configuration from the BackendTLSPolicy when connecting to the OIDC provider's well-known endpoint.
=======
  Fixed a validation failure when multiple HTTPRoutes refer to the same extension filter
>>>>>>> 2a5ecaf9

# Enhancements that improve performance.
performance improvements: |
  Add a performance improvement here

# Deprecated features or APIs.
deprecations: |
  Add a deprecation here

# Other notable changes not covered by the above sections.
Other changes: |
  [SecurityPolicy] Modify the JWT Provider Issuer validation constraint
  Add support for Kubernetes 1.32.x in the test matrix, and remove support for Kubernetes 1.28.x.<|MERGE_RESOLUTION|>--- conflicted
+++ resolved
@@ -14,21 +14,15 @@
 
 # New features or capabilities added in this release.
 new features: |
-<<<<<<< HEAD
-=======
   Added support for trusted CIDRs in the ClientIPDetectionSettings API
   Added support for sending attributes to external processor in EnvoyExtensionPolicy API
   Added support for patching EnvoyProxy.spec.provider.kubernetes.envoyHpa and EnvoyProxy.spec.provider.kubernetes.envoyPDB
   Added support for defining rateLimitHpa in EnvoyGateway API
->>>>>>> 2a5ecaf9
 
 bug fixes: |
   Fixed a nil pointer error that occurs when a SecurityPolicy refers to a UDS backend
-<<<<<<< HEAD
   Fixed the Gateway API translator didn't use the TLS configuration from the BackendTLSPolicy when connecting to the OIDC provider's well-known endpoint.
-=======
   Fixed a validation failure when multiple HTTPRoutes refer to the same extension filter
->>>>>>> 2a5ecaf9
 
 # Enhancements that improve performance.
 performance improvements: |
