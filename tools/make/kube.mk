--- conflicted
+++ resolved
@@ -10,7 +10,6 @@
 
 WAIT_TIMEOUT ?= 15m
 
-<<<<<<< HEAD
 BENCHMARK_TIMEOUT ?= 60m
 BENCHMARK_CPU_LIMITS ?= 1000 # unit: 'm'
 BENCHMARK_MEMORY_LIMITS ?= 1024 # unit: 'Mi'
@@ -18,11 +17,6 @@
 BENCHMARK_CONNECTIONS ?= 100
 BENCHMARK_DURATION ?= 60
 
-FLUENT_BIT_CHART_VERSION ?= 0.30.4
-OTEL_COLLECTOR_CHART_VERSION ?= 0.73.1
-TEMPO_CHART_VERSION ?= 1.3.1
-=======
->>>>>>> 0ebfae84
 E2E_RUN_TEST ?=
 E2E_RUN_EG_UPGRADE_TESTS ?= false
 E2E_CLEANUP ?= true
