gateways:
- apiVersion: gateway.networking.k8s.io/v1
  kind: Gateway
  metadata:
    creationTimestamp: null
    name: gateway-1
    namespace: envoy-gateway
  spec:
    gatewayClassName: envoy-gateway-class
    listeners:
    - allowedRoutes:
        namespaces:
          from: All
      name: http
      port: 80
      protocol: HTTP
  status:
    listeners:
    - attachedRoutes: 2
      conditions:
      - lastTransitionTime: null
        message: Sending translated listener configuration to the data plane
        reason: Programmed
        status: "True"
        type: Programmed
      - lastTransitionTime: null
        message: Listener has been successfully translated
        reason: Accepted
        status: "True"
        type: Accepted
      - lastTransitionTime: null
        message: Listener references have been resolved
        reason: ResolvedRefs
        status: "True"
        type: ResolvedRefs
      name: http
      supportedKinds:
      - group: gateway.networking.k8s.io
        kind: HTTPRoute
      - group: gateway.networking.k8s.io
        kind: GRPCRoute
httpRoutes:
- apiVersion: gateway.networking.k8s.io/v1
  kind: HTTPRoute
  metadata:
    creationTimestamp: null
    name: httproute-1
    namespace: default
  spec:
    hostnames:
    - www.example.com
    parentRefs:
    - name: gateway-1
      namespace: envoy-gateway
      sectionName: http
    rules:
    - backendRefs:
      - name: service-1
        port: 8080
      matches:
      - path:
          value: /foo
  status:
    parents:
    - conditions:
      - lastTransitionTime: null
        message: Route is accepted
        reason: Accepted
        status: "True"
        type: Accepted
      - lastTransitionTime: null
        message: Resolved all the Object references for the Route
        reason: ResolvedRefs
        status: "True"
        type: ResolvedRefs
      controllerName: gateway.envoyproxy.io/gatewayclass-controller
      parentRef:
        name: gateway-1
        namespace: envoy-gateway
        sectionName: http
- apiVersion: gateway.networking.k8s.io/v1
  kind: HTTPRoute
  metadata:
    creationTimestamp: null
    name: httproute-2
    namespace: default
  spec:
    hostnames:
    - www.example.com
    parentRefs:
    - name: gateway-1
      namespace: envoy-gateway
      sectionName: http
    rules:
    - backendRefs:
      - name: service-1
        port: 8080
      matches:
      - path:
          value: /bar
  status:
    parents:
    - conditions:
      - lastTransitionTime: null
        message: Route is accepted
        reason: Accepted
        status: "True"
        type: Accepted
      - lastTransitionTime: null
        message: Resolved all the Object references for the Route
        reason: ResolvedRefs
        status: "True"
        type: ResolvedRefs
      controllerName: gateway.envoyproxy.io/gatewayclass-controller
      parentRef:
        name: gateway-1
        namespace: envoy-gateway
        sectionName: http
infraIR:
  envoy-gateway/gateway-1:
    proxy:
      listeners:
      - address: null
        name: envoy-gateway/gateway-1/http
        ports:
        - containerPort: 10080
          name: http
          protocol: HTTP
          servicePort: 80
      metadata:
        labels:
          gateway.envoyproxy.io/owning-gateway-name: gateway-1
          gateway.envoyproxy.io/owning-gateway-namespace: envoy-gateway
      name: envoy-gateway/gateway-1
securityPolicies:
- apiVersion: gateway.envoyproxy.io/v1alpha1
  kind: SecurityPolicy
  metadata:
    creationTimestamp: null
    name: policy-for-http-route
    namespace: default
    uid: 08335a80-83ba-4592-888f-6ac0bba44ce4
  spec:
    oidc:
      clientID: client2.oauth.foo.com
      clientSecret:
        group: null
        kind: null
        name: client2-secret
      logoutPath: /foo/logout
      provider:
        authorizationEndpoint: https://oauth.foo.com/oauth2/v2/auth
        issuer: https://oauth.foo.com
        tokenEndpoint: https://oauth.foo.com/token
      redirectURL: https://www.example.com/foo/oauth2/callback
      resources:
      - api
      scopes:
      - openid
      - email
      - profile
    targetRef:
      group: gateway.networking.k8s.io
      kind: HTTPRoute
      name: httproute-1
      namespace: default
  status:
    ancestors:
    - ancestorRef:
        group: gateway.networking.k8s.io
        kind: Gateway
        name: gateway-1
        namespace: envoy-gateway
        sectionName: http
      conditions:
      - lastTransitionTime: null
        message: Policy has been accepted.
        reason: Accepted
        status: "True"
        type: Accepted
      controllerName: gateway.envoyproxy.io/gatewayclass-controller
- apiVersion: gateway.envoyproxy.io/v1alpha1
  kind: SecurityPolicy
  metadata:
    creationTimestamp: null
    name: policy-for-gateway
    namespace: envoy-gateway
    uid: b8284d0f-de82-4c65-b204-96a0d3f258a1
  spec:
    oidc:
      clientID: client1.apps.googleusercontent.com
      clientSecret:
        group: null
        kind: null
        name: client1-secret
      logoutPath: /bar/logout
      provider:
        issuer: https://accounts.google.com
      redirectURL: https://www.example.com/bar/oauth2/callback
    targetRef:
      group: gateway.networking.k8s.io
      kind: Gateway
      name: gateway-1
      namespace: envoy-gateway
  status:
    ancestors:
    - ancestorRef:
        group: gateway.networking.k8s.io
        kind: Gateway
        name: gateway-1
        namespace: envoy-gateway
      conditions:
      - lastTransitionTime: null
        message: Policy has been accepted.
        reason: Accepted
        status: "True"
        type: Accepted
      - lastTransitionTime: null
        message: 'This policy is being overridden by other securityPolicies for these
          routes: [default/httproute-1]'
        reason: Overridden
        status: "True"
        type: Overridden
      controllerName: gateway.envoyproxy.io/gatewayclass-controller
xdsIR:
  envoy-gateway/gateway-1:
    accessLog:
      text:
      - path: /dev/stdout
    http:
    - address: 0.0.0.0
      hostnames:
      - '*'
      isHTTP2: false
      name: envoy-gateway/gateway-1/http
      path:
        escapedSlashesAction: UnescapeAndRedirect
        mergeSlashes: true
      port: 10080
      routes:
      - backendWeights:
          invalid: 0
          valid: 0
        destination:
          name: httproute/default/httproute-1/rule/0
          settings:
          - addressType: IP
            endpoints:
            - host: 7.7.7.7
              port: 8080
            protocol: HTTP
            weight: 1
        hostname: www.example.com
        isHTTP2: false
        name: httproute/default/httproute-1/rule/0/match/0/www_example_com
<<<<<<< HEAD
=======
        oidc:
          clientID: client2.oauth.foo.com
          clientSecret: Y2xpZW50MTpzZWNyZXQK
          cookieSuffix: 5f93c2e4
          hmacSecret: qrOYACHXoe7UEDI/raOjNSx+Z9ufXSc/22C3T6X/zPY=
          logoutPath: /foo/logout
          name: securitypolicy/default/policy-for-http-route
          provider:
            authorizationEndpoint: https://oauth.foo.com/oauth2/v2/auth
            tokenEndpoint: https://oauth.foo.com/token
          redirectPath: /foo/oauth2/callback
          redirectURL: https://www.example.com/foo/oauth2/callback
          resources:
          - api
          scopes:
          - openid
          - email
          - profile
>>>>>>> 3d519339
        pathMatch:
          distinct: false
          name: ""
          prefix: /foo
        security:
          oidc:
            clientID: client2.oauth.foo.com
            clientSecret: Y2xpZW50MTpzZWNyZXQK
            cookieSuffix: 5f93c2e4
            hmacSecret: qrOYACHXoe7UEDI/raOjNSx+Z9ufXSc/22C3T6X/zPY=
            logoutPath: /foo/logout
            name: securitypolicy/default/policy-for-http-route
            provider:
              authorizationEndpoint: https://oauth.foo.com/oauth2/v2/auth
              tokenEndpoint: https://oauth.foo.com/token
            redirectPath: /foo/oauth2/callback
            redirectURL: https://www.example.com/foo/oauth2/callback
            scopes:
            - openid
            - email
            - profile
      - backendWeights:
          invalid: 0
          valid: 0
        destination:
          name: httproute/default/httproute-2/rule/0
          settings:
          - addressType: IP
            endpoints:
            - host: 7.7.7.7
              port: 8080
            protocol: HTTP
            weight: 1
        hostname: www.example.com
        isHTTP2: false
        name: httproute/default/httproute-2/rule/0/match/0/www_example_com
        pathMatch:
          distinct: false
          name: ""
          prefix: /bar
        security:
          oidc:
            clientID: client1.apps.googleusercontent.com
            clientSecret: Y2xpZW50MTpzZWNyZXQK
            cookieSuffix: b0a1b740
            hmacSecret: qrOYACHXoe7UEDI/raOjNSx+Z9ufXSc/22C3T6X/zPY=
            logoutPath: /bar/logout
            name: securitypolicy/envoy-gateway/policy-for-gateway
            provider:
              authorizationEndpoint: https://accounts.google.com/o/oauth2/v2/auth
              tokenEndpoint: https://oauth2.googleapis.com/token
            redirectPath: /bar/oauth2/callback
            redirectURL: https://www.example.com/bar/oauth2/callback
            scopes:
            - openid<|MERGE_RESOLUTION|>--- conflicted
+++ resolved
@@ -253,27 +253,6 @@
         hostname: www.example.com
         isHTTP2: false
         name: httproute/default/httproute-1/rule/0/match/0/www_example_com
-<<<<<<< HEAD
-=======
-        oidc:
-          clientID: client2.oauth.foo.com
-          clientSecret: Y2xpZW50MTpzZWNyZXQK
-          cookieSuffix: 5f93c2e4
-          hmacSecret: qrOYACHXoe7UEDI/raOjNSx+Z9ufXSc/22C3T6X/zPY=
-          logoutPath: /foo/logout
-          name: securitypolicy/default/policy-for-http-route
-          provider:
-            authorizationEndpoint: https://oauth.foo.com/oauth2/v2/auth
-            tokenEndpoint: https://oauth.foo.com/token
-          redirectPath: /foo/oauth2/callback
-          redirectURL: https://www.example.com/foo/oauth2/callback
-          resources:
-          - api
-          scopes:
-          - openid
-          - email
-          - profile
->>>>>>> 3d519339
         pathMatch:
           distinct: false
           name: ""
@@ -291,6 +270,8 @@
               tokenEndpoint: https://oauth.foo.com/token
             redirectPath: /foo/oauth2/callback
             redirectURL: https://www.example.com/foo/oauth2/callback
+            resources:
+            - api
             scopes:
             - openid
             - email
