--- conflicted
+++ resolved
@@ -10,12 +10,9 @@
 new features: |
   Added support for percentage-based request mirroring
   Add an option to OIDC authentication to bypass it and defer to JWT when the request contains an "Authorization: Bearer ..." header.
-<<<<<<< HEAD
-  Added support for setting ownerreference to infra resources when enable gateway namespace mode.
-=======
   Added support for configuring Subject Alternative Names (SANs) for upstream TLS validation via `BackendTLSPolicy.validation.subjectAltNames`.
   Added support for local rate limit header.
->>>>>>> eb7266c0
+  Added support for setting ownerreference to infra resources when enable gateway namespace mode.
 
 bug fixes: |
 
