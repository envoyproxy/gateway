--- conflicted
+++ resolved
@@ -162,8 +162,6 @@
             localityWeightedLbConfig: {}
   name: accesslog_otel_0_1
   perConnectionBufferLimitBytes: 32768
-<<<<<<< HEAD
-  respectDnsTtl: true
   type: STRICT_DNS
   typedExtensionProtocolOptions:
     envoy.extensions.upstreams.http.v3.HttpProtocolOptions:
@@ -171,7 +169,4 @@
       explicitHttpConfig:
         http2ProtocolOptions:
           initialConnectionWindowSize: 1048576
-          initialStreamWindowSize: 65536
-=======
-  type: STRICT_DNS
->>>>>>> e9254d95
+          initialStreamWindowSize: 65536