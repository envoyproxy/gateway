--- conflicted
+++ resolved
@@ -66,32 +66,18 @@
 kind: GatewayClass
 apiVersion: gateway.networking.k8s.io/v1
 metadata:
-<<<<<<< HEAD
-  name: merge-gateways
-=======
   name: upgrade
->>>>>>> c734f293
 spec:
   controllerName: gateway.envoyproxy.io/gatewayclass-controller
   parametersRef:
     group: gateway.envoyproxy.io
     kind: EnvoyProxy
-<<<<<<< HEAD
-    name: merge-gateways-config
-=======
     name: upgrade-config
->>>>>>> c734f293
     namespace: envoy-gateway-system
 ---
 apiVersion: gateway.envoyproxy.io/v1alpha1
 kind: EnvoyProxy
 metadata:
-<<<<<<< HEAD
-  name: merge-gateways-config
-  namespace: envoy-gateway-system
-spec:
-  mergeGateways: true
-=======
   name: upgrade-config
   namespace: envoy-gateway-system
 spec:
@@ -102,4 +88,23 @@
     kubernetes:
       envoyDeployment:
         replicas: 2
->>>>>>> c734f293
+---
+kind: GatewayClass
+apiVersion: gateway.networking.k8s.io/v1
+metadata:
+  name: merge-gateways
+spec:
+  controllerName: gateway.envoyproxy.io/gatewayclass-controller
+  parametersRef:
+    group: gateway.envoyproxy.io
+    kind: EnvoyProxy
+    name: merge-gateways-config
+    namespace: envoy-gateway-system
+---
+apiVersion: gateway.envoyproxy.io/v1alpha1
+kind: EnvoyProxy
+metadata:
+  name: merge-gateways-config
+  namespace: envoy-gateway-system
+spec:
+  mergeGateways: true