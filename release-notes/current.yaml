--- conflicted
+++ resolved
@@ -15,11 +15,8 @@
   Fixed maxAcceptPerSocketEvent being ignored in ClientTrafficPolicy.
   Fixed the topologyInjectorDisabled and the local cluster was not defined.
   Fixed log formatting of improper key-value pairs to avoid DPANIC in controller-runtime logger.
-<<<<<<< HEAD
+  Fixed handling of context-related transient errors to prevent incorrect state reconciliation and unintended behavior.
   Fixed the controller cannot read the EnvoyProxy attached gatewayclass only.
-=======
-  Fixed handling of context-related transient errors to prevent incorrect state reconciliation and unintended behavior.
->>>>>>> 95cfacef
 
 # Enhancements that improve performance.
 performance improvements: |
