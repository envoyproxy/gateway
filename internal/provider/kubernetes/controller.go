// Copyright Envoy Gateway Authors
// SPDX-License-Identifier: Apache-2.0
// The full text of the Apache license is available in the LICENSE file at
// the root of the repo.

package kubernetes

import (
	"context"
	"fmt"
	"time"

	appsv1 "k8s.io/api/apps/v1"
	corev1 "k8s.io/api/core/v1"
	discoveryv1 "k8s.io/api/discovery/v1"
	kerrors "k8s.io/apimachinery/pkg/api/errors"
	metav1 "k8s.io/apimachinery/pkg/apis/meta/v1"
	"k8s.io/apimachinery/pkg/apis/meta/v1/unstructured"
	"k8s.io/apimachinery/pkg/fields"
	"k8s.io/apimachinery/pkg/runtime/schema"
	"k8s.io/apimachinery/pkg/types"
	"k8s.io/apimachinery/pkg/util/sets"
	"k8s.io/client-go/discovery"
	"k8s.io/utils/ptr"
	"sigs.k8s.io/controller-runtime/pkg/client"
	"sigs.k8s.io/controller-runtime/pkg/controller"
	"sigs.k8s.io/controller-runtime/pkg/handler"
	"sigs.k8s.io/controller-runtime/pkg/manager"
	"sigs.k8s.io/controller-runtime/pkg/predicate"
	"sigs.k8s.io/controller-runtime/pkg/reconcile"
	"sigs.k8s.io/controller-runtime/pkg/source"
	gwapiv1 "sigs.k8s.io/gateway-api/apis/v1"
	gwapiv1a2 "sigs.k8s.io/gateway-api/apis/v1alpha2"
	gwapiv1a3 "sigs.k8s.io/gateway-api/apis/v1alpha3"
	gwapiv1b1 "sigs.k8s.io/gateway-api/apis/v1beta1"
	mcsapiv1a1 "sigs.k8s.io/mcs-api/pkg/apis/v1alpha1"

	egv1a1 "github.com/envoyproxy/gateway/api/v1alpha1"
	"github.com/envoyproxy/gateway/api/v1alpha1/validation"
	"github.com/envoyproxy/gateway/internal/envoygateway/config"
	"github.com/envoyproxy/gateway/internal/gatewayapi"
	"github.com/envoyproxy/gateway/internal/gatewayapi/resource"
	"github.com/envoyproxy/gateway/internal/gatewayapi/status"
	"github.com/envoyproxy/gateway/internal/logging"
	"github.com/envoyproxy/gateway/internal/message"
	"github.com/envoyproxy/gateway/internal/utils"
	"github.com/envoyproxy/gateway/internal/utils/slice"
	"github.com/envoyproxy/gateway/internal/xds/bootstrap"
)

var skipNameValidation = func() *bool {
	return ptr.To(false)
}

type gatewayAPIReconciler struct {
	client            client.Client
	log               logging.Logger
	statusUpdater     Updater
	classController   gwapiv1.GatewayController
	store             *kubernetesProviderStore
	namespace         string
	namespaceLabel    *metav1.LabelSelector
	envoyGateway      *egv1a1.EnvoyGateway
	mergeGateways     sets.Set[string]
	resources         *message.ProviderResources
	extGVKs           []schema.GroupVersionKind
	extServerPolicies []schema.GroupVersionKind

	backendCRDExists       bool
	bTLSPolicyCRDExists    bool
	btpCRDExists           bool
	ctpCRDExists           bool
	eepCRDExists           bool
	epCRDExists            bool
	eppCRDExists           bool
	hrfCRDExists           bool
	grpcRouteCRDExists     bool
	serviceImportCRDExists bool
	spCRDExists            bool
	tcpRouteCRDExists      bool
	tlsRouteCRDExists      bool
	udpRouteCRDExists      bool
}

// newGatewayAPIController
func newGatewayAPIController(mgr manager.Manager, cfg *config.Server, su Updater,
	resources *message.ProviderResources,
) error {
	ctx := context.Background()

	// Gather additional resources to watch from registered extensions
	var extServerPoliciesGVKs []schema.GroupVersionKind
	var extGVKs []schema.GroupVersionKind
	if cfg.EnvoyGateway.ExtensionManager != nil {
		for _, rsrc := range cfg.EnvoyGateway.ExtensionManager.Resources {
			gvk := schema.GroupVersionKind(rsrc)
			extGVKs = append(extGVKs, gvk)
		}
		for _, rsrc := range cfg.EnvoyGateway.ExtensionManager.PolicyResources {
			gvk := schema.GroupVersionKind(rsrc)
			extServerPoliciesGVKs = append(extServerPoliciesGVKs, gvk)
		}
	}

	r := &gatewayAPIReconciler{
		client:            mgr.GetClient(),
		log:               cfg.Logger,
		classController:   gwapiv1.GatewayController(cfg.EnvoyGateway.Gateway.ControllerName),
		namespace:         cfg.Namespace,
		statusUpdater:     su,
		resources:         resources,
		extGVKs:           extGVKs,
		store:             newProviderStore(),
		envoyGateway:      cfg.EnvoyGateway,
		mergeGateways:     sets.New[string](),
		extServerPolicies: extServerPoliciesGVKs,
	}

	if byNamespaceSelectorEnabled(cfg.EnvoyGateway) {
		r.namespaceLabel = cfg.EnvoyGateway.Provider.Kubernetes.Watch.NamespaceSelector
	}

	// controller-runtime doesn't allow run controller with same name for more than once
	// see https://github.com/kubernetes-sigs/controller-runtime/blob/2b941650bce159006c88bd3ca0d132c7bc40e947/pkg/controller/name.go#L29
	name := fmt.Sprintf("gatewayapi-%d", time.Now().Unix())
	c, err := controller.New(name, mgr, controller.Options{Reconciler: r, SkipNameValidation: skipNameValidation()})
	if err != nil {
		return fmt.Errorf("error creating controller: %w", err)
	}
	r.log.Info("created gatewayapi controller")

	// Watch resources
	if err := r.watchResources(ctx, mgr, c); err != nil {
		return fmt.Errorf("error watching resources: %w", err)
	}

	// When leader election is enabled, only subscribe to status updates upon acquiring leadership.
	if cfg.EnvoyGateway.Provider.Type == egv1a1.ProviderTypeKubernetes &&
		!ptr.Deref(cfg.EnvoyGateway.Provider.Kubernetes.LeaderElection.Disable, false) {
		go func() {
<<<<<<< HEAD
			select {
			case <-ctx.Done():
				return
			case <-mgr.Elected():
				r.subscribeAndUpdateStatus(ctx, cfg.EnvoyGateway.EnvoyGatewaySpec.ExtensionManager != nil)
			}
=======
			cfg.Elected.Wait()
			r.subscribeAndUpdateStatus(ctx, cfg.EnvoyGateway.EnvoyGatewaySpec.ExtensionManager != nil)
>>>>>>> fb00fb0c
		}()
	} else {
		r.subscribeAndUpdateStatus(ctx, cfg.EnvoyGateway.EnvoyGatewaySpec.ExtensionManager != nil)
	}
	return nil
}

func byNamespaceSelectorEnabled(eg *egv1a1.EnvoyGateway) bool {
	if eg.Provider == nil ||
		eg.Provider.Kubernetes == nil ||
		eg.Provider.Kubernetes.Watch == nil {
		return false
	}

	watch := eg.Provider.Kubernetes.Watch
	switch watch.Type {
	case egv1a1.KubernetesWatchModeTypeNamespaceSelector:
		// Make sure that the namespace selector has at least one label or expression is set.
		return watch.NamespaceSelector.MatchLabels != nil || len(watch.NamespaceSelector.MatchExpressions) > 0
	default:
		return false
	}
}

// Reconcile handles reconciling all resources in a single call. Any resource event should enqueue the
// same reconcile.Request containing the gateway controller name. This allows multiple resource updates to
// be handled by a single call to Reconcile. The reconcile.Request DOES NOT map to a specific resource.
func (r *gatewayAPIReconciler) Reconcile(ctx context.Context, _ reconcile.Request) (reconcile.Result, error) {
	var (
		managedGCs []*gwapiv1.GatewayClass
		err        error
	)
	r.log.Info("reconciling gateways")

	// Get the GatewayClasses managed by the Envoy Gateway Controller.
	managedGCs, err = r.managedGatewayClasses(ctx)
	if err != nil {
		return reconcile.Result{}, err
	}

	// The gatewayclass was already deleted/finalized and there are stale queue entries.
	if managedGCs == nil {
		r.resources.GatewayAPIResources.Delete(string(r.classController))
		r.log.Info("no accepted gatewayclass")
		return reconcile.Result{}, nil
	}

	// Collect all the Gateway API resources, Envoy Gateway customized resources,
	// and their referenced resources for the managed GatewayClasses, and store
	// them per GatewayClass.
	// For example:
	// - Gateway API resources: Gateways, xRoutes ...
	// - Envoy Gateway customized resources: EnvoyPatchPolicies, ClientTrafficPolicies, BackendTrafficPolicies ...
	// - Referenced resources: Services, ServiceImports, EndpointSlices, Secrets, ConfigMaps ...
	gwcResources := make(resource.ControllerResources, 0, len(managedGCs))
	for _, managedGC := range managedGCs {
		// Initialize resource types.
		gwcResource := resource.NewResources()
		gwcResource.GatewayClass = managedGC
		gwcResources = append(gwcResources, gwcResource)
		resourceMappings := newResourceMapping()

		// Process the parametersRef of the accepted GatewayClass.
		// This should run before processGateways and processBackendRefs
		if managedGC.Spec.ParametersRef != nil && managedGC.DeletionTimestamp == nil {
			if err := r.processGatewayClassParamsRef(ctx, managedGC, resourceMappings, gwcResource); err != nil {
				msg := fmt.Sprintf("%s: %v", status.MsgGatewayClassInvalidParams, err)
				gc := status.SetGatewayClassAccepted(
					managedGC.DeepCopy(),
					false,
					string(gwapiv1.GatewayClassReasonInvalidParameters),
					msg)
				r.resources.GatewayClassStatuses.Store(utils.NamespacedName(gc), &gc.Status)
				r.log.Error(err, "failed to process parametersRef for gatewayclass", "name", managedGC.Name)
				return reconcile.Result{}, err
			}
		}

		// Add all Gateways, their associated Routes, and referenced resources to the resourceTree
		if err = r.processGateways(ctx, managedGC, resourceMappings, gwcResource); err != nil {
			return reconcile.Result{}, err
		}

		if r.eppCRDExists {
			// Add all EnvoyPatchPolicies to the resourceTree
			if err = r.processEnvoyPatchPolicies(ctx, gwcResource, resourceMappings); err != nil {
				return reconcile.Result{}, err
			}
		}
		if r.ctpCRDExists {
			// Add all ClientTrafficPolicies and their referenced resources to the resourceTree
			if err = r.processClientTrafficPolicies(ctx, gwcResource, resourceMappings); err != nil {
				return reconcile.Result{}, err
			}
		}

		if r.btpCRDExists {
			// Add all BackendTrafficPolicies to the resourceTree
			if err = r.processBackendTrafficPolicies(ctx, gwcResource, resourceMappings); err != nil {
				return reconcile.Result{}, err
			}
		}

		if r.spCRDExists {
			// Add all SecurityPolicies and their referenced resources to the resourceTree
			if err = r.processSecurityPolicies(ctx, gwcResource, resourceMappings); err != nil {
				return reconcile.Result{}, err
			}
		}

		if r.bTLSPolicyCRDExists {
			// Add all BackendTLSPolies to the resourceTree
			if err = r.processBackendTLSPolicies(ctx, gwcResource, resourceMappings); err != nil {
				return reconcile.Result{}, err
			}
		}

		if r.eepCRDExists {
			// Add all EnvoyExtensionPolicies and their referenced resources to the resourceTree
			if err = r.processEnvoyExtensionPolicies(ctx, gwcResource, resourceMappings); err != nil {
				return reconcile.Result{}, err
			}
		}

		if err = r.processExtensionServerPolicies(ctx, gwcResource); err != nil {
			return reconcile.Result{}, err
		}

		if r.backendCRDExists {
			if err = r.processBackends(ctx, gwcResource); err != nil {
				return reconcile.Result{}, err
			}
		}

		// Add the referenced services, ServiceImports, and EndpointSlices in
		// the collected BackendRefs to the resourceTree.
		// BackendRefs are referred by various Route objects and the ExtAuth in SecurityPolicies.
		r.processBackendRefs(ctx, gwcResource, resourceMappings)

		// For this particular Gateway, and all associated objects, check whether the
		// namespace exists. Add to the resourceTree.
		for ns := range resourceMappings.allAssociatedNamespaces {
			namespace, err := r.getNamespace(ctx, ns)
			if err != nil {
				r.log.Error(err, "unable to find the namespace")
				if kerrors.IsNotFound(err) {
					return reconcile.Result{}, nil
				}
				return reconcile.Result{}, err
			}

			gwcResource.Namespaces = append(gwcResource.Namespaces, namespace)
		}

		if gwcResource.EnvoyProxyForGatewayClass != nil && gwcResource.EnvoyProxyForGatewayClass.Spec.MergeGateways != nil {
			if *gwcResource.EnvoyProxyForGatewayClass.Spec.MergeGateways {
				r.mergeGateways.Insert(managedGC.Name)
			} else {
				r.mergeGateways.Delete(managedGC.Name)
			}
		}

		// process envoy gateway secret refs
		r.processEnvoyProxySecretRef(ctx, gwcResource)
		gc := status.SetGatewayClassAccepted(
			managedGC.DeepCopy(),
			true,
			string(gwapiv1.GatewayClassReasonAccepted),
			status.MsgValidGatewayClass)
		r.resources.GatewayClassStatuses.Store(utils.NamespacedName(gc), &gc.Status)

		if len(gwcResource.Gateways) == 0 {
			r.log.Info("No gateways found for accepted gatewayclass")

			// If needed, remove the finalizer from the accepted GatewayClass.
			if err := r.removeFinalizer(ctx, managedGC); err != nil {
				r.log.Error(err, fmt.Sprintf("failed to remove finalizer from gatewayclass %s",
					managedGC.Name))
				return reconcile.Result{}, err
			}
		} else {
			// finalize the accepted GatewayClass.
			if err := r.addFinalizer(ctx, managedGC); err != nil {
				r.log.Error(err, fmt.Sprintf("failed adding finalizer to gatewayclass %s",
					managedGC.Name))
				return reconcile.Result{}, err
			}
		}
	}

	// Store the Gateway Resources for the GatewayClass.
	// The Store is triggered even when there are no Gateways associated to the
	// GatewayClass. This would happen in case the last Gateway is removed and the
	// Store will be required to trigger a cleanup of envoy infra resources.
	r.resources.GatewayAPIResources.Store(string(r.classController), &gwcResources)

	r.log.Info("reconciled gateways successfully")
	return reconcile.Result{}, nil
}

func (r *gatewayAPIReconciler) processEnvoyProxySecretRef(ctx context.Context, gwcResource *resource.Resources) {
	if gwcResource.EnvoyProxyForGatewayClass == nil || gwcResource.EnvoyProxyForGatewayClass.Spec.BackendTLS == nil || gwcResource.EnvoyProxyForGatewayClass.Spec.BackendTLS.ClientCertificateRef == nil {
		return
	}
	certRef := gwcResource.EnvoyProxyForGatewayClass.Spec.BackendTLS.ClientCertificateRef
	if refsSecret(certRef) {
		if err := r.processSecretRef(
			ctx,
			newResourceMapping(),
			gwcResource,
			resource.KindGateway,
			gwcResource.EnvoyProxyForGatewayClass.Namespace,
			resource.KindEnvoyProxy,
			*certRef); err != nil {
			r.log.Error(err,
				"failed to process TLS SecretRef for EnvoyProxy",
				"gateway", "issue", "secretRef", certRef)
		}
	}
}

// managedGatewayClasses returns a list of GatewayClass objects that are managed by the Envoy Gateway Controller.
func (r *gatewayAPIReconciler) managedGatewayClasses(ctx context.Context) ([]*gwapiv1.GatewayClass, error) {
	var gatewayClasses gwapiv1.GatewayClassList
	if err := r.client.List(ctx, &gatewayClasses); err != nil {
		return nil, fmt.Errorf("error listing gatewayclasses: %w", err)
	}

	var cc controlledClasses

	for _, gwClass := range gatewayClasses.Items {
		if gwClass.Spec.ControllerName == r.classController {
			// The gatewayclass was marked for deletion and the finalizer removed,
			// so clean-up dependents.
			if !gwClass.DeletionTimestamp.IsZero() &&
				!slice.ContainsString(gwClass.Finalizers, gatewayClassFinalizer) {
				r.log.Info("gatewayclass marked for deletion", "name", gwClass.Name)
				cc.removeMatch(&gwClass)
				continue
			}

			cc.addMatch(&gwClass)
		}
	}

	return cc.matchedClasses, nil
}

// processBackendRefs adds the referenced resources in BackendRefs to the resourceTree, including:
// - Services
// - ServiceImports
// - EndpointSlices
// - Backends
func (r *gatewayAPIReconciler) processBackendRefs(ctx context.Context, gwcResource *resource.Resources, resourceMappings *resourceMappings) {
	for backendRef := range resourceMappings.allAssociatedBackendRefs {
		backendRefKind := gatewayapi.KindDerefOr(backendRef.Kind, resource.KindService)
		r.log.Info("processing Backend", "kind", backendRefKind, "namespace", string(*backendRef.Namespace),
			"name", string(backendRef.Name))

		var endpointSliceLabelKey string
		switch backendRefKind {
		case resource.KindService:
			service := new(corev1.Service)
			err := r.client.Get(ctx, types.NamespacedName{Namespace: string(*backendRef.Namespace), Name: string(backendRef.Name)}, service)
			if err != nil {
				r.log.Error(err, "failed to get Service", "namespace", string(*backendRef.Namespace),
					"name", string(backendRef.Name))
			} else {
				resourceMappings.allAssociatedNamespaces.Insert(service.Namespace)
				gwcResource.Services = append(gwcResource.Services, service)
				r.log.Info("added Service to resource tree", "namespace", string(*backendRef.Namespace),
					"name", string(backendRef.Name))
			}
			endpointSliceLabelKey = discoveryv1.LabelServiceName

		case resource.KindServiceImport:
			serviceImport := new(mcsapiv1a1.ServiceImport)
			err := r.client.Get(ctx, types.NamespacedName{Namespace: string(*backendRef.Namespace), Name: string(backendRef.Name)}, serviceImport)
			if err != nil {
				r.log.Error(err, "failed to get ServiceImport", "namespace", string(*backendRef.Namespace),
					"name", string(backendRef.Name))
			} else {
				resourceMappings.allAssociatedNamespaces.Insert(serviceImport.Namespace)
				key := utils.NamespacedName(serviceImport).String()
				if !resourceMappings.allAssociatedServiceImports.Has(key) {
					resourceMappings.allAssociatedServiceImports.Insert(key)
					gwcResource.ServiceImports = append(gwcResource.ServiceImports, serviceImport)
					r.log.Info("added ServiceImport to resource tree", "namespace", string(*backendRef.Namespace),
						"name", string(backendRef.Name))
				}
			}
			endpointSliceLabelKey = mcsapiv1a1.LabelServiceName

		case egv1a1.KindBackend:
			backend := new(egv1a1.Backend)
			err := r.client.Get(ctx, types.NamespacedName{Namespace: string(*backendRef.Namespace), Name: string(backendRef.Name)}, backend)
			if err != nil {
				r.log.Error(err, "failed to get Backend", "namespace", string(*backendRef.Namespace),
					"name", string(backendRef.Name))
			} else {
				resourceMappings.allAssociatedNamespaces.Insert(backend.Namespace)
				key := utils.NamespacedName(backend).String()
				if !resourceMappings.allAssociatedBackends.Has(key) {
					resourceMappings.allAssociatedBackends.Insert(key)
					gwcResource.Backends = append(gwcResource.Backends, backend)
					r.log.Info("added Backend to resource tree", "namespace", string(*backendRef.Namespace),
						"name", string(backendRef.Name))
				}
			}
		}

		// Retrieve the EndpointSlices associated with the Service and ServiceImport
		if endpointSliceLabelKey != "" {
			endpointSliceList := new(discoveryv1.EndpointSliceList)
			opts := []client.ListOption{
				client.MatchingLabels(map[string]string{
					endpointSliceLabelKey: string(backendRef.Name),
				}),
				client.InNamespace(*backendRef.Namespace),
			}
			if err := r.client.List(ctx, endpointSliceList, opts...); err != nil {
				r.log.Error(err, "failed to get EndpointSlices", "namespace", string(*backendRef.Namespace),
					backendRefKind, string(backendRef.Name))
			} else {
				for _, endpointSlice := range endpointSliceList.Items {
					key := utils.NamespacedName(&endpointSlice).String()
					if !resourceMappings.allAssociatedEndpointSlices.Has(key) {
						resourceMappings.allAssociatedEndpointSlices.Insert(key)
						r.log.Info("added EndpointSlice to resource tree",
							"namespace", endpointSlice.Namespace,
							"name", endpointSlice.Name)
						gwcResource.EndpointSlices = append(gwcResource.EndpointSlices, &endpointSlice)
					}
				}
			}
		}
	}
}

// processSecurityPolicyObjectRefs adds the referenced resources in SecurityPolicies
// to the resourceTree
// - Secrets for OIDC and BasicAuth
// - BackendRefs for ExAuth
func (r *gatewayAPIReconciler) processSecurityPolicyObjectRefs(
	ctx context.Context, resourceTree *resource.Resources, resourceMap *resourceMappings,
) {
	// we don't return errors from this method, because we want to continue reconciling
	// the rest of the SecurityPolicies despite that one reference is invalid. This
	// allows Envoy Gateway to continue serving traffic even if some SecurityPolicies
	// are invalid.
	//
	// This SecurityPolicy will be marked as invalid in its status when translating
	// to IR because the referenced secret can't be found.
	for _, policy := range resourceTree.SecurityPolicies {
		oidc := policy.Spec.OIDC

		// Add the referenced Secrets in OIDC to the resourceTree
		if oidc != nil {
			if err := r.processSecretRef(
				ctx,
				resourceMap,
				resourceTree,
				resource.KindSecurityPolicy,
				policy.Namespace,
				policy.Name,
				oidc.ClientSecret); err != nil {
				r.log.Error(err,
					"failed to process OIDC SecretRef for SecurityPolicy",
					"policy", policy, "secretRef", oidc.ClientSecret)
			}
		}

		// Add the referenced Secrets in BasicAuth to the resourceTree
		basicAuth := policy.Spec.BasicAuth
		if basicAuth != nil {
			if err := r.processSecretRef(
				ctx,
				resourceMap,
				resourceTree,
				resource.KindSecurityPolicy,
				policy.Namespace,
				policy.Name,
				basicAuth.Users); err != nil {
				r.log.Error(err,
					"failed to process BasicAuth SecretRef for SecurityPolicy",
					"policy", policy, "secretRef", basicAuth.Users)
			}
		}

		// Add the referenced BackendRefs and ReferenceGrants in ExtAuth to Maps for later processing
		extAuth := policy.Spec.ExtAuth
		if extAuth != nil {
			var backendRef *gwapiv1.BackendObjectReference
			if extAuth.GRPC != nil {
				backendRef = extAuth.GRPC.BackendRef
				if len(extAuth.GRPC.BackendRefs) > 0 {
					if len(extAuth.GRPC.BackendRefs) != 0 {
						backendRef = egv1a1.ToBackendObjectReference(extAuth.GRPC.BackendRefs[0])
					}
				}
			} else {
				backendRef = extAuth.HTTP.BackendRef
				if len(extAuth.HTTP.BackendRefs) > 0 {
					if len(extAuth.HTTP.BackendRefs) != 0 {
						backendRef = egv1a1.ToBackendObjectReference(extAuth.HTTP.BackendRefs[0])
					}
				}
			}

			backendNamespace := gatewayapi.NamespaceDerefOr(backendRef.Namespace, policy.Namespace)
			resourceMap.allAssociatedBackendRefs.Insert(gwapiv1.BackendObjectReference{
				Group:     backendRef.Group,
				Kind:      backendRef.Kind,
				Namespace: gatewayapi.NamespacePtr(backendNamespace),
				Name:      backendRef.Name,
			})

			if backendNamespace != policy.Namespace {
				from := ObjectKindNamespacedName{
					kind:      resource.KindSecurityPolicy,
					namespace: policy.Namespace,
					name:      policy.Name,
				}
				to := ObjectKindNamespacedName{
					kind:      gatewayapi.KindDerefOr(backendRef.Kind, resource.KindService),
					namespace: backendNamespace,
					name:      string(backendRef.Name),
				}
				refGrant, err := r.findReferenceGrant(ctx, from, to)
				switch {
				case err != nil:
					r.log.Error(err, "failed to find ReferenceGrant")
				case refGrant == nil:
					r.log.Info("no matching ReferenceGrants found", "from", from.kind,
						"from namespace", from.namespace, "target", to.kind, "target namespace", to.namespace)
				default:
					if !resourceMap.allAssociatedReferenceGrants.Has(utils.NamespacedName(refGrant).String()) {
						resourceMap.allAssociatedReferenceGrants.Insert(utils.NamespacedName(refGrant).String())
						resourceTree.ReferenceGrants = append(resourceTree.ReferenceGrants, refGrant)
						r.log.Info("added ReferenceGrant to resource map", "namespace", refGrant.Namespace,
							"name", refGrant.Name)
					}
				}
			}
		}
	}
}

// processOIDCHMACSecret adds the OIDC HMAC Secret to the resourceTree.
// The OIDC HMAC Secret is created by the CertGen job and is used by SecurityPolicy
// to configure OAuth2 filters.
func (r *gatewayAPIReconciler) processOIDCHMACSecret(ctx context.Context, resourceTree *resource.Resources, resourceMap *resourceMappings) {
	var (
		secret corev1.Secret
		err    error
	)

	err = r.client.Get(ctx,
		types.NamespacedName{Namespace: r.namespace, Name: oidcHMACSecretName},
		&secret,
	)
	// We don't return an error here, because we want to continue reconciling
	// despite that the OIDC HMAC secret can't be found.
	// If the OIDC HMAC Secret is missing, the SecurityPolicy with OIDC will be
	// marked as invalid in its status when translating to IR.
	if err != nil {
		r.log.Error(err,
			"failed to process OIDC HMAC Secret",
			"namespace", r.namespace, "name", oidcHMACSecretName)
		return
	}

	key := utils.NamespacedName(&secret).String()
	if !resourceMap.allAssociatedSecrets.Has(key) {
		resourceMap.allAssociatedSecrets.Insert(key)
		resourceTree.Secrets = append(resourceTree.Secrets, &secret)
		r.log.Info("processing OIDC HMAC Secret", "namespace", r.namespace, "name", oidcHMACSecretName)
	}
}

// processSecretRef adds the referenced Secret to the resourceTree if it's valid.
// - If it exists in the same namespace as the owner.
// - If it exists in a different namespace, and there is a ReferenceGrant.
func (r *gatewayAPIReconciler) processSecretRef(
	ctx context.Context,
	resourceMap *resourceMappings,
	resourceTree *resource.Resources,
	ownerKind string,
	ownerNS string,
	ownerName string,
	secretRef gwapiv1.SecretObjectReference,
) error {
	secret := new(corev1.Secret)
	secretNS := gatewayapi.NamespaceDerefOr(secretRef.Namespace, ownerNS)
	err := r.client.Get(ctx,
		types.NamespacedName{Namespace: secretNS, Name: string(secretRef.Name)},
		secret,
	)
	if err != nil && kerrors.IsNotFound(err) {
		return fmt.Errorf("unable to find the Secret: %s/%s", secretNS, string(secretRef.Name))
	}

	if secretNS != ownerNS {
		from := ObjectKindNamespacedName{
			kind:      ownerKind,
			namespace: ownerNS,
			name:      ownerName,
		}
		to := ObjectKindNamespacedName{
			kind:      resource.KindSecret,
			namespace: secretNS,
			name:      secret.Name,
		}
		refGrant, err := r.findReferenceGrant(ctx, from, to)
		switch {
		case err != nil:
			return fmt.Errorf("failed to find ReferenceGrant: %w", err)
		case refGrant == nil:
			return fmt.Errorf(
				"no matching ReferenceGrants found: from %s/%s to %s/%s",
				from.kind, from.namespace, to.kind, to.namespace)
		default:
			// RefGrant found
			if !resourceMap.allAssociatedReferenceGrants.Has(utils.NamespacedName(refGrant).String()) {
				resourceMap.allAssociatedReferenceGrants.Insert(utils.NamespacedName(refGrant).String())
				resourceTree.ReferenceGrants = append(resourceTree.ReferenceGrants, refGrant)
				r.log.Info("added ReferenceGrant to resource map", "namespace", refGrant.Namespace,
					"name", refGrant.Name)
			}
		}
	}
	resourceMap.allAssociatedNamespaces.Insert(secretNS)
	key := utils.NamespacedName(secret).String()
	if !resourceMap.allAssociatedSecrets.Has(key) {
		resourceMap.allAssociatedSecrets.Insert(key)
		resourceTree.Secrets = append(resourceTree.Secrets, secret)
		r.log.Info("processing Secret", "namespace", secretNS, "name", string(secretRef.Name))
	}
	return nil
}

// processCtpConfigMapRefs adds the referenced ConfigMaps in ClientTrafficPolicies
// to the resourceTree
func (r *gatewayAPIReconciler) processCtpConfigMapRefs(
	ctx context.Context, resourceTree *resource.Resources, resourceMap *resourceMappings,
) {
	for _, policy := range resourceTree.ClientTrafficPolicies {
		tls := policy.Spec.TLS

		if tls != nil && tls.ClientValidation != nil {
			for _, caCertRef := range tls.ClientValidation.CACertificateRefs {
				if caCertRef.Kind != nil && string(*caCertRef.Kind) == resource.KindConfigMap {
					if err := r.processConfigMapRef(
						ctx,
						resourceMap,
						resourceTree,
						resource.KindClientTrafficPolicy,
						policy.Namespace,
						policy.Name,
						caCertRef); err != nil {
						// we don't return an error here, because we want to continue
						// reconciling the rest of the ClientTrafficPolicies despite that this
						// reference is invalid.
						// This ClientTrafficPolicy will be marked as invalid in its status
						// when translating to IR because the referenced configmap can't be
						// found.
						r.log.Error(err,
							"failed to process CACertificateRef for ClientTrafficPolicy",
							"policy", policy, "caCertificateRef", caCertRef.Name)
					}
				} else if caCertRef.Kind == nil || string(*caCertRef.Kind) == resource.KindSecret {
					if err := r.processSecretRef(
						ctx,
						resourceMap,
						resourceTree,
						resource.KindClientTrafficPolicy,
						policy.Namespace,
						policy.Name,
						caCertRef); err != nil {
						r.log.Error(err,
							"failed to process CACertificateRef for SecurityPolicy",
							"policy", policy, "caCertificateRef", caCertRef.Name)
					}
				}
			}
		}
	}
}

// processConfigMapRef adds the referenced ConfigMap to the resourceTree if it's valid.
// - If it exists in the same namespace as the owner.
// - If it exists in a different namespace, and there is a ReferenceGrant.
func (r *gatewayAPIReconciler) processConfigMapRef(
	ctx context.Context,
	resourceMap *resourceMappings,
	resourceTree *resource.Resources,
	ownerKind string,
	ownerNS string,
	ownerName string,
	configMapRef gwapiv1.SecretObjectReference,
) error {
	configMap := new(corev1.ConfigMap)
	configMapNS := gatewayapi.NamespaceDerefOr(configMapRef.Namespace, ownerNS)
	err := r.client.Get(ctx,
		types.NamespacedName{Namespace: configMapNS, Name: string(configMapRef.Name)},
		configMap,
	)
	if err != nil && kerrors.IsNotFound(err) {
		return fmt.Errorf("unable to find the ConfigMap: %s/%s", configMapNS, string(configMapRef.Name))
	}

	if configMapNS != ownerNS {
		from := ObjectKindNamespacedName{
			kind:      ownerKind,
			namespace: ownerNS,
			name:      ownerName,
		}
		to := ObjectKindNamespacedName{
			kind:      resource.KindConfigMap,
			namespace: configMapNS,
			name:      configMap.Name,
		}
		refGrant, err := r.findReferenceGrant(ctx, from, to)
		switch {
		case err != nil:
			return fmt.Errorf("failed to find ReferenceGrant: %w", err)
		case refGrant == nil:
			return fmt.Errorf(
				"no matching ReferenceGrants found: from %s/%s to %s/%s",
				from.kind, from.namespace, to.kind, to.namespace)
		default:
			// RefGrant found
			if !resourceMap.allAssociatedReferenceGrants.Has(utils.NamespacedName(refGrant).String()) {
				resourceMap.allAssociatedReferenceGrants.Insert(utils.NamespacedName(refGrant).String())
				resourceTree.ReferenceGrants = append(resourceTree.ReferenceGrants, refGrant)
				r.log.Info("added ReferenceGrant to resource map", "namespace", refGrant.Namespace,
					"name", refGrant.Name)
			}
		}
	}
	resourceMap.allAssociatedNamespaces.Insert(configMapNS)
	if !resourceMap.allAssociatedConfigMaps.Has(utils.NamespacedName(configMap).String()) {
		resourceMap.allAssociatedConfigMaps.Insert(utils.NamespacedName(configMap).String())
		resourceTree.ConfigMaps = append(resourceTree.ConfigMaps, configMap)
		r.log.Info("processing ConfigMap", "namespace", configMapNS, "name", string(configMapRef.Name))
	}
	return nil
}

// processBtpConfigMapRefs adds the referenced ConfigMaps in BackendTrafficPolicies
// to the resourceTree
func (r *gatewayAPIReconciler) processBtpConfigMapRefs(
	ctx context.Context, resourceTree *resource.Resources, resourceMap *resourceMappings,
) {
	for _, policy := range resourceTree.BackendTrafficPolicies {
		for _, ro := range policy.Spec.ResponseOverride {
			if ro.Response.Body.ValueRef != nil && string(ro.Response.Body.ValueRef.Kind) == resource.KindConfigMap {
				configMap := new(corev1.ConfigMap)
				err := r.client.Get(ctx,
					types.NamespacedName{Namespace: policy.Namespace, Name: string(ro.Response.Body.ValueRef.Name)},
					configMap,
				)
				// we don't return an error here, because we want to continue
				// reconciling the rest of the BackendTrafficPolicies despite that this
				// reference is invalid.
				// This BackendTrafficPolicies will be marked as invalid in its status
				// when translating to IR because the referenced configmap can't be
				// found.
				if err != nil {
					r.log.Error(err,
						"failed to process ResponseOverride ValueRef for BackendTrafficPolicy",
						"policy", policy, "ValueRef", ro.Response.Body.ValueRef.Name)
				}

				resourceMap.allAssociatedNamespaces.Insert(policy.Namespace)
				if !resourceMap.allAssociatedConfigMaps.Has(utils.NamespacedName(configMap).String()) {
					resourceMap.allAssociatedConfigMaps.Insert(utils.NamespacedName(configMap).String())
					resourceTree.ConfigMaps = append(resourceTree.ConfigMaps, configMap)
					r.log.Info("processing ConfigMap", "namespace", policy.Namespace, "name", string(ro.Response.Body.ValueRef.Name))
				}
			}
		}
	}
}

func (r *gatewayAPIReconciler) getNamespace(ctx context.Context, name string) (*corev1.Namespace, error) {
	nsKey := types.NamespacedName{Name: name}
	ns := new(corev1.Namespace)
	if err := r.client.Get(ctx, nsKey, ns); err != nil {
		r.log.Error(err, "unable to get Namespace")
		return nil, err
	}
	return ns, nil
}

func (r *gatewayAPIReconciler) findReferenceGrant(ctx context.Context, from, to ObjectKindNamespacedName) (*gwapiv1b1.ReferenceGrant, error) {
	refGrantList := new(gwapiv1b1.ReferenceGrantList)
	opts := &client.ListOptions{FieldSelector: fields.OneTermEqualSelector(targetRefGrantRouteIndex, to.kind)}
	if err := r.client.List(ctx, refGrantList, opts); err != nil {
		return nil, fmt.Errorf("failed to list ReferenceGrants: %w", err)
	}

	refGrants := refGrantList.Items
	if r.namespaceLabel != nil {
		var rgs []gwapiv1b1.ReferenceGrant
		for _, refGrant := range refGrants {
			if ok, err := r.checkObjectNamespaceLabels(&refGrant); err != nil {
				r.log.Error(err, "failed to check namespace labels for ReferenceGrant %s in namespace %s: %w", refGrant.GetName(), refGrant.GetNamespace())
				continue
			} else if !ok {
				continue
			}
			rgs = append(rgs, refGrant)
		}
		refGrants = rgs
	}

	for _, refGrant := range refGrants {
		if refGrant.Namespace != to.namespace {
			continue
		}

		var fromAllowed bool
		for _, refGrantFrom := range refGrant.Spec.From {
			if string(refGrantFrom.Kind) == from.kind && string(refGrantFrom.Namespace) == from.namespace {
				fromAllowed = true
				break
			}
		}

		if !fromAllowed {
			continue
		}

		var toAllowed bool
		for _, refGrantTo := range refGrant.Spec.To {
			if string(refGrantTo.Kind) == to.kind && (refGrantTo.Name == nil || *refGrantTo.Name == "" || string(*refGrantTo.Name) == to.name) {
				toAllowed = true
				break
			}
		}

		if !toAllowed {
			continue
		}

		return &refGrant, nil
	}

	// No ReferenceGrant found.
	return nil, nil
}

func (r *gatewayAPIReconciler) processGateways(ctx context.Context, managedGC *gwapiv1.GatewayClass, resourceMap *resourceMappings, resourceTree *resource.Resources) error {
	// Find gateways for the managedGC
	// Find the Gateways that reference this Class.
	gatewayList := &gwapiv1.GatewayList{}
	if err := r.client.List(ctx, gatewayList, &client.ListOptions{
		FieldSelector: fields.OneTermEqualSelector(classGatewayIndex, managedGC.Name),
	}); err != nil {
		r.log.Info("no associated Gateways found for GatewayClass", "name", managedGC.Name)
		return err
	}

	for _, gtw := range gatewayList.Items {
		gtw := gtw //nolint:copyloopvar
		if r.namespaceLabel != nil {
			if ok, err := r.checkObjectNamespaceLabels(&gtw); err != nil {
				r.log.Error(err, "failed to check namespace labels for gateway %s in namespace %s: %w", gtw.GetName(), gtw.GetNamespace())
				continue
			} else if !ok {
				continue
			}
		}
		r.log.Info("processing Gateway", "namespace", gtw.Namespace, "name", gtw.Name)
		resourceMap.allAssociatedNamespaces.Insert(gtw.Namespace)

		if err := r.processGatewayParamsRef(ctx, &gtw, resourceMap, resourceTree); err != nil {
			r.log.Error(err, "failed to process infrastructure.parametersRef for gateway", "namespace", gtw.Namespace, "name", gtw.Name)
		}

		for _, listener := range gtw.Spec.Listeners {
			// Get Secret for gateway if it exists.
			if terminatesTLS(&listener) {
				for _, certRef := range listener.TLS.CertificateRefs {
					if refsSecret(&certRef) {
						if err := r.processSecretRef(
							ctx,
							resourceMap,
							resourceTree,
							resource.KindGateway,
							gtw.Namespace,
							gtw.Name,
							certRef); err != nil {
							r.log.Error(err,
								"failed to process TLS SecretRef for gateway",
								"gateway", gtw, "secretRef", certRef)
						}
					}
				}
			}
		}

		gtwNamespacedName := utils.NamespacedName(&gtw).String()
		// Route Processing

		if r.tlsRouteCRDExists {
			// Get TLSRoute objects and check if it exists.
			if err := r.processTLSRoutes(ctx, gtwNamespacedName, resourceMap, resourceTree); err != nil {
				return err
			}
		}

		// Get HTTPRoute objects and check if it exists.
		if err := r.processHTTPRoutes(ctx, gtwNamespacedName, resourceMap, resourceTree); err != nil {
			return err
		}

		if r.grpcRouteCRDExists {
			// Get GRPCRoute objects and check if it exists.
			if err := r.processGRPCRoutes(ctx, gtwNamespacedName, resourceMap, resourceTree); err != nil {
				return err
			}
		}

		if r.tcpRouteCRDExists {
			// Get TCPRoute objects and check if it exists.
			if err := r.processTCPRoutes(ctx, gtwNamespacedName, resourceMap, resourceTree); err != nil {
				return err
			}
		}

		if r.udpRouteCRDExists {
			// Get UDPRoute objects and check if it exists.
			if err := r.processUDPRoutes(ctx, gtwNamespacedName, resourceMap, resourceTree); err != nil {
				return err
			}
		}
		// Discard Status to reduce memory consumption in watchable
		// It will be recomputed by the gateway-api layer
		gtw.Status = gwapiv1.GatewayStatus{}
		if !resourceMap.allAssociatedGateways.Has(gtwNamespacedName) {
			resourceMap.allAssociatedGateways.Insert(gtwNamespacedName)
			resourceTree.Gateways = append(resourceTree.Gateways, &gtw)
		}
	}

	return nil
}

// processEnvoyPatchPolicies adds EnvoyPatchPolicies to the resourceTree
func (r *gatewayAPIReconciler) processEnvoyPatchPolicies(ctx context.Context, resourceTree *resource.Resources, resourceMap *resourceMappings) error {
	envoyPatchPolicies := egv1a1.EnvoyPatchPolicyList{}
	if err := r.client.List(ctx, &envoyPatchPolicies); err != nil {
		return fmt.Errorf("error listing EnvoyPatchPolicies: %w", err)
	}

	for _, policy := range envoyPatchPolicies.Items {
		envoyPatchPolicy := policy //nolint:copyloopvar
		// Discard Status to reduce memory consumption in watchable
		// It will be recomputed by the gateway-api layer
		envoyPatchPolicy.Status = gwapiv1a2.PolicyStatus{}
		if !resourceMap.allAssociatedEnvoyPatchPolicies.Has(utils.NamespacedName(&envoyPatchPolicy).String()) {
			resourceMap.allAssociatedEnvoyPatchPolicies.Insert(utils.NamespacedName(&envoyPatchPolicy).String())
			resourceTree.EnvoyPatchPolicies = append(resourceTree.EnvoyPatchPolicies, &envoyPatchPolicy)
		}
	}
	return nil
}

// processClientTrafficPolicies adds ClientTrafficPolicies to the resourceTree
func (r *gatewayAPIReconciler) processClientTrafficPolicies(
	ctx context.Context, resourceTree *resource.Resources, resourceMap *resourceMappings,
) error {
	clientTrafficPolicies := egv1a1.ClientTrafficPolicyList{}
	if err := r.client.List(ctx, &clientTrafficPolicies); err != nil {
		return fmt.Errorf("error listing ClientTrafficPolicies: %w", err)
	}

	for _, policy := range clientTrafficPolicies.Items {
		clientTrafficPolicy := policy //nolint:copyloopvar
		// Discard Status to reduce memory consumption in watchable
		// It will be recomputed by the gateway-api layer
		clientTrafficPolicy.Status = gwapiv1a2.PolicyStatus{}
		if !resourceMap.allAssociatedClientTrafficPolicies.Has(utils.NamespacedName(&clientTrafficPolicy).String()) {
			resourceMap.allAssociatedClientTrafficPolicies.Insert(utils.NamespacedName(&clientTrafficPolicy).String())
			resourceTree.ClientTrafficPolicies = append(resourceTree.ClientTrafficPolicies, &clientTrafficPolicy)
		}
	}

	r.processCtpConfigMapRefs(ctx, resourceTree, resourceMap)

	return nil
}

// processBackendTrafficPolicies adds BackendTrafficPolicies to the resourceTree
func (r *gatewayAPIReconciler) processBackendTrafficPolicies(ctx context.Context, resourceTree *resource.Resources, resourceMap *resourceMappings,
) error {
	backendTrafficPolicies := egv1a1.BackendTrafficPolicyList{}
	if err := r.client.List(ctx, &backendTrafficPolicies); err != nil {
		return fmt.Errorf("error listing BackendTrafficPolicies: %w", err)
	}

	for _, policy := range backendTrafficPolicies.Items {
		backendTrafficPolicy := policy //nolint:copyloopvar
		// Discard Status to reduce memory consumption in watchable
		// It will be recomputed by the gateway-api layer
		backendTrafficPolicy.Status = gwapiv1a2.PolicyStatus{}
		if !resourceMap.allAssociatedBackendTrafficPolicies.Has(utils.NamespacedName(&backendTrafficPolicy).String()) {
			resourceMap.allAssociatedBackendTrafficPolicies.Insert(utils.NamespacedName(&backendTrafficPolicy).String())
			resourceTree.BackendTrafficPolicies = append(resourceTree.BackendTrafficPolicies, &backendTrafficPolicy)
		}
	}
	r.processBtpConfigMapRefs(ctx, resourceTree, resourceMap)
	return nil
}

// processSecurityPolicies adds SecurityPolicies and their referenced resources to the resourceTree
func (r *gatewayAPIReconciler) processSecurityPolicies(
	ctx context.Context, resourceTree *resource.Resources, resourceMap *resourceMappings,
) error {
	securityPolicies := egv1a1.SecurityPolicyList{}
	if err := r.client.List(ctx, &securityPolicies); err != nil {
		return fmt.Errorf("error listing SecurityPolicies: %w", err)
	}

	for _, policy := range securityPolicies.Items {
		securityPolicy := policy //nolint:copyloopvar
		// Discard Status to reduce memory consumption in watchable
		// It will be recomputed by the gateway-api layer
		securityPolicy.Status = gwapiv1a2.PolicyStatus{}
		if !resourceMap.allAssociatedSecurityPolicies.Has(utils.NamespacedName(&securityPolicy).String()) {
			resourceMap.allAssociatedSecurityPolicies.Insert(utils.NamespacedName(&securityPolicy).String())
			resourceTree.SecurityPolicies = append(resourceTree.SecurityPolicies, &securityPolicy)
		}
	}

	// Add the referenced Resources in SecurityPolicies to the resourceTree
	r.processSecurityPolicyObjectRefs(ctx, resourceTree, resourceMap)

	// Add the OIDC HMAC Secret to the resourceTree
	r.processOIDCHMACSecret(ctx, resourceTree, resourceMap)
	return nil
}

// processBackendTLSPolicies adds BackendTLSPolicies and their referenced resources to the resourceTree
func (r *gatewayAPIReconciler) processBackendTLSPolicies(
	ctx context.Context, resourceTree *resource.Resources, resourceMap *resourceMappings,
) error {
	backendTLSPolicies := gwapiv1a3.BackendTLSPolicyList{}
	if err := r.client.List(ctx, &backendTLSPolicies); err != nil {
		return fmt.Errorf("error listing BackendTLSPolicies: %w", err)
	}

	for _, policy := range backendTLSPolicies.Items {
		backendTLSPolicy := policy //nolint:copyloopvar
		// Discard Status to reduce memory consumption in watchable
		// It will be recomputed by the gateway-api layer
		backendTLSPolicy.Status = gwapiv1a2.PolicyStatus{}
		if !resourceMap.allAssociatedBackendTLSPolicies.Has(utils.NamespacedName(&backendTLSPolicy).String()) {
			resourceMap.allAssociatedBackendTLSPolicies.Insert(utils.NamespacedName(&backendTLSPolicy).String())
			resourceTree.BackendTLSPolicies = append(resourceTree.BackendTLSPolicies, &backendTLSPolicy)
		}
	}

	// Add the referenced Secrets and ConfigMaps in BackendTLSPolicies to the resourceTree.
	r.processBackendTLSPolicyRefs(ctx, resourceTree, resourceMap)
	return nil
}

// processBackends adds Backends to the resourceTree
func (r *gatewayAPIReconciler) processBackends(ctx context.Context, resourceTree *resource.Resources) error {
	backends := egv1a1.BackendList{}
	if err := r.client.List(ctx, &backends); err != nil {
		return fmt.Errorf("error listing Backends: %w", err)
	}

	for _, backend := range backends.Items {
		backend := backend //nolint:copyloopvar
		// Discard Status to reduce memory consumption in watchable
		// It will be recomputed by the gateway-api layer
		backend.Status = egv1a1.BackendStatus{}
		resourceTree.Backends = append(resourceTree.Backends, &backend)
	}
	return nil
}

// removeFinalizer removes the gatewayclass finalizer from the provided gc, if it exists.
func (r *gatewayAPIReconciler) removeFinalizer(ctx context.Context, gc *gwapiv1.GatewayClass) error {
	if slice.ContainsString(gc.Finalizers, gatewayClassFinalizer) {
		base := client.MergeFrom(gc.DeepCopy())
		gc.Finalizers = slice.RemoveString(gc.Finalizers, gatewayClassFinalizer)
		if err := r.client.Patch(ctx, gc, base); err != nil {
			return fmt.Errorf("failed to remove finalizer from gatewayclass %s: %w", gc.Name, err)
		}
	}
	return nil
}

// addFinalizer adds the gatewayclass finalizer to the provided gc, if it doesn't exist.
func (r *gatewayAPIReconciler) addFinalizer(ctx context.Context, gc *gwapiv1.GatewayClass) error {
	if !slice.ContainsString(gc.Finalizers, gatewayClassFinalizer) {
		base := client.MergeFrom(gc.DeepCopy())
		gc.Finalizers = append(gc.Finalizers, gatewayClassFinalizer)
		if err := r.client.Patch(ctx, gc, base); err != nil {
			return fmt.Errorf("failed to add finalizer to gatewayclass %s: %w", gc.Name, err)
		}
	}
	return nil
}

// watchResources watches gateway api resources.
func (r *gatewayAPIReconciler) watchResources(ctx context.Context, mgr manager.Manager, c controller.Controller) error {
	// Upon leader election, we retrigger the reconciliation process to allow the elected leader to
	// process status updates and infrastructure changes. This step is crucial for synchronizing resources
	// that may have been altered or introduced while there was no elected leader.
	if err := c.Watch(NewWatchAndReconcileSource(mgr.Elected(), &gwapiv1.GatewayClass{}, handler.EnqueueRequestsFromMapFunc(r.enqueueClass))); err != nil {
		return fmt.Errorf("failed to watch GatewayClass: %w", err)
	}

	if err := c.Watch(
		source.Kind(mgr.GetCache(), &gwapiv1.GatewayClass{},
			handler.TypedEnqueueRequestsFromMapFunc(func(ctx context.Context, gc *gwapiv1.GatewayClass) []reconcile.Request {
				return r.enqueueClass(ctx, gc)
			}),
			&predicate.TypedGenerationChangedPredicate[*gwapiv1.GatewayClass]{},
			predicate.NewTypedPredicateFuncs[*gwapiv1.GatewayClass](r.hasMatchingController))); err != nil {
		return fmt.Errorf("failed to watch GatewayClass: %w", err)
	}

	r.epCRDExists = r.crdExists(mgr, resource.KindEnvoyProxy, egv1a1.GroupVersion.String())
	if !r.epCRDExists {
		r.log.Info("EnvoyProxy CRD not found, skipping EnvoyProxy watch")
	} else {
		epPredicates := []predicate.TypedPredicate[*egv1a1.EnvoyProxy]{
			&predicate.TypedGenerationChangedPredicate[*egv1a1.EnvoyProxy]{},
		}
		if r.namespaceLabel != nil {
			epPredicates = append(epPredicates, predicate.NewTypedPredicateFuncs(func(ep *egv1a1.EnvoyProxy) bool {
				return r.hasMatchingNamespaceLabels(ep)
			}))
		}

		if err := c.Watch(
			source.Kind(mgr.GetCache(), &egv1a1.EnvoyProxy{},
				handler.TypedEnqueueRequestsFromMapFunc(func(ctx context.Context, t *egv1a1.EnvoyProxy) []reconcile.Request {
					return r.enqueueClass(ctx, t)
				}),
				epPredicates...)); err != nil {
			return err
		}
		if err := addEnvoyProxyIndexers(ctx, mgr); err != nil {
			return err
		}
	}

	// Watch Gateway CRUDs and reconcile affected GatewayClass.
	gPredicates := []predicate.TypedPredicate[*gwapiv1.Gateway]{
		predicate.Or(predicate.TypedGenerationChangedPredicate[*gwapiv1.Gateway]{},
			predicate.TypedLabelChangedPredicate[*gwapiv1.Gateway]{}),
		predicate.NewTypedPredicateFuncs(func(gtw *gwapiv1.Gateway) bool {
			return r.validateGatewayForReconcile(gtw)
		}),
	}
	if r.namespaceLabel != nil {
		gPredicates = append(gPredicates, predicate.NewTypedPredicateFuncs(func(gtw *gwapiv1.Gateway) bool {
			return r.hasMatchingNamespaceLabels(gtw)
		}))
	}
	if err := c.Watch(
		source.Kind(mgr.GetCache(), &gwapiv1.Gateway{},
			handler.TypedEnqueueRequestsFromMapFunc(func(ctx context.Context, gtw *gwapiv1.Gateway) []reconcile.Request {
				return r.enqueueClass(ctx, gtw)
			}),
			gPredicates...)); err != nil {
		return err
	}
	if err := addGatewayIndexers(ctx, mgr); err != nil {
		return err
	}

	// Watch HTTPRoute CRUDs and process affected Gateways.
	httprPredicates := []predicate.TypedPredicate[*gwapiv1.HTTPRoute]{
		predicate.Or(predicate.TypedGenerationChangedPredicate[*gwapiv1.HTTPRoute]{},
			predicate.TypedLabelChangedPredicate[*gwapiv1.HTTPRoute]{}),
	}
	if r.namespaceLabel != nil {
		httprPredicates = append(httprPredicates, predicate.NewTypedPredicateFuncs(func(hr *gwapiv1.HTTPRoute) bool {
			return r.hasMatchingNamespaceLabels(hr)
		}))
	}
	if err := c.Watch(
		source.Kind(mgr.GetCache(), &gwapiv1.HTTPRoute{},
			handler.TypedEnqueueRequestsFromMapFunc(func(ctx context.Context, route *gwapiv1.HTTPRoute) []reconcile.Request {
				return r.enqueueClass(ctx, route)
			}),
			httprPredicates...)); err != nil {
		return err
	}
	if err := addHTTPRouteIndexers(ctx, mgr); err != nil {
		return err
	}

	// TODO: Remove this optional check once most cloud providers and service meshes support GRPCRoute v1
	r.grpcRouteCRDExists = r.crdExists(mgr, resource.KindGRPCRoute, gwapiv1.GroupVersion.String())
	if !r.grpcRouteCRDExists {
		r.log.Info("GRPCRoute CRD not found, skipping GRPCRoute watch")
	} else {
		// Watch GRPCRoute CRUDs and process affected Gateways.
		grpcrPredicates := []predicate.TypedPredicate[*gwapiv1.GRPCRoute]{
			predicate.Or(predicate.TypedGenerationChangedPredicate[*gwapiv1.GRPCRoute]{},
				predicate.TypedLabelChangedPredicate[*gwapiv1.GRPCRoute]{}),
		}
		if r.namespaceLabel != nil {
			grpcrPredicates = append(grpcrPredicates, predicate.NewTypedPredicateFuncs[*gwapiv1.GRPCRoute](func(grpc *gwapiv1.GRPCRoute) bool {
				return r.hasMatchingNamespaceLabels(grpc)
			}))
		}
		if err := c.Watch(
			source.Kind(mgr.GetCache(), &gwapiv1.GRPCRoute{},
				handler.TypedEnqueueRequestsFromMapFunc[*gwapiv1.GRPCRoute](func(ctx context.Context, route *gwapiv1.GRPCRoute) []reconcile.Request {
					return r.enqueueClass(ctx, route)
				}),
				grpcrPredicates...)); err != nil {
			return err
		}
		if err := addGRPCRouteIndexers(ctx, mgr); err != nil {
			return err
		}
	}

	r.tlsRouteCRDExists = r.crdExists(mgr, resource.KindTLSRoute, gwapiv1a2.GroupVersion.String())
	if !r.tlsRouteCRDExists {
		r.log.Info("TLSRoute CRD not found, skipping TLSRoute watch")
	} else {
		// Watch TLSRoute CRUDs and process affected Gateways.
		tlsrPredicates := []predicate.TypedPredicate[*gwapiv1a2.TLSRoute]{
			predicate.Or(predicate.TypedGenerationChangedPredicate[*gwapiv1a2.TLSRoute]{},
				predicate.TypedLabelChangedPredicate[*gwapiv1a2.TLSRoute]{}),
		}
		if r.namespaceLabel != nil {
			tlsrPredicates = append(tlsrPredicates, predicate.NewTypedPredicateFuncs[*gwapiv1a2.TLSRoute](func(route *gwapiv1a2.TLSRoute) bool {
				return r.hasMatchingNamespaceLabels(route)
			}))
		}
		if err := c.Watch(
			source.Kind(mgr.GetCache(), &gwapiv1a2.TLSRoute{},
				handler.TypedEnqueueRequestsFromMapFunc[*gwapiv1a2.TLSRoute](func(ctx context.Context, route *gwapiv1a2.TLSRoute) []reconcile.Request {
					return r.enqueueClass(ctx, route)
				}),
				tlsrPredicates...)); err != nil {
			return err
		}
		if err := addTLSRouteIndexers(ctx, mgr); err != nil {
			return err
		}
	}

	r.udpRouteCRDExists = r.crdExists(mgr, resource.KindUDPRoute, gwapiv1a2.GroupVersion.String())
	if !r.udpRouteCRDExists {
		r.log.Info("UDPRoute CRD not found, skipping UDPRoute watch")
	} else {
		// Watch UDPRoute CRUDs and process affected Gateways.
		udprPredicates := []predicate.TypedPredicate[*gwapiv1a2.UDPRoute]{
			predicate.Or(predicate.TypedGenerationChangedPredicate[*gwapiv1a2.UDPRoute]{},
				predicate.TypedLabelChangedPredicate[*gwapiv1a2.UDPRoute]{}),
		}
		if r.namespaceLabel != nil {
			udprPredicates = append(udprPredicates, predicate.NewTypedPredicateFuncs[*gwapiv1a2.UDPRoute](func(route *gwapiv1a2.UDPRoute) bool {
				return r.hasMatchingNamespaceLabels(route)
			}))
		}
		if err := c.Watch(
			source.Kind(mgr.GetCache(), &gwapiv1a2.UDPRoute{},
				handler.TypedEnqueueRequestsFromMapFunc[*gwapiv1a2.UDPRoute](func(ctx context.Context, route *gwapiv1a2.UDPRoute) []reconcile.Request {
					return r.enqueueClass(ctx, route)
				}),
				udprPredicates...)); err != nil {
			return err
		}
		if err := addUDPRouteIndexers(ctx, mgr); err != nil {
			return err
		}
	}

	r.tcpRouteCRDExists = r.crdExists(mgr, resource.KindTCPRoute, gwapiv1a2.GroupVersion.String())
	if !r.tcpRouteCRDExists {
		r.log.Info("TCPRoute CRD not found, skipping TCPRoute watch")
	} else {
		// Watch TCPRoute CRUDs and process affected Gateways.
		tcprPredicates := []predicate.TypedPredicate[*gwapiv1a2.TCPRoute]{
			predicate.Or(predicate.TypedGenerationChangedPredicate[*gwapiv1a2.TCPRoute]{},
				predicate.TypedLabelChangedPredicate[*gwapiv1a2.TCPRoute]{}),
		}
		if r.namespaceLabel != nil {
			tcprPredicates = append(tcprPredicates, predicate.NewTypedPredicateFuncs[*gwapiv1a2.TCPRoute](func(route *gwapiv1a2.TCPRoute) bool {
				return r.hasMatchingNamespaceLabels(route)
			}))
		}
		if err := c.Watch(
			source.Kind(mgr.GetCache(), &gwapiv1a2.TCPRoute{},
				handler.TypedEnqueueRequestsFromMapFunc[*gwapiv1a2.TCPRoute](func(ctx context.Context, route *gwapiv1a2.TCPRoute) []reconcile.Request {
					return r.enqueueClass(ctx, route)
				}),
				tcprPredicates...)); err != nil {
			return err
		}
		if err := addTCPRouteIndexers(ctx, mgr); err != nil {
			return err
		}
	}

	// Watch Service CRUDs and process affected *Route objects.
	servicePredicates := []predicate.TypedPredicate[*corev1.Service]{
		predicate.NewTypedPredicateFuncs[*corev1.Service](func(svc *corev1.Service) bool {
			return r.validateServiceForReconcile(svc)
		}),
	}
	if r.namespaceLabel != nil {
		servicePredicates = append(servicePredicates, predicate.NewTypedPredicateFuncs[*corev1.Service](func(svc *corev1.Service) bool {
			return r.hasMatchingNamespaceLabels(svc)
		}))
	}
	if err := c.Watch(
		source.Kind(mgr.GetCache(), &corev1.Service{},
			handler.TypedEnqueueRequestsFromMapFunc(func(ctx context.Context, svc *corev1.Service) []reconcile.Request {
				return r.enqueueClass(ctx, svc)
			}),
			servicePredicates...)); err != nil {
		return err
	}

	// Watch ServiceImport CRUDs and process affected *Route objects.
	r.serviceImportCRDExists = r.crdExists(mgr, resource.KindServiceImport, mcsapiv1a1.GroupVersion.String())
	if !r.serviceImportCRDExists {
		r.log.Info("ServiceImport CRD not found, skipping ServiceImport watch")
	} else {
		if err := c.Watch(
			source.Kind(mgr.GetCache(), &mcsapiv1a1.ServiceImport{},
				handler.TypedEnqueueRequestsFromMapFunc(func(ctx context.Context, si *mcsapiv1a1.ServiceImport) []reconcile.Request {
					return r.enqueueClass(ctx, si)
				}),
				predicate.TypedGenerationChangedPredicate[*mcsapiv1a1.ServiceImport]{},
				predicate.NewTypedPredicateFuncs[*mcsapiv1a1.ServiceImport](func(si *mcsapiv1a1.ServiceImport) bool {
					return r.validateServiceImportForReconcile(si)
				}))); err != nil {
			// ServiceImport is not available in the cluster, skip the watch and not throw error.
			r.log.Info("unable to watch ServiceImport: %s", err.Error())
		}
	}

	// Watch EndpointSlice CRUDs and process affected *Route objects.
	esPredicates := []predicate.TypedPredicate[*discoveryv1.EndpointSlice]{
		predicate.TypedGenerationChangedPredicate[*discoveryv1.EndpointSlice]{},
		predicate.NewTypedPredicateFuncs[*discoveryv1.EndpointSlice](func(eps *discoveryv1.EndpointSlice) bool {
			return r.validateEndpointSliceForReconcile(eps)
		}),
	}
	if r.namespaceLabel != nil {
		esPredicates = append(esPredicates, predicate.NewTypedPredicateFuncs[*discoveryv1.EndpointSlice](func(eps *discoveryv1.EndpointSlice) bool {
			return r.hasMatchingNamespaceLabels(eps)
		}))
	}
	if err := c.Watch(
		source.Kind(mgr.GetCache(), &discoveryv1.EndpointSlice{},
			handler.TypedEnqueueRequestsFromMapFunc(func(ctx context.Context, si *discoveryv1.EndpointSlice) []reconcile.Request {
				return r.enqueueClass(ctx, si)
			}),
			esPredicates...)); err != nil {
		return err
	}

	r.backendCRDExists = r.crdExists(mgr, resource.KindBackend, egv1a1.GroupVersion.String())
	if !r.backendCRDExists {
		r.log.Info("Backend CRD not found, skipping Backend watch")
	} else if r.envoyGateway.ExtensionAPIs != nil && r.envoyGateway.ExtensionAPIs.EnableBackend {
		// Watch Backend CRUDs and process affected *Route objects.
		backendPredicates := []predicate.TypedPredicate[*egv1a1.Backend]{
			predicate.TypedGenerationChangedPredicate[*egv1a1.Backend]{},
			predicate.NewTypedPredicateFuncs[*egv1a1.Backend](func(be *egv1a1.Backend) bool {
				return r.validateBackendForReconcile(be)
			}),
		}
		if r.namespaceLabel != nil {
			backendPredicates = append(backendPredicates, predicate.NewTypedPredicateFuncs[*egv1a1.Backend](func(be *egv1a1.Backend) bool {
				return r.hasMatchingNamespaceLabels(be)
			}))
		}
		if err := c.Watch(
			source.Kind(mgr.GetCache(), &egv1a1.Backend{},
				handler.TypedEnqueueRequestsFromMapFunc(func(ctx context.Context, be *egv1a1.Backend) []reconcile.Request {
					return r.enqueueClass(ctx, be)
				}),
				backendPredicates...)); err != nil {
			return err
		}
	}

	// Watch Node CRUDs to update Gateway Address exposed by Service of type NodePort.
	// Node creation/deletion and ExternalIP updates would require update in the Gateway
	nPredicates := []predicate.TypedPredicate[*corev1.Node]{
		predicate.TypedGenerationChangedPredicate[*corev1.Node]{},
		predicate.NewTypedPredicateFuncs[*corev1.Node](func(node *corev1.Node) bool {
			return r.handleNode(node)
		}),
	}
	if r.namespaceLabel != nil {
		nPredicates = append(nPredicates, predicate.NewTypedPredicateFuncs[*corev1.Node](func(node *corev1.Node) bool {
			return r.hasMatchingNamespaceLabels(node)
		}))
	}
	// resource address.
	if err := c.Watch(
		source.Kind(mgr.GetCache(), &corev1.Node{},
			handler.TypedEnqueueRequestsFromMapFunc(func(ctx context.Context, si *corev1.Node) []reconcile.Request {
				return r.enqueueClass(ctx, si)
			}),
			nPredicates...)); err != nil {
		return err
	}

	// Watch Secret CRUDs and process affected EG CRs (Gateway, SecurityPolicy, more in the future).
	secretPredicates := []predicate.TypedPredicate[*corev1.Secret]{
		predicate.NewTypedPredicateFuncs(func(s *corev1.Secret) bool {
			return r.validateSecretForReconcile(s)
		}),
	}
	if r.namespaceLabel != nil {
		secretPredicates = append(secretPredicates, predicate.NewTypedPredicateFuncs(func(s *corev1.Secret) bool {
			return r.hasMatchingNamespaceLabels(s)
		}))
	}
	if err := c.Watch(
		source.Kind(mgr.GetCache(), &corev1.Secret{},
			handler.TypedEnqueueRequestsFromMapFunc(func(ctx context.Context, s *corev1.Secret) []reconcile.Request {
				return r.enqueueClass(ctx, s)
			}),
			secretPredicates...)); err != nil {
		return err
	}

	// Watch ConfigMap CRUDs and process affected EG Resources.
	configMapPredicates := []predicate.TypedPredicate[*corev1.ConfigMap]{
		predicate.NewTypedPredicateFuncs[*corev1.ConfigMap](func(cm *corev1.ConfigMap) bool {
			return r.validateConfigMapForReconcile(cm)
		}),
	}
	if r.namespaceLabel != nil {
		configMapPredicates = append(configMapPredicates, predicate.NewTypedPredicateFuncs[*corev1.ConfigMap](func(cm *corev1.ConfigMap) bool {
			return r.hasMatchingNamespaceLabels(cm)
		}))
	}
	if err := c.Watch(
		source.Kind(mgr.GetCache(), &corev1.ConfigMap{},
			handler.TypedEnqueueRequestsFromMapFunc(func(ctx context.Context, cm *corev1.ConfigMap) []reconcile.Request {
				return r.enqueueClass(ctx, cm)
			}),
			configMapPredicates...)); err != nil {
		return err
	}

	// Watch ReferenceGrant CRUDs and process affected Gateways.
	rgPredicates := []predicate.TypedPredicate[*gwapiv1b1.ReferenceGrant]{
		predicate.TypedGenerationChangedPredicate[*gwapiv1b1.ReferenceGrant]{},
	}
	if r.namespaceLabel != nil {
		rgPredicates = append(rgPredicates, predicate.NewTypedPredicateFuncs[*gwapiv1b1.ReferenceGrant](func(rg *gwapiv1b1.ReferenceGrant) bool {
			return r.hasMatchingNamespaceLabels(rg)
		}))
	}
	if err := c.Watch(
		source.Kind(mgr.GetCache(), &gwapiv1b1.ReferenceGrant{},
			handler.TypedEnqueueRequestsFromMapFunc(func(ctx context.Context, rg *gwapiv1b1.ReferenceGrant) []reconcile.Request {
				return r.enqueueClass(ctx, rg)
			}),
			rgPredicates...)); err != nil {
		return err
	}
	if err := addReferenceGrantIndexers(ctx, mgr); err != nil {
		return err
	}

	// Watch Deployment CRUDs and process affected Gateways.
	deploymentPredicates := []predicate.TypedPredicate[*appsv1.Deployment]{
		predicate.NewTypedPredicateFuncs[*appsv1.Deployment](func(deploy *appsv1.Deployment) bool {
			return r.validateObjectForReconcile(deploy)
		}),
	}
	if r.namespaceLabel != nil {
		deploymentPredicates = append(deploymentPredicates, predicate.NewTypedPredicateFuncs[*appsv1.Deployment](func(deploy *appsv1.Deployment) bool {
			return r.hasMatchingNamespaceLabels(deploy)
		}))
	}
	if err := c.Watch(
		source.Kind(mgr.GetCache(), &appsv1.Deployment{},
			handler.TypedEnqueueRequestsFromMapFunc(func(ctx context.Context, deploy *appsv1.Deployment) []reconcile.Request {
				return r.enqueueClass(ctx, deploy)
			}),
			deploymentPredicates...)); err != nil {
		return err
	}

	// Watch DaemonSet CRUDs and process affected Gateways.
	daemonsetPredicates := []predicate.TypedPredicate[*appsv1.DaemonSet]{
		predicate.NewTypedPredicateFuncs[*appsv1.DaemonSet](func(daemonset *appsv1.DaemonSet) bool {
			return r.validateObjectForReconcile(daemonset)
		}),
	}
	if r.namespaceLabel != nil {
		daemonsetPredicates = append(daemonsetPredicates, predicate.NewTypedPredicateFuncs[*appsv1.DaemonSet](func(daemonset *appsv1.DaemonSet) bool {
			return r.hasMatchingNamespaceLabels(daemonset)
		}))
	}
	if err := c.Watch(
		source.Kind(mgr.GetCache(), &appsv1.DaemonSet{},
			handler.TypedEnqueueRequestsFromMapFunc(func(ctx context.Context, daemonset *appsv1.DaemonSet) []reconcile.Request {
				return r.enqueueClass(ctx, daemonset)
			}),
			daemonsetPredicates...)); err != nil {
		return err
	}

	r.eppCRDExists = r.crdExists(mgr, resource.KindEnvoyPatchPolicy, egv1a1.GroupVersion.String())
	if !r.eppCRDExists {
		r.log.Info("EnvoyPatchPolicy CRD not found, skipping EnvoyPatchPolicy watch")
	} else if r.envoyGateway.ExtensionAPIs != nil && r.envoyGateway.ExtensionAPIs.EnableEnvoyPatchPolicy {
		// Watch EnvoyPatchPolicy if enabled in config
		eppPredicates := []predicate.TypedPredicate[*egv1a1.EnvoyPatchPolicy]{
			predicate.TypedGenerationChangedPredicate[*egv1a1.EnvoyPatchPolicy]{},
		}
		if r.namespaceLabel != nil {
			eppPredicates = append(eppPredicates, predicate.NewTypedPredicateFuncs[*egv1a1.EnvoyPatchPolicy](func(epp *egv1a1.EnvoyPatchPolicy) bool {
				return r.hasMatchingNamespaceLabels(epp)
			}))
		}
		// Watch EnvoyPatchPolicy CRUDs
		if err := c.Watch(
			source.Kind(mgr.GetCache(), &egv1a1.EnvoyPatchPolicy{},
				handler.TypedEnqueueRequestsFromMapFunc(func(ctx context.Context, epp *egv1a1.EnvoyPatchPolicy) []reconcile.Request {
					return r.enqueueClass(ctx, epp)
				}),
				eppPredicates...)); err != nil {
			return err
		}
	}

	r.ctpCRDExists = r.crdExists(mgr, resource.KindClientTrafficPolicy, egv1a1.GroupVersion.String())
	if !r.ctpCRDExists {
		r.log.Info("ClientTrafficPolicy CRD not found, skipping ClientTrafficPolicy watch")
	} else {
		// Watch ClientTrafficPolicy
		ctpPredicates := []predicate.TypedPredicate[*egv1a1.ClientTrafficPolicy]{
			predicate.TypedGenerationChangedPredicate[*egv1a1.ClientTrafficPolicy]{},
		}
		if r.namespaceLabel != nil {
			ctpPredicates = append(ctpPredicates, predicate.NewTypedPredicateFuncs[*egv1a1.ClientTrafficPolicy](func(ctp *egv1a1.ClientTrafficPolicy) bool {
				return r.hasMatchingNamespaceLabels(ctp)
			}))
		}

		if err := c.Watch(
			source.Kind(mgr.GetCache(), &egv1a1.ClientTrafficPolicy{},
				handler.TypedEnqueueRequestsFromMapFunc(func(ctx context.Context, ctp *egv1a1.ClientTrafficPolicy) []reconcile.Request {
					return r.enqueueClass(ctx, ctp)
				}),
				ctpPredicates...)); err != nil {
			return err
		}

		if err := addCtpIndexers(ctx, mgr); err != nil {
			return err
		}
	}

	r.btpCRDExists = r.crdExists(mgr, resource.KindBackendTrafficPolicy, egv1a1.GroupVersion.String())
	if !r.btpCRDExists {
		r.log.Info("BackendTrafficPolicy CRD not found, skipping BackendTrafficPolicy watch")
	} else {
		// Watch BackendTrafficPolicy
		btpPredicates := []predicate.TypedPredicate[*egv1a1.BackendTrafficPolicy]{
			predicate.TypedGenerationChangedPredicate[*egv1a1.BackendTrafficPolicy]{},
		}
		if r.namespaceLabel != nil {
			btpPredicates = append(btpPredicates, predicate.NewTypedPredicateFuncs[*egv1a1.BackendTrafficPolicy](func(btp *egv1a1.BackendTrafficPolicy) bool {
				return r.hasMatchingNamespaceLabels(btp)
			}))
		}

		if err := c.Watch(
			source.Kind(mgr.GetCache(), &egv1a1.BackendTrafficPolicy{},
				handler.TypedEnqueueRequestsFromMapFunc(func(ctx context.Context, btp *egv1a1.BackendTrafficPolicy) []reconcile.Request {
					return r.enqueueClass(ctx, btp)
				}),
				btpPredicates...)); err != nil {
			return err
		}

		if err := addBtpIndexers(ctx, mgr); err != nil {
			return err
		}
	}

	r.spCRDExists = r.crdExists(mgr, resource.KindSecurityPolicy, egv1a1.GroupVersion.String())
	if !r.spCRDExists {
		r.log.Info("SecurityPolicy CRD not found, skipping SecurityPolicy watch")
	} else {
		// Watch SecurityPolicy
		spPredicates := []predicate.TypedPredicate[*egv1a1.SecurityPolicy]{
			predicate.TypedGenerationChangedPredicate[*egv1a1.SecurityPolicy]{},
		}
		if r.namespaceLabel != nil {
			spPredicates = append(spPredicates, predicate.NewTypedPredicateFuncs[*egv1a1.SecurityPolicy](func(sp *egv1a1.SecurityPolicy) bool {
				return r.hasMatchingNamespaceLabels(sp)
			}))
		}

		if err := c.Watch(
			source.Kind(mgr.GetCache(), &egv1a1.SecurityPolicy{},
				handler.TypedEnqueueRequestsFromMapFunc(func(ctx context.Context, sp *egv1a1.SecurityPolicy) []reconcile.Request {
					return r.enqueueClass(ctx, sp)
				}),
				spPredicates...)); err != nil {
			return err
		}
		if err := addSecurityPolicyIndexers(ctx, mgr); err != nil {
			return err
		}
	}

	r.bTLSPolicyCRDExists = r.crdExists(mgr, resource.KindBackendTLSPolicy, gwapiv1a3.GroupVersion.String())
	if !r.bTLSPolicyCRDExists {
		r.log.Info("BackendTLSPolicy CRD not found, skipping BackendTLSPolicy watch")
	} else {
		// Watch BackendTLSPolicy
		btlsPredicates := []predicate.TypedPredicate[*gwapiv1a3.BackendTLSPolicy]{
			predicate.TypedGenerationChangedPredicate[*gwapiv1a3.BackendTLSPolicy]{},
		}
		if r.namespaceLabel != nil {
			btlsPredicates = append(btlsPredicates, predicate.NewTypedPredicateFuncs[*gwapiv1a3.BackendTLSPolicy](func(btp *gwapiv1a3.BackendTLSPolicy) bool {
				return r.hasMatchingNamespaceLabels(btp)
			}))
		}

		if err := c.Watch(
			source.Kind(mgr.GetCache(), &gwapiv1a3.BackendTLSPolicy{},
				handler.TypedEnqueueRequestsFromMapFunc(func(ctx context.Context, btp *gwapiv1a3.BackendTLSPolicy) []reconcile.Request {
					return r.enqueueClass(ctx, btp)
				}),
				btlsPredicates...)); err != nil {
			return err
		}

		if err := addBtlsIndexers(ctx, mgr); err != nil {
			return err
		}
	}

	r.eepCRDExists = r.crdExists(mgr, resource.KindEnvoyExtensionPolicy, egv1a1.GroupVersion.String())
	if !r.eepCRDExists {
		r.log.Info("EnvoyExtensionPolicy CRD not found, skipping EnvoyExtensionPolicy watch")
	} else {
		// Watch EnvoyExtensionPolicy
		eepPredicates := []predicate.TypedPredicate[*egv1a1.EnvoyExtensionPolicy]{
			predicate.TypedGenerationChangedPredicate[*egv1a1.EnvoyExtensionPolicy]{},
		}
		if r.namespaceLabel != nil {
			eepPredicates = append(eepPredicates, predicate.NewTypedPredicateFuncs[*egv1a1.EnvoyExtensionPolicy](func(eep *egv1a1.EnvoyExtensionPolicy) bool {
				return r.hasMatchingNamespaceLabels(eep)
			}))
		}

		// Watch EnvoyExtensionPolicy CRUDs
		if err := c.Watch(
			source.Kind(mgr.GetCache(), &egv1a1.EnvoyExtensionPolicy{},
				handler.TypedEnqueueRequestsFromMapFunc(func(ctx context.Context, eep *egv1a1.EnvoyExtensionPolicy) []reconcile.Request {
					return r.enqueueClass(ctx, eep)
				}),
				eepPredicates...)); err != nil {
			return err
		}
		if err := addEnvoyExtensionPolicyIndexers(ctx, mgr); err != nil {
			return err
		}
	}

	r.log.Info("Watching gatewayAPI related objects")

	// Watch any additional GVKs from the registered extension.
	uPredicates := []predicate.TypedPredicate[*unstructured.Unstructured]{
		predicate.TypedGenerationChangedPredicate[*unstructured.Unstructured]{},
	}
	if r.namespaceLabel != nil {
		uPredicates = append(uPredicates, predicate.NewTypedPredicateFuncs[*unstructured.Unstructured](func(obj *unstructured.Unstructured) bool {
			return r.hasMatchingNamespaceLabels(obj)
		}))
	}
	for _, gvk := range r.extGVKs {
		u := &unstructured.Unstructured{}
		u.SetGroupVersionKind(gvk)
		if err := c.Watch(source.Kind(mgr.GetCache(), u,
			handler.TypedEnqueueRequestsFromMapFunc(func(ctx context.Context, si *unstructured.Unstructured) []reconcile.Request {
				return r.enqueueClass(ctx, si)
			}),
			uPredicates...)); err != nil {
			return err
		}
		r.log.Info("Watching additional resource", "resource", gvk.String())
	}
	for _, gvk := range r.extServerPolicies {
		u := &unstructured.Unstructured{}
		u.SetGroupVersionKind(gvk)
		if err := c.Watch(source.Kind(mgr.GetCache(), u,
			handler.TypedEnqueueRequestsFromMapFunc(func(ctx context.Context, si *unstructured.Unstructured) []reconcile.Request {
				return r.enqueueClass(ctx, si)
			}),
			uPredicates...)); err != nil {
			return err
		}
		r.log.Info("Watching additional policy resource", "resource", gvk.String())
	}

	r.hrfCRDExists = r.crdExists(mgr, resource.KindHTTPRouteFilter, egv1a1.GroupVersion.String())
	if !r.hrfCRDExists {
		r.log.Info("HTTPRouteFilter CRD not found, skipping HTTPRouteFilter watch")
	} else {
		// Watch HTTPRouteFilter CRUDs and process affected HTTPRoute objects.
		httpRouteFilter := []predicate.TypedPredicate[*egv1a1.HTTPRouteFilter]{
			predicate.TypedGenerationChangedPredicate[*egv1a1.HTTPRouteFilter]{},
			predicate.NewTypedPredicateFuncs[*egv1a1.HTTPRouteFilter](func(be *egv1a1.HTTPRouteFilter) bool {
				return r.validateHTTPRouteFilterForReconcile(be)
			}),
		}
		if r.namespaceLabel != nil {
			httpRouteFilter = append(httpRouteFilter, predicate.NewTypedPredicateFuncs[*egv1a1.HTTPRouteFilter](func(be *egv1a1.HTTPRouteFilter) bool {
				return r.hasMatchingNamespaceLabels(be)
			}))
		}
		if err := c.Watch(
			source.Kind(mgr.GetCache(), &egv1a1.HTTPRouteFilter{},
				handler.TypedEnqueueRequestsFromMapFunc(func(ctx context.Context, be *egv1a1.HTTPRouteFilter) []reconcile.Request {
					return r.enqueueClass(ctx, be)
				}),
				httpRouteFilter...)); err != nil {
			return err
		}

		if err := addRouteFilterIndexers(ctx, mgr); err != nil {
			return err
		}
	}
	return nil
}

func (r *gatewayAPIReconciler) enqueueClass(_ context.Context, _ client.Object) []reconcile.Request {
	return []reconcile.Request{{NamespacedName: types.NamespacedName{
		Name: string(r.classController),
	}}}
}

// processGatewayParamsRef processes the infrastructure.parametersRef of the provided Gateway.
func (r *gatewayAPIReconciler) processGatewayParamsRef(ctx context.Context, gtw *gwapiv1.Gateway, resourceMap *resourceMappings, resourceTree *resource.Resources) error {
	if gtw == nil || gtw.Spec.Infrastructure == nil || gtw.Spec.Infrastructure.ParametersRef == nil {
		return nil
	}

	if resourceTree.EnvoyProxyForGatewayClass != nil && resourceTree.EnvoyProxyForGatewayClass.Spec.MergeGateways != nil && *resourceTree.EnvoyProxyForGatewayClass.Spec.MergeGateways {
		return fmt.Errorf("infrastructure.parametersref must be nil when MergeGateways feature is enabled by gatewayclass")
	}

	ref := gtw.Spec.Infrastructure.ParametersRef
	if !(string(ref.Group) == egv1a1.GroupVersion.Group &&
		ref.Kind == egv1a1.KindEnvoyProxy &&
		len(ref.Name) > 0) {
		return fmt.Errorf("unsupported parametersRef for gateway %s/%s", gtw.Namespace, gtw.Name)
	}

	ep := new(egv1a1.EnvoyProxy)
	if err := r.client.Get(ctx, types.NamespacedName{Namespace: gtw.Namespace, Name: ref.Name}, ep); err != nil {
		return fmt.Errorf("failed to find envoyproxy %s/%s: %w", gtw.Namespace, ref.Name, err)
	}

	if err := r.processEnvoyProxy(ep, resourceMap); err != nil {
		return err
	}

	if ep.Spec.BackendTLS != nil && ep.Spec.BackendTLS.ClientCertificateRef != nil {
		certRef := ep.Spec.BackendTLS.ClientCertificateRef
		if refsSecret(certRef) {
			if err := r.processSecretRef(
				ctx,
				resourceMap,
				resourceTree,
				resource.KindGateway,
				gtw.Namespace,
				gtw.Name,
				*certRef); err != nil {
				r.log.Error(err,
					"failed to process TLS SecretRef for gateway",
					"gateway", utils.NamespacedName(gtw).String(), "secretRef", certRef)
			}
		}
	}

	resourceTree.EnvoyProxiesForGateways = append(resourceTree.EnvoyProxiesForGateways, ep)
	return nil
}

// processGatewayClassParamsRef processes the parametersRef of the provided GatewayClass.
func (r *gatewayAPIReconciler) processGatewayClassParamsRef(ctx context.Context, gc *gwapiv1.GatewayClass, resourceMap *resourceMappings, resourceTree *resource.Resources) error {
	if !refsEnvoyProxy(gc) {
		return fmt.Errorf("unsupported parametersRef for gatewayclass %s", gc.Name)
	}

	ep := new(egv1a1.EnvoyProxy)
	if err := r.client.Get(ctx, types.NamespacedName{Namespace: string(*gc.Spec.ParametersRef.Namespace), Name: gc.Spec.ParametersRef.Name}, ep); err != nil {
		if kerrors.IsNotFound(err) {
			return fmt.Errorf("envoyproxy referenced by gatewayclass is not found: %w", err)
		}
		return fmt.Errorf("failed to find envoyproxy %s/%s: %w", r.namespace, gc.Spec.ParametersRef.Name, err)
	}

	if err := r.processEnvoyProxy(ep, resourceMap); err != nil {
		return err
	}
	resourceTree.EnvoyProxyForGatewayClass = ep
	return nil
}

// processEnvoyProxy processes the parametersRef of the provided GatewayClass.
func (r *gatewayAPIReconciler) processEnvoyProxy(ep *egv1a1.EnvoyProxy, resourceMap *resourceMappings) error {
	key := utils.NamespacedName(ep).String()
	if resourceMap.allAssociatedEnvoyProxies.Has(key) {
		r.log.Info("current EnvoyProxy has been processed already", "namespace", ep.Namespace, "name", ep.Name)
		return nil
	}

	r.log.Info("processing envoyproxy", "namespace", ep.Namespace, "name", ep.Name)

	if err := validation.ValidateEnvoyProxy(ep); err != nil {
		return fmt.Errorf("invalid envoyproxy: %w", err)
	}
	if err := bootstrap.Validate(ep.Spec.Bootstrap); err != nil {
		return fmt.Errorf("invalid envoyproxy: %w", err)
	}

	if ep.Spec.Telemetry != nil {
		var backendRefs []egv1a1.BackendRef
		telemetry := ep.Spec.Telemetry

		if telemetry.AccessLog != nil {
			for _, setting := range telemetry.AccessLog.Settings {
				for _, sink := range setting.Sinks {
					if sink.OpenTelemetry != nil {
						backendRefs = append(backendRefs, sink.OpenTelemetry.BackendRefs...)
					}
					if sink.ALS != nil {
						backendRefs = append(backendRefs, sink.ALS.BackendRefs...)
					}
				}
			}
		}

		if telemetry.Metrics != nil {
			for _, sink := range telemetry.Metrics.Sinks {
				if sink.OpenTelemetry != nil {
					backendRefs = append(backendRefs, sink.OpenTelemetry.BackendRefs...)
				}
			}
		}

		if telemetry.Tracing != nil {
			backendRefs = append(backendRefs, telemetry.Tracing.Provider.BackendRefs...)
		}

		for _, backendRef := range backendRefs {
			backendNamespace := gatewayapi.NamespaceDerefOr(backendRef.Namespace, ep.Namespace)
			resourceMap.allAssociatedBackendRefs.Insert(gwapiv1.BackendObjectReference{
				Group:     backendRef.BackendObjectReference.Group,
				Kind:      backendRef.BackendObjectReference.Kind,
				Namespace: gatewayapi.NamespacePtr(backendNamespace),
				Name:      backendRef.Name,
			})
		}
	}

	resourceMap.allAssociatedEnvoyProxies.Insert(key)
	return nil
}

// crdExists checks for the existence of the CRD in k8s APIServer before watching it
func (r *gatewayAPIReconciler) crdExists(mgr manager.Manager, kind string, groupVersion string) bool {
	discoveryClient, err := discovery.NewDiscoveryClientForConfig(mgr.GetConfig())
	if err != nil {
		r.log.Error(err, "failed to create discovery client")
	}
	apiResourceList, err := discoveryClient.ServerPreferredResources()
	if err != nil {
		r.log.Error(err, "failed to get API resource list")
	}
	found := false
	for _, list := range apiResourceList {
		for _, res := range list.APIResources {
			if list.GroupVersion == groupVersion && res.Kind == kind {
				found = true
				break
			}
		}
	}

	return found
}

func (r *gatewayAPIReconciler) processBackendTLSPolicyRefs(
	ctx context.Context,
	resourceTree *resource.Resources,
	resourceMap *resourceMappings,
) {
	for _, policy := range resourceTree.BackendTLSPolicies {
		tls := policy.Spec.Validation

		if tls.CACertificateRefs != nil {
			for _, caCertRef := range tls.CACertificateRefs {
				// if kind is not Secret or ConfigMap, we skip early to avoid further calculation overhead
				if string(caCertRef.Kind) == resource.KindConfigMap ||
					string(caCertRef.Kind) == resource.KindSecret {

					var err error
					caRefNew := gwapiv1.SecretObjectReference{
						Group:     gatewayapi.GroupPtr(string(caCertRef.Group)),
						Kind:      gatewayapi.KindPtr(string(caCertRef.Kind)),
						Name:      caCertRef.Name,
						Namespace: gatewayapi.NamespacePtr(policy.Namespace),
					}
					switch string(caCertRef.Kind) {
					case resource.KindConfigMap:
						err = r.processConfigMapRef(
							ctx,
							resourceMap,
							resourceTree,
							resource.KindBackendTLSPolicy,
							policy.Namespace,
							policy.Name,
							caRefNew)

					case resource.KindSecret:
						err = r.processSecretRef(
							ctx,
							resourceMap,
							resourceTree,
							resource.KindBackendTLSPolicy,
							policy.Namespace,
							policy.Name,
							caRefNew)
					}
					if err != nil {
						// we don't return an error here, because we want to continue
						// reconciling the rest of the ClientTrafficPolicies despite that this
						// reference is invalid.
						// This ClientTrafficPolicy will be marked as invalid in its status
						// when translating to IR because the referenced configmap can't be
						// found.
						r.log.Error(err,
							"failed to process CACertificateRef for BackendTLSPolicy",
							"policy", policy, "caCertificateRef", caCertRef.Name)
					}
				}
			}
		}
	}
}

// processEnvoyExtensionPolicies adds EnvoyExtensionPolicies and their referenced resources to the resourceTree
func (r *gatewayAPIReconciler) processEnvoyExtensionPolicies(
	ctx context.Context, resourceTree *resource.Resources, resourceMap *resourceMappings,
) error {
	envoyExtensionPolicies := egv1a1.EnvoyExtensionPolicyList{}
	if err := r.client.List(ctx, &envoyExtensionPolicies); err != nil {
		return fmt.Errorf("error listing EnvoyExtensionPolicies: %w", err)
	}

	for _, policy := range envoyExtensionPolicies.Items {
		envoyExtensionPolicy := policy //nolint:copyloopvar
		// Discard Status to reduce memory consumption in watchable
		// It will be recomputed by the gateway-api layer
		envoyExtensionPolicy.Status = gwapiv1a2.PolicyStatus{}
		if !resourceMap.allAssociatedEnvoyExtensionPolicies.Has(utils.NamespacedName(&envoyExtensionPolicy).String()) {
			resourceMap.allAssociatedEnvoyExtensionPolicies.Insert(utils.NamespacedName(&envoyExtensionPolicy).String())
			resourceTree.EnvoyExtensionPolicies = append(resourceTree.EnvoyExtensionPolicies, &envoyExtensionPolicy)
		}
	}

	// Add the referenced Resources in EnvoyExtensionPolicies to the resourceTree
	r.processEnvoyExtensionPolicyObjectRefs(ctx, resourceTree, resourceMap)

	return nil
}

// processExtensionServerPolicies adds directly attached policies intended for the extension server
func (r *gatewayAPIReconciler) processExtensionServerPolicies(
	ctx context.Context, resourceTree *resource.Resources,
) error {
	for _, gvk := range r.extServerPolicies {
		polList := unstructured.UnstructuredList{}
		polList.SetAPIVersion(gvk.GroupVersion().String())
		polList.SetKind(gvk.Kind)

		if err := r.client.List(ctx, &polList); err != nil {
			return fmt.Errorf("error listing extension server policy %s: %w", gvk, err)
		}

		for _, policy := range polList.Items {
			policySpec, found := policy.Object["spec"].(map[string]any)
			if !found {
				return fmt.Errorf("no spec found in %s.%s %s", policy.GetAPIVersion(), policy.GetKind(), policy.GetName())
			}
			_, foundTargetRef := policySpec["targetRef"]
			_, foundTargetRefs := policySpec["targetRefs"]
			if !(foundTargetRef || foundTargetRefs) {
				return fmt.Errorf("not a policy object - no targetRef or targetRefs found in %s.%s %s",
					policy.GetAPIVersion(), policy.GetKind(), policy.GetName())
			}

			delete(policy.Object, "status")
			resourceTree.ExtensionServerPolicies = append(resourceTree.ExtensionServerPolicies, policy)
		}
	}

	return nil
}

// processEnvoyExtensionPolicyObjectRefs adds the referenced resources in EnvoyExtensionPolicies
// to the resourceTree
// - BackendRefs for ExtProcs
// - SecretRefs for Wasms
func (r *gatewayAPIReconciler) processEnvoyExtensionPolicyObjectRefs(
	ctx context.Context, resourceTree *resource.Resources, resourceMap *resourceMappings,
) {
	// we don't return errors from this method, because we want to continue reconciling
	// the rest of the EnvoyExtensionPolicies despite that one reference is invalid. This
	// allows Envoy Gateway to continue serving traffic even if some EnvoyExtensionPolicies
	// are invalid.
	//
	// This EnvoyExtensionPolicy will be marked as invalid in its status when translating
	// to IR because the referenced service can't be found.
	for _, policy := range resourceTree.EnvoyExtensionPolicies {
		// Add the referenced BackendRefs and ReferenceGrants in ExtAuth to Maps for later processing
		for _, ep := range policy.Spec.ExtProc {
			for _, br := range ep.BackendRefs {
				backendRef := br.BackendObjectReference

				backendNamespace := gatewayapi.NamespaceDerefOr(backendRef.Namespace, policy.Namespace)
				resourceMap.allAssociatedBackendRefs.Insert(gwapiv1.BackendObjectReference{
					Group:     backendRef.Group,
					Kind:      backendRef.Kind,
					Namespace: gatewayapi.NamespacePtr(backendNamespace),
					Name:      backendRef.Name,
				})

				if backendNamespace != policy.Namespace {
					from := ObjectKindNamespacedName{
						kind:      resource.KindEnvoyExtensionPolicy,
						namespace: policy.Namespace,
						name:      policy.Name,
					}
					to := ObjectKindNamespacedName{
						kind:      gatewayapi.KindDerefOr(backendRef.Kind, resource.KindService),
						namespace: backendNamespace,
						name:      string(backendRef.Name),
					}
					refGrant, err := r.findReferenceGrant(ctx, from, to)
					switch {
					case err != nil:
						r.log.Error(err, "failed to find ReferenceGrant")
					case refGrant == nil:
						r.log.Info("no matching ReferenceGrants found", "from", from.kind,
							"from namespace", from.namespace, "target", to.kind, "target namespace", to.namespace)
					default:
						if !resourceMap.allAssociatedReferenceGrants.Has(utils.NamespacedName(refGrant).String()) {
							resourceMap.allAssociatedReferenceGrants.Insert(utils.NamespacedName(refGrant).String())
							resourceTree.ReferenceGrants = append(resourceTree.ReferenceGrants, refGrant)
							r.log.Info("added ReferenceGrant to resource map", "namespace", refGrant.Namespace,
								"name", refGrant.Name)
						}
					}
				}
			}
		}

		// Add the referenced SecretRefs in EnvoyExtensionPolicies to the resourceTree
		for _, wasm := range policy.Spec.Wasm {
			if wasm.Code.Image != nil && wasm.Code.Image.PullSecretRef != nil {
				if err := r.processSecretRef(
					ctx,
					resourceMap,
					resourceTree,
					resource.KindSecurityPolicy,
					policy.Namespace,
					policy.Name,
					*wasm.Code.Image.PullSecretRef); err != nil {
					r.log.Error(err,
						"failed to process Wasm Image PullSecretRef for EnvoyExtensionPolicy",
						"policy", policy, "secretRef", wasm.Code.Image.PullSecretRef)
				}
			}
		}
	}
}<|MERGE_RESOLUTION|>--- conflicted
+++ resolved
@@ -138,17 +138,8 @@
 	if cfg.EnvoyGateway.Provider.Type == egv1a1.ProviderTypeKubernetes &&
 		!ptr.Deref(cfg.EnvoyGateway.Provider.Kubernetes.LeaderElection.Disable, false) {
 		go func() {
-<<<<<<< HEAD
-			select {
-			case <-ctx.Done():
-				return
-			case <-mgr.Elected():
-				r.subscribeAndUpdateStatus(ctx, cfg.EnvoyGateway.EnvoyGatewaySpec.ExtensionManager != nil)
-			}
-=======
 			cfg.Elected.Wait()
 			r.subscribeAndUpdateStatus(ctx, cfg.EnvoyGateway.EnvoyGatewaySpec.ExtensionManager != nil)
->>>>>>> fb00fb0c
 		}()
 	} else {
 		r.subscribeAndUpdateStatus(ctx, cfg.EnvoyGateway.EnvoyGatewaySpec.ExtensionManager != nil)
