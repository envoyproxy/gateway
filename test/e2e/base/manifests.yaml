# Copy from https://github.com/kubernetes-sigs/gateway-api/blob/main/conformance/base/manifests.yaml
# This file contains the base resources that most conformance tests will rely
# on. This includes 3 namespaces along with Gateways, Services and Deployments
# that can be used as backends for routing traffic. The most important
# resources included are the Gateways (all in the gateway-conformance-infra
# namespace):
# - same-namespace (only supports route in same ns)
# - all-namespaces (supports routes in all ns)
# - backend-namespaces (supports routes in ns with backend label)
apiVersion: v1
kind: Namespace
metadata:
  name: gateway-conformance-infra
  labels:
    gateway-conformance: infra
---
apiVersion: gateway.networking.k8s.io/v1
kind: Gateway
metadata:
  name: same-namespace
  namespace: gateway-conformance-infra
spec:
  gatewayClassName: "{GATEWAY_CLASS_NAME}"
  listeners:
  - name: http
    port: 80
    protocol: HTTP
    allowedRoutes:
      namespaces:
        from: Same
---
apiVersion: gateway.networking.k8s.io/v1
kind: Gateway
metadata:
  name: all-namespaces
  namespace: gateway-conformance-infra
spec:
  gatewayClassName: "{GATEWAY_CLASS_NAME}"
  listeners:
  - name: http
    port: 80
    protocol: HTTP
    allowedRoutes:
      namespaces:
        from: All
---
apiVersion: gateway.networking.k8s.io/v1
kind: Gateway
metadata:
  name: backend-namespaces
  namespace: gateway-conformance-infra
spec:
  gatewayClassName: "{GATEWAY_CLASS_NAME}"
  listeners:
  - name: http
    port: 80
    protocol: HTTP
    allowedRoutes:
      namespaces:
        from: Selector
        selector:
          matchLabels:
            gateway-conformance: backend
---
apiVersion: gateway.networking.k8s.io/v1beta1
kind: Gateway
metadata:
  name: my-tcp-gateway
  namespace: gateway-conformance-infra
spec:
  gatewayClassName: "{GATEWAY_CLASS_NAME}"
  listeners:
  - name: foo
    protocol: TCP
    port: 8080
    allowedRoutes:
      kinds:
      - kind: TCPRoute
  - name: bar
    protocol: TCP
    port: 8090
    allowedRoutes:
      kinds:
      - kind: TCPRoute
---
apiVersion: v1
kind: Service
metadata:
  name: infra-backend-v1
  namespace: gateway-conformance-infra
spec:
  selector:
    app: infra-backend-v1
  ports:
  - protocol: TCP
    port: 8080
    targetPort: 3000
---
apiVersion: apps/v1
kind: Deployment
metadata:
  name: infra-backend-v1
  namespace: gateway-conformance-infra
  labels:
    app: infra-backend-v1
spec:
  replicas: 2
  selector:
    matchLabels:
      app: infra-backend-v1
  template:
    metadata:
      labels:
        app: infra-backend-v1
    spec:
      containers:
      - name: infra-backend-v1
        # From https://github.com/kubernetes-sigs/ingress-controller-conformance/tree/master/images/echoserver
        image: gcr.io/k8s-staging-ingressconformance/echoserver:v20221109-7ee2f3e
        env:
        - name: POD_NAME
          valueFrom:
            fieldRef:
              fieldPath: metadata.name
        - name: NAMESPACE
          valueFrom:
            fieldRef:
              fieldPath: metadata.namespace
        resources:
          requests:
            cpu: 10m
---
apiVersion: v1
kind: Service
metadata:
  name: infra-backend-v2
  namespace: gateway-conformance-infra
spec:
  selector:
    app: infra-backend-v2
  ports:
  - protocol: TCP
    port: 8080
    targetPort: 3000
---
apiVersion: apps/v1
kind: Deployment
metadata:
  name: infra-backend-v2
  namespace: gateway-conformance-infra
  labels:
    app: infra-backend-v2
spec:
  replicas: 2
  selector:
    matchLabels:
      app: infra-backend-v2
  template:
    metadata:
      labels:
        app: infra-backend-v2
    spec:
      containers:
      - name: infra-backend-v2
        image: gcr.io/k8s-staging-ingressconformance/echoserver:v20221109-7ee2f3e
        env:
        - name: POD_NAME
          valueFrom:
            fieldRef:
              fieldPath: metadata.name
        - name: NAMESPACE
          valueFrom:
            fieldRef:
              fieldPath: metadata.namespace
        resources:
          requests:
            cpu: 10m
---
apiVersion: v1
kind: Service
metadata:
  name: infra-backend-v3
  namespace: gateway-conformance-infra
spec:
  selector:
    app: infra-backend-v3
  ports:
  - protocol: TCP
    port: 8080
    targetPort: 3000
---
apiVersion: apps/v1
kind: Deployment
metadata:
  name: infra-backend-v3
  namespace: gateway-conformance-infra
  labels:
    app: infra-backend-v3
spec:
  replicas: 2
  selector:
    matchLabels:
      app: infra-backend-v3
  template:
    metadata:
      labels:
        app: infra-backend-v3
    spec:
      containers:
      - name: infra-backend-v3
        image: gcr.io/k8s-staging-ingressconformance/echoserver:v20221109-7ee2f3e
        env:
        - name: POD_NAME
          valueFrom:
            fieldRef:
              fieldPath: metadata.name
        - name: NAMESPACE
          valueFrom:
            fieldRef:
              fieldPath: metadata.namespace
        resources:
          requests:
            cpu: 10m
---
apiVersion: v1
kind: Service
metadata:
  name: tls-backend
  namespace: gateway-conformance-infra
spec:
  selector:
    app: tls-backend
  ports:
  - protocol: TCP
    port: 443
    targetPort: 8443
---
apiVersion: apps/v1
kind: Deployment
metadata:
  name: tls-backend
  namespace: gateway-conformance-infra
  labels:
    app: tls-backend
spec:
  replicas: 1
  selector:
    matchLabels:
      app: tls-backend
  template:
    metadata:
      labels:
        app: tls-backend
    spec:
      containers:
      - name: tls-backend
        image: gcr.io/k8s-staging-ingressconformance/echoserver:v20221109-7ee2f3e
        volumeMounts:
        - name: secret-volume
          mountPath: /etc/secret-volume
        env:
        - name: POD_NAME
          valueFrom:
            fieldRef:
              fieldPath: metadata.name
        - name: NAMESPACE
          valueFrom:
            fieldRef:
              fieldPath: metadata.namespace
        - name: TLS_SERVER_CERT
          value: /etc/secret-volume/crt
        - name: TLS_SERVER_PRIVKEY
          value: /etc/secret-volume/key
        resources:
          requests:
            cpu: 10m
      volumes:
      - name: secret-volume
        secret:
          secretName: tls-passthrough-checks-certificate
          items:
          - key: tls.crt
            path: crt
          - key: tls.key
            path: key
---
apiVersion: v1
kind: Namespace
metadata:
  name: gateway-conformance-app-backend
  labels:
    gateway-conformance: backend
---
apiVersion: v1
kind: Service
metadata:
  name: app-backend-v1
  namespace: gateway-conformance-app-backend
spec:
  selector:
    app: app-backend-v1
  ports:
  - protocol: TCP
    port: 8080
    targetPort: 3000
---
apiVersion: apps/v1
kind: Deployment
metadata:
  name: app-backend-v1
  namespace: gateway-conformance-app-backend
  labels:
    app: app-backend-v1
spec:
  replicas: 2
  selector:
    matchLabels:
      app: app-backend-v1
  template:
    metadata:
      labels:
        app: app-backend-v1
    spec:
      containers:
      - name: app-backend-v1
        image: gcr.io/k8s-staging-ingressconformance/echoserver:v20221109-7ee2f3e
        env:
        - name: POD_NAME
          valueFrom:
            fieldRef:
              fieldPath: metadata.name
        - name: NAMESPACE
          valueFrom:
            fieldRef:
              fieldPath: metadata.namespace
        resources:
          requests:
            cpu: 10m
---
apiVersion: v1
kind: Service
metadata:
  name: app-backend-v2
  namespace: gateway-conformance-app-backend
spec:
  selector:
    app: app-backend-v2
  ports:
  - protocol: TCP
    port: 8080
    targetPort: 3000
---
apiVersion: apps/v1
kind: Deployment
metadata:
  name: app-backend-v2
  namespace: gateway-conformance-app-backend
  labels:
    app: app-backend-v2
spec:
  replicas: 2
  selector:
    matchLabels:
      app: app-backend-v2
  template:
    metadata:
      labels:
        app: app-backend-v2
    spec:
      containers:
      - name: app-backend-v2
        image: gcr.io/k8s-staging-ingressconformance/echoserver:v20221109-7ee2f3e
        env:
        - name: POD_NAME
          valueFrom:
            fieldRef:
              fieldPath: metadata.name
        - name: NAMESPACE
          valueFrom:
            fieldRef:
              fieldPath: metadata.namespace
        resources:
          requests:
            cpu: 10m
---
apiVersion: v1
kind: Namespace
metadata:
  name: gateway-conformance-web-backend
  labels:
    gateway-conformance: backend
---
apiVersion: v1
kind: Service
metadata:
  name: web-backend
  namespace: gateway-conformance-web-backend
spec:
  selector:
    app: web-backend
  ports:
  - protocol: TCP
    port: 8080
    targetPort: 3000
---
apiVersion: apps/v1
kind: Deployment
metadata:
  name: web-backend
  namespace: gateway-conformance-web-backend
  labels:
    app: web-backend
spec:
  replicas: 2
  selector:
    matchLabels:
      app: web-backend
  template:
    metadata:
      labels:
        app: web-backend
    spec:
      containers:
      - name: web-backend
        image: gcr.io/k8s-staging-ingressconformance/echoserver:v20221109-7ee2f3e
        env:
        - name: POD_NAME
          valueFrom:
            fieldRef:
              fieldPath: metadata.name
        - name: NAMESPACE
          valueFrom:
            fieldRef:
              fieldPath: metadata.namespace
        resources:
          requests:
            cpu: 10m
---
apiVersion: v1
kind: Namespace
metadata:
  name: gateway-conformance-udp
  labels:
    gateway-conformance: udp
---
apiVersion: v1
kind: Service
metadata:
  name: coredns
  namespace: gateway-conformance-udp
  labels:
    app: udp
spec:
  ports:
  - name: udp-dns
    port: 53
    protocol: UDP
    targetPort: 53
  selector:
    app: udp
---
apiVersion: apps/v1
kind: Deployment
metadata:
  name: coredns
  namespace: gateway-conformance-udp
  labels:
    app: udp
spec:
  selector:
    matchLabels:
      app: udp
  template:
    metadata:
      labels:
        app: udp
    spec:
      containers:
      - args:
        - -conf
        - /root/Corefile
        image: coredns/coredns
        name: coredns
        volumeMounts:
        - mountPath: /root
          name: conf
      volumes:
      - configMap:
          defaultMode: 420
          name: coredns
        name: conf
---
apiVersion: v1
kind: ConfigMap
metadata:
  name: coredns
  namespace: gateway-conformance-udp
data:
  Corefile: |
    .:53 {
        forward . 8.8.8.8 9.9.9.9
        log
        errors
    }

    foo.bar.com:53 {
      whoami
    }
---
apiVersion: gateway.networking.k8s.io/v1beta1
kind: Gateway
metadata:
  name: udp-gateway
  namespace: gateway-conformance-udp
spec:
  gatewayClassName: "{GATEWAY_CLASS_NAME}"
  listeners:
  - name: coredns
    protocol: UDP
    port: 5300
    allowedRoutes:
      kinds:
      - kind: UDPRoute
---
apiVersion: v1
<<<<<<< HEAD
Kind: Namespace
=======
kind: Namespace
>>>>>>> f6c3cbce
metadata:
  name: gateway-conformance-http3
  labels:
    gateway-conformance: http3
---
<<<<<<< HEAD
apiVersion: gateway.envoyproxy.io/v1alpha1
Kind: Secret
=======
apiVersion: v1
kind: Secret
>>>>>>> f6c3cbce
metadata:
  name: http3-secret
  namespace: gateway-conformance-http3
type: kubernetes.io/tls
data:
  tls.crt: |
    MIIC2jCCAcICAQAwDQYJKoZIhvcNAQELBQAwLTEVMBMGA1UECgwMZXhhbXBsZSBJ
    bmMuMRQwEgYDVQQDDAtleGFtcGxlLmNvbTAeFw0yNDAxMTQwOTA1MzZaFw0yNTAx
    MTMwOTA1MzZaMDkxGDAWBgNVBAMMD3d3dy5leGFtcGxlLmNvbTEdMBsGA1UECgwU
    ZXhhbXBsZSBvcmdhbml6YXRpb24wggEiMA0GCSqGSIb3DQEBAQUAA4IBDwAwggEK
    AoIBAQC92bKJitdHJdc/RO2q5hWNsHYR+Uz6Pv1dY3DPBPvYt8DL56sngqyJ/gOO
    cbM9meUsaBOi84tvjcwut703qDa3ZFqJ1wKpuBTzfZEmJifflT6ZxQeEkp/Hv0M1
    Mm8hREtXIYxLiWWV0QItvTSEtuJRJuWDyA6eJ6X1hrYzLUvKrEsCRDXe6og0hRLs
    5C91S5SgEI3jZusipGusdrbPblUG4xy+mKu5qnhhF+Y9PMPaIReOKVs4tVclPKwI
    oaJdbr8unU640BvwWnq0Rfir/ewjZEEHvcf9T1x1i/Nge6H8yPpmuyKnpFUd6Cfu
    kC3y3/5RntUhv8y1EKt9zPbgRd+3AgMBAAEwDQYJKoZIhvcNAQELBQADggEBAHJx
    ajB2YAaQAVAOgbotMlO9aHLeGkBaIraL3zG4lMZFe0PKmibMk7vCMb07MJsBrvsg
    /1Aw3FU5FCSASQKSpbmWfur0iZn1nD0Pj6Vq6pPXInrjm0qSIn0emO1vHDP1YIzs
    0e2lqWx7PeAfl+rW4mPYCPueEnEhafxKVdXXjjfQFk+8i7HkSaGXHJ+Fnw+obD46
    c5OlbHQncE1B7ldvVz6xkKx53wbpY7pqtrDpkXnQ6iikgE8pV1Iv4fvkyzRl1htR
    8lNo7GCKCnhcmC5NXCt+b4kXHb/g6yozQ5nVTxGDxeNKpVjF4mPSgukLwfUM/mJb
    0lz/HNZP7/u55vQridc=
  tls.key: |
    MIIEvQIBADANBgkqhkiG9w0BAQEFAASCBKcwggSjAgEAAoIBAQC92bKJitdHJdc/
    RO2q5hWNsHYR+Uz6Pv1dY3DPBPvYt8DL56sngqyJ/gOOcbM9meUsaBOi84tvjcwu
    t703qDa3ZFqJ1wKpuBTzfZEmJifflT6ZxQeEkp/Hv0M1Mm8hREtXIYxLiWWV0QIt
    vTSEtuJRJuWDyA6eJ6X1hrYzLUvKrEsCRDXe6og0hRLs5C91S5SgEI3jZusipGus
    drbPblUG4xy+mKu5qnhhF+Y9PMPaIReOKVs4tVclPKwIoaJdbr8unU640BvwWnq0
    Rfir/ewjZEEHvcf9T1x1i/Nge6H8yPpmuyKnpFUd6CfukC3y3/5RntUhv8y1EKt9
    zPbgRd+3AgMBAAECggEAPZHKavzSEErfYa9y/Ied2dOulumo40dmV9EWFq1hF8mQ
    BxDc2vVwC1iLwrhxDrtILXybUa92OvlbjJMeFFzDUfqDukw2muAOO2Evn5WkPMhk
    Au55H6+FjfwjSa9PhxRk8p74ps6qWUntUPQZgijlgLgCmxhYVUY6dkP39uTrvZBP
    RV4GDpGRciGDxtRsL1p2q6AA8Cw4GPudw31zF+GOdohlvWnbF86aOGyJGT4yrxND
    CgfOMp9pFnmxOGs5H8XnirxscU5MBPzmez6a0SOyVdym7g4M30fDdMzMils7iHP6
    gQG0P1ShS94JAOXlpcJ6HNuMaeeS/lIjaV6teez64QKBgQDwQeQwEK4bBIrhfQsk
    HGuPRJRfljlLZWNnx30HSR4bCIFbkHXUxxNPdmV3uIQamw4cDozonpx5p7ZwqEnj
    a0g4FG+Vizd8UbK4v4Nh1HbsrsM3hWcAHRA44Q4GCs2zfl1GU2ZmfBKLrqlnYinA
    HjbeW46qzOrUo0/9e4ULeHaN2QKBgQDKSkW5SjrJypjGpMUuqkpBdbXkiXwOcMXi
    ZYbeHznqWjmeOn+5FKH5yQK6YRPE0ElsajWbQo9wB1TaGexuqttmjK1DdKChHzXY
    KjnU+NZIc8xRC/NywF5TfMjgsqTTu+1j5L0+oH1gG+EOqOMiXLeUg7zx0uSReRuA
    LB+bhGYQDwKBgQCsqu5QDOzTxgP54mArZ7F1mZf4yoIKyacTYq9cmRPl4cr1/3Bv
    p1MdfL2XuShX5q/RQjPKypMya3IWrRvNMcEJbMZ090S9OAn19M17dbKyjzcFo/5O
    epS6DCSD+yeypFJsxGuHpAvAD5r4DfhrdkuAqtRxtCvg/i3ywt7vS3gIoQKBgAMv
    eDmauaJD1nQKVDCP7etp9xtKLvHrRLJz9tO4mijektmzAh/f+0z7pVdZ//2xafaT
    FZUET03sT6G/lsGHXz0WKgRN6dmfrDFjONXptTYe3LDKB2NfNB0Mcf1X0tCivPI9
    v90kmdTRm5GnhywbWai1ClykfYTs60nxZ+4C/7hxAoGADC6Fqzl9DE2+Sc1Vpqlq
    RahiMOz7bgWRhXVXaAOtVvLieVdVwNHcGhiUS7pObwQb8u/bXMUScrmrblZ0fpm4
    HQe9nVbQT7GtAD4UPFouCQZRevXznzZJJ1fmhOjFrc5Uj486q/xkg2fcejpUhDgG
    N5Czgf9NPX47ZlnnnYSz2KU=
---
<<<<<<< HEAD
apiVersion: gateway.envoyproxy.io/v1alpha1
=======
apiVersion: gateway.networking.k8s.io/v1beta1
>>>>>>> f6c3cbce
kind: Gateway
metadata:
  name: http3-gateway
  namespace: gateway-conformance-http3
spec:
  gatewayClassName: "{GATEWAY_CLASS_NAME}"
  listeners:
<<<<<<< HEAD
    - name: https
      protocol: HTTPS
      port: 443
      tls:
        mode: Terminate
        certificateRefs:
          - kind: Secret
            group: gateway.networking.k8s.io
            name: http3-secret
            namespace: gateway-conformance-http3
---
apiVersion: gateway.envoyproxy.io/v1alpha1
Kind: Service
metadata:
  name: http3-service
  namespace: gateway-conformance-http3
  labels:
    service: http3
spec:
  ports:
    - name: http3
      port: 3000
      targetPort: 3000
  selectors:
    app: http3
---
apiVersion: gateway.envoyproxy.io/v1alpha1
Kind: Deployment
metadata:
  name: http3-deployment
  namespace: gateway-conformance-http3
spec:
  selector:
    matchLabels:
      app: http3
  template:
    metadata:
      labels:
        app: http3
    spec:
      serviceAccountName: backend
      containers:
        - image: gcr.io/k8s-staging-ingressconformance/echoserver:v20221109-7ee2f3e
          imagePullPolicy: IfNotPresent
          name: backend
          ports:
            - containerPort: 3000
          env:
            - name: POD_NAME
              valueFrom:
                fieldRef:
                  fieldPath: metadata.name
            - name: NAMESPACE
              valueFrom:
                fieldRef:
                  fieldPath: metadata.namespace

  
=======
  - name: https
    protocol: HTTPS
    port: 443
    tls:
      mode: Terminate
      certificateRefs:
      - kind: Secret
        name: http3-secret
        namespace: gateway-conformance-http3
  - name: http
    protocol: HTTP
    port: 80
---
apiVersion: v1
kind: ServiceAccount
metadata:
  name: http3-backend
---
apiVersion: v1
kind: Service
metadata:
  name: http3-backend
  namespace: gateway-conformance-http3
  labels:
    service: http3-backend
    app: http3-backend
spec:
  ports:
  - name: http3
    port: 3000
    targetPort: 3000
  selectors:
    app: http3-backend
---
apiVersion: apps/v1
kind: Deployment
metadata:
  name: http3-backend
  namespace: gateway-conformance-http3
spec:
  replicas: 1
  selector:
    matchLabels:
      app: http3-backend
      version: v1
  template:
    metadata:
      labels:
        app: http3-backend
        version: v1
    spec:
      serviceAccountName: http3-backend
      containers:
      - image: gcr.io/k8s-staging-ingressconformance/echoserver:v20221109-7ee2f3e
        imagePullPolicy: IfNotPresent
        name: backend
        ports:
        - containerPort: 3000
          env:
          - name: POD_NAME
            valueFrom:
              fieldRef:
                fieldPath: metadata.name
          - name: NAMESPACE
            valueFrom:
              fieldRef:
                fieldPath: metadata.namespace
>>>>>>> f6c3cbce
<|MERGE_RESOLUTION|>--- conflicted
+++ resolved
@@ -523,23 +523,14 @@
       - kind: UDPRoute
 ---
 apiVersion: v1
-<<<<<<< HEAD
-Kind: Namespace
-=======
 kind: Namespace
->>>>>>> f6c3cbce
 metadata:
   name: gateway-conformance-http3
   labels:
     gateway-conformance: http3
 ---
-<<<<<<< HEAD
-apiVersion: gateway.envoyproxy.io/v1alpha1
-Kind: Secret
-=======
 apiVersion: v1
 kind: Secret
->>>>>>> f6c3cbce
 metadata:
   name: http3-secret
   namespace: gateway-conformance-http3
@@ -590,11 +581,7 @@
     HQe9nVbQT7GtAD4UPFouCQZRevXznzZJJ1fmhOjFrc5Uj486q/xkg2fcejpUhDgG
     N5Czgf9NPX47ZlnnnYSz2KU=
 ---
-<<<<<<< HEAD
-apiVersion: gateway.envoyproxy.io/v1alpha1
-=======
 apiVersion: gateway.networking.k8s.io/v1beta1
->>>>>>> f6c3cbce
 kind: Gateway
 metadata:
   name: http3-gateway
@@ -602,66 +589,6 @@
 spec:
   gatewayClassName: "{GATEWAY_CLASS_NAME}"
   listeners:
-<<<<<<< HEAD
-    - name: https
-      protocol: HTTPS
-      port: 443
-      tls:
-        mode: Terminate
-        certificateRefs:
-          - kind: Secret
-            group: gateway.networking.k8s.io
-            name: http3-secret
-            namespace: gateway-conformance-http3
----
-apiVersion: gateway.envoyproxy.io/v1alpha1
-Kind: Service
-metadata:
-  name: http3-service
-  namespace: gateway-conformance-http3
-  labels:
-    service: http3
-spec:
-  ports:
-    - name: http3
-      port: 3000
-      targetPort: 3000
-  selectors:
-    app: http3
----
-apiVersion: gateway.envoyproxy.io/v1alpha1
-Kind: Deployment
-metadata:
-  name: http3-deployment
-  namespace: gateway-conformance-http3
-spec:
-  selector:
-    matchLabels:
-      app: http3
-  template:
-    metadata:
-      labels:
-        app: http3
-    spec:
-      serviceAccountName: backend
-      containers:
-        - image: gcr.io/k8s-staging-ingressconformance/echoserver:v20221109-7ee2f3e
-          imagePullPolicy: IfNotPresent
-          name: backend
-          ports:
-            - containerPort: 3000
-          env:
-            - name: POD_NAME
-              valueFrom:
-                fieldRef:
-                  fieldPath: metadata.name
-            - name: NAMESPACE
-              valueFrom:
-                fieldRef:
-                  fieldPath: metadata.namespace
-
-  
-=======
   - name: https
     protocol: HTTPS
     port: 443
@@ -728,5 +655,4 @@
           - name: NAMESPACE
             valueFrom:
               fieldRef:
-                fieldPath: metadata.namespace
->>>>>>> f6c3cbce
+                fieldPath: metadata.namespace