+++
title = "API Reference"
+++


## Packages
- [gateway.envoyproxy.io/v1alpha1](#gatewayenvoyproxyiov1alpha1)


## gateway.envoyproxy.io/v1alpha1

Package v1alpha1 contains API schema definitions for the gateway.envoyproxy.io
API group.


### Resource Types
- [BackendTrafficPolicy](#backendtrafficpolicy)
- [BackendTrafficPolicyList](#backendtrafficpolicylist)
- [ClientTrafficPolicy](#clienttrafficpolicy)
- [ClientTrafficPolicyList](#clienttrafficpolicylist)
- [EnvoyGateway](#envoygateway)
- [EnvoyPatchPolicy](#envoypatchpolicy)
- [EnvoyPatchPolicyList](#envoypatchpolicylist)
- [EnvoyProxy](#envoyproxy)
- [SecurityPolicy](#securitypolicy)
- [SecurityPolicyList](#securitypolicylist)



#### ALPNProtocol

_Underlying type:_ _string_

ALPNProtocol specifies the protocol to be negotiated using ALPN

_Appears in:_
- [TLSSettings](#tlssettings)



#### ActiveHealthCheck



ActiveHealthCheck defines the active health check configuration. EG supports various types of active health checking including HTTP, TCP.

_Appears in:_
- [HealthCheck](#healthcheck)

| Field | Type | Required | Description |
| ---   | ---  | ---      | ---         |
| `timeout` | _[Duration](https://kubernetes.io/docs/reference/generated/kubernetes-api/v1.26/#duration-v1-meta)_ |  false  | Timeout defines the time to wait for a health check response. |
| `interval` | _[Duration](https://kubernetes.io/docs/reference/generated/kubernetes-api/v1.26/#duration-v1-meta)_ |  false  | Interval defines the time between active health checks. |
| `unhealthyThreshold` | _integer_ |  false  | UnhealthyThreshold defines the number of unhealthy health checks required before a backend host is marked unhealthy. |
| `healthyThreshold` | _integer_ |  false  | HealthyThreshold defines the number of healthy health checks required before a backend host is marked healthy. |
| `type` | _[ActiveHealthCheckerType](#activehealthcheckertype)_ |  true  | Type defines the type of health checker. |
| `http` | _[HTTPActiveHealthChecker](#httpactivehealthchecker)_ |  false  | HTTP defines the configuration of http health checker. It's required while the health checker type is HTTP. |
| `tcp` | _[TCPActiveHealthChecker](#tcpactivehealthchecker)_ |  false  | TCP defines the configuration of tcp health checker. It's required while the health checker type is TCP. |


#### ActiveHealthCheckPayload



ActiveHealthCheckPayload defines the encoding of the payload bytes in the payload.

_Appears in:_
- [HTTPActiveHealthChecker](#httpactivehealthchecker)
- [TCPActiveHealthChecker](#tcpactivehealthchecker)

| Field | Type | Required | Description |
| ---   | ---  | ---      | ---         |
| `type` | _[ActiveHealthCheckPayloadType](#activehealthcheckpayloadtype)_ |  true  | Type defines the type of the payload. |
| `text` | _string_ |  false  | Text payload in plain text. |
| `binary` | _integer array_ |  false  | Binary payload base64 encoded. |


#### ActiveHealthCheckPayloadType

_Underlying type:_ _string_

ActiveHealthCheckPayloadType is the type of the payload.

_Appears in:_
- [ActiveHealthCheckPayload](#activehealthcheckpayload)



#### ActiveHealthCheckerType

_Underlying type:_ _string_

ActiveHealthCheckerType is the type of health checker.

_Appears in:_
- [ActiveHealthCheck](#activehealthcheck)



#### BackOffPolicy





_Appears in:_
- [PerRetryPolicy](#perretrypolicy)

| Field | Type | Required | Description |
| ---   | ---  | ---      | ---         |
| `baseInterval` | _[Duration](https://kubernetes.io/docs/reference/generated/kubernetes-api/v1.26/#duration-v1-meta)_ |  true  | BaseInterval is the base interval between retries. |
| `maxInterval` | _[Duration](https://kubernetes.io/docs/reference/generated/kubernetes-api/v1.26/#duration-v1-meta)_ |  false  | MaxInterval is the maximum interval between retries. This parameter is optional, but must be greater than or equal to the base_interval if set. The default is 10 times the base_interval |


#### BackendTrafficPolicy



BackendTrafficPolicy allows the user to configure the behavior of the connection between the Envoy Proxy listener and the backend service.

_Appears in:_
- [BackendTrafficPolicyList](#backendtrafficpolicylist)

| Field | Type | Required | Description |
| ---   | ---  | ---      | ---         |
| `apiVersion` | _string_ | |`gateway.envoyproxy.io/v1alpha1`
| `kind` | _string_ | |`BackendTrafficPolicy`
| `metadata` | _[ObjectMeta](https://kubernetes.io/docs/reference/generated/kubernetes-api/v1.26/#objectmeta-v1-meta)_ |  true  | Refer to Kubernetes API documentation for fields of `metadata`. |
| `spec` | _[BackendTrafficPolicySpec](#backendtrafficpolicyspec)_ |  true  | spec defines the desired state of BackendTrafficPolicy. |


#### BackendTrafficPolicyList



BackendTrafficPolicyList contains a list of BackendTrafficPolicy resources.



| Field | Type | Required | Description |
| ---   | ---  | ---      | ---         |
| `apiVersion` | _string_ | |`gateway.envoyproxy.io/v1alpha1`
| `kind` | _string_ | |`BackendTrafficPolicyList`
| `metadata` | _[ListMeta](https://kubernetes.io/docs/reference/generated/kubernetes-api/v1.26/#listmeta-v1-meta)_ |  true  | Refer to Kubernetes API documentation for fields of `metadata`. |
| `items` | _[BackendTrafficPolicy](#backendtrafficpolicy) array_ |  true  |  |


#### BackendTrafficPolicySpec



spec defines the desired state of BackendTrafficPolicy.

_Appears in:_
- [BackendTrafficPolicy](#backendtrafficpolicy)

| Field | Type | Required | Description |
| ---   | ---  | ---      | ---         |
| `targetRef` | _[PolicyTargetReferenceWithSectionName](https://gateway-api.sigs.k8s.io/reference/spec/#gateway.networking.k8s.io/v1alpha2.PolicyTargetReferenceWithSectionName)_ |  true  | targetRef is the name of the resource this policy is being attached to. This Policy and the TargetRef MUST be in the same namespace for this Policy to have effect and be applied to the Gateway. |
| `rateLimit` | _[RateLimitSpec](#ratelimitspec)_ |  false  | RateLimit allows the user to limit the number of incoming requests to a predefined value based on attributes within the traffic flow. |
| `loadBalancer` | _[LoadBalancer](#loadbalancer)_ |  false  | LoadBalancer policy to apply when routing traffic from the gateway to the backend endpoints |
| `proxyProtocol` | _[ProxyProtocol](#proxyprotocol)_ |  false  | ProxyProtocol enables the Proxy Protocol when communicating with the backend. |
| `tcpKeepalive` | _[TCPKeepalive](#tcpkeepalive)_ |  false  | TcpKeepalive settings associated with the upstream client connection. Disabled by default. |
| `healthCheck` | _[HealthCheck](#healthcheck)_ |  false  | HealthCheck allows gateway to perform active health checking on backends. |
| `faultInjection` | _[FaultInjection](#faultinjection)_ |  false  | FaultInjection defines the fault injection policy to be applied. This configuration can be used to inject delays and abort requests to mimic failure scenarios such as service failures and overloads |
| `circuitBreaker` | _[CircuitBreaker](#circuitbreaker)_ |  false  | Circuit Breaker settings for the upstream connections and requests. If not set, circuit breakers will be enabled with the default thresholds |
| `retry` | _[Retry](#retry)_ |  false  | Retry provides more advanced usage, allowing users to customize the number of retries, retry fallback strategy, and retry triggering conditions. If not set, retry will be disabled. |
| `timeout` | _[Timeout](#timeout)_ |  false  | Timeout settings for the backend connections. |
| `compression` | _[Compression](#compression) array_ |  false  | The compression config for the http streams. |




#### BasicAuth



BasicAuth defines the configuration for 	the HTTP Basic Authentication.

_Appears in:_
- [SecurityPolicySpec](#securitypolicyspec)

| Field | Type | Required | Description |
| ---   | ---  | ---      | ---         |
| `users` | _[SecretObjectReference](https://gateway-api.sigs.k8s.io/references/spec/#gateway.networking.k8s.io/v1.SecretObjectReference)_ |  true  | The Kubernetes secret which contains the username-password pairs in htpasswd format, used to verify user credentials in the "Authorization" header. <br /><br /> This is an Opaque secret. The username-password pairs should be stored in the key ".htpasswd". As the key name indicates, the value needs to be the htpasswd format, for example: "user1:{SHA}hashed_user1_password". Right now, only SHA hash algorithm is supported. Reference to https://httpd.apache.org/docs/2.4/programs/htpasswd.html for more details. <br /><br /> Note: The secret must be in the same namespace as the SecurityPolicy. |


#### BootstrapType

_Underlying type:_ _string_

BootstrapType defines the types of bootstrap supported by Envoy Gateway.

_Appears in:_
- [ProxyBootstrap](#proxybootstrap)



#### CORS



CORS defines the configuration for Cross-Origin Resource Sharing (CORS).

_Appears in:_
- [SecurityPolicySpec](#securitypolicyspec)

| Field | Type | Required | Description |
| ---   | ---  | ---      | ---         |
| `allowOrigins` | _[Origin](#origin) array_ |  true  | AllowOrigins defines the origins that are allowed to make requests. |
| `allowMethods` | _string array_ |  true  | AllowMethods defines the methods that are allowed to make requests. |
| `allowHeaders` | _string array_ |  true  | AllowHeaders defines the headers that are allowed to be sent with requests. |
| `exposeHeaders` | _string array_ |  true  | ExposeHeaders defines the headers that can be exposed in the responses. |
| `maxAge` | _[Duration](https://kubernetes.io/docs/reference/generated/kubernetes-api/v1.26/#duration-v1-meta)_ |  true  | MaxAge defines how long the results of a preflight request can be cached. |
| `allowCredentials` | _boolean_ |  true  | AllowCredentials indicates whether a request can include user credentials like cookies, authentication headers, or TLS client certificates. |


#### CircuitBreaker



CircuitBreaker defines the Circuit Breaker configuration.

_Appears in:_
- [BackendTrafficPolicySpec](#backendtrafficpolicyspec)

| Field | Type | Required | Description |
| ---   | ---  | ---      | ---         |
| `maxConnections` | _integer_ |  false  | The maximum number of connections that Envoy will establish to the referenced backend defined within a xRoute rule. |
| `maxPendingRequests` | _integer_ |  false  | The maximum number of pending requests that Envoy will queue to the referenced backend defined within a xRoute rule. |
| `maxParallelRequests` | _integer_ |  false  | The maximum number of parallel requests that Envoy will make to the referenced backend defined within a xRoute rule. |
| `maxParallelRetries` | _integer_ |  false  | The maximum number of parallel retries that Envoy will make to the referenced backend defined within a xRoute rule. |
| `maxRequestsPerConnection` | _integer_ |  false  | The maximum number of requests that Envoy will make over a single connection to the referenced backend defined within a xRoute rule. Default: unlimited. |


#### ClaimToHeader



ClaimToHeader defines a configuration to convert JWT claims into HTTP headers

_Appears in:_
- [JWTProvider](#jwtprovider)

| Field | Type | Required | Description |
| ---   | ---  | ---      | ---         |
| `header` | _string_ |  true  | Header defines the name of the HTTP request header that the JWT Claim will be saved into. |
| `claim` | _string_ |  true  | Claim is the JWT Claim that should be saved into the header : it can be a nested claim of type (eg. "claim.nested.key", "sub"). The nested claim name must use dot "." to separate the JSON name path. |


#### ClientIPDetectionSettings



ClientIPDetectionSettings provides configuration for determining the original client IP address for requests.

_Appears in:_
- [ClientTrafficPolicySpec](#clienttrafficpolicyspec)

| Field | Type | Required | Description |
| ---   | ---  | ---      | ---         |
| `xForwardedFor` | _[XForwardedForSettings](#xforwardedforsettings)_ |  false  | XForwardedForSettings provides configuration for using X-Forwarded-For headers for determining the client IP address. |
| `customHeader` | _[CustomHeaderExtensionSettings](#customheaderextensionsettings)_ |  false  | CustomHeader provides configuration for determining the client IP address for a request based on a trusted custom HTTP header. This uses the the custom_header original IP detection extension. Refer to https://www.envoyproxy.io/docs/envoy/latest/api-v3/extensions/http/original_ip_detection/custom_header/v3/custom_header.proto for more details. |


#### ClientTimeout





_Appears in:_
- [ClientTrafficPolicySpec](#clienttrafficpolicyspec)

| Field | Type | Required | Description |
| ---   | ---  | ---      | ---         |
| `http` | _[HTTPClientTimeout](#httpclienttimeout)_ |  false  | Timeout settings for HTTP. |


#### ClientTrafficPolicy



ClientTrafficPolicy allows the user to configure the behavior of the connection between the downstream client and Envoy Proxy listener.

_Appears in:_
- [ClientTrafficPolicyList](#clienttrafficpolicylist)

| Field | Type | Required | Description |
| ---   | ---  | ---      | ---         |
| `apiVersion` | _string_ | |`gateway.envoyproxy.io/v1alpha1`
| `kind` | _string_ | |`ClientTrafficPolicy`
| `metadata` | _[ObjectMeta](https://kubernetes.io/docs/reference/generated/kubernetes-api/v1.26/#objectmeta-v1-meta)_ |  true  | Refer to Kubernetes API documentation for fields of `metadata`. |
| `spec` | _[ClientTrafficPolicySpec](#clienttrafficpolicyspec)_ |  true  | Spec defines the desired state of ClientTrafficPolicy. |


#### ClientTrafficPolicyList



ClientTrafficPolicyList contains a list of ClientTrafficPolicy resources.



| Field | Type | Required | Description |
| ---   | ---  | ---      | ---         |
| `apiVersion` | _string_ | |`gateway.envoyproxy.io/v1alpha1`
| `kind` | _string_ | |`ClientTrafficPolicyList`
| `metadata` | _[ListMeta](https://kubernetes.io/docs/reference/generated/kubernetes-api/v1.26/#listmeta-v1-meta)_ |  true  | Refer to Kubernetes API documentation for fields of `metadata`. |
| `items` | _[ClientTrafficPolicy](#clienttrafficpolicy) array_ |  true  |  |


#### ClientTrafficPolicySpec



ClientTrafficPolicySpec defines the desired state of ClientTrafficPolicy.

_Appears in:_
- [ClientTrafficPolicy](#clienttrafficpolicy)

| Field | Type | Required | Description |
| ---   | ---  | ---      | ---         |
| `targetRef` | _[PolicyTargetReferenceWithSectionName](https://gateway-api.sigs.k8s.io/reference/spec/#gateway.networking.k8s.io/v1alpha2.PolicyTargetReferenceWithSectionName)_ |  true  | TargetRef is the name of the Gateway resource this policy is being attached to. This Policy and the TargetRef MUST be in the same namespace for this Policy to have effect and be applied to the Gateway. TargetRef |
| `tcpKeepalive` | _[TCPKeepalive](#tcpkeepalive)_ |  false  | TcpKeepalive settings associated with the downstream client connection. If defined, sets SO_KEEPALIVE on the listener socket to enable TCP Keepalives. Disabled by default. |
| `enableProxyProtocol` | _boolean_ |  false  | EnableProxyProtocol interprets the ProxyProtocol header and adds the Client Address into the X-Forwarded-For header. Note Proxy Protocol must be present when this field is set, else the connection is closed. |
| `clientIPDetection` | _[ClientIPDetectionSettings](#clientipdetectionsettings)_ |  false  | ClientIPDetectionSettings provides configuration for determining the original client IP address for requests. |
| `http3` | _[HTTP3Settings](#http3settings)_ |  false  | HTTP3 provides HTTP/3 configuration on the listener. |
| `tls` | _[TLSSettings](#tlssettings)_ |  false  | TLS settings configure TLS termination settings with the downstream client. |
| `path` | _[PathSettings](#pathsettings)_ |  false  | Path enables managing how the incoming path set by clients can be normalized. |
| `http1` | _[HTTP1Settings](#http1settings)_ |  false  | HTTP1 provides HTTP/1 configuration on the listener. |
| `headers` | _[HeaderSettings](#headersettings)_ |  false  | HeaderSettings provides configuration for header management. |
| `timeout` | _[ClientTimeout](#clienttimeout)_ |  false  | Timeout settings for the client connections. |




#### ClientValidationContext



ClientValidationContext holds configuration that can be used to validate the client initiating the TLS connection to the Gateway. By default, no client specific configuration is validated.

_Appears in:_
- [TLSSettings](#tlssettings)

| Field | Type | Required | Description |
| ---   | ---  | ---      | ---         |
| `caCertificateRefs` | _[SecretObjectReference](https://gateway-api.sigs.k8s.io/references/spec/#gateway.networking.k8s.io/v1.SecretObjectReference) array_ |  false  | CACertificateRefs contains one or more references to Kubernetes objects that contain TLS certificates of the Certificate Authorities that can be used as a trust anchor to validate the certificates presented by the client. <br /><br /> A single reference to a Kubernetes ConfigMap or a Kubernetes Secret, with the CA certificate in a key named `ca.crt` is currently supported. <br /><br /> References to a resource in different namespace are invalid UNLESS there is a ReferenceGrant in the target namespace that allows the certificate to be attached. |


#### Compression



Compression defines the config of enabling compression. This can help reduce the bandwidth at the expense of higher CPU.

_Appears in:_
- [BackendTrafficPolicySpec](#backendtrafficpolicyspec)

| Field | Type | Required | Description |
| ---   | ---  | ---      | ---         |
| `type` | _[CompressorType](#compressortype)_ |  true  | CompressorType defines the compressor type to use for compression. |
| `gzip` | _[GzipCompressor](#gzipcompressor)_ |  false  | The configuration for GZIP compressor. |


#### CompressorType

_Underlying type:_ _string_

CompressorType defines the types of compressor library supported by Envoy Gateway.

_Appears in:_
- [Compression](#compression)



#### ConsistentHash



ConsistentHash defines the configuration related to the consistent hash load balancer policy

_Appears in:_
- [LoadBalancer](#loadbalancer)

| Field | Type | Required | Description |
| ---   | ---  | ---      | ---         |
| `type` | _[ConsistentHashType](#consistenthashtype)_ |  true  |  |


#### ConsistentHashType

_Underlying type:_ _string_

ConsistentHashType defines the type of input to hash on.

_Appears in:_
- [ConsistentHash](#consistenthash)



#### CustomHeaderExtensionSettings



CustomHeader provides configuration for determining the client IP address for a request based on a trusted custom HTTP header. This uses the the custom_header original IP detection extension. Refer to https://www.envoyproxy.io/docs/envoy/latest/api-v3/extensions/http/original_ip_detection/custom_header/v3/custom_header.proto for more details.

_Appears in:_
- [ClientIPDetectionSettings](#clientipdetectionsettings)

| Field | Type | Required | Description |
| ---   | ---  | ---      | ---         |
| `name` | _string_ |  true  | Name of the header containing the original downstream remote address, if present. |
| `failClosed` | _boolean_ |  false  | FailClosed is a switch used to control the flow of traffic when client IP detection fails. If set to true, the listener will respond with 403 Forbidden when the client IP address cannot be determined. |


#### CustomTag





_Appears in:_
- [ProxyTracing](#proxytracing)

| Field | Type | Required | Description |
| ---   | ---  | ---      | ---         |
| `type` | _[CustomTagType](#customtagtype)_ |  true  | Type defines the type of custom tag. |
| `literal` | _[LiteralCustomTag](#literalcustomtag)_ |  true  | Literal adds hard-coded value to each span. It's required when the type is "Literal". |
| `environment` | _[EnvironmentCustomTag](#environmentcustomtag)_ |  true  | Environment adds value from environment variable to each span. It's required when the type is "Environment". |
| `requestHeader` | _[RequestHeaderCustomTag](#requestheadercustomtag)_ |  true  | RequestHeader adds value from request header to each span. It's required when the type is "RequestHeader". |


#### CustomTagType

_Underlying type:_ _string_



_Appears in:_
- [CustomTag](#customtag)



#### EnvironmentCustomTag



EnvironmentCustomTag adds value from environment variable to each span.

_Appears in:_
- [CustomTag](#customtag)

| Field | Type | Required | Description |
| ---   | ---  | ---      | ---         |
| `name` | _string_ |  true  | Name defines the name of the environment variable which to extract the value from. |
| `defaultValue` | _string_ |  false  | DefaultValue defines the default value to use if the environment variable is not set. |


#### EnvoyGateway



EnvoyGateway is the schema for the envoygateways API.



| Field | Type | Required | Description |
| ---   | ---  | ---      | ---         |
| `apiVersion` | _string_ | |`gateway.envoyproxy.io/v1alpha1`
| `kind` | _string_ | |`EnvoyGateway`
| `gateway` | _[Gateway](#gateway)_ |  false  | Gateway defines desired Gateway API specific configuration. If unset, default configuration parameters will apply. |
| `provider` | _[EnvoyGatewayProvider](#envoygatewayprovider)_ |  false  | Provider defines the desired provider and provider-specific configuration. If unspecified, the Kubernetes provider is used with default configuration parameters. |
| `logging` | _[EnvoyGatewayLogging](#envoygatewaylogging)_ |  false  | Logging defines logging parameters for Envoy Gateway. |
| `admin` | _[EnvoyGatewayAdmin](#envoygatewayadmin)_ |  false  | Admin defines the desired admin related abilities. If unspecified, the Admin is used with default configuration parameters. |
| `telemetry` | _[EnvoyGatewayTelemetry](#envoygatewaytelemetry)_ |  false  | Telemetry defines the desired control plane telemetry related abilities. If unspecified, the telemetry is used with default configuration. |
| `rateLimit` | _[RateLimit](#ratelimit)_ |  false  | RateLimit defines the configuration associated with the Rate Limit service deployed by Envoy Gateway required to implement the Global Rate limiting functionality. The specific rate limit service used here is the reference implementation in Envoy. For more details visit https://github.com/envoyproxy/ratelimit. This configuration is unneeded for "Local" rate limiting. |
| `extensionManager` | _[ExtensionManager](#extensionmanager)_ |  false  | ExtensionManager defines an extension manager to register for the Envoy Gateway Control Plane. |
| `extensionApis` | _[ExtensionAPISettings](#extensionapisettings)_ |  false  | ExtensionAPIs defines the settings related to specific Gateway API Extensions implemented by Envoy Gateway |


#### EnvoyGatewayAdmin



EnvoyGatewayAdmin defines the Envoy Gateway Admin configuration.

_Appears in:_
- [EnvoyGateway](#envoygateway)
- [EnvoyGatewaySpec](#envoygatewayspec)

| Field | Type | Required | Description |
| ---   | ---  | ---      | ---         |
| `address` | _[EnvoyGatewayAdminAddress](#envoygatewayadminaddress)_ |  false  | Address defines the address of Envoy Gateway Admin Server. |
| `enableDumpConfig` | _boolean_ |  false  | EnableDumpConfig defines if enable dump config in Envoy Gateway logs. |
| `enablePprof` | _boolean_ |  false  | EnablePprof defines if enable pprof in Envoy Gateway Admin Server. |


#### EnvoyGatewayAdminAddress



EnvoyGatewayAdminAddress defines the Envoy Gateway Admin Address configuration.

_Appears in:_
- [EnvoyGatewayAdmin](#envoygatewayadmin)

| Field | Type | Required | Description |
| ---   | ---  | ---      | ---         |
| `port` | _integer_ |  false  | Port defines the port the admin server is exposed on. |
| `host` | _string_ |  false  | Host defines the admin server hostname. |


#### EnvoyGatewayCustomProvider



EnvoyGatewayCustomProvider defines configuration for the Custom provider.

_Appears in:_
- [EnvoyGatewayProvider](#envoygatewayprovider)

| Field | Type | Required | Description |
| ---   | ---  | ---      | ---         |
| `resource` | _[EnvoyGatewayResourceProvider](#envoygatewayresourceprovider)_ |  true  | Resource defines the desired resource provider. This provider is used to specify the provider to be used to retrieve the resource configurations such as Gateway API resources |
| `infrastructure` | _[EnvoyGatewayInfrastructureProvider](#envoygatewayinfrastructureprovider)_ |  true  | Infrastructure defines the desired infrastructure provider. This provider is used to specify the provider to be used to provide an environment to deploy the out resources like the Envoy Proxy data plane. |


#### EnvoyGatewayFileResourceProvider



EnvoyGatewayFileResourceProvider defines configuration for the File Resource provider.

_Appears in:_
- [EnvoyGatewayResourceProvider](#envoygatewayresourceprovider)

| Field | Type | Required | Description |
| ---   | ---  | ---      | ---         |
| `paths` | _string array_ |  true  | Paths are the paths to a directory or file containing the resource configuration. Recursive sub directories are not currently supported. |


#### EnvoyGatewayHostInfrastructureProvider



EnvoyGatewayHostInfrastructureProvider defines configuration for the Host Infrastructure provider.

_Appears in:_
- [EnvoyGatewayInfrastructureProvider](#envoygatewayinfrastructureprovider)



#### EnvoyGatewayInfrastructureProvider



EnvoyGatewayInfrastructureProvider defines configuration for the Custom Infrastructure provider.

_Appears in:_
- [EnvoyGatewayCustomProvider](#envoygatewaycustomprovider)

| Field | Type | Required | Description |
| ---   | ---  | ---      | ---         |
| `type` | _[InfrastructureProviderType](#infrastructureprovidertype)_ |  true  | Type is the type of infrastructure providers to use. Supported types are "Host". |
| `host` | _[EnvoyGatewayHostInfrastructureProvider](#envoygatewayhostinfrastructureprovider)_ |  false  | Host defines the configuration of the Host provider. Host provides runtime deployment of the data plane as a child process on the host environment. |


#### EnvoyGatewayKubernetesProvider



EnvoyGatewayKubernetesProvider defines configuration for the Kubernetes provider.

_Appears in:_
- [EnvoyGatewayProvider](#envoygatewayprovider)

| Field | Type | Required | Description |
| ---   | ---  | ---      | ---         |
| `rateLimitDeployment` | _[KubernetesDeploymentSpec](#kubernetesdeploymentspec)_ |  false  | RateLimitDeployment defines the desired state of the Envoy ratelimit deployment resource. If unspecified, default settings for the managed Envoy ratelimit deployment resource are applied. |
| `watch` | _[KubernetesWatchMode](#kuberneteswatchmode)_ |  false  | Watch holds configuration of which input resources should be watched and reconciled. |
| `deploy` | _[KubernetesDeployMode](#kubernetesdeploymode)_ |  false  | Deploy holds configuration of how output managed resources such as the Envoy Proxy data plane should be deployed |
| `overwriteControlPlaneCerts` | _boolean_ |  false  | OverwriteControlPlaneCerts updates the secrets containing the control plane certs, when set. |


#### EnvoyGatewayLogComponent

_Underlying type:_ _string_

EnvoyGatewayLogComponent defines a component that supports a configured logging level.

_Appears in:_
- [EnvoyGatewayLogging](#envoygatewaylogging)



#### EnvoyGatewayLogging



EnvoyGatewayLogging defines logging for Envoy Gateway.

_Appears in:_
- [EnvoyGateway](#envoygateway)
- [EnvoyGatewaySpec](#envoygatewayspec)

| Field | Type | Required | Description |
| ---   | ---  | ---      | ---         |
| `level` | _object (keys:[EnvoyGatewayLogComponent](#envoygatewaylogcomponent), values:[LogLevel](#loglevel))_ |  true  | Level is the logging level. If unspecified, defaults to "info". EnvoyGatewayLogComponent options: default/provider/gateway-api/xds-translator/xds-server/infrastructure/global-ratelimit. LogLevel options: debug/info/error/warn. |


#### EnvoyGatewayMetricSink



EnvoyGatewayMetricSink defines control plane metric sinks where metrics are sent to.

_Appears in:_
- [EnvoyGatewayMetrics](#envoygatewaymetrics)

| Field | Type | Required | Description |
| ---   | ---  | ---      | ---         |
| `type` | _[MetricSinkType](#metricsinktype)_ |  true  | Type defines the metric sink type. EG control plane currently supports OpenTelemetry. |
| `openTelemetry` | _[EnvoyGatewayOpenTelemetrySink](#envoygatewayopentelemetrysink)_ |  true  | OpenTelemetry defines the configuration for OpenTelemetry sink. It's required if the sink type is OpenTelemetry. |


#### EnvoyGatewayMetrics



EnvoyGatewayMetrics defines control plane push/pull metrics configurations.

_Appears in:_
- [EnvoyGatewayTelemetry](#envoygatewaytelemetry)

| Field | Type | Required | Description |
| ---   | ---  | ---      | ---         |
| `sinks` | _[EnvoyGatewayMetricSink](#envoygatewaymetricsink) array_ |  true  | Sinks defines the metric sinks where metrics are sent to. |
| `prometheus` | _[EnvoyGatewayPrometheusProvider](#envoygatewayprometheusprovider)_ |  true  | Prometheus defines the configuration for prometheus endpoint. |


#### EnvoyGatewayOpenTelemetrySink





_Appears in:_
- [EnvoyGatewayMetricSink](#envoygatewaymetricsink)

| Field | Type | Required | Description |
| ---   | ---  | ---      | ---         |
| `host` | _string_ |  true  | Host define the sink service hostname. |
| `protocol` | _string_ |  true  | Protocol define the sink service protocol. |
| `port` | _integer_ |  false  | Port defines the port the sink service is exposed on. |


#### EnvoyGatewayPrometheusProvider



EnvoyGatewayPrometheusProvider will expose prometheus endpoint in pull mode.

_Appears in:_
- [EnvoyGatewayMetrics](#envoygatewaymetrics)

| Field | Type | Required | Description |
| ---   | ---  | ---      | ---         |
| `disable` | _boolean_ |  true  | Disable defines if disables the prometheus metrics in pull mode. |


#### EnvoyGatewayProvider



EnvoyGatewayProvider defines the desired configuration of a provider.

_Appears in:_
- [EnvoyGateway](#envoygateway)
- [EnvoyGatewaySpec](#envoygatewayspec)

| Field | Type | Required | Description |
| ---   | ---  | ---      | ---         |
| `type` | _[ProviderType](#providertype)_ |  true  | Type is the type of provider to use. Supported types are "Kubernetes". |
| `kubernetes` | _[EnvoyGatewayKubernetesProvider](#envoygatewaykubernetesprovider)_ |  false  | Kubernetes defines the configuration of the Kubernetes provider. Kubernetes provides runtime configuration via the Kubernetes API. |
| `custom` | _[EnvoyGatewayCustomProvider](#envoygatewaycustomprovider)_ |  false  | Custom defines the configuration for the Custom provider. This provider allows you to define a specific resource provider and a infrastructure provider. |


#### EnvoyGatewayResourceProvider



EnvoyGatewayResourceProvider defines configuration for the Custom Resource provider.

_Appears in:_
- [EnvoyGatewayCustomProvider](#envoygatewaycustomprovider)

| Field | Type | Required | Description |
| ---   | ---  | ---      | ---         |
| `type` | _[ResourceProviderType](#resourceprovidertype)_ |  true  | Type is the type of resource provider to use. Supported types are "File". |
| `file` | _[EnvoyGatewayFileResourceProvider](#envoygatewayfileresourceprovider)_ |  false  | File defines the configuration of the File provider. File provides runtime configuration defined by one or more files. |


#### EnvoyGatewaySpec



EnvoyGatewaySpec defines the desired state of Envoy Gateway.

_Appears in:_
- [EnvoyGateway](#envoygateway)

| Field | Type | Required | Description |
| ---   | ---  | ---      | ---         |
| `gateway` | _[Gateway](#gateway)_ |  false  | Gateway defines desired Gateway API specific configuration. If unset, default configuration parameters will apply. |
| `provider` | _[EnvoyGatewayProvider](#envoygatewayprovider)_ |  false  | Provider defines the desired provider and provider-specific configuration. If unspecified, the Kubernetes provider is used with default configuration parameters. |
| `logging` | _[EnvoyGatewayLogging](#envoygatewaylogging)_ |  false  | Logging defines logging parameters for Envoy Gateway. |
| `admin` | _[EnvoyGatewayAdmin](#envoygatewayadmin)_ |  false  | Admin defines the desired admin related abilities. If unspecified, the Admin is used with default configuration parameters. |
| `telemetry` | _[EnvoyGatewayTelemetry](#envoygatewaytelemetry)_ |  false  | Telemetry defines the desired control plane telemetry related abilities. If unspecified, the telemetry is used with default configuration. |
| `rateLimit` | _[RateLimit](#ratelimit)_ |  false  | RateLimit defines the configuration associated with the Rate Limit service deployed by Envoy Gateway required to implement the Global Rate limiting functionality. The specific rate limit service used here is the reference implementation in Envoy. For more details visit https://github.com/envoyproxy/ratelimit. This configuration is unneeded for "Local" rate limiting. |
| `extensionManager` | _[ExtensionManager](#extensionmanager)_ |  false  | ExtensionManager defines an extension manager to register for the Envoy Gateway Control Plane. |
| `extensionApis` | _[ExtensionAPISettings](#extensionapisettings)_ |  false  | ExtensionAPIs defines the settings related to specific Gateway API Extensions implemented by Envoy Gateway |


#### EnvoyGatewayTelemetry



EnvoyGatewayTelemetry defines telemetry configurations for envoy gateway control plane. Control plane will focus on metrics observability telemetry and tracing telemetry later.

_Appears in:_
- [EnvoyGateway](#envoygateway)
- [EnvoyGatewaySpec](#envoygatewayspec)

| Field | Type | Required | Description |
| ---   | ---  | ---      | ---         |
| `metrics` | _[EnvoyGatewayMetrics](#envoygatewaymetrics)_ |  true  | Metrics defines metrics configuration for envoy gateway. |


#### EnvoyJSONPatchConfig



EnvoyJSONPatchConfig defines the configuration for patching a Envoy xDS Resource using JSONPatch semantic

_Appears in:_
- [EnvoyPatchPolicySpec](#envoypatchpolicyspec)

| Field | Type | Required | Description |
| ---   | ---  | ---      | ---         |
| `type` | _[EnvoyResourceType](#envoyresourcetype)_ |  true  | Type is the typed URL of the Envoy xDS Resource |
| `name` | _string_ |  true  | Name is the name of the resource |
| `operation` | _[JSONPatchOperation](#jsonpatchoperation)_ |  true  | Patch defines the JSON Patch Operation |


#### EnvoyPatchPolicy



EnvoyPatchPolicy allows the user to modify the generated Envoy xDS resources by Envoy Gateway using this patch API

_Appears in:_
- [EnvoyPatchPolicyList](#envoypatchpolicylist)

| Field | Type | Required | Description |
| ---   | ---  | ---      | ---         |
| `apiVersion` | _string_ | |`gateway.envoyproxy.io/v1alpha1`
| `kind` | _string_ | |`EnvoyPatchPolicy`
| `metadata` | _[ObjectMeta](https://kubernetes.io/docs/reference/generated/kubernetes-api/v1.26/#objectmeta-v1-meta)_ |  true  | Refer to Kubernetes API documentation for fields of `metadata`. |
| `spec` | _[EnvoyPatchPolicySpec](#envoypatchpolicyspec)_ |  true  | Spec defines the desired state of EnvoyPatchPolicy. |


#### EnvoyPatchPolicyList



EnvoyPatchPolicyList contains a list of EnvoyPatchPolicy resources.



| Field | Type | Required | Description |
| ---   | ---  | ---      | ---         |
| `apiVersion` | _string_ | |`gateway.envoyproxy.io/v1alpha1`
| `kind` | _string_ | |`EnvoyPatchPolicyList`
| `metadata` | _[ListMeta](https://kubernetes.io/docs/reference/generated/kubernetes-api/v1.26/#listmeta-v1-meta)_ |  true  | Refer to Kubernetes API documentation for fields of `metadata`. |
| `items` | _[EnvoyPatchPolicy](#envoypatchpolicy) array_ |  true  |  |


#### EnvoyPatchPolicySpec



EnvoyPatchPolicySpec defines the desired state of EnvoyPatchPolicy.

_Appears in:_
- [EnvoyPatchPolicy](#envoypatchpolicy)

| Field | Type | Required | Description |
| ---   | ---  | ---      | ---         |
| `type` | _[EnvoyPatchType](#envoypatchtype)_ |  true  | Type decides the type of patch. Valid EnvoyPatchType values are "JSONPatch". |
| `jsonPatches` | _[EnvoyJSONPatchConfig](#envoyjsonpatchconfig) array_ |  false  | JSONPatch defines the JSONPatch configuration. |
| `targetRef` | _[PolicyTargetReference](#policytargetreference)_ |  true  | TargetRef is the name of the Gateway API resource this policy is being attached to. By default attaching to Gateway is supported and when mergeGateways is enabled it should attach to GatewayClass. This Policy and the TargetRef MUST be in the same namespace for this Policy to have effect and be applied to the Gateway TargetRef |
| `priority` | _integer_ |  true  | Priority of the EnvoyPatchPolicy. If multiple EnvoyPatchPolicies are applied to the same TargetRef, they will be applied in the ascending order of the priority i.e. int32.min has the highest priority and int32.max has the lowest priority. Defaults to 0. |




#### EnvoyPatchType

_Underlying type:_ _string_

EnvoyPatchType specifies the types of Envoy patching mechanisms.

_Appears in:_
- [EnvoyPatchPolicySpec](#envoypatchpolicyspec)



#### EnvoyProxy



EnvoyProxy is the schema for the envoyproxies API.



| Field | Type | Required | Description |
| ---   | ---  | ---      | ---         |
| `apiVersion` | _string_ | |`gateway.envoyproxy.io/v1alpha1`
| `kind` | _string_ | |`EnvoyProxy`
| `metadata` | _[ObjectMeta](https://kubernetes.io/docs/reference/generated/kubernetes-api/v1.26/#objectmeta-v1-meta)_ |  true  | Refer to Kubernetes API documentation for fields of `metadata`. |
| `spec` | _[EnvoyProxySpec](#envoyproxyspec)_ |  true  | EnvoyProxySpec defines the desired state of EnvoyProxy. |


#### EnvoyProxyKubernetesProvider



EnvoyProxyKubernetesProvider defines configuration for the Kubernetes resource provider.

_Appears in:_
- [EnvoyProxyProvider](#envoyproxyprovider)

| Field | Type | Required | Description |
| ---   | ---  | ---      | ---         |
| `envoyDeployment` | _[KubernetesDeploymentSpec](#kubernetesdeploymentspec)_ |  false  | EnvoyDeployment defines the desired state of the Envoy deployment resource. If unspecified, default settings for the managed Envoy deployment resource are applied. |
| `envoyService` | _[KubernetesServiceSpec](#kubernetesservicespec)_ |  false  | EnvoyService defines the desired state of the Envoy service resource. If unspecified, default settings for the managed Envoy service resource are applied. |
| `envoyHpa` | _[KubernetesHorizontalPodAutoscalerSpec](#kuberneteshorizontalpodautoscalerspec)_ |  false  | EnvoyHpa defines the Horizontal Pod Autoscaler settings for Envoy Proxy Deployment. Once the HPA is being set, Replicas field from EnvoyDeployment will be ignored. |


#### EnvoyProxyProvider



EnvoyProxyProvider defines the desired state of a resource provider.

_Appears in:_
- [EnvoyProxySpec](#envoyproxyspec)

| Field | Type | Required | Description |
| ---   | ---  | ---      | ---         |
| `type` | _[ProviderType](#providertype)_ |  true  | Type is the type of resource provider to use. A resource provider provides infrastructure resources for running the data plane, e.g. Envoy proxy, and optional auxiliary control planes. Supported types are "Kubernetes". |
| `kubernetes` | _[EnvoyProxyKubernetesProvider](#envoyproxykubernetesprovider)_ |  false  | Kubernetes defines the desired state of the Kubernetes resource provider. Kubernetes provides infrastructure resources for running the data plane, e.g. Envoy proxy. If unspecified and type is "Kubernetes", default settings for managed Kubernetes resources are applied. |


#### EnvoyProxySpec



EnvoyProxySpec defines the desired state of EnvoyProxy.

_Appears in:_
- [EnvoyProxy](#envoyproxy)

| Field | Type | Required | Description |
| ---   | ---  | ---      | ---         |
| `provider` | _[EnvoyProxyProvider](#envoyproxyprovider)_ |  false  | Provider defines the desired resource provider and provider-specific configuration. If unspecified, the "Kubernetes" resource provider is used with default configuration parameters. |
| `logging` | _[ProxyLogging](#proxylogging)_ |  true  | Logging defines logging parameters for managed proxies. |
| `telemetry` | _[ProxyTelemetry](#proxytelemetry)_ |  false  | Telemetry defines telemetry parameters for managed proxies. |
| `bootstrap` | _[ProxyBootstrap](#proxybootstrap)_ |  false  | Bootstrap defines the Envoy Bootstrap as a YAML string. Visit https://www.envoyproxy.io/docs/envoy/latest/api-v3/config/bootstrap/v3/bootstrap.proto#envoy-v3-api-msg-config-bootstrap-v3-bootstrap to learn more about the syntax. If set, this is the Bootstrap configuration used for the managed Envoy Proxy fleet instead of the default Bootstrap configuration set by Envoy Gateway. Some fields within the Bootstrap that are required to communicate with the xDS Server (Envoy Gateway) and receive xDS resources from it are not configurable and will result in the `EnvoyProxy` resource being rejected. Backward compatibility across minor versions is not guaranteed. We strongly recommend using `egctl x translate` to generate a `EnvoyProxy` resource with the `Bootstrap` field set to the default Bootstrap configuration used. You can edit this configuration, and rerun `egctl x translate` to ensure there are no validation errors. |
| `concurrency` | _integer_ |  false  | Concurrency defines the number of worker threads to run. If unset, it defaults to the number of cpuset threads on the platform. |
| `extraArgs` | _string array_ |  false  | ExtraArgs defines additional command line options that are provided to Envoy. More info: https://www.envoyproxy.io/docs/envoy/latest/operations/cli#command-line-options Note: some command line options are used internally(e.g. --log-level) so they cannot be provided here. |
| `mergeGateways` | _boolean_ |  false  | MergeGateways defines if Gateway resources should be merged onto the same Envoy Proxy Infrastructure. Setting this field to true would merge all Gateway Listeners under the parent Gateway Class. This means that the port, protocol and hostname tuple must be unique for every listener. If a duplicate listener is detected, the newer listener (based on timestamp) will be rejected and its status will be updated with a "Accepted=False" condition. |
| `shutdown` | _[ShutdownConfig](#shutdownconfig)_ |  false  | Shutdown defines configuration for graceful envoy shutdown process. |




#### EnvoyResourceType

_Underlying type:_ _string_

EnvoyResourceType specifies the type URL of the Envoy resource.

_Appears in:_
- [EnvoyJSONPatchConfig](#envoyjsonpatchconfig)



#### ExtAuth



ExtAuth defines the configuration for External Authorization.

_Appears in:_
- [SecurityPolicySpec](#securitypolicyspec)

| Field | Type | Required | Description |
| ---   | ---  | ---      | ---         |
| `grpc` | _[GRPCExtAuthService](#grpcextauthservice)_ |  true  | GRPC defines the gRPC External Authorization service. Either GRPCService or HTTPService must be specified, and only one of them can be provided. |
| `http` | _[HTTPExtAuthService](#httpextauthservice)_ |  true  | HTTP defines the HTTP External Authorization service. Either GRPCService or HTTPService must be specified, and only one of them can be provided. |
| `headersToExtAuth` | _string array_ |  false  | HeadersToExtAuth defines the client request headers that will be included in the request to the external authorization service. Note: If not specified, the default behavior for gRPC and HTTP external authorization services is different due to backward compatibility reasons. All headers will be included in the check request to a gRPC authorization server. Only the following headers will be included in the check request to an HTTP authorization server: Host, Method, Path, Content-Length, and Authorization. And these headers will always be included to the check request to an HTTP authorization server by default, no matter whether they are specified in HeadersToExtAuth or not. |


#### ExtensionAPISettings



ExtensionAPISettings defines the settings specific to Gateway API Extensions.

_Appears in:_
- [EnvoyGateway](#envoygateway)
- [EnvoyGatewaySpec](#envoygatewayspec)

| Field | Type | Required | Description |
| ---   | ---  | ---      | ---         |
| `enableEnvoyPatchPolicy` | _boolean_ |  true  | EnableEnvoyPatchPolicy enables Envoy Gateway to reconcile and implement the EnvoyPatchPolicy resources. |


#### ExtensionHooks



ExtensionHooks defines extension hooks across all supported runners

_Appears in:_
- [ExtensionManager](#extensionmanager)

| Field | Type | Required | Description |
| ---   | ---  | ---      | ---         |
| `xdsTranslator` | _[XDSTranslatorHooks](#xdstranslatorhooks)_ |  true  | XDSTranslator defines all the supported extension hooks for the xds-translator runner |


#### ExtensionManager



ExtensionManager defines the configuration for registering an extension manager to the Envoy Gateway control plane.

_Appears in:_
- [EnvoyGateway](#envoygateway)
- [EnvoyGatewaySpec](#envoygatewayspec)

| Field | Type | Required | Description |
| ---   | ---  | ---      | ---         |
| `resources` | _[GroupVersionKind](#groupversionkind) array_ |  false  | Resources defines the set of K8s resources the extension will handle. |
| `hooks` | _[ExtensionHooks](#extensionhooks)_ |  true  | Hooks defines the set of hooks the extension supports |
| `service` | _[ExtensionService](#extensionservice)_ |  true  | Service defines the configuration of the extension service that the Envoy Gateway Control Plane will call through extension hooks. |


#### ExtensionService



ExtensionService defines the configuration for connecting to a registered extension service.

_Appears in:_
- [ExtensionManager](#extensionmanager)

| Field | Type | Required | Description |
| ---   | ---  | ---      | ---         |
| `host` | _string_ |  true  | Host define the extension service hostname. |
| `port` | _integer_ |  false  | Port defines the port the extension service is exposed on. |
| `tls` | _[ExtensionTLS](#extensiontls)_ |  false  | TLS defines TLS configuration for communication between Envoy Gateway and the extension service. |


#### ExtensionTLS



ExtensionTLS defines the TLS configuration when connecting to an extension service

_Appears in:_
- [ExtensionService](#extensionservice)

| Field | Type | Required | Description |
| ---   | ---  | ---      | ---         |
| `certificateRef` | _[SecretObjectReference](https://gateway-api.sigs.k8s.io/references/spec/#gateway.networking.k8s.io/v1.SecretObjectReference)_ |  true  | CertificateRef contains a references to objects (Kubernetes objects or otherwise) that contains a TLS certificate and private keys. These certificates are used to establish a TLS handshake to the extension server. <br /><br /> CertificateRef can only reference a Kubernetes Secret at this time. |


#### FaultInjection



FaultInjection defines the fault injection policy to be applied. This configuration can be used to inject delays and abort requests to mimic failure scenarios such as service failures and overloads

_Appears in:_
- [BackendTrafficPolicySpec](#backendtrafficpolicyspec)

| Field | Type | Required | Description |
| ---   | ---  | ---      | ---         |
| `delay` | _[FaultInjectionDelay](#faultinjectiondelay)_ |  false  | If specified, a delay will be injected into the request. |
| `abort` | _[FaultInjectionAbort](#faultinjectionabort)_ |  false  | If specified, the request will be aborted if it meets the configuration criteria. |


#### FaultInjectionAbort



FaultInjectionAbort defines the abort fault injection configuration

_Appears in:_
- [FaultInjection](#faultinjection)

| Field | Type | Required | Description |
| ---   | ---  | ---      | ---         |
| `httpStatus` | _integer_ |  false  | StatusCode specifies the HTTP status code to be returned |
| `grpcStatus` | _integer_ |  false  | GrpcStatus specifies the GRPC status code to be returned |
| `percentage` | _float_ |  false  | Percentage specifies the percentage of requests to be aborted. Default 100%, if set 0, no requests will be aborted. Accuracy to 0.0001%. |


#### FaultInjectionDelay



FaultInjectionDelay defines the delay fault injection configuration

_Appears in:_
- [FaultInjection](#faultinjection)

| Field | Type | Required | Description |
| ---   | ---  | ---      | ---         |
| `fixedDelay` | _[Duration](https://kubernetes.io/docs/reference/generated/kubernetes-api/v1.26/#duration-v1-meta)_ |  true  | FixedDelay specifies the fixed delay duration |
| `percentage` | _float_ |  false  | Percentage specifies the percentage of requests to be delayed. Default 100%, if set 0, no requests will be delayed. Accuracy to 0.0001%. |


#### FileEnvoyProxyAccessLog





_Appears in:_
- [ProxyAccessLogSink](#proxyaccesslogsink)

| Field | Type | Required | Description |
| ---   | ---  | ---      | ---         |
| `path` | _string_ |  true  | Path defines the file path used to expose envoy access log(e.g. /dev/stdout). |


#### GRPCExtAuthService



GRPCExtAuthService defines the gRPC External Authorization service The authorization request message is defined in https://www.envoyproxy.io/docs/envoy/latest/api-v3/service/auth/v3/external_auth.proto

_Appears in:_
- [ExtAuth](#extauth)

| Field | Type | Required | Description |
| ---   | ---  | ---      | ---         |
| `backendRef` | _[BackendObjectReference](#backendobjectreference)_ |  true  | BackendRef references a Kubernetes object that represents the backend server to which the authorization request will be sent. Only service Kind is supported for now. |


#### Gateway



Gateway defines the desired Gateway API configuration of Envoy Gateway.

_Appears in:_
- [EnvoyGateway](#envoygateway)
- [EnvoyGatewaySpec](#envoygatewayspec)

| Field | Type | Required | Description |
| ---   | ---  | ---      | ---         |
| `controllerName` | _string_ |  false  | ControllerName defines the name of the Gateway API controller. If unspecified, defaults to "gateway.envoyproxy.io/gatewayclass-controller". See the following for additional details: https://gateway-api.sigs.k8s.io/v1alpha2/references/spec/#gateway.networking.k8s.io/v1.GatewayClass |


#### GlobalRateLimit



GlobalRateLimit defines global rate limit configuration.

_Appears in:_
- [RateLimitSpec](#ratelimitspec)

| Field | Type | Required | Description |
| ---   | ---  | ---      | ---         |
| `rules` | _[RateLimitRule](#ratelimitrule) array_ |  true  | Rules are a list of RateLimit selectors and limits. Each rule and its associated limit is applied in a mutually exclusive way. If a request matches multiple rules, each of their associated limits get applied, so a single request might increase the rate limit counters for multiple rules if selected. The rate limit service will return a logical OR of the individual rate limit decisions of all matching rules. For example, if a request matches two rules, one rate limited and one not, the final decision will be to rate limit the request. |


#### GroupVersionKind



GroupVersionKind unambiguously identifies a Kind. It can be converted to k8s.io/apimachinery/pkg/runtime/schema.GroupVersionKind

_Appears in:_
- [ExtensionManager](#extensionmanager)

| Field | Type | Required | Description |
| ---   | ---  | ---      | ---         |
| `group` | _string_ |  true  |  |
| `version` | _string_ |  true  |  |
| `kind` | _string_ |  true  |  |


#### GzipCompressor



GzipCompressor defines the config for the Gzip compressor. The default values can be found here: https://www.envoyproxy.io/docs/envoy/latest/api-v3/extensions/compression/gzip/compressor/v3/gzip.proto#extension-envoy-compression-gzip-compressor

_Appears in:_
- [Compression](#compression)



#### HTTP10Settings



HTTP10Settings provides HTTP/1.0 configuration on the listener.

_Appears in:_
- [HTTP1Settings](#http1settings)

| Field | Type | Required | Description |
| ---   | ---  | ---      | ---         |
| `useDefaultHost` | _boolean_ |  false  | UseDefaultHost defines if the HTTP/1.0 request is missing the Host header, then the hostname associated with the listener should be injected into the request. If this is not set and an HTTP/1.0 request arrives without a host, then it will be rejected. |


#### HTTP1Settings



HTTP1Settings provides HTTP/1 configuration on the listener.

_Appears in:_
- [ClientTrafficPolicySpec](#clienttrafficpolicyspec)

| Field | Type | Required | Description |
| ---   | ---  | ---      | ---         |
| `enableTrailers` | _boolean_ |  false  | EnableTrailers defines if HTTP/1 trailers should be proxied by Envoy. |
| `preserveHeaderCase` | _boolean_ |  false  | PreserveHeaderCase defines if Envoy should preserve the letter case of headers. By default, Envoy will lowercase all the headers. |
| `http10` | _[HTTP10Settings](#http10settings)_ |  false  | HTTP10 turns on support for HTTP/1.0 and HTTP/0.9 requests. |


#### HTTP3Settings



HTTP3Settings provides HTTP/3 configuration on the listener.

_Appears in:_
- [ClientTrafficPolicySpec](#clienttrafficpolicyspec)



#### HTTPActiveHealthChecker



HTTPActiveHealthChecker defines the settings of http health check.

_Appears in:_
- [ActiveHealthCheck](#activehealthcheck)

| Field | Type | Required | Description |
| ---   | ---  | ---      | ---         |
| `path` | _string_ |  true  | Path defines the HTTP path that will be requested during health checking. |
| `method` | _string_ |  false  | Method defines the HTTP method used for health checking. Defaults to GET |
| `expectedStatuses` | _[HTTPStatus](#httpstatus) array_ |  false  | ExpectedStatuses defines a list of HTTP response statuses considered healthy. Defaults to 200 only |
| `expectedResponse` | _[ActiveHealthCheckPayload](#activehealthcheckpayload)_ |  false  | ExpectedResponse defines a list of HTTP expected responses to match. |


#### HTTPClientTimeout





_Appears in:_
- [ClientTimeout](#clienttimeout)

| Field | Type | Required | Description |
| ---   | ---  | ---      | ---         |
| `requestReceivedTimeout` | _[Duration](#duration)_ |  false  | The duration envoy waits for the complete request reception. This timer starts upon request initiation and stops when either the last byte of the request is sent upstream or when the response begins. |


#### HTTPExtAuthService



HTTPExtAuthService defines the HTTP External Authorization service

_Appears in:_
- [ExtAuth](#extauth)

| Field | Type | Required | Description |
| ---   | ---  | ---      | ---         |
| `backendRef` | _[BackendObjectReference](#backendobjectreference)_ |  true  | BackendRef references a Kubernetes object that represents the backend server to which the authorization request will be sent. Only service Kind is supported for now. |
| `path` | _string_ |  true  | Path is the path of the HTTP External Authorization service. If path is specified, the authorization request will be sent to that path, or else the authorization request will be sent to the root path. |
| `headersToBackend` | _string array_ |  false  | HeadersToBackend are the authorization response headers that will be added to the original client request before sending it to the backend server. Note that coexisting headers will be overridden. If not specified, no authorization response headers will be added to the original client request. |


#### HTTPStatus

_Underlying type:_ _integer_

HTTPStatus defines the http status code.

_Appears in:_
- [HTTPActiveHealthChecker](#httpactivehealthchecker)
- [RetryOn](#retryon)



#### HTTPTimeout





_Appears in:_
- [Timeout](#timeout)

| Field | Type | Required | Description |
| ---   | ---  | ---      | ---         |
| `connectionIdleTimeout` | _[Duration](#duration)_ |  false  | The idle timeout for an HTTP connection. Idle time is defined as a period in which there are no active requests in the connection. Default: 1 hour. |
| `maxConnectionDuration` | _[Duration](#duration)_ |  false  | The maximum duration of an HTTP connection. Default: unlimited. |




#### HeaderMatchType

_Underlying type:_ _string_

HeaderMatchType specifies the semantics of how HTTP header values should be compared. Valid HeaderMatchType values are "Exact", "RegularExpression", and "Distinct".

_Appears in:_
- [HeaderMatch](#headermatch)



#### HeaderSettings



HeaderSettings providess configuration options for headers on the listener.

_Appears in:_
- [ClientTrafficPolicySpec](#clienttrafficpolicyspec)

| Field | Type | Required | Description |
| ---   | ---  | ---      | ---         |
| `enableEnvoyHeaders` | _boolean_ |  false  | EnableEnvoyHeaders configures Envoy Proxy to add the "X-Envoy-" headers to requests and responses. |


#### HealthCheck



HealthCheck configuration to decide which endpoints are healthy and can be used for routing.

_Appears in:_
- [BackendTrafficPolicySpec](#backendtrafficpolicyspec)

| Field | Type | Required | Description |
| ---   | ---  | ---      | ---         |
| `active` | _[ActiveHealthCheck](#activehealthcheck)_ |  false  | Active health check configuration |
| `passive` | _[PassiveHealthCheck](#passivehealthcheck)_ |  false  | Passive passive check configuration |


#### InfrastructureProviderType

_Underlying type:_ _string_

InfrastructureProviderType defines the types of custom infrastructure providers supported by Envoy Gateway.

_Appears in:_
- [EnvoyGatewayInfrastructureProvider](#envoygatewayinfrastructureprovider)



#### JSONPatchOperation



JSONPatchOperation defines the JSON Patch Operation as defined in https://datatracker.ietf.org/doc/html/rfc6902

_Appears in:_
- [EnvoyJSONPatchConfig](#envoyjsonpatchconfig)

| Field | Type | Required | Description |
| ---   | ---  | ---      | ---         |
| `op` | _[JSONPatchOperationType](#jsonpatchoperationtype)_ |  true  | Op is the type of operation to perform |
| `path` | _string_ |  true  | Path is the location of the target document/field where the operation will be performed Refer to https://datatracker.ietf.org/doc/html/rfc6901 for more details. |
| `from` | _string_ |  false  | From is the source location of the value to be copied or moved. Only valid for move or copy operations Refer to https://datatracker.ietf.org/doc/html/rfc6901 for more details. |
| `value` | _[JSON](#json)_ |  false  | Value is the new value of the path location. The value is only used by the `add` and `replace` operations. |


#### JSONPatchOperationType

_Underlying type:_ _string_

JSONPatchOperationType specifies the JSON Patch operations that can be performed.

_Appears in:_
- [JSONPatchOperation](#jsonpatchoperation)



#### JWT



JWT defines the configuration for JSON Web Token (JWT) authentication.

_Appears in:_
- [SecurityPolicySpec](#securitypolicyspec)

| Field | Type | Required | Description |
| ---   | ---  | ---      | ---         |
| `providers` | _[JWTProvider](#jwtprovider) array_ |  true  | Providers defines the JSON Web Token (JWT) authentication provider type. When multiple JWT providers are specified, the JWT is considered valid if any of the providers successfully validate the JWT. For additional details, see https://www.envoyproxy.io/docs/envoy/latest/configuration/http/http_filters/jwt_authn_filter.html. |


#### JWTExtractor



JWTExtractor defines a custom JWT token extraction from HTTP request. If specified, Envoy will extract the JWT token from the listed extractors (headers, cookies, or params) and validate each of them. If any value extracted is found to be an invalid JWT, a 401 error will be returned.

_Appears in:_
- [JWTProvider](#jwtprovider)

| Field | Type | Required | Description |
| ---   | ---  | ---      | ---         |
| `headers` | _[JWTHeaderExtractor](#jwtheaderextractor) array_ |  false  | Headers represents a list of HTTP request headers to extract the JWT token from. |
| `cookies` | _string array_ |  false  | Cookies represents a list of cookie names to extract the JWT token from. |
| `params` | _string array_ |  false  | Params represents a list of query parameters to extract the JWT token from. |


#### JWTHeaderExtractor



JWTHeaderExtractor defines an HTTP header location to extract JWT token

_Appears in:_
- [JWTExtractor](#jwtextractor)

| Field | Type | Required | Description |
| ---   | ---  | ---      | ---         |
| `name` | _string_ |  true  | Name is the HTTP header name to retrieve the token |
| `valuePrefix` | _string_ |  false  | ValuePrefix is the prefix that should be stripped before extracting the token. The format would be used by Envoy like "{ValuePrefix}<TOKEN>". For example, "Authorization: Bearer <TOKEN>", then the ValuePrefix="Bearer " with a space at the end. |


#### JWTProvider



JWTProvider defines how a JSON Web Token (JWT) can be verified.

_Appears in:_
- [JWT](#jwt)

| Field | Type | Required | Description |
| ---   | ---  | ---      | ---         |
| `name` | _string_ |  true  | Name defines a unique name for the JWT provider. A name can have a variety of forms, including RFC1123 subdomains, RFC 1123 labels, or RFC 1035 labels. |
| `issuer` | _string_ |  false  | Issuer is the principal that issued the JWT and takes the form of a URL or email address. For additional details, see https://tools.ietf.org/html/rfc7519#section-4.1.1 for URL format and https://rfc-editor.org/rfc/rfc5322.html for email format. If not provided, the JWT issuer is not checked. |
| `audiences` | _string array_ |  false  | Audiences is a list of JWT audiences allowed access. For additional details, see https://tools.ietf.org/html/rfc7519#section-4.1.3. If not provided, JWT audiences are not checked. |
| `remoteJWKS` | _[RemoteJWKS](#remotejwks)_ |  true  | RemoteJWKS defines how to fetch and cache JSON Web Key Sets (JWKS) from a remote HTTP/HTTPS endpoint. |
| `claimToHeaders` | _[ClaimToHeader](#claimtoheader) array_ |  false  | ClaimToHeaders is a list of JWT claims that must be extracted into HTTP request headers For examples, following config: The claim must be of type; string, int, double, bool. Array type claims are not supported |
| `recomputeRoute` | _boolean_ |  false  | RecomputeRoute clears the route cache and recalculates the routing decision. This field must be enabled if the headers generated from the claim are used for route matching decisions. If the recomputation selects a new route, features targeting the new matched route will be applied. |
| `extractFrom` | _[JWTExtractor](#jwtextractor)_ |  false  | ExtractFrom defines different ways to extract the JWT token from HTTP request. If empty, it defaults to extract JWT token from the Authorization HTTP request header using Bearer schema or access_token from query parameters. |


#### KubernetesContainerSpec



KubernetesContainerSpec defines the desired state of the Kubernetes container resource.

_Appears in:_
- [KubernetesDeploymentSpec](#kubernetesdeploymentspec)

| Field | Type | Required | Description |
| ---   | ---  | ---      | ---         |
| `env` | _[EnvVar](https://kubernetes.io/docs/reference/generated/kubernetes-api/v1.26/#envvar-v1-core) array_ |  false  | List of environment variables to set in the container. |
| `resources` | _[ResourceRequirements](https://kubernetes.io/docs/reference/generated/kubernetes-api/v1.26/#resourcerequirements-v1-core)_ |  false  | Resources required by this container. More info: https://kubernetes.io/docs/concepts/configuration/manage-resources-containers/ |
| `securityContext` | _[SecurityContext](https://kubernetes.io/docs/reference/generated/kubernetes-api/v1.26/#securitycontext-v1-core)_ |  false  | SecurityContext defines the security options the container should be run with. If set, the fields of SecurityContext override the equivalent fields of PodSecurityContext. More info: https://kubernetes.io/docs/tasks/configure-pod-container/security-context/ |
| `image` | _string_ |  false  | Image specifies the EnvoyProxy container image to be used, instead of the default image. |
| `volumeMounts` | _[VolumeMount](https://kubernetes.io/docs/reference/generated/kubernetes-api/v1.26/#volumemount-v1-core) array_ |  false  | VolumeMounts are volumes to mount into the container's filesystem. Cannot be updated. |


#### KubernetesDeployMode



KubernetesDeployMode holds configuration for how to deploy managed resources such as the Envoy Proxy data plane fleet.

_Appears in:_
- [EnvoyGatewayKubernetesProvider](#envoygatewaykubernetesprovider)



#### KubernetesDeploymentSpec



KubernetesDeploymentSpec defines the desired state of the Kubernetes deployment resource.

_Appears in:_
- [EnvoyGatewayKubernetesProvider](#envoygatewaykubernetesprovider)
- [EnvoyProxyKubernetesProvider](#envoyproxykubernetesprovider)

| Field | Type | Required | Description |
| ---   | ---  | ---      | ---         |
| `patch` | _[KubernetesPatchSpec](#kubernetespatchspec)_ |  false  | Patch defines how to perform the patch operation to deployment |
| `replicas` | _integer_ |  false  | Replicas is the number of desired pods. Defaults to 1. |
| `strategy` | _[DeploymentStrategy](https://kubernetes.io/docs/reference/generated/kubernetes-api/v1.26/#deploymentstrategy-v1-apps)_ |  false  | The deployment strategy to use to replace existing pods with new ones. |
| `pod` | _[KubernetesPodSpec](#kubernetespodspec)_ |  false  | Pod defines the desired specification of pod. |
| `container` | _[KubernetesContainerSpec](#kubernetescontainerspec)_ |  false  | Container defines the desired specification of main container. |
| `initContainers` | _[Container](https://kubernetes.io/docs/reference/generated/kubernetes-api/v1.26/#container-v1-core) array_ |  false  | List of initialization containers belonging to the pod. More info: https://kubernetes.io/docs/concepts/workloads/pods/init-containers/ |


#### KubernetesHorizontalPodAutoscalerSpec



KubernetesHorizontalPodAutoscalerSpec defines Kubernetes Horizontal Pod Autoscaler settings of Envoy Proxy Deployment. When HPA is enabled, it is recommended that the value in `KubernetesDeploymentSpec.replicas` be removed, otherwise Envoy Gateway will revert back to this value every time reconciliation occurs. See k8s.io.autoscaling.v2.HorizontalPodAutoScalerSpec.

_Appears in:_
- [EnvoyProxyKubernetesProvider](#envoyproxykubernetesprovider)

| Field | Type | Required | Description |
| ---   | ---  | ---      | ---         |
| `minReplicas` | _integer_ |  false  | minReplicas is the lower limit for the number of replicas to which the autoscaler can scale down. It defaults to 1 replica. |
| `maxReplicas` | _integer_ |  true  | maxReplicas is the upper limit for the number of replicas to which the autoscaler can scale up. It cannot be less that minReplicas. |
| `metrics` | _[MetricSpec](https://kubernetes.io/docs/reference/generated/kubernetes-api/v1.26/#metricspec-v2-autoscaling) array_ |  false  | metrics contains the specifications for which to use to calculate the desired replica count (the maximum replica count across all metrics will be used). If left empty, it defaults to being based on CPU utilization with average on 80% usage. |
| `behavior` | _[HorizontalPodAutoscalerBehavior](https://kubernetes.io/docs/reference/generated/kubernetes-api/v1.26/#horizontalpodautoscalerbehavior-v2-autoscaling)_ |  false  | behavior configures the scaling behavior of the target in both Up and Down directions (scaleUp and scaleDown fields respectively). If not set, the default HPAScalingRules for scale up and scale down are used. See k8s.io.autoscaling.v2.HorizontalPodAutoScalerBehavior. |


#### KubernetesPatchSpec



KubernetesPatchSpec defines how to perform the patch operation

_Appears in:_
- [KubernetesDeploymentSpec](#kubernetesdeploymentspec)
- [KubernetesServiceSpec](#kubernetesservicespec)

| Field | Type | Required | Description |
| ---   | ---  | ---      | ---         |
| `type` | _[MergeType](#mergetype)_ |  false  | Type is the type of merge operation to perform <br /><br /> By default, StrategicMerge is used as the patch type. |
| `value` | _[JSON](#json)_ |  true  | Object contains the raw configuration for merged object |


#### KubernetesPodSpec



KubernetesPodSpec defines the desired state of the Kubernetes pod resource.

_Appears in:_
- [KubernetesDeploymentSpec](#kubernetesdeploymentspec)

| Field | Type | Required | Description |
| ---   | ---  | ---      | ---         |
| `annotations` | _object (keys:string, values:string)_ |  false  | Annotations are the annotations that should be appended to the pods. By default, no pod annotations are appended. |
| `labels` | _object (keys:string, values:string)_ |  false  | Labels are the additional labels that should be tagged to the pods. By default, no additional pod labels are tagged. |
| `securityContext` | _[PodSecurityContext](https://kubernetes.io/docs/reference/generated/kubernetes-api/v1.26/#podsecuritycontext-v1-core)_ |  false  | SecurityContext holds pod-level security attributes and common container settings. Optional: Defaults to empty.  See type description for default values of each field. |
| `affinity` | _[Affinity](https://kubernetes.io/docs/reference/generated/kubernetes-api/v1.26/#affinity-v1-core)_ |  false  | If specified, the pod's scheduling constraints. |
| `tolerations` | _[Toleration](https://kubernetes.io/docs/reference/generated/kubernetes-api/v1.26/#toleration-v1-core) array_ |  false  | If specified, the pod's tolerations. |
| `volumes` | _[Volume](https://kubernetes.io/docs/reference/generated/kubernetes-api/v1.26/#volume-v1-core) array_ |  false  | Volumes that can be mounted by containers belonging to the pod. More info: https://kubernetes.io/docs/concepts/storage/volumes |
| `imagePullSecrets` | _[LocalObjectReference](https://kubernetes.io/docs/reference/generated/kubernetes-api/v1.26/#localobjectreference-v1-core) array_ |  false  | ImagePullSecrets is an optional list of references to secrets in the same namespace to use for pulling any of the images used by this PodSpec. If specified, these secrets will be passed to individual puller implementations for them to use. More info: https://kubernetes.io/docs/concepts/containers/images#specifying-imagepullsecrets-on-a-pod |
| `nodeSelector` | _object (keys:string, values:string)_ |  false  | NodeSelector is a selector which must be true for the pod to fit on a node. Selector which must match a node's labels for the pod to be scheduled on that node. More info: https://kubernetes.io/docs/concepts/configuration/assign-pod-node/ |
| `topologySpreadConstraints` | _[TopologySpreadConstraint](https://kubernetes.io/docs/reference/generated/kubernetes-api/v1.26/#topologyspreadconstraint-v1-core) array_ |  false  | TopologySpreadConstraints describes how a group of pods ought to spread across topology domains. Scheduler will schedule pods in a way which abides by the constraints. All topologySpreadConstraints are ANDed. |


#### KubernetesServiceSpec



KubernetesServiceSpec defines the desired state of the Kubernetes service resource.

_Appears in:_
- [EnvoyProxyKubernetesProvider](#envoyproxykubernetesprovider)

<<<<<<< HEAD
| Field | Description |
| --- | --- |
| `annotations` _object (keys:string, values:string)_ | Annotations that should be appended to the service. By default, no annotations are appended. |
| `type` _[ServiceType](#servicetype)_ | Type determines how the Service is exposed. Defaults to LoadBalancer. Valid options are ClusterIP, LoadBalancer and NodePort. "LoadBalancer" means a service will be exposed via an external load balancer (if the cloud provider supports it). "ClusterIP" means a service will only be accessible inside the cluster, via the cluster IP. "NodePort" means a service will be exposed on a static Port on all Nodes of the cluster. |
| `loadBalancerClass` _string_ | LoadBalancerClass, when specified, allows for choosing the LoadBalancer provider implementation if more than one are available or is otherwise expected to be specified |
| `allocateLoadBalancerNodePorts` _boolean_ | AllocateLoadBalancerNodePorts defines if NodePorts will be automatically allocated for services with type LoadBalancer. Default is "true". It may be set to "false" if the cluster load-balancer does not rely on NodePorts. If the caller requests specific NodePorts (by specifying a value), those requests will be respected, regardless of this field. This field may only be set for services with type LoadBalancer and will be cleared if the type is changed to any other type. |
| `loadBalancerSourceRanges` _string array_ | LoadBalancerSourceRanges defines a list of allowed IP addresses which will be configured as firewall rules on the platform providers load balancer. This is not guaranteed to be working as it happens outside of kubernetes and has to be supported and handled by the platform provider. This field may only be set for services with type LoadBalancer and will be cleared if the type is changed to any other type. |
| `loadBalancerIP` _string_ | LoadBalancerIP defines the IP Address of the underlying load balancer service. This field may be ignored if the load balancer provider does not support this feature. This field has been deprecated in Kubernetes, but it is still used for setting the IP Address in some cloud providers such as GCP. |
| `externalTrafficPolicy` _[ServiceExternalTrafficPolicy](#serviceexternaltrafficpolicy)_ | ExternalTrafficPolicy determines the externalTrafficPolicy for the Envoy Service. Valid options are Local and Cluster. Default is "Local". "Local" means traffic will only go to pods on the node receiving the traffic. "Cluster" means connections are loadbalanced to all pods in the cluster. |
=======
| Field | Type | Required | Description |
| ---   | ---  | ---      | ---         |
| `annotations` | _object (keys:string, values:string)_ |  false  | Annotations that should be appended to the service. By default, no annotations are appended. |
| `type` | _[ServiceType](#servicetype)_ |  false  | Type determines how the Service is exposed. Defaults to LoadBalancer. Valid options are ClusterIP, LoadBalancer and NodePort. "LoadBalancer" means a service will be exposed via an external load balancer (if the cloud provider supports it). "ClusterIP" means a service will only be accessible inside the cluster, via the cluster IP. "NodePort" means a service will be exposed on a static Port on all Nodes of the cluster. |
| `loadBalancerClass` | _string_ |  false  | LoadBalancerClass, when specified, allows for choosing the LoadBalancer provider implementation if more than one are available or is otherwise expected to be specified |
| `allocateLoadBalancerNodePorts` | _boolean_ |  false  | AllocateLoadBalancerNodePorts defines if NodePorts will be automatically allocated for services with type LoadBalancer. Default is "true". It may be set to "false" if the cluster load-balancer does not rely on NodePorts. If the caller requests specific NodePorts (by specifying a value), those requests will be respected, regardless of this field. This field may only be set for services with type LoadBalancer and will be cleared if the type is changed to any other type. |
| `loadBalancerIP` | _string_ |  false  | LoadBalancerIP defines the IP Address of the underlying load balancer service. This field may be ignored if the load balancer provider does not support this feature. This field has been deprecated in Kubernetes, but it is still used for setting the IP Address in some cloud providers such as GCP. |
| `externalTrafficPolicy` | _[ServiceExternalTrafficPolicy](#serviceexternaltrafficpolicy)_ |  false  | ExternalTrafficPolicy determines the externalTrafficPolicy for the Envoy Service. Valid options are Local and Cluster. Default is "Local". "Local" means traffic will only go to pods on the node receiving the traffic. "Cluster" means connections are loadbalanced to all pods in the cluster. |
| `patch` | _[KubernetesPatchSpec](#kubernetespatchspec)_ |  false  | Patch defines how to perform the patch operation to the service |
>>>>>>> 48c19cce


#### KubernetesWatchMode



KubernetesWatchMode holds the configuration for which input resources to watch and reconcile.

_Appears in:_
- [EnvoyGatewayKubernetesProvider](#envoygatewaykubernetesprovider)

| Field | Type | Required | Description |
| ---   | ---  | ---      | ---         |
| `type` | _[KubernetesWatchModeType](#kuberneteswatchmodetype)_ |  true  | Type indicates what watch mode to use. KubernetesWatchModeTypeNamespaces and KubernetesWatchModeTypeNamespaceSelector are currently supported By default, when this field is unset or empty, Envoy Gateway will watch for input namespaced resources from all namespaces. |
| `namespaces` | _string array_ |  true  | Namespaces holds the list of namespaces that Envoy Gateway will watch for namespaced scoped resources such as Gateway, HTTPRoute and Service. Note that Envoy Gateway will continue to reconcile relevant cluster scoped resources such as GatewayClass that it is linked to. Precisely one of Namespaces and NamespaceSelector must be set. |
| `namespaceSelector` | _[LabelSelector](https://kubernetes.io/docs/reference/generated/kubernetes-api/v1.26/#labelselector-v1-meta)_ |  true  | NamespaceSelector holds the label selector used to dynamically select namespaces. Envoy Gateway will watch for namespaces matching the specified label selector. Precisely one of Namespaces and NamespaceSelector must be set. |


#### KubernetesWatchModeType

_Underlying type:_ _string_

KubernetesWatchModeType defines the type of KubernetesWatchMode

_Appears in:_
- [KubernetesWatchMode](#kuberneteswatchmode)



#### LiteralCustomTag



LiteralCustomTag adds hard-coded value to each span.

_Appears in:_
- [CustomTag](#customtag)

| Field | Type | Required | Description |
| ---   | ---  | ---      | ---         |
| `value` | _string_ |  true  | Value defines the hard-coded value to add to each span. |


#### LoadBalancer



LoadBalancer defines the load balancer policy to be applied.

_Appears in:_
- [BackendTrafficPolicySpec](#backendtrafficpolicyspec)

| Field | Type | Required | Description |
| ---   | ---  | ---      | ---         |
| `type` | _[LoadBalancerType](#loadbalancertype)_ |  true  | Type decides the type of Load Balancer policy. Valid LoadBalancerType values are "ConsistentHash", "LeastRequest", "Random", "RoundRobin", |
| `consistentHash` | _[ConsistentHash](#consistenthash)_ |  false  | ConsistentHash defines the configuration when the load balancer type is set to ConsistentHash |
| `slowStart` | _[SlowStart](#slowstart)_ |  false  | SlowStart defines the configuration related to the slow start load balancer policy. If set, during slow start window, traffic sent to the newly added hosts will gradually increase. Currently this is only supported for RoundRobin and LeastRequest load balancers |


#### LoadBalancerType

_Underlying type:_ _string_

LoadBalancerType specifies the types of LoadBalancer.

_Appears in:_
- [LoadBalancer](#loadbalancer)



#### LocalRateLimit



LocalRateLimit defines local rate limit configuration.

_Appears in:_
- [RateLimitSpec](#ratelimitspec)

| Field | Type | Required | Description |
| ---   | ---  | ---      | ---         |
| `rules` | _[RateLimitRule](#ratelimitrule) array_ |  false  | Rules are a list of RateLimit selectors and limits. If a request matches multiple rules, the strictest limit is applied. For example, if a request matches two rules, one with 10rps and one with 20rps, the final limit will be based on the rule with 10rps. |


#### LogLevel

_Underlying type:_ _string_

LogLevel defines a log level for Envoy Gateway and EnvoyProxy system logs.

_Appears in:_
- [EnvoyGatewayLogging](#envoygatewaylogging)
- [ProxyLogging](#proxylogging)





#### MetricSinkType

_Underlying type:_ _string_



_Appears in:_
- [EnvoyGatewayMetricSink](#envoygatewaymetricsink)
- [ProxyMetricSink](#proxymetricsink)



#### OIDC



OIDC defines the configuration for the OpenID Connect (OIDC) authentication.

_Appears in:_
- [SecurityPolicySpec](#securitypolicyspec)

| Field | Type | Required | Description |
| ---   | ---  | ---      | ---         |
| `provider` | _[OIDCProvider](#oidcprovider)_ |  true  | The OIDC Provider configuration. |
| `clientID` | _string_ |  true  | The client ID to be used in the OIDC [Authentication Request](https://openid.net/specs/openid-connect-core-1_0.html#AuthRequest). |
| `clientSecret` | _[SecretObjectReference](https://gateway-api.sigs.k8s.io/references/spec/#gateway.networking.k8s.io/v1.SecretObjectReference)_ |  true  | The Kubernetes secret which contains the OIDC client secret to be used in the [Authentication Request](https://openid.net/specs/openid-connect-core-1_0.html#AuthRequest). <br /><br /> This is an Opaque secret. The client secret should be stored in the key "client-secret". |
| `scopes` | _string array_ |  false  | The OIDC scopes to be used in the [Authentication Request](https://openid.net/specs/openid-connect-core-1_0.html#AuthRequest). The "openid" scope is always added to the list of scopes if not already specified. |
| `redirectURL` | _string_ |  true  | The redirect URL to be used in the OIDC [Authentication Request](https://openid.net/specs/openid-connect-core-1_0.html#AuthRequest). If not specified, uses the default redirect URI "%REQ(x-forwarded-proto)%://%REQ(:authority)%/oauth2/callback" |
| `logoutPath` | _string_ |  true  | The path to log a user out, clearing their credential cookies. If not specified, uses a default logout path "/logout" |


#### OIDCProvider



OIDCProvider defines the OIDC Provider configuration.

_Appears in:_
- [OIDC](#oidc)

| Field | Type | Required | Description |
| ---   | ---  | ---      | ---         |
| `issuer` | _string_ |  true  | The OIDC Provider's [issuer identifier](https://openid.net/specs/openid-connect-discovery-1_0.html#IssuerDiscovery). Issuer MUST be a URI RFC 3986 [RFC3986] with a scheme component that MUST be https, a host component, and optionally, port and path components and no query or fragment components. |
| `authorizationEndpoint` | _string_ |  false  | The OIDC Provider's [authorization endpoint](https://openid.net/specs/openid-connect-core-1_0.html#AuthorizationEndpoint). If not provided, EG will try to discover it from the provider's [Well-Known Configuration Endpoint](https://openid.net/specs/openid-connect-discovery-1_0.html#ProviderConfigurationResponse). |
| `tokenEndpoint` | _string_ |  false  | The OIDC Provider's [token endpoint](https://openid.net/specs/openid-connect-core-1_0.html#TokenEndpoint). If not provided, EG will try to discover it from the provider's [Well-Known Configuration Endpoint](https://openid.net/specs/openid-connect-discovery-1_0.html#ProviderConfigurationResponse). |


#### OpenTelemetryEnvoyProxyAccessLog



TODO: consider reuse ExtensionService?

_Appears in:_
- [ProxyAccessLogSink](#proxyaccesslogsink)

| Field | Type | Required | Description |
| ---   | ---  | ---      | ---         |
| `host` | _string_ |  true  | Host define the extension service hostname. |
| `port` | _integer_ |  false  | Port defines the port the extension service is exposed on. |
| `resources` | _object (keys:string, values:string)_ |  false  | Resources is a set of labels that describe the source of a log entry, including envoy node info. It's recommended to follow [semantic conventions](https://opentelemetry.io/docs/reference/specification/resource/semantic_conventions/). |


#### Origin

_Underlying type:_ _string_

Origin is defined by the scheme (protocol), hostname (domain), and port of the URL used to access it. The hostname can be "precise" which is just the domain name or "wildcard" which is a domain name prefixed with a single wildcard label such as "*.example.com". In addition to that a single wildcard (with or without scheme) can be configured to match any origin. 
 For example, the following are valid origins: - https://foo.example.com - https://*.example.com - http://foo.example.com:8080 - http://*.example.com:8080 - https://*

_Appears in:_
- [CORS](#cors)



#### PassiveHealthCheck



PassiveHealthCheck defines the configuration for passive health checks in the context of Envoy's Outlier Detection, see https://www.envoyproxy.io/docs/envoy/latest/intro/arch_overview/upstream/outlier

_Appears in:_
- [HealthCheck](#healthcheck)

| Field | Type | Required | Description |
| ---   | ---  | ---      | ---         |
| `splitExternalLocalOriginErrors` | _boolean_ |  false  | SplitExternalLocalOriginErrors enables splitting of errors between external and local origin. |
| `interval` | _[Duration](https://kubernetes.io/docs/reference/generated/kubernetes-api/v1.26/#duration-v1-meta)_ |  false  | Interval defines the time between passive health checks. |
| `consecutiveLocalOriginFailures` | _integer_ |  false  | ConsecutiveLocalOriginFailures sets the number of consecutive local origin failures triggering ejection. Parameter takes effect only when split_external_local_origin_errors is set to true. |
| `consecutiveGatewayErrors` | _integer_ |  false  | ConsecutiveGatewayErrors sets the number of consecutive gateway errors triggering ejection. |
| `consecutive5XxErrors` | _integer_ |  false  | Consecutive5xxErrors sets the number of consecutive 5xx errors triggering ejection. |
| `baseEjectionTime` | _[Duration](https://kubernetes.io/docs/reference/generated/kubernetes-api/v1.26/#duration-v1-meta)_ |  false  | BaseEjectionTime defines the base duration for which a host will be ejected on consecutive failures. |
| `maxEjectionPercent` | _integer_ |  false  | MaxEjectionPercent sets the maximum percentage of hosts in a cluster that can be ejected. |


#### PathEscapedSlashAction

_Underlying type:_ _string_

PathEscapedSlashAction determines the action for requests that contain %2F, %2f, %5C, or %5c sequences in the URI path.

_Appears in:_
- [PathSettings](#pathsettings)



#### PathSettings



PathSettings provides settings that managing how the incoming path set by clients is handled.

_Appears in:_
- [ClientTrafficPolicySpec](#clienttrafficpolicyspec)

| Field | Type | Required | Description |
| ---   | ---  | ---      | ---         |
| `escapedSlashesAction` | _[PathEscapedSlashAction](#pathescapedslashaction)_ |  false  | EscapedSlashesAction determines how %2f, %2F, %5c, or %5C sequences in the path URI should be handled. The default is UnescapeAndRedirect. |
| `disableMergeSlashes` | _boolean_ |  false  | DisableMergeSlashes allows disabling the default configuration of merging adjacent slashes in the path. Note that slash merging is not part of the HTTP spec and is provided for convenience. |


#### PerRetryPolicy





_Appears in:_
- [Retry](#retry)

| Field | Type | Required | Description |
| ---   | ---  | ---      | ---         |
| `timeout` | _[Duration](https://kubernetes.io/docs/reference/generated/kubernetes-api/v1.26/#duration-v1-meta)_ |  false  | Timeout is the timeout per retry attempt. |
| `backOff` | _[BackOffPolicy](#backoffpolicy)_ |  false  | Backoff is the backoff policy to be applied per retry attempt. gateway uses a fully jittered exponential back-off algorithm for retries. For additional details, see https://www.envoyproxy.io/docs/envoy/latest/configuration/http/http_filters/router_filter#config-http-filters-router-x-envoy-max-retries |


#### ProviderType

_Underlying type:_ _string_

ProviderType defines the types of providers supported by Envoy Gateway.

_Appears in:_
- [EnvoyGatewayProvider](#envoygatewayprovider)
- [EnvoyProxyProvider](#envoyproxyprovider)



#### ProxyAccessLog





_Appears in:_
- [ProxyTelemetry](#proxytelemetry)

| Field | Type | Required | Description |
| ---   | ---  | ---      | ---         |
| `disable` | _boolean_ |  true  | Disable disables access logging for managed proxies if set to true. |
| `settings` | _[ProxyAccessLogSetting](#proxyaccesslogsetting) array_ |  false  | Settings defines accesslog settings for managed proxies. If unspecified, will send default format to stdout. |


#### ProxyAccessLogFormat



ProxyAccessLogFormat defines the format of accesslog. By default accesslogs are written to standard output.

_Appears in:_
- [ProxyAccessLogSetting](#proxyaccesslogsetting)

| Field | Type | Required | Description |
| ---   | ---  | ---      | ---         |
| `type` | _[ProxyAccessLogFormatType](#proxyaccesslogformattype)_ |  true  | Type defines the type of accesslog format. |
| `text` | _string_ |  false  | Text defines the text accesslog format, following Envoy accesslog formatting, It's required when the format type is "Text". Envoy [command operators](https://www.envoyproxy.io/docs/envoy/latest/configuration/observability/access_log/usage#command-operators) may be used in the format. The [format string documentation](https://www.envoyproxy.io/docs/envoy/latest/configuration/observability/access_log/usage#config-access-log-format-strings) provides more information. |
| `json` | _object (keys:string, values:string)_ |  false  | JSON is additional attributes that describe the specific event occurrence. Structured format for the envoy access logs. Envoy [command operators](https://www.envoyproxy.io/docs/envoy/latest/configuration/observability/access_log/usage#command-operators) can be used as values for fields within the Struct. It's required when the format type is "JSON". |


#### ProxyAccessLogFormatType

_Underlying type:_ _string_



_Appears in:_
- [ProxyAccessLogFormat](#proxyaccesslogformat)



#### ProxyAccessLogSetting





_Appears in:_
- [ProxyAccessLog](#proxyaccesslog)

| Field | Type | Required | Description |
| ---   | ---  | ---      | ---         |
| `format` | _[ProxyAccessLogFormat](#proxyaccesslogformat)_ |  true  | Format defines the format of accesslog. |
| `sinks` | _[ProxyAccessLogSink](#proxyaccesslogsink) array_ |  true  | Sinks defines the sinks of accesslog. |


#### ProxyAccessLogSink



ProxyAccessLogSink defines the sink of accesslog.

_Appears in:_
- [ProxyAccessLogSetting](#proxyaccesslogsetting)

| Field | Type | Required | Description |
| ---   | ---  | ---      | ---         |
| `type` | _[ProxyAccessLogSinkType](#proxyaccesslogsinktype)_ |  true  | Type defines the type of accesslog sink. |
| `file` | _[FileEnvoyProxyAccessLog](#fileenvoyproxyaccesslog)_ |  false  | File defines the file accesslog sink. |
| `openTelemetry` | _[OpenTelemetryEnvoyProxyAccessLog](#opentelemetryenvoyproxyaccesslog)_ |  false  | OpenTelemetry defines the OpenTelemetry accesslog sink. |


#### ProxyAccessLogSinkType

_Underlying type:_ _string_



_Appears in:_
- [ProxyAccessLogSink](#proxyaccesslogsink)



#### ProxyBootstrap



ProxyBootstrap defines Envoy Bootstrap configuration.

_Appears in:_
- [EnvoyProxySpec](#envoyproxyspec)

| Field | Type | Required | Description |
| ---   | ---  | ---      | ---         |
| `type` | _[BootstrapType](#bootstraptype)_ |  false  | Type is the type of the bootstrap configuration, it should be either Replace or Merge. If unspecified, it defaults to Replace. |
| `value` | _string_ |  true  | Value is a YAML string of the bootstrap. |


#### ProxyLogComponent

_Underlying type:_ _string_

ProxyLogComponent defines a component that supports a configured logging level.

_Appears in:_
- [ProxyLogging](#proxylogging)



#### ProxyLogging



ProxyLogging defines logging parameters for managed proxies.

_Appears in:_
- [EnvoyProxySpec](#envoyproxyspec)

| Field | Type | Required | Description |
| ---   | ---  | ---      | ---         |
| `level` | _object (keys:[ProxyLogComponent](#proxylogcomponent), values:[LogLevel](#loglevel))_ |  true  | Level is a map of logging level per component, where the component is the key and the log level is the value. If unspecified, defaults to "default: warn". |


#### ProxyMetricSink



ProxyMetricSink defines the sink of metrics. Default metrics sink is OpenTelemetry.

_Appears in:_
- [ProxyMetrics](#proxymetrics)

| Field | Type | Required | Description |
| ---   | ---  | ---      | ---         |
| `type` | _[MetricSinkType](#metricsinktype)_ |  true  | Type defines the metric sink type. EG currently only supports OpenTelemetry. |
| `openTelemetry` | _[ProxyOpenTelemetrySink](#proxyopentelemetrysink)_ |  false  | OpenTelemetry defines the configuration for OpenTelemetry sink. It's required if the sink type is OpenTelemetry. |


#### ProxyMetrics





_Appears in:_
- [ProxyTelemetry](#proxytelemetry)

| Field | Type | Required | Description |
| ---   | ---  | ---      | ---         |
| `prometheus` | _[ProxyPrometheusProvider](#proxyprometheusprovider)_ |  true  | Prometheus defines the configuration for Admin endpoint `/stats/prometheus`. |
| `sinks` | _[ProxyMetricSink](#proxymetricsink) array_ |  true  | Sinks defines the metric sinks where metrics are sent to. |
| `matches` | _[StringMatch](#stringmatch) array_ |  true  | Matches defines configuration for selecting specific metrics instead of generating all metrics stats that are enabled by default. This helps reduce CPU and memory overhead in Envoy, but eliminating some stats may after critical functionality. Here are the stats that we strongly recommend not disabling: `cluster_manager.warming_clusters`, `cluster.<cluster_name>.membership_total`,`cluster.<cluster_name>.membership_healthy`, `cluster.<cluster_name>.membership_degraded`，reference  https://github.com/envoyproxy/envoy/issues/9856, https://github.com/envoyproxy/envoy/issues/14610 |
| `enableVirtualHostStats` | _boolean_ |  true  | EnableVirtualHostStats enables envoy stat metrics for virtual hosts. |


#### ProxyOpenTelemetrySink





_Appears in:_
- [ProxyMetricSink](#proxymetricsink)

| Field | Type | Required | Description |
| ---   | ---  | ---      | ---         |
| `host` | _string_ |  true  | Host define the service hostname. |
| `port` | _integer_ |  false  | Port defines the port the service is exposed on. |


#### ProxyPrometheusProvider





_Appears in:_
- [ProxyMetrics](#proxymetrics)

| Field | Type | Required | Description |
| ---   | ---  | ---      | ---         |
| `disable` | _boolean_ |  true  | Disable the Prometheus endpoint. |


#### ProxyProtocol



ProxyProtocol defines the configuration related to the proxy protocol when communicating with the backend.

_Appears in:_
- [BackendTrafficPolicySpec](#backendtrafficpolicyspec)

| Field | Type | Required | Description |
| ---   | ---  | ---      | ---         |
| `version` | _[ProxyProtocolVersion](#proxyprotocolversion)_ |  true  | Version of ProxyProtol Valid ProxyProtocolVersion values are "V1" "V2" |


#### ProxyProtocolVersion

_Underlying type:_ _string_

ProxyProtocolVersion defines the version of the Proxy Protocol to use.

_Appears in:_
- [ProxyProtocol](#proxyprotocol)



#### ProxyTelemetry





_Appears in:_
- [EnvoyProxySpec](#envoyproxyspec)

| Field | Type | Required | Description |
| ---   | ---  | ---      | ---         |
| `accessLog` | _[ProxyAccessLog](#proxyaccesslog)_ |  false  | AccessLogs defines accesslog parameters for managed proxies. If unspecified, will send default format to stdout. |
| `tracing` | _[ProxyTracing](#proxytracing)_ |  false  | Tracing defines tracing configuration for managed proxies. If unspecified, will not send tracing data. |
| `metrics` | _[ProxyMetrics](#proxymetrics)_ |  true  | Metrics defines metrics configuration for managed proxies. |


#### ProxyTracing





_Appears in:_
- [ProxyTelemetry](#proxytelemetry)

| Field | Type | Required | Description |
| ---   | ---  | ---      | ---         |
| `samplingRate` | _integer_ |  false  | SamplingRate controls the rate at which traffic will be selected for tracing if no prior sampling decision has been made. Defaults to 100, valid values [0-100]. 100 indicates 100% sampling. |
| `customTags` | _object (keys:string, values:[CustomTag](#customtag))_ |  true  | CustomTags defines the custom tags to add to each span. If provider is kubernetes, pod name and namespace are added by default. |
| `provider` | _[TracingProvider](#tracingprovider)_ |  true  | Provider defines the tracing provider. Only OpenTelemetry is supported currently. |


#### RateLimit



RateLimit defines the configuration associated with the Rate Limit Service used for Global Rate Limiting.

_Appears in:_
- [EnvoyGateway](#envoygateway)
- [EnvoyGatewaySpec](#envoygatewayspec)

| Field | Type | Required | Description |
| ---   | ---  | ---      | ---         |
| `backend` | _[RateLimitDatabaseBackend](#ratelimitdatabasebackend)_ |  true  | Backend holds the configuration associated with the database backend used by the rate limit service to store state associated with global ratelimiting. |
| `timeout` | _[Duration](https://kubernetes.io/docs/reference/generated/kubernetes-api/v1.26/#duration-v1-meta)_ |  false  | Timeout specifies the timeout period for the proxy to access the ratelimit server If not set, timeout is 20ms. |
| `failClosed` | _boolean_ |  true  | FailClosed is a switch used to control the flow of traffic when the response from the ratelimit server cannot be obtained. If FailClosed is false, let the traffic pass, otherwise, don't let the traffic pass and return 500. If not set, FailClosed is False. |
| `telemetry` | _[RateLimitTelemetry](#ratelimittelemetry)_ |  false  | Telemetry defines telemetry configuration for RateLimit. |


#### RateLimitDatabaseBackend



RateLimitDatabaseBackend defines the configuration associated with the database backend used by the rate limit service.

_Appears in:_
- [RateLimit](#ratelimit)

| Field | Type | Required | Description |
| ---   | ---  | ---      | ---         |
| `type` | _[RateLimitDatabaseBackendType](#ratelimitdatabasebackendtype)_ |  true  | Type is the type of database backend to use. Supported types are: * Redis: Connects to a Redis database. |
| `redis` | _[RateLimitRedisSettings](#ratelimitredissettings)_ |  false  | Redis defines the settings needed to connect to a Redis database. |


#### RateLimitDatabaseBackendType

_Underlying type:_ _string_

RateLimitDatabaseBackendType specifies the types of database backend to be used by the rate limit service.

_Appears in:_
- [RateLimitDatabaseBackend](#ratelimitdatabasebackend)



#### RateLimitMetrics





_Appears in:_
- [RateLimitTelemetry](#ratelimittelemetry)

| Field | Type | Required | Description |
| ---   | ---  | ---      | ---         |
| `prometheus` | _[RateLimitMetricsPrometheusProvider](#ratelimitmetricsprometheusprovider)_ |  true  | Prometheus defines the configuration for prometheus endpoint. |


#### RateLimitMetricsPrometheusProvider





_Appears in:_
- [RateLimitMetrics](#ratelimitmetrics)

| Field | Type | Required | Description |
| ---   | ---  | ---      | ---         |
| `disable` | _boolean_ |  true  | Disable the Prometheus endpoint. |


#### RateLimitRedisSettings



RateLimitRedisSettings defines the configuration for connecting to redis database.

_Appears in:_
- [RateLimitDatabaseBackend](#ratelimitdatabasebackend)

| Field | Type | Required | Description |
| ---   | ---  | ---      | ---         |
| `url` | _string_ |  true  | URL of the Redis Database. |
| `tls` | _[RedisTLSSettings](#redistlssettings)_ |  false  | TLS defines TLS configuration for connecting to redis database. |


#### RateLimitRule



RateLimitRule defines the semantics for matching attributes from the incoming requests, and setting limits for them.

_Appears in:_
- [GlobalRateLimit](#globalratelimit)
- [LocalRateLimit](#localratelimit)

| Field | Type | Required | Description |
| ---   | ---  | ---      | ---         |
| `clientSelectors` | _[RateLimitSelectCondition](#ratelimitselectcondition) array_ |  false  | ClientSelectors holds the list of select conditions to select specific clients using attributes from the traffic flow. All individual select conditions must hold True for this rule and its limit to be applied. <br /><br /> If no client selectors are specified, the rule applies to all traffic of the targeted Route. <br /><br /> If the policy targets a Gateway, the rule applies to each Route of the Gateway. Please note that each Route has its own rate limit counters. For example, if a Gateway has two Routes, and the policy has a rule with limit 10rps, each Route will have its own 10rps limit. |
| `limit` | _[RateLimitValue](#ratelimitvalue)_ |  true  | Limit holds the rate limit values. This limit is applied for traffic flows when the selectors compute to True, causing the request to be counted towards the limit. The limit is enforced and the request is ratelimited, i.e. a response with 429 HTTP status code is sent back to the client when the selected requests have reached the limit. |


#### RateLimitSelectCondition



RateLimitSelectCondition specifies the attributes within the traffic flow that can be used to select a subset of clients to be ratelimited. All the individual conditions must hold True for the overall condition to hold True.

_Appears in:_
- [RateLimitRule](#ratelimitrule)

| Field | Type | Required | Description |
| ---   | ---  | ---      | ---         |
| `headers` | _[HeaderMatch](#headermatch) array_ |  false  | Headers is a list of request headers to match. Multiple header values are ANDed together, meaning, a request MUST match all the specified headers. At least one of headers or sourceCIDR condition must be specified. |
| `sourceCIDR` | _[SourceMatch](#sourcematch)_ |  false  | SourceCIDR is the client IP Address range to match on. At least one of headers or sourceCIDR condition must be specified. |


#### RateLimitSpec



RateLimitSpec defines the desired state of RateLimitSpec.

_Appears in:_
- [BackendTrafficPolicySpec](#backendtrafficpolicyspec)

| Field | Type | Required | Description |
| ---   | ---  | ---      | ---         |
| `type` | _[RateLimitType](#ratelimittype)_ |  true  | Type decides the scope for the RateLimits. Valid RateLimitType values are "Global" or "Local". |
| `global` | _[GlobalRateLimit](#globalratelimit)_ |  false  | Global defines global rate limit configuration. |
| `local` | _[LocalRateLimit](#localratelimit)_ |  false  | Local defines local rate limit configuration. |


#### RateLimitTelemetry





_Appears in:_
- [RateLimit](#ratelimit)

| Field | Type | Required | Description |
| ---   | ---  | ---      | ---         |
| `metrics` | _[RateLimitMetrics](#ratelimitmetrics)_ |  true  | Metrics defines metrics configuration for RateLimit. |


#### RateLimitType

_Underlying type:_ _string_

RateLimitType specifies the types of RateLimiting.

_Appears in:_
- [RateLimitSpec](#ratelimitspec)



#### RateLimitUnit

_Underlying type:_ _string_

RateLimitUnit specifies the intervals for setting rate limits. Valid RateLimitUnit values are "Second", "Minute", "Hour", and "Day".

_Appears in:_
- [RateLimitValue](#ratelimitvalue)



#### RateLimitValue



RateLimitValue defines the limits for rate limiting.

_Appears in:_
- [RateLimitRule](#ratelimitrule)

| Field | Type | Required | Description |
| ---   | ---  | ---      | ---         |
| `requests` | _integer_ |  true  |  |
| `unit` | _[RateLimitUnit](#ratelimitunit)_ |  true  |  |


#### RedisTLSSettings



RedisTLSSettings defines the TLS configuration for connecting to redis database.

_Appears in:_
- [RateLimitRedisSettings](#ratelimitredissettings)

| Field | Type | Required | Description |
| ---   | ---  | ---      | ---         |
| `certificateRef` | _[SecretObjectReference](https://gateway-api.sigs.k8s.io/references/spec/#gateway.networking.k8s.io/v1.SecretObjectReference)_ |  false  | CertificateRef defines the client certificate reference for TLS connections. Currently only a Kubernetes Secret of type TLS is supported. |


#### RemoteJWKS



RemoteJWKS defines how to fetch and cache JSON Web Key Sets (JWKS) from a remote HTTP/HTTPS endpoint.

_Appears in:_
- [JWTProvider](#jwtprovider)

| Field | Type | Required | Description |
| ---   | ---  | ---      | ---         |
| `uri` | _string_ |  true  | URI is the HTTPS URI to fetch the JWKS. Envoy's system trust bundle is used to validate the server certificate. |


#### RequestHeaderCustomTag



RequestHeaderCustomTag adds value from request header to each span.

_Appears in:_
- [CustomTag](#customtag)

| Field | Type | Required | Description |
| ---   | ---  | ---      | ---         |
| `name` | _string_ |  true  | Name defines the name of the request header which to extract the value from. |
| `defaultValue` | _string_ |  false  | DefaultValue defines the default value to use if the request header is not set. |


#### ResourceProviderType

_Underlying type:_ _string_

ResourceProviderType defines the types of custom resource providers supported by Envoy Gateway.

_Appears in:_
- [EnvoyGatewayResourceProvider](#envoygatewayresourceprovider)



#### Retry



Retry defines the retry strategy to be applied.

_Appears in:_
- [BackendTrafficPolicySpec](#backendtrafficpolicyspec)

| Field | Type | Required | Description |
| ---   | ---  | ---      | ---         |
| `numRetries` | _integer_ |  false  | NumRetries is the number of retries to be attempted. Defaults to 2. |
| `retryOn` | _[RetryOn](#retryon)_ |  false  | RetryOn specifies the retry trigger condition. <br /><br /> If not specified, the default is to retry on connect-failure,refused-stream,unavailable,cancelled,retriable-status-codes(503). |
| `perRetry` | _[PerRetryPolicy](#perretrypolicy)_ |  false  | PerRetry is the retry policy to be applied per retry attempt. |


#### RetryOn





_Appears in:_
- [Retry](#retry)

| Field | Type | Required | Description |
| ---   | ---  | ---      | ---         |
| `triggers` | _[TriggerEnum](#triggerenum) array_ |  false  | Triggers specifies the retry trigger condition(Http/Grpc). |
| `httpStatusCodes` | _[HTTPStatus](#httpstatus) array_ |  false  | HttpStatusCodes specifies the http status codes to be retried. The retriable-status-codes trigger must also be configured for these status codes to trigger a retry. |


#### SecurityPolicy



SecurityPolicy allows the user to configure various security settings for a Gateway.

_Appears in:_
- [SecurityPolicyList](#securitypolicylist)

| Field | Type | Required | Description |
| ---   | ---  | ---      | ---         |
| `apiVersion` | _string_ | |`gateway.envoyproxy.io/v1alpha1`
| `kind` | _string_ | |`SecurityPolicy`
| `metadata` | _[ObjectMeta](https://kubernetes.io/docs/reference/generated/kubernetes-api/v1.26/#objectmeta-v1-meta)_ |  true  | Refer to Kubernetes API documentation for fields of `metadata`. |
| `spec` | _[SecurityPolicySpec](#securitypolicyspec)_ |  true  | Spec defines the desired state of SecurityPolicy. |


#### SecurityPolicyList



SecurityPolicyList contains a list of SecurityPolicy resources.



| Field | Type | Required | Description |
| ---   | ---  | ---      | ---         |
| `apiVersion` | _string_ | |`gateway.envoyproxy.io/v1alpha1`
| `kind` | _string_ | |`SecurityPolicyList`
| `metadata` | _[ListMeta](https://kubernetes.io/docs/reference/generated/kubernetes-api/v1.26/#listmeta-v1-meta)_ |  true  | Refer to Kubernetes API documentation for fields of `metadata`. |
| `items` | _[SecurityPolicy](#securitypolicy) array_ |  true  |  |


#### SecurityPolicySpec



SecurityPolicySpec defines the desired state of SecurityPolicy.

_Appears in:_
- [SecurityPolicy](#securitypolicy)

| Field | Type | Required | Description |
| ---   | ---  | ---      | ---         |
| `targetRef` | _[PolicyTargetReferenceWithSectionName](https://gateway-api.sigs.k8s.io/reference/spec/#gateway.networking.k8s.io/v1alpha2.PolicyTargetReferenceWithSectionName)_ |  true  | TargetRef is the name of the Gateway resource this policy is being attached to. This Policy and the TargetRef MUST be in the same namespace for this Policy to have effect and be applied to the Gateway. |
| `cors` | _[CORS](#cors)_ |  false  | CORS defines the configuration for Cross-Origin Resource Sharing (CORS). |
| `basicAuth` | _[BasicAuth](#basicauth)_ |  false  | BasicAuth defines the configuration for the HTTP Basic Authentication. |
| `jwt` | _[JWT](#jwt)_ |  false  | JWT defines the configuration for JSON Web Token (JWT) authentication. |
| `oidc` | _[OIDC](#oidc)_ |  false  | OIDC defines the configuration for the OpenID Connect (OIDC) authentication. |
| `extAuth` | _[ExtAuth](#extauth)_ |  false  | ExtAuth defines the configuration for External Authorization. |




#### ServiceExternalTrafficPolicy

_Underlying type:_ _string_

ServiceExternalTrafficPolicy describes how nodes distribute service traffic they receive on one of the Service's "externally-facing" addresses (NodePorts, ExternalIPs, and LoadBalancer IPs.

_Appears in:_
- [KubernetesServiceSpec](#kubernetesservicespec)



#### ServiceType

_Underlying type:_ _string_

ServiceType string describes ingress methods for a service

_Appears in:_
- [KubernetesServiceSpec](#kubernetesservicespec)



#### ShutdownConfig



ShutdownConfig defines configuration for graceful envoy shutdown process.

_Appears in:_
- [EnvoyProxySpec](#envoyproxyspec)

| Field | Type | Required | Description |
| ---   | ---  | ---      | ---         |
| `drainTimeout` | _[Duration](https://kubernetes.io/docs/reference/generated/kubernetes-api/v1.26/#duration-v1-meta)_ |  false  | DrainTimeout defines the graceful drain timeout. This should be less than the pod's terminationGracePeriodSeconds. If unspecified, defaults to 600 seconds. |
| `minDrainDuration` | _[Duration](https://kubernetes.io/docs/reference/generated/kubernetes-api/v1.26/#duration-v1-meta)_ |  false  | MinDrainDuration defines the minimum drain duration allowing time for endpoint deprogramming to complete. If unspecified, defaults to 5 seconds. |


#### SlowStart



SlowStart defines the configuration related to the slow start load balancer policy.

_Appears in:_
- [LoadBalancer](#loadbalancer)

| Field | Type | Required | Description |
| ---   | ---  | ---      | ---         |
| `window` | _[Duration](https://kubernetes.io/docs/reference/generated/kubernetes-api/v1.26/#duration-v1-meta)_ |  true  | Window defines the duration of the warm up period for newly added host. During slow start window, traffic sent to the newly added hosts will gradually increase. Currently only supports linear growth of traffic. For additional details, see https://www.envoyproxy.io/docs/envoy/latest/api-v3/config/cluster/v3/cluster.proto#config-cluster-v3-cluster-slowstartconfig |




#### SourceMatchType

_Underlying type:_ _string_



_Appears in:_
- [SourceMatch](#sourcematch)



#### StringMatch



StringMatch defines how to match any strings. This is a general purpose match condition that can be used by other EG APIs that need to match against a string.

_Appears in:_
- [ProxyMetrics](#proxymetrics)

| Field | Type | Required | Description |
| ---   | ---  | ---      | ---         |
| `type` | _[StringMatchType](#stringmatchtype)_ |  false  | Type specifies how to match against a string. |
| `value` | _string_ |  true  | Value specifies the string value that the match must have. |


#### StringMatchType

_Underlying type:_ _string_

StringMatchType specifies the semantics of how a string value should be compared. Valid MatchType values are "Exact", "Prefix", "Suffix", "RegularExpression".

_Appears in:_
- [StringMatch](#stringmatch)



#### TCPActiveHealthChecker



TCPActiveHealthChecker defines the settings of tcp health check.

_Appears in:_
- [ActiveHealthCheck](#activehealthcheck)

| Field | Type | Required | Description |
| ---   | ---  | ---      | ---         |
| `send` | _[ActiveHealthCheckPayload](#activehealthcheckpayload)_ |  false  | Send defines the request payload. |
| `receive` | _[ActiveHealthCheckPayload](#activehealthcheckpayload)_ |  false  | Receive defines the expected response payload. |


#### TCPKeepalive



TCPKeepalive define the TCP Keepalive configuration.

_Appears in:_
- [BackendTrafficPolicySpec](#backendtrafficpolicyspec)
- [ClientTrafficPolicySpec](#clienttrafficpolicyspec)

| Field | Type | Required | Description |
| ---   | ---  | ---      | ---         |
| `probes` | _integer_ |  false  | The total number of unacknowledged probes to send before deciding the connection is dead. Defaults to 9. |
| `idleTime` | _[Duration](#duration)_ |  false  | The duration a connection needs to be idle before keep-alive probes start being sent. The duration format is Defaults to `7200s`. |
| `interval` | _[Duration](#duration)_ |  false  | The duration between keep-alive probes. Defaults to `75s`. |


#### TCPTimeout





_Appears in:_
- [Timeout](#timeout)

| Field | Type | Required | Description |
| ---   | ---  | ---      | ---         |
| `connectTimeout` | _[Duration](#duration)_ |  false  | The timeout for network connection establishment, including TCP and TLS handshakes. Default: 10 seconds. |


#### TLSSettings





_Appears in:_
- [ClientTrafficPolicySpec](#clienttrafficpolicyspec)

| Field | Type | Required | Description |
| ---   | ---  | ---      | ---         |
| `minVersion` | _[TLSVersion](#tlsversion)_ |  false  | Min specifies the minimal TLS protocol version to allow. The default is TLS 1.2 if this is not specified. |
| `maxVersion` | _[TLSVersion](#tlsversion)_ |  false  | Max specifies the maximal TLS protocol version to allow The default is TLS 1.3 if this is not specified. |
| `ciphers` | _string array_ |  false  | Ciphers specifies the set of cipher suites supported when negotiating TLS 1.0 - 1.2. This setting has no effect for TLS 1.3. In non-FIPS Envoy Proxy builds the default cipher list is: - [ECDHE-ECDSA-AES128-GCM-SHA256\|ECDHE-ECDSA-CHACHA20-POLY1305] - [ECDHE-RSA-AES128-GCM-SHA256\|ECDHE-RSA-CHACHA20-POLY1305] - ECDHE-ECDSA-AES256-GCM-SHA384 - ECDHE-RSA-AES256-GCM-SHA384 In builds using BoringSSL FIPS the default cipher list is: - ECDHE-ECDSA-AES128-GCM-SHA256 - ECDHE-RSA-AES128-GCM-SHA256 - ECDHE-ECDSA-AES256-GCM-SHA384 - ECDHE-RSA-AES256-GCM-SHA384 |
| `ecdhCurves` | _string array_ |  false  | ECDHCurves specifies the set of supported ECDH curves. In non-FIPS Envoy Proxy builds the default curves are: - X25519 - P-256 In builds using BoringSSL FIPS the default curve is: - P-256 |
| `signatureAlgorithms` | _string array_ |  false  | SignatureAlgorithms specifies which signature algorithms the listener should support. |
| `alpnProtocols` | _[ALPNProtocol](#alpnprotocol) array_ |  false  | ALPNProtocols supplies the list of ALPN protocols that should be exposed by the listener. By default h2 and http/1.1 are enabled. Supported values are: - http/1.0 - http/1.1 - h2 |
| `clientValidation` | _[ClientValidationContext](#clientvalidationcontext)_ |  false  | ClientValidation specifies the configuration to validate the client initiating the TLS connection to the Gateway listener. |


#### TLSVersion

_Underlying type:_ _string_

TLSVersion specifies the TLS version

_Appears in:_
- [TLSSettings](#tlssettings)



#### Timeout



Timeout defines configuration for timeouts related to connections.

_Appears in:_
- [BackendTrafficPolicySpec](#backendtrafficpolicyspec)

| Field | Type | Required | Description |
| ---   | ---  | ---      | ---         |
| `tcp` | _[TCPTimeout](#tcptimeout)_ |  false  | Timeout settings for TCP. |
| `http` | _[HTTPTimeout](#httptimeout)_ |  false  | Timeout settings for HTTP. |


#### TracingProvider





_Appears in:_
- [ProxyTracing](#proxytracing)

| Field | Type | Required | Description |
| ---   | ---  | ---      | ---         |
| `type` | _[TracingProviderType](#tracingprovidertype)_ |  true  | Type defines the tracing provider type. EG currently only supports OpenTelemetry. |
| `host` | _string_ |  true  | Host define the provider service hostname. |
| `port` | _integer_ |  false  | Port defines the port the provider service is exposed on. |


#### TracingProviderType

_Underlying type:_ _string_



_Appears in:_
- [TracingProvider](#tracingprovider)



#### TriggerEnum

_Underlying type:_ _string_

TriggerEnum specifies the conditions that trigger retries.

_Appears in:_
- [RetryOn](#retryon)



#### XDSTranslatorHook

_Underlying type:_ _string_

XDSTranslatorHook defines the types of hooks that an Envoy Gateway extension may support for the xds-translator

_Appears in:_
- [XDSTranslatorHooks](#xdstranslatorhooks)



#### XDSTranslatorHooks



XDSTranslatorHooks contains all the pre and post hooks for the xds-translator runner.

_Appears in:_
- [ExtensionHooks](#extensionhooks)

| Field | Type | Required | Description |
| ---   | ---  | ---      | ---         |
| `pre` | _[XDSTranslatorHook](#xdstranslatorhook) array_ |  true  |  |
| `post` | _[XDSTranslatorHook](#xdstranslatorhook) array_ |  true  |  |


#### XForwardedForSettings



XForwardedForSettings provides configuration for using X-Forwarded-For headers for determining the client IP address.

_Appears in:_
- [ClientIPDetectionSettings](#clientipdetectionsettings)

| Field | Type | Required | Description |
| ---   | ---  | ---      | ---         |
| `numTrustedHops` | _integer_ |  false  | NumTrustedHops controls the number of additional ingress proxy hops from the right side of XFF HTTP headers to trust when determining the origin client's IP address. Refer to https://www.envoyproxy.io/docs/envoy/latest/configuration/http/http_conn_man/headers#x-forwarded-for for more details. |

<|MERGE_RESOLUTION|>--- conflicted
+++ resolved
@@ -1494,27 +1494,16 @@
 _Appears in:_
 - [EnvoyProxyKubernetesProvider](#envoyproxykubernetesprovider)
 
-<<<<<<< HEAD
-| Field | Description |
-| --- | --- |
-| `annotations` _object (keys:string, values:string)_ | Annotations that should be appended to the service. By default, no annotations are appended. |
-| `type` _[ServiceType](#servicetype)_ | Type determines how the Service is exposed. Defaults to LoadBalancer. Valid options are ClusterIP, LoadBalancer and NodePort. "LoadBalancer" means a service will be exposed via an external load balancer (if the cloud provider supports it). "ClusterIP" means a service will only be accessible inside the cluster, via the cluster IP. "NodePort" means a service will be exposed on a static Port on all Nodes of the cluster. |
-| `loadBalancerClass` _string_ | LoadBalancerClass, when specified, allows for choosing the LoadBalancer provider implementation if more than one are available or is otherwise expected to be specified |
-| `allocateLoadBalancerNodePorts` _boolean_ | AllocateLoadBalancerNodePorts defines if NodePorts will be automatically allocated for services with type LoadBalancer. Default is "true". It may be set to "false" if the cluster load-balancer does not rely on NodePorts. If the caller requests specific NodePorts (by specifying a value), those requests will be respected, regardless of this field. This field may only be set for services with type LoadBalancer and will be cleared if the type is changed to any other type. |
-| `loadBalancerSourceRanges` _string array_ | LoadBalancerSourceRanges defines a list of allowed IP addresses which will be configured as firewall rules on the platform providers load balancer. This is not guaranteed to be working as it happens outside of kubernetes and has to be supported and handled by the platform provider. This field may only be set for services with type LoadBalancer and will be cleared if the type is changed to any other type. |
-| `loadBalancerIP` _string_ | LoadBalancerIP defines the IP Address of the underlying load balancer service. This field may be ignored if the load balancer provider does not support this feature. This field has been deprecated in Kubernetes, but it is still used for setting the IP Address in some cloud providers such as GCP. |
-| `externalTrafficPolicy` _[ServiceExternalTrafficPolicy](#serviceexternaltrafficpolicy)_ | ExternalTrafficPolicy determines the externalTrafficPolicy for the Envoy Service. Valid options are Local and Cluster. Default is "Local". "Local" means traffic will only go to pods on the node receiving the traffic. "Cluster" means connections are loadbalanced to all pods in the cluster. |
-=======
 | Field | Type | Required | Description |
 | ---   | ---  | ---      | ---         |
 | `annotations` | _object (keys:string, values:string)_ |  false  | Annotations that should be appended to the service. By default, no annotations are appended. |
 | `type` | _[ServiceType](#servicetype)_ |  false  | Type determines how the Service is exposed. Defaults to LoadBalancer. Valid options are ClusterIP, LoadBalancer and NodePort. "LoadBalancer" means a service will be exposed via an external load balancer (if the cloud provider supports it). "ClusterIP" means a service will only be accessible inside the cluster, via the cluster IP. "NodePort" means a service will be exposed on a static Port on all Nodes of the cluster. |
 | `loadBalancerClass` | _string_ |  false  | LoadBalancerClass, when specified, allows for choosing the LoadBalancer provider implementation if more than one are available or is otherwise expected to be specified |
 | `allocateLoadBalancerNodePorts` | _boolean_ |  false  | AllocateLoadBalancerNodePorts defines if NodePorts will be automatically allocated for services with type LoadBalancer. Default is "true". It may be set to "false" if the cluster load-balancer does not rely on NodePorts. If the caller requests specific NodePorts (by specifying a value), those requests will be respected, regardless of this field. This field may only be set for services with type LoadBalancer and will be cleared if the type is changed to any other type. |
+| `loadBalancerSourceRanges` _string array_ | LoadBalancerSourceRanges defines a list of allowed IP addresses which will be configured as firewall rules on the platform providers load balancer. This is not guaranteed to be working as it happens outside of kubernetes and has to be supported and handled by the platform provider. This field may only be set for services with type LoadBalancer and will be cleared if the type is changed to any other type. |
 | `loadBalancerIP` | _string_ |  false  | LoadBalancerIP defines the IP Address of the underlying load balancer service. This field may be ignored if the load balancer provider does not support this feature. This field has been deprecated in Kubernetes, but it is still used for setting the IP Address in some cloud providers such as GCP. |
 | `externalTrafficPolicy` | _[ServiceExternalTrafficPolicy](#serviceexternaltrafficpolicy)_ |  false  | ExternalTrafficPolicy determines the externalTrafficPolicy for the Envoy Service. Valid options are Local and Cluster. Default is "Local". "Local" means traffic will only go to pods on the node receiving the traffic. "Cluster" means connections are loadbalanced to all pods in the cluster. |
 | `patch` | _[KubernetesPatchSpec](#kubernetespatchspec)_ |  false  | Patch defines how to perform the patch operation to the service |
->>>>>>> 48c19cce
 
 
 #### KubernetesWatchMode
