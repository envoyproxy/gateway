--- conflicted
+++ resolved
@@ -61,16 +61,12 @@
 		Namespaces:            []*v1.Namespace{},
 		RateLimitFilters:      []*egv1a1.RateLimitFilter{},
 		AuthenticationFilters: []*egv1a1.AuthenticationFilter{},
-<<<<<<< HEAD
 
 		CustomGRPCRoutes:          []*v1alpha2.CustomGRPCRoute{},
 		CorsFilters:               []*egv1a1.CorsFilter{},
 		GrpcJSONTranscoderFilters: []*egv1a1.GrpcJSONTranscoderFilter{},
 		ExtensionRefFilters:       []unstructured.Unstructured{},
-=======
-		ExtensionRefFilters:   []unstructured.Unstructured{},
-		EnvoyPatchPolicies:    []*egv1a1.EnvoyPatchPolicy{},
->>>>>>> 3974be63
+		EnvoyPatchPolicies:        []*egv1a1.EnvoyPatchPolicy{},
 	}
 }
 
