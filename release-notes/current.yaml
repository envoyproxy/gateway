date: Pending

# Changes that are expected to cause an incompatibility with previous versions, such as deletions or modifications to existing APIs.
breaking changes: |
  ALPNProtocols in EnvoyProxy Backend TLS setting use [h2, http/1.1] if not set.

# Updates addressing vulnerabilities, security flaws, or compliance requirements.
security updates: |

# New features or capabilities added in this release.
new features: |
  Added support for mTLS configuration for ExtensionServer.
  Added support for RetryPolicy in gRPC ExtAuth callouts via SecurityPolicy backend settings fields.
  Added support for late response headers in ClientTrafficPolicy.
  Added max connection/stream duration and max requests per connection to ClientTrafficPolicy.
  Added cacheDuration for remoteJWKS in SecurityPolicy.
  Added support for DisableTokenEncryption in OIDC authn to disable encryption of ID and access tokens stored in cookies.

bug fixes: |
  Fixed %ROUTE_KIND% operator to be lower-cased when used by clusterStatName in EnvoyProxy API.
  Fixed maxAcceptPerSocketEvent being ignored in ClientTrafficPolicy.
  Fixed the topologyInjectorDisabled and the local cluster was not defined.
  Fixed log formatting of improper key-value pairs to avoid DPANIC in controller-runtime logger.
  Fixed handling of context-related transient errors to prevent incorrect state reconciliation and unintended behavior.
  Fixed the controller cannot read the EnvoyProxy attached gatewayclass only.
  Fixed adding metadata for proxyService and oidc xds clusters.
  Fixed handling of millisecond-level retry durations and token TTLs in OIDC authn.
  Fixed indexer and controller crashing when BackendTrafficPolicy has a redirect response override.
  Fixed Lua validator log level to be suppressed by default.
  Fixed ProxyTopologyInjector cache sync race condition that caused injection failures
  Fixed validation for grpc routes with extension ref filters.
  Fixed service account token handling in GatewayNamespaceMode to use SDS for properly refreshing expired token.
  Fixed handling of regex meta characters in prefix match replace for URL rewrite.
  Disabled the default emission of `x-envoy-ratelimited` headers from the rate limit filter; re-enable with the `enableEnvoyHeaders` setting in ClientTrafficPolicy.
<<<<<<< HEAD
  Fixed a nil pointer panic in the XDS translator when building API key authentication filter configurations with `sanitize` enabled and no `forwardClientIDHeader` set.
=======
  Truncated Gateway API status condition messages to stay within Kubernetes limits and prevent update failures.
>>>>>>> 7471bae6

# Enhancements that improve performance.
performance improvements: |

# Deprecated features or APIs.
deprecations: |

# Other notable changes not covered by the above sections.
Other changes: |<|MERGE_RESOLUTION|>--- conflicted
+++ resolved
@@ -32,11 +32,8 @@
   Fixed service account token handling in GatewayNamespaceMode to use SDS for properly refreshing expired token.
   Fixed handling of regex meta characters in prefix match replace for URL rewrite.
   Disabled the default emission of `x-envoy-ratelimited` headers from the rate limit filter; re-enable with the `enableEnvoyHeaders` setting in ClientTrafficPolicy.
-<<<<<<< HEAD
   Fixed a nil pointer panic in the XDS translator when building API key authentication filter configurations with `sanitize` enabled and no `forwardClientIDHeader` set.
-=======
   Truncated Gateway API status condition messages to stay within Kubernetes limits and prevent update failures.
->>>>>>> 7471bae6
 
 # Enhancements that improve performance.
 performance improvements: |
