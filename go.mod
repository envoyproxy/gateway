--- conflicted
+++ resolved
@@ -64,12 +64,8 @@
 require (
 	github.com/docker/docker v27.2.0+incompatible
 	github.com/replicatedhq/troubleshoot v0.100.0
-<<<<<<< HEAD
-	google.golang.org/grpc v1.66.0
-	k8s.io/apiserver v0.31.0
-=======
 	google.golang.org/grpc v1.66.2
->>>>>>> ab122dbe
+	k8s.io/apiserver v0.31.1
 )
 
 require (
@@ -211,12 +207,7 @@
 	golang.org/x/crypto/x509roots/fallback v0.0.0-20240904212608-c9da6b9a4008 // indirect
 	gopkg.in/evanphx/json-patch.v4 v4.12.0 // indirect
 	gopkg.in/ini.v1 v1.67.0 // indirect
-<<<<<<< HEAD
-	k8s.io/metrics v0.31.0 // indirect
-=======
-	k8s.io/apiserver v0.31.1 // indirect
 	k8s.io/metrics v0.31.1 // indirect
->>>>>>> ab122dbe
 	oras.land/oras-go v1.2.6 // indirect
 	periph.io/x/host/v3 v3.8.2 // indirect
 	sigs.k8s.io/apiserver-network-proxy/konnectivity-client v0.30.3 // indirect
