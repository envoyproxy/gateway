date: Pending

# Changes that are expected to cause an incompatibility with previous versions, such as deletions or modifications to existing APIs.
breaking changes: |
  Use a dedicated listener port(19003) for envoy proxy readiness

# Updates addressing vulnerabilities, security flaws, or compliance requirements.
security updates: |

# New features or capabilities added in this release.
new features: |
  Added support for configuring maxUnavailable in KubernetesPodDisruptionBudgetSpec
  Added support for percentage-based request mirroring
<<<<<<< HEAD
  Allow matchExpressions in TargetSelector
=======
  Add defaulter for gateway-api resources loading from file to be able to set default values.
>>>>>>> 7146fe84

bug fixes: |

# Enhancements that improve performance.
performance improvements: |

# Deprecated features or APIs.
deprecations: |

# Other notable changes not covered by the above sections.
Other changes: |
<|MERGE_RESOLUTION|>--- conflicted
+++ resolved
@@ -11,11 +11,8 @@
 new features: |
   Added support for configuring maxUnavailable in KubernetesPodDisruptionBudgetSpec
   Added support for percentage-based request mirroring
-<<<<<<< HEAD
   Allow matchExpressions in TargetSelector
-=======
   Add defaulter for gateway-api resources loading from file to be able to set default values.
->>>>>>> 7146fe84
 
 bug fixes: |
 
