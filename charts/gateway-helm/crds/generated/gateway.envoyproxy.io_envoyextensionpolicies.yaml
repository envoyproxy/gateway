--- conflicted
+++ resolved
@@ -49,9 +49,9 @@
           spec:
             description: Spec defines the desired state of EnvoyExtensionPolicy.
             properties:
-<<<<<<< HEAD
               extProc:
-                description: ExtProc is an ordered list of external processing filters
+                description: |-
+                  ExtProc is an ordered list of external processing filters
                   that should added to the envoy filter chain
                 items:
                   description: ExtProc defines the configuration for External Processing
@@ -63,24 +63,33 @@
                       properties:
                         group:
                           default: ""
-                          description: Group is the group of the referent. For example,
-                            "gateway.networking.k8s.io". When unspecified or empty
-                            string, core API group is inferred.
+                          description: |-
+                            Group is the group of the referent. For example, "gateway.networking.k8s.io".
+                            When unspecified or empty string, core API group is inferred.
                           maxLength: 253
                           pattern: ^$|^[a-z0-9]([-a-z0-9]*[a-z0-9])?(\.[a-z0-9]([-a-z0-9]*[a-z0-9])?)*$
                           type: string
                         kind:
                           default: Service
-                          description: "Kind is the Kubernetes resource kind of the
-                            referent. For example \"Service\". \n Defaults to \"Service\"
-                            when not specified. \n ExternalName services can refer
-                            to CNAME DNS records that may live outside of the cluster
-                            and as such are difficult to reason about in terms of
-                            conformance. They also may not be safe to forward to (see
-                            CVE-2021-25740 for more information). Implementations
-                            SHOULD NOT support ExternalName Services. \n Support:
-                            Core (Services with a type other than ExternalName) \n
-                            Support: Implementation-specific (Services with type ExternalName)"
+                          description: |-
+                            Kind is the Kubernetes resource kind of the referent. For example
+                            "Service".
+
+
+                            Defaults to "Service" when not specified.
+
+
+                            ExternalName services can refer to CNAME DNS records that may live
+                            outside of the cluster and as such are difficult to reason about in
+                            terms of conformance. They also may not be safe to forward to (see
+                            CVE-2021-25740 for more information). Implementations SHOULD NOT
+                            support ExternalName Services.
+
+
+                            Support: Core (Services with a type other than ExternalName)
+
+
+                            Support: Implementation-specific (Services with type ExternalName)
                           maxLength: 63
                           minLength: 1
                           pattern: ^[a-zA-Z]([-a-zA-Z0-9]*[a-zA-Z0-9])?$
@@ -91,24 +100,29 @@
                           minLength: 1
                           type: string
                         namespace:
-                          description: "Namespace is the namespace of the backend.
-                            When unspecified, the local namespace is inferred. \n
-                            Note that when a namespace different than the local namespace
-                            is specified, a ReferenceGrant object is required in the
-                            referent namespace to allow that namespace's owner to
-                            accept the reference. See the ReferenceGrant documentation
-                            for details. \n Support: Core"
+                          description: |-
+                            Namespace is the namespace of the backend. When unspecified, the local
+                            namespace is inferred.
+
+
+                            Note that when a namespace different than the local namespace is specified,
+                            a ReferenceGrant object is required in the referent namespace to allow that
+                            namespace's owner to accept the reference. See the ReferenceGrant
+                            documentation for details.
+
+
+                            Support: Core
                           maxLength: 63
                           minLength: 1
                           pattern: ^[a-z0-9]([-a-z0-9]*[a-z0-9])?$
                           type: string
                         port:
-                          description: Port specifies the destination port number
-                            to use for this resource. Port is required when the referent
-                            is a Kubernetes Service. In this case, the port number
-                            is the service port number, not the target port. For other
-                            resources, destination port might be derived from the
-                            referent resource or this field.
+                          description: |-
+                            Port specifies the destination port number to use for this resource.
+                            Port is required when the referent is a Kubernetes Service. In this
+                            case, the port number is the service port number, not the target port.
+                            For other resources, destination port might be derived from the referent
+                            resource or this field.
                           format: int32
                           maximum: 65535
                           minimum: 1
@@ -134,18 +148,6 @@
                     rule: 'has(self.backendRef) ? (!has(self.backendRef.kind) || self.backendRef.kind
                       == ''Service'') : true'
                 type: array
-=======
-              priority:
-                description: |-
-                  Priority of the EnvoyExtensionPolicy.
-                  If multiple EnvoyExtensionPolices are applied to the same
-                  TargetRef, extensions will execute in the ascending order of
-                  the priority i.e. int32.min has the highest priority and
-                  int32.max has the lowest priority.
-                  Defaults to 0.
-                format: int32
-                type: integer
->>>>>>> 5a669271
               targetRef:
                 description: |-
                   TargetRef is the name of the Gateway resource this policy
