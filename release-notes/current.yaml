date: Pending

# Changes that are expected to cause an incompatibility with previous versions, such as deletions or modifications to existing APIs.
breaking changes: |
  Use gateway name as proxy fleet name for gateway namespace mode.
  Endpoints that are absent from service discovery are removed even if their active health checks succeed.

# Updates addressing vulnerabilities, security flaws, or compliance requirements.
security updates: |
  Disable automountServiceAccountToken for proxy and ratelimit deployments and serviceAccounts

# New features or capabilities added in this release.
new features: |
  Added support for percentage-based request mirroring
  Added support for setting `initialJitter` in the BackendTrafficPolicy active health check.
  Add an option to OIDC authentication to bypass it and defer to JWT when the request contains an "Authorization: Bearer ..." header.
  Added support for configuring Subject Alternative Names (SANs) for upstream TLS validation via `BackendTLSPolicy.validation.subjectAltNames`.
  Added support for local rate limit header.
  Added XDS metadata for clusters and endpoints from xRoutes and referenced backend resources (Backend, Service, ServiceImport).
  Added support for setting ownerreference to infra resources when enable gateway namespace mode.
  Added support for configuring hostname in active HTTP healthchecks.
  Added support for GatewayInfrastructure in gateway namespace mode.
  Added support for configuring maxConnectionsToAcceptPerSocketEvent in listener via ClientTrafficPolicy.
  Added support for setting GatewayClass ownerreference to infra resources when all cases except gateway namespace mode.
  Added support for setting previous priorities retry predicate.
  Added support for using extension server policies to in PostTranslateModify hook.
  Added support for configuring cluster stat name for HTTPRoute and GRPCRoute in EnvoyProxy CRD.
  Added support for configuring `SameSite` attribute for Oauth cookies for OIDC authentication.
  Added support for configuring the cache sync period for K8s provider.
  Added support for fallback to first key when load ca certificate from Secret or ConfigMap.
  Added support for configuring user provided name to generated HorizontalPodAutoscaler and PodDisruptionBudget resources.
  Added support for client certificate validation (SPKI, hash, SAN) in ClientTrafficPolicy.
  Added support for OIDC RP initialized logout. If the end session endpoint is explicitly specified or discovered from the issuer's well-known url, the end session endpoint will be invoked when the user logs out.
  Added support for specifying deployment annotations through the helm chart.
  Added support for customizing the name of the ServiceAccount used by the Proxy.
  Added support for custom backendRefs via extension server using PostClusterModify hook.
  Added support for SecurityPolicy and EnvoyExtensionPolicy to target ServiceImport via BackendRefs.
  Introduce validation strictness levels for Lua scripts in EnvoyExtensionPolicies.
  Added metric `watchable_publish_total` counting store events in watchable message queues.
  Added support for forwarding client ID header and sanitizing API keys for API Key authentication in SecurityPolicy.
  Accessloggers of type ALS now have http2 enabled on the cluster by default.
<<<<<<< HEAD
  Added support for using ClusterTrustBundle as CA.
=======
  Added support for using Secret as a source of the OIDC client ID.
>>>>>>> af990e75
  Added support for listeners and routes in PostTranslateModifyHook extension hook.
  Added admin console support with web UI for the Envoy Gateway admin server.

bug fixes: |
  Handle integer zone annotation values
  Fixed issue where WASM cache init failure caused routes with WASM-less EnvoyExtensionPolicies to have 500 direct responses.
  Fixed issue which UDP listeners were not created in the Envoy proxy config when Gateway was created.
  Keep ALPN configuration for listeners with overlapping certificates when ALPN is explicitly set in ClientTrafficPolicy.
  Fixed issue that switch on wrong SubjectAltNameType enum value in BackendTLSPolicy.
  Fixed issue that BackendTLSPolicy should not reference ConfigMap or Secret across namespace.
  Fixed bug in certificate SANs overlap detection in listeners.
  Fixed issue where EnvoyExtensionPolicy ExtProc body processing mode is set to FullDuplexStreamed, but trailers were not sent.
  Fixed validation issue where EnvoyExtensionPolicy ExtProc failOpen is true, and body processing mode FullDuplexStreamed is not rejected.
  Add ConfigMap indexers for EnvoyExtensionPolicies to reconcile Lua changes
  Fixed issue that default accesslog format not working.
  Fixed validation errors when the rateLimit url for Redis in the EnvoyGateway API includes multiple comma separated hosts.
  Fixes addresses in status of DualStack NodePort Gateways.
  Fixed issue that not able to override the prometheus annotation in EnvoyProxy CRD.
  Skipped ExtProc, Wasm, and ExtAuth when they are configured FailOpen and the configuration is invalid, e.g. missing backendRefs or invalid port.
  Fixed issue that failed to update policy status when there are more than 16 ancestors.
  Fixed race condition in watchable.Map Snapshot subscription.

# Enhancements that improve performance.
performance improvements: |

# Deprecated features or APIs.
deprecations: |

# Other notable changes not covered by the above sections.
Other changes: |<|MERGE_RESOLUTION|>--- conflicted
+++ resolved
@@ -39,11 +39,8 @@
   Added metric `watchable_publish_total` counting store events in watchable message queues.
   Added support for forwarding client ID header and sanitizing API keys for API Key authentication in SecurityPolicy.
   Accessloggers of type ALS now have http2 enabled on the cluster by default.
-<<<<<<< HEAD
   Added support for using ClusterTrustBundle as CA.
-=======
   Added support for using Secret as a source of the OIDC client ID.
->>>>>>> af990e75
   Added support for listeners and routes in PostTranslateModifyHook extension hook.
   Added admin console support with web UI for the Envoy Gateway admin server.
 
