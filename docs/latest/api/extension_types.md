# API Reference

## Packages
- [gateway.envoyproxy.io/v1alpha1](#gatewayenvoyproxyiov1alpha1)


## gateway.envoyproxy.io/v1alpha1

Package v1alpha1 contains API schema definitions for the gateway.envoyproxy.io API group.


### Resource Types
- [AuthenticationFilter](#authenticationfilter)
- [CorsFilter](#corsfilter)
- [CorsFilterList](#corsfilterlist)
- [EnvoyPatchPolicy](#envoypatchpolicy)
- [EnvoyPatchPolicyList](#envoypatchpolicylist)
- [GrpcJSONTranscoderFilter](#grpcjsontranscoderfilter)
- [GrpcJSONTranscoderFilterList](#grpcjsontranscoderfilterlist)
- [RateLimitFilter](#ratelimitfilter)



## AuthenticationFilter







| Field | Description |
| --- | --- |
| `apiVersion` _string_ | `gateway.envoyproxy.io/v1alpha1`
| `kind` _string_ | `AuthenticationFilter`
| `metadata` _[ObjectMeta](https://kubernetes.io/docs/reference/generated/kubernetes-api/v1.26/#objectmeta-v1-meta)_ | Refer to Kubernetes API documentation for fields of `metadata`. |
| `spec` _[AuthenticationFilterSpec](#authenticationfilterspec)_ | Spec defines the desired state of the AuthenticationFilter type. |


## AuthenticationFilterSpec



AuthenticationFilterSpec defines the desired state of the AuthenticationFilter type.

_Appears in:_
- [AuthenticationFilter](#authenticationfilter)

| Field | Description |
| --- | --- |
| `type` _[AuthenticationFilterType](#authenticationfiltertype)_ | Type defines the type of authentication provider to use. Supported provider types are "JWT". |
| `jwtProviders` _[JwtAuthenticationFilterProvider](#jwtauthenticationfilterprovider) array_ | JWT defines the JSON Web Token (JWT) authentication provider type. When multiple jwtProviders are specified, the JWT is considered valid if any of the providers successfully validate the JWT. For additional details, see https://www.envoyproxy.io/docs/envoy/latest/configuration/http/http_filters/jwt_authn_filter.html. |


## AuthenticationFilterType

_Underlying type:_ `string`

AuthenticationFilterType is a type of authentication provider.

_Appears in:_
- [AuthenticationFilterSpec](#authenticationfilterspec)



<<<<<<< HEAD
## CorsFilter





_Appears in:_
- [CorsFilterList](#corsfilterlist)

| Field | Description |
| --- | --- |
| `apiVersion` _string_ | `gateway.envoyproxy.io/v1alpha1`
| `kind` _string_ | `CorsFilter`
| `metadata` _[ObjectMeta](https://kubernetes.io/docs/reference/generated/kubernetes-api/v1.26/#objectmeta-v1-meta)_ | Refer to Kubernetes API documentation for fields of `metadata`. |
| `spec` _[CorsFilterSpec](#corsfilterspec)_ | Spec defines the desired state of the CorsFilter type. |


## CorsFilterList







| Field | Description |
| --- | --- |
| `apiVersion` _string_ | `gateway.envoyproxy.io/v1alpha1`
| `kind` _string_ | `CorsFilterList`
| `metadata` _[ListMeta](https://kubernetes.io/docs/reference/generated/kubernetes-api/v1.26/#listmeta-v1-meta)_ | Refer to Kubernetes API documentation for fields of `metadata`. |
| `items` _[CorsFilter](#corsfilter) array_ |  |


## CorsFilterSpec





_Appears in:_
- [CorsFilter](#corsfilter)

| Field | Description |
| --- | --- |
| `type` _[CorsType](#corstype)_ | Type decides the scope for the RateLimits. Valid CorsFilterType values are "Global". |
| `corsPolicy` _[CorsPolicy](#corspolicy)_ | Global defines global cors configuration. |


## CorsPolicy





_Appears in:_
- [CorsFilterSpec](#corsfilterspec)

| Field | Description |
| --- | --- |
| `allowOrigins` _[StringMatch](#stringmatch) array_ |  |
| `allowMethods` _string array_ |  |
| `allowHeaders` _string array_ |  |
| `exposeHeaders` _string array_ |  |
| `maxAge` _integer_ |  |
| `allowCredentials` _boolean_ |  |


## CorsType

_Underlying type:_ `string`

CorsType specifies the types of Cors.

_Appears in:_
- [CorsFilterSpec](#corsfilterspec)

=======
## ClaimToHeader



ClaimToHeader defines a configuration to convert JWT claims into HTTP headers

_Appears in:_
- [JwtAuthenticationFilterProvider](#jwtauthenticationfilterprovider)

| Field | Description |
| --- | --- |
| `header` _string_ | Header defines the name of the HTTP request header that the JWT Claim will be saved into. |
| `claim` _string_ | Claim is the JWT Claim that should be saved into the header : it can be a nested claim of type (eg. "claim.nested.key", "sub"). The nested claim name must use dot "." to separate the JSON name path. |
>>>>>>> 18789a15


## EnvoyJSONPatchConfig



EnvoyJSONPatchConfig defines the configuration for patching a Envoy xDS Resource using JSONPatch semantic

_Appears in:_
- [EnvoyPatchPolicySpec](#envoypatchpolicyspec)

| Field | Description |
| --- | --- |
| `type` _[EnvoyResourceType](#envoyresourcetype)_ | Type is the typed URL of the Envoy xDS Resource |
| `name` _string_ | Name is the name of the resource |
| `operation` _[JSONPatchOperation](#jsonpatchoperation)_ | Patch defines the JSON Patch Operation |


## EnvoyPatchPolicy



EnvoyPatchPolicy allows the user to modify the generated Envoy xDS resources by Envoy Gateway using this patch API

_Appears in:_
- [EnvoyPatchPolicyList](#envoypatchpolicylist)

| Field | Description |
| --- | --- |
| `apiVersion` _string_ | `gateway.envoyproxy.io/v1alpha1`
| `kind` _string_ | `EnvoyPatchPolicy`
| `metadata` _[ObjectMeta](https://kubernetes.io/docs/reference/generated/kubernetes-api/v1.26/#objectmeta-v1-meta)_ | Refer to Kubernetes API documentation for fields of `metadata`. |
| `spec` _[EnvoyPatchPolicySpec](#envoypatchpolicyspec)_ | Spec defines the desired state of EnvoyPatchPolicy. |


## EnvoyPatchPolicyList



EnvoyPatchPolicyList contains a list of EnvoyPatchPolicy resources.



| Field | Description |
| --- | --- |
| `apiVersion` _string_ | `gateway.envoyproxy.io/v1alpha1`
| `kind` _string_ | `EnvoyPatchPolicyList`
| `metadata` _[ListMeta](https://kubernetes.io/docs/reference/generated/kubernetes-api/v1.26/#listmeta-v1-meta)_ | Refer to Kubernetes API documentation for fields of `metadata`. |
| `items` _[EnvoyPatchPolicy](#envoypatchpolicy) array_ |  |


## EnvoyPatchPolicySpec



EnvoyPatchPolicySpec defines the desired state of EnvoyPatchPolicy.

_Appears in:_
- [EnvoyPatchPolicy](#envoypatchpolicy)

| Field | Description |
| --- | --- |
| `type` _[EnvoyPatchType](#envoypatchtype)_ | Type decides the type of patch. Valid EnvoyPatchType values are "JSONPatch". |
| `jsonPatches` _[EnvoyJSONPatchConfig](#envoyjsonpatchconfig) array_ | JSONPatch defines the JSONPatch configuration. |
| `targetRef` _[PolicyTargetReference](#policytargetreference)_ | TargetRef is the name of the Gateway API resource this policy is being attached to. Currently only attaching to Gateway is supported This Policy and the TargetRef MUST be in the same namespace for this Policy to have effect and be applied to the Gateway TargetRef |
| `priority` _integer_ | Priority of the EnvoyPatchPolicy. If multiple EnvoyPatchPolicies are applied to the same TargetRef, they will be applied in the ascending order of the priority i.e. int32.min has the highest priority and int32.max has the lowest priority. Defaults to 0. |




## EnvoyPatchType

_Underlying type:_ `string`

EnvoyPatchType specifies the types of Envoy patching mechanisms.

_Appears in:_
- [EnvoyPatchPolicySpec](#envoypatchpolicyspec)



## EnvoyResourceType

_Underlying type:_ `string`

EnvoyResourceType specifies the type URL of the Envoy resource.

_Appears in:_
- [EnvoyJSONPatchConfig](#envoyjsonpatchconfig)



## GlobalRateLimit



GlobalRateLimit defines global rate limit configuration.

_Appears in:_
- [RateLimitFilterSpec](#ratelimitfilterspec)

| Field | Description |
| --- | --- |
| `rules` _[RateLimitRule](#ratelimitrule) array_ | Rules are a list of RateLimit selectors and limits. Each rule and its associated limit is applied in a mutually exclusive way i.e. if multiple rules get selected, each of their associated limits get applied, so a single traffic request might increase the rate limit counters for multiple rules if selected. |


## GrpcJSONTranscoderFilter





_Appears in:_
- [GrpcJSONTranscoderFilterList](#grpcjsontranscoderfilterlist)

| Field | Description |
| --- | --- |
| `apiVersion` _string_ | `gateway.envoyproxy.io/v1alpha1`
| `kind` _string_ | `GrpcJSONTranscoderFilter`
| `metadata` _[ObjectMeta](https://kubernetes.io/docs/reference/generated/kubernetes-api/v1.26/#objectmeta-v1-meta)_ | Refer to Kubernetes API documentation for fields of `metadata`. |
| `spec` _[GrpcJSONTranscoderFilterSpec](#grpcjsontranscoderfilterspec)_ | Spec defines the desired state of the GrpcJSONTranscoderFilter type. |


## GrpcJSONTranscoderFilterList







| Field | Description |
| --- | --- |
| `apiVersion` _string_ | `gateway.envoyproxy.io/v1alpha1`
| `kind` _string_ | `GrpcJSONTranscoderFilterList`
| `metadata` _[ListMeta](https://kubernetes.io/docs/reference/generated/kubernetes-api/v1.26/#listmeta-v1-meta)_ | Refer to Kubernetes API documentation for fields of `metadata`. |
| `items` _[GrpcJSONTranscoderFilter](#grpcjsontranscoderfilter) array_ |  |


## GrpcJSONTranscoderFilterSpec





_Appears in:_
- [GrpcJSONTranscoderFilter](#grpcjsontranscoderfilter)

| Field | Description |
| --- | --- |
| `proto_descriptor_bin` _string_ | ProtoDescriptorBin is the base64 encoded binary representation of the proto descriptor. |
| `services` _string array_ |  |
| `auto_mapping` _boolean_ | AutoMapping is a flag that indicates whether the filter should automatically map the incoming request to the appropriate method in the proto descriptor. |
| `print_options` _[PrintOptions](#printoptions)_ | PrintOptions is a set of options that controls how the filter generates the JSON response. |


## HeaderMatch



HeaderMatch defines the match attributes within the HTTP Headers of the request.

_Appears in:_
- [RateLimitSelectCondition](#ratelimitselectcondition)

| Field | Description |
| --- | --- |
| `type` _[HeaderMatchType](#headermatchtype)_ | Type specifies how to match against the value of the header. |
| `name` _string_ | Name of the HTTP header. |
| `value` _string_ | Value within the HTTP header. Due to the case-insensitivity of header names, "foo" and "Foo" are considered equivalent. Do not set this field when Type="Distinct", implying matching on any/all unique values within the header. |


## HeaderMatchType

_Underlying type:_ `string`

HeaderMatchType specifies the semantics of how HTTP header values should be compared. Valid HeaderMatchType values are "Exact", "RegularExpression", and "Distinct".

_Appears in:_
- [HeaderMatch](#headermatch)



## JSONPatchOperation



JSONPatchOperation defines the JSON Patch Operation as defined in https://datatracker.ietf.org/doc/html/rfc6902

_Appears in:_
- [EnvoyJSONPatchConfig](#envoyjsonpatchconfig)

| Field | Description |
| --- | --- |
| `op` _string_ | Op is the type of operation to perform |
| `path` _string_ | Path is the location of the target document/field where the operation will be performed Refer to https://datatracker.ietf.org/doc/html/rfc6901 for more details. |
| `value` _string_ | Value is the new value of the path location. |


## JwtAuthenticationFilterProvider



JwtAuthenticationFilterProvider defines the JSON Web Token (JWT) authentication provider type and how JWTs should be verified:

_Appears in:_
- [AuthenticationFilterSpec](#authenticationfilterspec)

| Field | Description |
| --- | --- |
| `name` _string_ | Name defines a unique name for the JWT provider. A name can have a variety of forms, including RFC1123 subdomains, RFC 1123 labels, or RFC 1035 labels. |
| `issuer` _string_ | Issuer is the principal that issued the JWT and takes the form of a URL or email address. For additional details, see https://tools.ietf.org/html/rfc7519#section-4.1.1 for URL format and https://rfc-editor.org/rfc/rfc5322.html for email format. If not provided, the JWT issuer is not checked. |
| `audiences` _string array_ | Audiences is a list of JWT audiences allowed access. For additional details, see https://tools.ietf.org/html/rfc7519#section-4.1.3. If not provided, JWT audiences are not checked. |
| `remoteJWKS` _[RemoteJWKS](#remotejwks)_ | RemoteJWKS defines how to fetch and cache JSON Web Key Sets (JWKS) from a remote HTTP/HTTPS endpoint. |
| `claimToHeaders` _[ClaimToHeader](#claimtoheader) array_ | ClaimToHeaders is a list of JWT claims that must be extracted into HTTP request headers For examples, following config: The claim must be of type; string, int, double, bool. Array type claims are not supported |


## PrintOptions





_Appears in:_
- [GrpcJSONTranscoderFilterSpec](#grpcjsontranscoderfilterspec)

| Field | Description |
| --- | --- |
| `add_whitespace` _boolean_ | AddWhitespace is a flag that indicates whether the filter should add whitespace to the JSON response. |
| `always_print_primitive_fields` _boolean_ | AlwaysPrintPrimitiveFields is a flag that indicates whether the filter should always print primitive fields in the JSON response. |
| `always_print_enums_as_ints` _boolean_ | AlwaysPrintEnumsAsInts is a flag that indicates whether the filter should always print enums as ints in the JSON response. |
| `preserve_proto_field_names` _boolean_ | PreserveProtoFieldNames is a flag that indicates whether the filter should preserve proto field names in the JSON response. |


## RateLimitFilter



RateLimitFilter allows the user to limit the number of incoming requests to a predefined value based on attributes within the traffic flow.



| Field | Description |
| --- | --- |
| `apiVersion` _string_ | `gateway.envoyproxy.io/v1alpha1`
| `kind` _string_ | `RateLimitFilter`
| `metadata` _[ObjectMeta](https://kubernetes.io/docs/reference/generated/kubernetes-api/v1.26/#objectmeta-v1-meta)_ | Refer to Kubernetes API documentation for fields of `metadata`. |
| `spec` _[RateLimitFilterSpec](#ratelimitfilterspec)_ | Spec defines the desired state of RateLimitFilter. |


## RateLimitFilterSpec



RateLimitFilterSpec defines the desired state of RateLimitFilter.

_Appears in:_
- [RateLimitFilter](#ratelimitfilter)

| Field | Description |
| --- | --- |
| `type` _[RateLimitType](#ratelimittype)_ | Type decides the scope for the RateLimits. Valid RateLimitType values are "Global". |
| `global` _[GlobalRateLimit](#globalratelimit)_ | Global defines global rate limit configuration. |


## RateLimitRule



RateLimitRule defines the semantics for matching attributes from the incoming requests, and setting limits for them.

_Appears in:_
- [GlobalRateLimit](#globalratelimit)

| Field | Description |
| --- | --- |
| `clientSelectors` _[RateLimitSelectCondition](#ratelimitselectcondition) array_ | ClientSelectors holds the list of select conditions to select specific clients using attributes from the traffic flow. All individual select conditions must hold True for this rule and its limit to be applied. If this field is empty, it is equivalent to True, and the limit is applied. |
| `limit` _[RateLimitValue](#ratelimitvalue)_ | Limit holds the rate limit values. This limit is applied for traffic flows when the selectors compute to True, causing the request to be counted towards the limit. The limit is enforced and the request is ratelimited, i.e. a response with 429 HTTP status code is sent back to the client when the selected requests have reached the limit. |


## RateLimitSelectCondition



RateLimitSelectCondition specifies the attributes within the traffic flow that can be used to select a subset of clients to be ratelimited. All the individual conditions must hold True for the overall condition to hold True.

_Appears in:_
- [RateLimitRule](#ratelimitrule)

| Field | Description |
| --- | --- |
| `headers` _[HeaderMatch](#headermatch) array_ | Headers is a list of request headers to match. Multiple header values are ANDed together, meaning, a request MUST match all the specified headers. |
| `sourceIP` _string_ | Deprecated: Use SourceCIDR instead. |
| `sourceCIDR` _[SourceMatch](#sourcematch)_ | SourceCIDR is the client IP Address range to match on. |


## RateLimitType

_Underlying type:_ `string`

RateLimitType specifies the types of RateLimiting.

_Appears in:_
- [RateLimitFilterSpec](#ratelimitfilterspec)



## RateLimitUnit

_Underlying type:_ `string`

RateLimitUnit specifies the intervals for setting rate limits. Valid RateLimitUnit values are "Second", "Minute", "Hour", and "Day".

_Appears in:_
- [RateLimitValue](#ratelimitvalue)



## RateLimitValue



RateLimitValue defines the limits for rate limiting.

_Appears in:_
- [RateLimitRule](#ratelimitrule)

| Field | Description |
| --- | --- |
| `requests` _integer_ |  |
| `unit` _[RateLimitUnit](#ratelimitunit)_ |  |


## RemoteJWKS



RemoteJWKS defines how to fetch and cache JSON Web Key Sets (JWKS) from a remote HTTP/HTTPS endpoint.

_Appears in:_
- [JwtAuthenticationFilterProvider](#jwtauthenticationfilterprovider)

| Field | Description |
| --- | --- |
| `uri` _string_ | URI is the HTTPS URI to fetch the JWKS. Envoy's system trust bundle is used to validate the server certificate. |


## SourceMatch





_Appears in:_
- [RateLimitSelectCondition](#ratelimitselectcondition)

| Field | Description |
| --- | --- |
| `type` _[SourceMatchType](#sourcematchtype)_ |  |
| `address` _string_ | Value is the IP CIDR that represents the range of Source IP Addresses of the client. These could also be the intermediate addresses through which the request has flown through and is part of the  `X-Forwarded-For` header. For example, `192.168.0.1/32`, `192.168.0.0/24`, `001:db8::/64`. |


## SourceMatchType

_Underlying type:_ `string`



_Appears in:_
- [SourceMatch](#sourcematch)



## StringMatch





_Appears in:_
- [CorsPolicy](#corspolicy)

| Field | Description |
| --- | --- |
| `exact` _string_ |  |
| `prefix` _string_ |  |
| `regex` _string_ |  |

<|MERGE_RESOLUTION|>--- conflicted
+++ resolved
@@ -63,7 +63,21 @@
 
 
 
-<<<<<<< HEAD
+## ClaimToHeader
+
+
+
+ClaimToHeader defines a configuration to convert JWT claims into HTTP headers
+
+_Appears in:_
+- [JwtAuthenticationFilterProvider](#jwtauthenticationfilterprovider)
+
+| Field | Description |
+| --- | --- |
+| `header` _string_ | Header defines the name of the HTTP request header that the JWT Claim will be saved into. |
+| `claim` _string_ | Claim is the JWT Claim that should be saved into the header : it can be a nested claim of type (eg. "claim.nested.key", "sub"). The nested claim name must use dot "." to separate the JSON name path. |
+
+
 ## CorsFilter
 
 
@@ -140,21 +154,6 @@
 _Appears in:_
 - [CorsFilterSpec](#corsfilterspec)
 
-=======
-## ClaimToHeader
-
-
-
-ClaimToHeader defines a configuration to convert JWT claims into HTTP headers
-
-_Appears in:_
-- [JwtAuthenticationFilterProvider](#jwtauthenticationfilterprovider)
-
-| Field | Description |
-| --- | --- |
-| `header` _string_ | Header defines the name of the HTTP request header that the JWT Claim will be saved into. |
-| `claim` _string_ | Claim is the JWT Claim that should be saved into the header : it can be a nested claim of type (eg. "claim.nested.key", "sub"). The nested claim name must use dot "." to separate the JSON name path. |
->>>>>>> 18789a15
 
 
 ## EnvoyJSONPatchConfig
