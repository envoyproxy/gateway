--- conflicted
+++ resolved
@@ -177,7 +177,6 @@
       loadBalancingWeight: 1
     loadBalancingWeight: 1
     locality:
-<<<<<<< HEAD
       region: fifteenth-route-dest/backend/0
 - clusterName: sixteenth-route-dest
   endpoints:
@@ -191,6 +190,15 @@
     loadBalancingWeight: 1
     locality:
       region: sixteenth-route-dest/backend/0
-=======
-      region: fifteenth-route-dest/backend/0
->>>>>>> aa3ad433
+- clusterName: seventeenth-route-dest
+  endpoints:
+  - lbEndpoints:
+    - endpoint:
+        address:
+          socketAddress:
+            address: 1.2.3.4
+            portValue: 50000
+      loadBalancingWeight: 1
+    loadBalancingWeight: 1
+    locality:
+      region: seventeenth-route-dest/backend/0