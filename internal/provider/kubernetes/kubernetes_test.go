//go:build integration

// Copyright Envoy Gateway Authors
// SPDX-License-Identifier: Apache-2.0
// The full text of the Apache license is available in the LICENSE file at
// the root of the repo.

package kubernetes

import (
	"context"
	"fmt"
	"os"
	"path/filepath"
	"testing"
	"time"

	"github.com/stretchr/testify/require"
	"golang.org/x/exp/slices"
	appsv1 "k8s.io/api/apps/v1"
	corev1 "k8s.io/api/core/v1"
	metav1 "k8s.io/apimachinery/pkg/apis/meta/v1"
	"k8s.io/apimachinery/pkg/types"
	"k8s.io/client-go/rest"
	"k8s.io/utils/ptr"
	ctrl "sigs.k8s.io/controller-runtime"
	"sigs.k8s.io/controller-runtime/pkg/envtest"
	"sigs.k8s.io/controller-runtime/pkg/log"
	"sigs.k8s.io/controller-runtime/pkg/log/zap"
	gwapiv1 "sigs.k8s.io/gateway-api/apis/v1"
	gwapiv1a2 "sigs.k8s.io/gateway-api/apis/v1alpha2"
	gwapiv1a3 "sigs.k8s.io/gateway-api/apis/v1alpha3"

	egv1a1 "github.com/envoyproxy/gateway/api/v1alpha1"
	"github.com/envoyproxy/gateway/internal/envoygateway/config"
	"github.com/envoyproxy/gateway/internal/gatewayapi"
	"github.com/envoyproxy/gateway/internal/gatewayapi/resource"
	"github.com/envoyproxy/gateway/internal/message"
	"github.com/envoyproxy/gateway/internal/provider/kubernetes/test"
	"github.com/envoyproxy/gateway/internal/utils"
)

const (
	defaultWait = time.Second * 60
	defaultTick = time.Millisecond * 20
)

func TestMain(m *testing.M) {
	// related to https://github.com/kubernetes-sigs/controller-runtime/pull/2902
	// this is a workaround to skip the name validation for the test
	skipNameValidation = func() *bool {
		return ptr.To(true)
	}
	healthProbeBindAddress = "" // Disable health probe listener to avoid "address already in use" error.
	os.Exit(m.Run())
}

func TestProvider(t *testing.T) {
	// Setup the test environment.
	testEnv, cliCfg, err := startEnv()
	require.NoError(t, err)

	// Setup and start the kube provider.
<<<<<<< HEAD
	svr, err := config.New(os.Stdout)
	require.NoError(t, err)
=======
	svr, err := config.New(os.Stdout, os.Stderr)
>>>>>>> f105f99b

	// Disable webhook server for provider test to avoid non-existent cert errors
	svr.EnvoyGateway.Provider.Kubernetes.TopologyInjector = &egv1a1.EnvoyGatewayTopologyInjector{Disable: ptr.To(true)}
	require.NoError(t, err)
	resources := new(message.ProviderResources)
	provider, err := New(context.Background(), cliCfg, svr, resources)
	require.NoError(t, err)
	ctx, cancel := context.WithCancel(ctrl.SetupSignalHandler())
	go func() {
		require.NoError(t, provider.Start(ctx))
	}()

	testNs := config.DefaultNamespace
	cli := provider.manager.GetClient()
	ns := &corev1.Namespace{ObjectMeta: metav1.ObjectMeta{Name: testNs}}
	require.NoError(t, cli.Create(ctx, ns))

	// Stop the kube provider.
	defer func() {
		cancel()
		require.NoError(t, testEnv.Stop())
	}()

	testcases := map[string]func(context.Context, *testing.T, *Provider, *message.ProviderResources){
		"gatewayclass controller name":         testGatewayClassController,
		"gatewayclass accepted status":         testGatewayClassAcceptedStatus,
		"gatewayclass with parameters ref":     testGatewayClassWithParamRef,
		"gateway scheduled status":             testGatewayScheduledStatus,
		"httproute":                            testHTTPRoute,
		"tlsroute":                             testTLSRoute,
		"stale service cleanup route deletion": testServiceCleanupForMultipleRoutes,
	}
	for name, tc := range testcases {
		t.Run(name, func(t *testing.T) {
			tc(ctx, t, provider, resources)
		})
	}
}

func startEnv() (*envtest.Environment, *rest.Config, error) {
	log.SetLogger(zap.New(zap.WriteTo(os.Stderr), zap.UseDevMode(true)))
	gwAPIs := filepath.Join("..", "..", "..", "charts", "gateway-helm", "crds", "gatewayapi-crds.yaml")
	egAPIs := filepath.Join("..", "..", "..", "charts", "gateway-helm", "crds", "generated")
	mcsAPIs := filepath.Join(".", "testdata", "crds", "multicluster-svc.yaml")

	env := &envtest.Environment{
		CRDDirectoryPaths: []string{gwAPIs, egAPIs, mcsAPIs},
	}
	cfg, err := env.Start()
	if err != nil {
		return env, nil, err
	}
	return env, cfg, nil
}

func testGatewayClassController(ctx context.Context, t *testing.T, provider *Provider, _ *message.ProviderResources) {
	cli := provider.manager.GetClient()

	gc := test.GetGatewayClass("test-gc-controllername", egv1a1.GatewayControllerName, nil)
	require.NoError(t, cli.Create(ctx, gc))

	defer func() {
		require.NoError(t, cli.Delete(ctx, gc))
	}()

	require.Eventually(t, func() bool {
		return cli.Get(ctx, types.NamespacedName{Name: gc.Name}, gc) == nil
	}, defaultWait, defaultTick)
	require.Equal(t, int64(1), gc.Generation)
}

func testGatewayClassAcceptedStatus(ctx context.Context, t *testing.T, provider *Provider, resources *message.ProviderResources) {
	cli := provider.manager.GetClient()

	gc := test.GetGatewayClass("test-gc-accepted-status", egv1a1.GatewayControllerName, nil)
	require.NoError(t, cli.Create(ctx, gc))

	defer func() {
		require.NoError(t, cli.Delete(ctx, gc))
	}()

	require.Eventually(t, func() bool {
		if err := cli.Get(ctx, types.NamespacedName{Name: gc.Name}, gc); err != nil {
			return false
		}

		for _, cond := range gc.Status.Conditions {
			if cond.Type == string(gwapiv1.GatewayClassConditionStatusAccepted) && cond.Status == metav1.ConditionTrue {
				return true
			}
		}

		return false
	}, defaultWait, defaultTick)

	require.Eventually(t, func() bool {
		return resources.GatewayAPIResources.Len() != 0
	}, defaultWait, defaultTick)

	// Even though no gateways exist, the controller loads the empty resource map
	// to support gateway deletions.
	require.Eventually(t, func() bool {
		_, ok := waitUntilGatewayClassResourcesAreReady(resources, gc.Name)
		return ok
	}, defaultWait, defaultTick)
}

func testGatewayClassWithParamRef(ctx context.Context, t *testing.T, provider *Provider, resources *message.ProviderResources) {
	cli := provider.manager.GetClient()

	// Note: The namespace for the EnvoyProxy must match EG's configured namespace.
	testNs := config.DefaultNamespace

	epName := "test-envoy-proxy"
	ep := test.GetEnvoyProxy(types.NamespacedName{Namespace: testNs, Name: epName}, false)
	require.NoError(t, cli.Create(ctx, ep))

	defer func() {
		require.NoError(t, cli.Delete(ctx, ep))
	}()

	gc := test.GetGatewayClass("gc-with-param-ref", egv1a1.GatewayControllerName, nil)
	gc.Spec.ParametersRef = &gwapiv1.ParametersReference{
		Group:     gwapiv1.Group(egv1a1.GroupVersion.Group),
		Kind:      egv1a1.KindEnvoyProxy,
		Name:      epName,
		Namespace: gatewayapi.NamespacePtr(testNs),
	}
	require.NoError(t, cli.Create(ctx, gc))

	defer func() {
		require.NoError(t, cli.Delete(ctx, gc))
	}()

	// Ensure the GatewayClass reports "Ready".
	require.Eventually(t, func() bool {
		if err := cli.Get(ctx, types.NamespacedName{Name: gc.Name}, gc); err != nil {
			return false
		}

		for _, cond := range gc.Status.Conditions {
			if cond.Type == string(gwapiv1.GatewayClassConditionStatusAccepted) && cond.Status == metav1.ConditionTrue {
				return true
			}
		}

		return false
	}, defaultWait, defaultTick)

	require.Eventually(t, func() bool {
		return resources.GatewayAPIResources.Len() != 0
	}, defaultWait, defaultTick)

	require.Eventually(t, func() bool {
		res, ok := waitUntilGatewayClassResourcesAreReady(resources, gc.Name)
		if !ok {
			return false
		}

		if res.EnvoyProxyForGatewayClass != nil {
			require.Equal(t, res.EnvoyProxyForGatewayClass.Spec, ep.Spec)
			return true
		}

		return false
	}, defaultWait, defaultTick)
}

func testGatewayScheduledStatus(ctx context.Context, t *testing.T, provider *Provider, resources *message.ProviderResources) {
	cli := provider.manager.GetClient()

	gc := test.GetGatewayClass("gc-scheduled-status-test", egv1a1.GatewayControllerName, nil)
	require.NoError(t, cli.Create(ctx, gc))

	// Ensure the GatewayClass reports "Ready".
	require.Eventually(t, func() bool {
		if err := cli.Get(ctx, types.NamespacedName{Name: gc.Name}, gc); err != nil {
			return false
		}

		for _, cond := range gc.Status.Conditions {
			if cond.Type == string(gwapiv1.GatewayClassConditionStatusAccepted) && cond.Status == metav1.ConditionTrue {
				return true
			}
		}

		return false
	}, defaultWait, defaultTick)

	defer func() {
		require.NoError(t, cli.Delete(ctx, gc))
	}()

	// Create the namespace for the Gateway under test.
	ns := &corev1.Namespace{ObjectMeta: metav1.ObjectMeta{Name: "test-gw-of-class"}}
	require.NoError(t, cli.Create(ctx, ns))

	gw := &gwapiv1.Gateway{
		ObjectMeta: metav1.ObjectMeta{
			Name:      "scheduled-status-test",
			Namespace: ns.Name,
		},
		Spec: gwapiv1.GatewaySpec{
			GatewayClassName: gwapiv1.ObjectName(gc.Name),
			Listeners: []gwapiv1.Listener{
				{
					Name:     "test",
					Port:     int32(8080),
					Protocol: gwapiv1.HTTPProtocolType,
				},
			},
		},
	}
	require.NoError(t, cli.Create(ctx, gw))

	labels := map[string]string{
		gatewayapi.OwningGatewayNameLabel:      gw.Name,
		gatewayapi.OwningGatewayNamespaceLabel: gw.Namespace,
	}

	deploy := &appsv1.Deployment{
		ObjectMeta: metav1.ObjectMeta{
			Namespace: gw.Namespace,
			Name:      gw.Name + "-deployment",
			Labels:    labels,
		},
		Spec: appsv1.DeploymentSpec{
			Selector: &metav1.LabelSelector{MatchLabels: labels},
			Template: corev1.PodTemplateSpec{
				ObjectMeta: metav1.ObjectMeta{
					Labels: labels,
				},
				Spec: corev1.PodSpec{
					Containers: []corev1.Container{{
						Name:  "dummy",
						Image: "dummy",
						Ports: []corev1.ContainerPort{{
							ContainerPort: 8080,
						}},
					}},
				},
			},
		},
		Status: appsv1.DeploymentStatus{
			AvailableReplicas: 1,
		},
	}

	svc := &corev1.Service{
		ObjectMeta: metav1.ObjectMeta{
			Namespace: gw.Namespace,
			Name:      gw.Name + "-svc",
			Labels:    labels,
		},
		Spec: corev1.ServiceSpec{
			Ports: []corev1.ServicePort{{
				Port: 80,
			}},
		},
		Status: corev1.ServiceStatus{
			LoadBalancer: corev1.LoadBalancerStatus{
				Ingress: []corev1.LoadBalancerIngress{{IP: "1.1.1.1"}},
			},
		},
	}

	require.NoError(t, cli.Create(ctx, deploy))
	require.NoError(t, cli.Create(ctx, svc))

	// Ensure the Gateway reports "Scheduled".
	require.Eventually(t, func() bool {
		if err := cli.Get(ctx, utils.NamespacedName(gw), gw); err != nil {
			return false
		}

		for _, cond := range gw.Status.Conditions {
			fmt.Printf("Condition: %v\n", cond)
			if cond.Type == string(gwapiv1.GatewayConditionAccepted) && cond.Status == metav1.ConditionTrue {
				return true
			}
		}

		// Scheduled=True condition not found.
		return false
	}, defaultWait, defaultTick)

	defer func() {
		require.NoError(t, cli.Delete(ctx, gw))
	}()

	require.Eventually(t, func() bool {
		return resources.GatewayAPIResources.Len() != 0
	}, defaultWait, defaultTick)

	// Ensure the number of Gateways in the Gateway resource table is as expected.
	require.Eventually(t, func() bool {
		res, ok := waitUntilGatewayClassResourcesAreReady(resources, gc.Name)
		if !ok {
			return false
		}
		return res != nil && len(res.Gateways) == 1
	}, defaultWait, defaultTick)

	// Ensure the gatewayclass has been finalized.
	require.Eventually(t, func() bool {
		err := cli.Get(ctx, types.NamespacedName{Name: gc.Name}, gc)
		return err == nil && slices.Contains(gc.Finalizers, gatewayClassFinalizer)
	}, defaultWait, defaultTick)

	// Ensure the test Gateway in the Gateway resources is as expected.
	key := utils.NamespacedName(gw)
	require.Eventually(t, func() bool {
		return cli.Get(ctx, key, gw) == nil
	}, defaultWait, defaultTick)

	res := resources.GetResourcesByGatewayClass(gc.Name)
	require.NotNil(t, res)
	// Only check if the spec is equal
	// The watchable map will not store a resource
	// with an updated status if the spec has not changed
	// to eliminate this endless loop:
	// reconcile->store->translate->update-status->reconcile
	require.Equal(t, gw.Spec, res.Gateways[0].Spec)
}

func testHTTPRoute(ctx context.Context, t *testing.T, provider *Provider, resources *message.ProviderResources) {
	cli := provider.manager.GetClient()

	gc := test.GetGatewayClass("httproute-test", egv1a1.GatewayControllerName, nil)
	require.NoError(t, cli.Create(ctx, gc))

	// Ensure the GatewayClass reports ready.
	require.Eventually(t, func() bool {
		if err := cli.Get(ctx, types.NamespacedName{Name: gc.Name}, gc); err != nil {
			return false
		}

		for _, cond := range gc.Status.Conditions {
			if cond.Type == string(gwapiv1.GatewayClassConditionStatusAccepted) && cond.Status == metav1.ConditionTrue {
				return true
			}
		}

		return false
	}, defaultWait, defaultTick)

	defer func() {
		require.NoError(t, cli.Delete(ctx, gc))
	}()

	// Create the namespace for the Gateway under test.
	ns := &corev1.Namespace{ObjectMeta: metav1.ObjectMeta{Name: "httproute-test"}}
	require.NoError(t, cli.Create(ctx, ns))

	gw := &gwapiv1.Gateway{
		ObjectMeta: metav1.ObjectMeta{
			Name:      "httproute-test",
			Namespace: ns.Name,
		},
		Spec: gwapiv1.GatewaySpec{
			GatewayClassName: gwapiv1.ObjectName(gc.Name),
			Listeners: []gwapiv1.Listener{
				{
					Name:     "test",
					Port:     int32(8080),
					Protocol: gwapiv1.HTTPProtocolType,
				},
			},
		},
	}
	require.NoError(t, cli.Create(ctx, gw))

	defer func() {
		require.NoError(t, cli.Delete(ctx, gw))
	}()

	svc := test.GetService(types.NamespacedName{Namespace: ns.Name, Name: "test"}, nil, map[string]int32{
		"http":  80,
		"https": 443,
	})

	require.NoError(t, cli.Create(ctx, svc))

	defer func() {
		require.NoError(t, cli.Delete(ctx, svc))
	}()

	redirectHostname := gwapiv1.PreciseHostname("redirect.hostname.local")
	redirectPort := gwapiv1.PortNumber(8443)
	redirectStatus := 301

	rewriteHostname := gwapiv1.PreciseHostname("rewrite.hostname.local")

	testCases := []struct {
		name  string
		route gwapiv1.HTTPRoute
	}{
		{
			name: "destination-httproute",
			route: gwapiv1.HTTPRoute{
				ObjectMeta: metav1.ObjectMeta{
					Name:      "httproute-test",
					Namespace: ns.Name,
				},
				Spec: gwapiv1.HTTPRouteSpec{
					CommonRouteSpec: gwapiv1.CommonRouteSpec{
						ParentRefs: []gwapiv1.ParentReference{
							{
								Name: gwapiv1.ObjectName(gw.Name),
							},
						},
					},
					Hostnames: []gwapiv1.Hostname{"test.hostname.local"},
					Rules: []gwapiv1.HTTPRouteRule{
						{
							Matches: []gwapiv1.HTTPRouteMatch{
								{
									Path: &gwapiv1.HTTPPathMatch{
										Type:  ptr.To(gwapiv1.PathMatchPathPrefix),
										Value: ptr.To("/"),
									},
								},
							},
							BackendRefs: []gwapiv1.HTTPBackendRef{
								{
									BackendRef: gwapiv1.BackendRef{
										BackendObjectReference: gwapiv1.BackendObjectReference{
											Name: "test",
											Port: ptr.To(gwapiv1.PortNumber(80)),
										},
									},
								},
							},
						},
					},
				},
			},
		},
		{
			name: "redirect-httproute",
			route: gwapiv1.HTTPRoute{
				ObjectMeta: metav1.ObjectMeta{
					Name:      "httproute-redirect-test",
					Namespace: ns.Name,
				},
				Spec: gwapiv1.HTTPRouteSpec{
					CommonRouteSpec: gwapiv1.CommonRouteSpec{
						ParentRefs: []gwapiv1.ParentReference{
							{
								Name: gwapiv1.ObjectName(gw.Name),
							},
						},
					},
					Hostnames: []gwapiv1.Hostname{"test.hostname.local"},
					Rules: []gwapiv1.HTTPRouteRule{
						{
							Matches: []gwapiv1.HTTPRouteMatch{
								{
									Path: &gwapiv1.HTTPPathMatch{
										Type:  ptr.To(gwapiv1.PathMatchPathPrefix),
										Value: ptr.To("/redirect/"),
									},
								},
							},
							Filters: []gwapiv1.HTTPRouteFilter{
								{
									Type: gwapiv1.HTTPRouteFilterType("RequestRedirect"),
									RequestRedirect: &gwapiv1.HTTPRequestRedirectFilter{
										Scheme:   ptr.To("https"),
										Hostname: &redirectHostname,
										Path: &gwapiv1.HTTPPathModifier{
											Type:            gwapiv1.HTTPPathModifierType("ReplaceFullPath"),
											ReplaceFullPath: ptr.To("/newpath"),
										},
										Port:       &redirectPort,
										StatusCode: &redirectStatus,
									},
								},
							},
						},
					},
				},
			},
		},
		{
			name: "rewrite-httproute",
			route: gwapiv1.HTTPRoute{
				ObjectMeta: metav1.ObjectMeta{
					Name:      "httproute-rewrite-test",
					Namespace: ns.Name,
				},
				Spec: gwapiv1.HTTPRouteSpec{
					CommonRouteSpec: gwapiv1.CommonRouteSpec{
						ParentRefs: []gwapiv1.ParentReference{
							{
								Name: gwapiv1.ObjectName(gw.Name),
							},
						},
					},
					Hostnames: []gwapiv1.Hostname{"test.hostname.local"},
					Rules: []gwapiv1.HTTPRouteRule{
						{
							Matches: []gwapiv1.HTTPRouteMatch{
								{
									Path: &gwapiv1.HTTPPathMatch{
										Type:  ptr.To(gwapiv1.PathMatchPathPrefix),
										Value: ptr.To("/rewrite/"),
									},
								},
							},
							BackendRefs: []gwapiv1.HTTPBackendRef{
								{
									BackendRef: gwapiv1.BackendRef{
										BackendObjectReference: gwapiv1.BackendObjectReference{
											Name: "test",
											Port: ptr.To(gwapiv1.PortNumber(80)),
										},
									},
								},
							},
							Filters: []gwapiv1.HTTPRouteFilter{
								{
									Type: gwapiv1.HTTPRouteFilterType("URLRewrite"),
									URLRewrite: &gwapiv1.HTTPURLRewriteFilter{
										Hostname: &rewriteHostname,
										Path: &gwapiv1.HTTPPathModifier{
											Type:            gwapiv1.HTTPPathModifierType("ReplaceFullPath"),
											ReplaceFullPath: ptr.To("/newpath"),
										},
									},
								},
							},
						},
					},
				},
			},
		},
		{
			name: "add-request-header-httproute",
			route: gwapiv1.HTTPRoute{
				ObjectMeta: metav1.ObjectMeta{
					Name:      "httproute-add-request-header-test",
					Namespace: ns.Name,
				},
				Spec: gwapiv1.HTTPRouteSpec{
					CommonRouteSpec: gwapiv1.CommonRouteSpec{
						ParentRefs: []gwapiv1.ParentReference{
							{
								Name: gwapiv1.ObjectName(gw.Name),
							},
						},
					},
					Hostnames: []gwapiv1.Hostname{"test.hostname.local"},
					Rules: []gwapiv1.HTTPRouteRule{
						{
							Matches: []gwapiv1.HTTPRouteMatch{
								{
									Path: &gwapiv1.HTTPPathMatch{
										Type:  ptr.To(gwapiv1.PathMatchPathPrefix),
										Value: ptr.To("/addheader/"),
									},
								},
							},
							BackendRefs: []gwapiv1.HTTPBackendRef{
								{
									BackendRef: gwapiv1.BackendRef{
										BackendObjectReference: gwapiv1.BackendObjectReference{
											Name: "test",
											Port: ptr.To(gwapiv1.PortNumber(80)),
										},
									},
								},
							},
							Filters: []gwapiv1.HTTPRouteFilter{
								{
									Type: gwapiv1.HTTPRouteFilterType("RequestHeaderModifier"),
									RequestHeaderModifier: &gwapiv1.HTTPHeaderFilter{
										Add: []gwapiv1.HTTPHeader{
											{
												Name:  gwapiv1.HTTPHeaderName("header-1"),
												Value: "value-1",
											},
											{
												Name:  gwapiv1.HTTPHeaderName("header-2"),
												Value: "value-2",
											},
										},
										Set: []gwapiv1.HTTPHeader{
											{
												Name:  gwapiv1.HTTPHeaderName("header-3"),
												Value: "value-3",
											},
										},
									},
								},
							},
						},
					},
				},
			},
		},
		{
			name: "remove-request-header-httproute",
			route: gwapiv1.HTTPRoute{
				ObjectMeta: metav1.ObjectMeta{
					Name:      "httproute-remove-request-header-test",
					Namespace: ns.Name,
				},
				Spec: gwapiv1.HTTPRouteSpec{
					CommonRouteSpec: gwapiv1.CommonRouteSpec{
						ParentRefs: []gwapiv1.ParentReference{
							{
								Name: gwapiv1.ObjectName(gw.Name),
							},
						},
					},
					Hostnames: []gwapiv1.Hostname{"test.hostname.local"},
					Rules: []gwapiv1.HTTPRouteRule{
						{
							Matches: []gwapiv1.HTTPRouteMatch{
								{
									Path: &gwapiv1.HTTPPathMatch{
										Type:  ptr.To(gwapiv1.PathMatchPathPrefix),
										Value: ptr.To("/remheader/"),
									},
								},
							},
							BackendRefs: []gwapiv1.HTTPBackendRef{
								{
									BackendRef: gwapiv1.BackendRef{
										BackendObjectReference: gwapiv1.BackendObjectReference{
											Name: "test",
											Port: ptr.To(gwapiv1.PortNumber(80)),
										},
									},
								},
							},
							Filters: []gwapiv1.HTTPRouteFilter{
								{
									Type: gwapiv1.HTTPRouteFilterType("RequestHeaderModifier"),
									RequestHeaderModifier: &gwapiv1.HTTPHeaderFilter{
										Remove: []string{
											"example-header-1",
											"test-header",
											"example",
										},
									},
								},
							},
						},
					},
				},
			},
		},
		{
			name: "add-response-header-httproute",
			route: gwapiv1.HTTPRoute{
				ObjectMeta: metav1.ObjectMeta{
					Name:      "httproute-add-response-header-test",
					Namespace: ns.Name,
				},
				Spec: gwapiv1.HTTPRouteSpec{
					CommonRouteSpec: gwapiv1.CommonRouteSpec{
						ParentRefs: []gwapiv1.ParentReference{
							{
								Name: gwapiv1.ObjectName(gw.Name),
							},
						},
					},
					Hostnames: []gwapiv1.Hostname{"test.hostname.local"},
					Rules: []gwapiv1.HTTPRouteRule{
						{
							Matches: []gwapiv1.HTTPRouteMatch{
								{
									Path: &gwapiv1.HTTPPathMatch{
										Type:  ptr.To(gwapiv1.PathMatchPathPrefix),
										Value: ptr.To("/addheader/"),
									},
								},
							},
							BackendRefs: []gwapiv1.HTTPBackendRef{
								{
									BackendRef: gwapiv1.BackendRef{
										BackendObjectReference: gwapiv1.BackendObjectReference{
											Name: "test",
											Port: ptr.To(gwapiv1.PortNumber(80)),
										},
									},
								},
							},
							Filters: []gwapiv1.HTTPRouteFilter{
								{
									Type: gwapiv1.HTTPRouteFilterType("ResponseHeaderModifier"),
									ResponseHeaderModifier: &gwapiv1.HTTPHeaderFilter{
										Add: []gwapiv1.HTTPHeader{
											{
												Name:  gwapiv1.HTTPHeaderName("header-1"),
												Value: "value-1",
											},
											{
												Name:  gwapiv1.HTTPHeaderName("header-2"),
												Value: "value-2",
											},
										},
										Set: []gwapiv1.HTTPHeader{
											{
												Name:  gwapiv1.HTTPHeaderName("header-3"),
												Value: "value-3",
											},
										},
									},
								},
							},
						},
					},
				},
			},
		},
		{
			name: "remove-response-header-httproute",
			route: gwapiv1.HTTPRoute{
				ObjectMeta: metav1.ObjectMeta{
					Name:      "httproute-remove-response-header-test",
					Namespace: ns.Name,
				},
				Spec: gwapiv1.HTTPRouteSpec{
					CommonRouteSpec: gwapiv1.CommonRouteSpec{
						ParentRefs: []gwapiv1.ParentReference{
							{
								Name: gwapiv1.ObjectName(gw.Name),
							},
						},
					},
					Hostnames: []gwapiv1.Hostname{"test.hostname.local"},
					Rules: []gwapiv1.HTTPRouteRule{
						{
							Matches: []gwapiv1.HTTPRouteMatch{
								{
									Path: &gwapiv1.HTTPPathMatch{
										Type:  ptr.To(gwapiv1.PathMatchPathPrefix),
										Value: ptr.To("/remheader/"),
									},
								},
							},
							BackendRefs: []gwapiv1.HTTPBackendRef{
								{
									BackendRef: gwapiv1.BackendRef{
										BackendObjectReference: gwapiv1.BackendObjectReference{
											Name: "test",
											Port: ptr.To(gwapiv1.PortNumber(80)),
										},
									},
								},
							},
							Filters: []gwapiv1.HTTPRouteFilter{
								{
									Type: gwapiv1.HTTPRouteFilterType("ResponseHeaderModifier"),
									ResponseHeaderModifier: &gwapiv1.HTTPHeaderFilter{
										Remove: []string{
											"example-header-1",
											"test-header",
											"example",
										},
									},
								},
							},
						},
					},
				},
			},
		},
		{
			name: "mirror-httproute",
			route: gwapiv1.HTTPRoute{
				ObjectMeta: metav1.ObjectMeta{
					Name:      "httproute-mirror-test",
					Namespace: ns.Name,
				},
				Spec: gwapiv1.HTTPRouteSpec{
					CommonRouteSpec: gwapiv1.CommonRouteSpec{
						ParentRefs: []gwapiv1.ParentReference{
							{
								Name: gwapiv1.ObjectName(gw.Name),
							},
						},
					},
					Hostnames: []gwapiv1.Hostname{"test.hostname.local"},
					Rules: []gwapiv1.HTTPRouteRule{
						{
							Matches: []gwapiv1.HTTPRouteMatch{
								{
									Path: &gwapiv1.HTTPPathMatch{
										Type:  ptr.To(gwapiv1.PathMatchPathPrefix),
										Value: ptr.To("/mirror/"),
									},
								},
							},
							BackendRefs: []gwapiv1.HTTPBackendRef{
								{
									BackendRef: gwapiv1.BackendRef{
										BackendObjectReference: gwapiv1.BackendObjectReference{
											Name: "test",
											Port: ptr.To(gwapiv1.PortNumber(80)),
										},
									},
								},
							},
							Filters: []gwapiv1.HTTPRouteFilter{
								{
									Type: gwapiv1.HTTPRouteFilterType("RequestMirror"),
									RequestMirror: &gwapiv1.HTTPRequestMirrorFilter{
										BackendRef: gwapiv1.BackendObjectReference{
											Name: "test",
											Port: ptr.To(gwapiv1.PortNumber(80)),
										},
									},
								},
							},
						},
					},
				},
			},
		},
	}

	for i := range testCases {
		testCase := testCases[i]
		t.Run(testCase.name, func(t *testing.T) {
			require.NoError(t, cli.Create(ctx, &testCase.route))
			defer func() {
				require.NoError(t, cli.Delete(ctx, &testCase.route))
			}()

			require.Eventually(t, func() bool {
				return resources.GatewayAPIResources.Len() != 0
			}, defaultWait, defaultTick)

			// Ensure the test HTTPRoute in the HTTPRoute resources is as expected.
			key := utils.NamespacedName(&testCase.route)
			require.Eventually(t, func() bool {
				return cli.Get(ctx, key, &testCase.route) == nil
			}, defaultWait, defaultTick)

			require.Eventually(t, func() bool {
				res, ok := waitUntilGatewayClassResourcesAreReady(resources, gc.Name)
				if !ok {
					return false
				}
				return ok && len(res.HTTPRoutes) != 0
			}, defaultWait, defaultTick)

			res := resources.GetResourcesByGatewayClass(gc.Name)
			require.NotNil(t, res)
			require.Equal(t, &testCase.route, res.HTTPRoutes[0])

			// Ensure the HTTPRoute Namespace is in the Namespace resource map.
			require.Eventually(t, func() bool {
				res, ok := waitUntilGatewayClassResourcesAreReady(resources, gc.Name)
				if !ok {
					return false
				}
				for _, ns := range res.Namespaces {
					if ns.Name == testCase.route.Namespace {
						return true
					}
				}
				return false
			}, defaultWait, defaultTick)

			// Ensure the Service is in the resource map.
			require.Eventually(t, func() bool {
				// The redirect test case does not have a service.
				if testCase.name == "redirect-httproute" {
					return true
				}

				res, ok := waitUntilGatewayClassResourcesAreReady(resources, gc.Name)
				if !ok {
					return false
				}
				for _, s := range res.Services {
					if s.Name == svc.Name && s.Namespace == svc.Namespace {
						return true
					}
				}
				return false
			}, defaultWait, defaultTick)
		})
	}
}

func testTLSRoute(ctx context.Context, t *testing.T, provider *Provider, resources *message.ProviderResources) {
	cli := provider.manager.GetClient()

	gc := test.GetGatewayClass("tlsroute-test", egv1a1.GatewayControllerName, nil)
	require.NoError(t, cli.Create(ctx, gc))

	defer func() {
		require.NoError(t, cli.Delete(ctx, gc))
	}()

	// Create the namespace for the Gateway under test.
	ns := &corev1.Namespace{ObjectMeta: metav1.ObjectMeta{Name: "tlsroute-test"}}
	require.NoError(t, cli.Create(ctx, ns))

	gw := &gwapiv1.Gateway{
		ObjectMeta: metav1.ObjectMeta{
			Name:      "tlsroute-test",
			Namespace: ns.Name,
		},
		Spec: gwapiv1.GatewaySpec{
			GatewayClassName: gwapiv1.ObjectName(gc.Name),
			Listeners: []gwapiv1.Listener{
				{
					Name:     "test",
					Port:     int32(8080),
					Protocol: gwapiv1.TLSProtocolType,
					TLS: &gwapiv1.ListenerTLSConfig{
						Mode: ptr.To(gwapiv1.TLSModePassthrough),
					},
				},
			},
		},
	}
	require.NoError(t, cli.Create(ctx, gw))

	defer func() {
		require.NoError(t, cli.Delete(ctx, gw))
	}()

	svc := test.GetService(types.NamespacedName{Namespace: ns.Name, Name: "test"}, nil, map[string]int32{
		"tls": 90,
	})
	require.NoError(t, cli.Create(ctx, svc))
	defer func() {
		require.NoError(t, cli.Delete(ctx, svc))
	}()

	testCases := []struct {
		name  string
		route gwapiv1a3.TLSRoute
	}{
		{
			name: "tlsroute",
			route: gwapiv1a3.TLSRoute{
				ObjectMeta: metav1.ObjectMeta{
					Name:      "tlsroute-test",
					Namespace: ns.Name,
				},
				Spec: gwapiv1a3.TLSRouteSpec{
					CommonRouteSpec: gwapiv1.CommonRouteSpec{
						ParentRefs: []gwapiv1.ParentReference{
							{
								Name: gwapiv1.ObjectName(gw.Name),
							},
						},
					},
					Hostnames: []gwapiv1a2.Hostname{"test.hostname.local"},
					Rules: []gwapiv1a2.TLSRouteRule{
						{
							BackendRefs: []gwapiv1a2.BackendRef{
								{
									BackendObjectReference: gwapiv1.BackendObjectReference{
										Name: "test",
										Port: ptr.To(gwapiv1.PortNumber(90)),
									},
								},
							},
						},
					},
				},
			},
		},
	}

	for i := range testCases {
		testCase := testCases[i]
		t.Run(testCase.name, func(t *testing.T) {
			require.NoError(t, cli.Create(ctx, &testCase.route))
			defer func() {
				require.NoError(t, cli.Delete(ctx, &testCase.route))
			}()

			require.Eventually(t, func() bool {
				return resources.GatewayAPIResources.Len() != 0
			}, defaultWait, defaultTick)

			// Ensure the test TLSRoute in the TLSRoute resources is as expected.
			key := utils.NamespacedName(&testCase.route)
			require.Eventually(t, func() bool {
				return cli.Get(ctx, key, &testCase.route) == nil
			}, defaultWait, defaultTick)

			require.Eventually(t, func() bool {
				res, ok := waitUntilGatewayClassResourcesAreReady(resources, gc.Name)
				if !ok {
					return false
				}
				return ok && len(res.TLSRoutes) != 0
			}, defaultWait, defaultTick)

			res := resources.GetResourcesByGatewayClass(gc.Name)
			require.NotNil(t, res)
			require.Contains(t, res.TLSRoutes, &testCase.route)

			// Ensure the HTTPRoute Namespace is in the Namespace resource map.
			require.Eventually(t, func() bool {
				res, ok := waitUntilGatewayClassResourcesAreReady(resources, gc.Name)
				if !ok {
					return false
				}
				for _, ns := range res.Namespaces {
					if ns.Name == testCase.route.Namespace {
						return true
					}
				}
				return false
			}, defaultWait, defaultTick)

			// Ensure the Service is in the resource map.
			require.Eventually(t, func() bool {
				res, ok := waitUntilGatewayClassResourcesAreReady(resources, gc.Name)
				if !ok {
					return false
				}
				for _, s := range res.Services {
					if s.Name == svc.Name && s.Namespace == svc.Namespace {
						return true
					}
				}
				return false
			}, defaultWait, defaultTick)
		})
	}
}

// testServiceCleanupForMultipleRoutes creates multiple Routes pointing to the
// same backend Service, and checks whether the Service is properly removed
// from the resource map after Route deletion.
func testServiceCleanupForMultipleRoutes(ctx context.Context, t *testing.T, provider *Provider, resources *message.ProviderResources) {
	cli := provider.manager.GetClient()

	gc := test.GetGatewayClass("service-cleanup-test", egv1a1.GatewayControllerName, nil)
	require.NoError(t, cli.Create(ctx, gc))
	defer func() {
		require.NoError(t, cli.Delete(ctx, gc))
	}()

	// Create the namespace for the Gateway under test.
	ns := &corev1.Namespace{ObjectMeta: metav1.ObjectMeta{Name: "service-cleanup-test"}}
	require.NoError(t, cli.Create(ctx, ns))

	gw := &gwapiv1.Gateway{
		ObjectMeta: metav1.ObjectMeta{
			Name:      "service-cleanup-test",
			Namespace: ns.Name,
		},
		Spec: gwapiv1.GatewaySpec{
			GatewayClassName: gwapiv1.ObjectName(gc.Name),
			Listeners: []gwapiv1.Listener{
				{
					Name:     "httptest",
					Port:     int32(8080),
					Protocol: gwapiv1.HTTPProtocolType,
				},
				{
					Name:     "tlstest",
					Port:     int32(8043),
					Protocol: gwapiv1.TLSProtocolType,
					TLS: &gwapiv1.ListenerTLSConfig{
						Mode: ptr.To(gwapiv1.TLSModePassthrough),
					},
				},
			},
		},
	}
	require.NoError(t, cli.Create(ctx, gw))
	defer func() {
		require.NoError(t, cli.Delete(ctx, gw))
	}()

	svc := test.GetService(types.NamespacedName{Namespace: ns.Name, Name: "test-common-svc"}, nil, map[string]int32{
		"http": 80,
		"tls":  90,
	})
	require.NoError(t, cli.Create(ctx, svc))
	defer func() {
		require.NoError(t, cli.Delete(ctx, svc))
	}()

	tlsRoute := gwapiv1a3.TLSRoute{
		ObjectMeta: metav1.ObjectMeta{
			Name:      "tlsroute-test",
			Namespace: ns.Name,
		},
		Spec: gwapiv1a3.TLSRouteSpec{
			CommonRouteSpec: gwapiv1.CommonRouteSpec{
				ParentRefs: []gwapiv1.ParentReference{{
					Name: gwapiv1.ObjectName(gw.Name),
				}},
			},
			Hostnames: []gwapiv1a2.Hostname{"test-tls.hostname.local"},
			Rules: []gwapiv1a2.TLSRouteRule{
				{
					BackendRefs: []gwapiv1a2.BackendRef{
						{
							BackendObjectReference: gwapiv1.BackendObjectReference{
								Name: "test-common-svc",
								Port: ptr.To(gwapiv1.PortNumber(90)),
							},
						},
					},
				},
			},
		},
	}

	httpRoute := gwapiv1.HTTPRoute{
		ObjectMeta: metav1.ObjectMeta{
			Name:      "httproute-test",
			Namespace: ns.Name,
		},
		Spec: gwapiv1.HTTPRouteSpec{
			CommonRouteSpec: gwapiv1.CommonRouteSpec{
				ParentRefs: []gwapiv1.ParentReference{{
					Name: gwapiv1.ObjectName(gw.Name),
				}},
			},
			Hostnames: []gwapiv1.Hostname{"test-http.hostname.local"},
			Rules: []gwapiv1.HTTPRouteRule{{
				Matches: []gwapiv1.HTTPRouteMatch{{
					Path: &gwapiv1.HTTPPathMatch{
						Type:  ptr.To(gwapiv1.PathMatchPathPrefix),
						Value: ptr.To("/"),
					},
				}},
				BackendRefs: []gwapiv1.HTTPBackendRef{{
					BackendRef: gwapiv1.BackendRef{
						BackendObjectReference: gwapiv1.BackendObjectReference{
							Name: "test-common-svc",
							Port: ptr.To(gwapiv1.PortNumber(80)),
						},
					},
				}},
			}},
		},
	}

	// Create the TLSRoute and HTTPRoute
	require.NoError(t, cli.Create(ctx, &tlsRoute))
	require.NoError(t, cli.Create(ctx, &httpRoute))

	require.Eventually(t, func() bool {
		return resources.GatewayAPIResources.Len() != 0
	}, defaultWait, defaultTick)

	// Check that the Service is present in the resource map
	require.Eventually(t, func() bool {
		res, ok := waitUntilGatewayClassResourcesAreReady(resources, gc.Name)
		if !ok {
			return false
		}
		for _, s := range res.Services {
			if s.Namespace == svc.Namespace && s.Name == svc.Name {
				return true
			}
		}
		return false
	}, defaultWait, defaultTick)

	// Delete the TLSRoute, and check if the Service is still present
	require.NoError(t, cli.Delete(ctx, &tlsRoute))
	require.Eventually(t, func() bool {
		res, ok := waitUntilGatewayClassResourcesAreReady(resources, gc.Name)
		if !ok {
			return false
		}
		for _, s := range res.Services {
			if s.Namespace == svc.Namespace && s.Name == svc.Name {
				return true
			}
		}
		return false
	}, defaultWait, defaultTick)

	// Delete the HTTPRoute, and check if the Service is also removed
	require.NoError(t, cli.Delete(ctx, &httpRoute))
	require.Eventually(t, func() bool {
		res, ok := waitUntilGatewayClassResourcesAreReady(resources, gc.Name)
		if !ok {
			return false
		}
		for _, s := range res.Services {
			if s.Namespace == svc.Namespace && s.Name == svc.Name {
				return false
			}
		}
		return true
	}, defaultWait, defaultTick)
}

func TestNamespacedProvider(t *testing.T) {
	// Setup the test environment.
	testEnv, cliCfg, err := startEnv()
	require.NoError(t, err)

	// Setup and start the kube provider.
	svr, err := config.New(os.Stdout, os.Stderr)
	require.NoError(t, err)
	// config to watch a subset of namespaces
	svr.EnvoyGateway.Provider.Kubernetes = &egv1a1.EnvoyGatewayKubernetesProvider{
		Watch: &egv1a1.KubernetesWatchMode{
			Type:       egv1a1.KubernetesWatchModeTypeNamespaces,
			Namespaces: []string{"ns1", "ns2"},
		},
		LeaderElection: egv1a1.DefaultLeaderElection(),
		Client:         egv1a1.DefaultKubernetesClient(),
	}

	// Disable webhook server for provider test to avoid non-existent cert errors
	svr.EnvoyGateway.Provider.Kubernetes.TopologyInjector = &egv1a1.EnvoyGatewayTopologyInjector{Disable: ptr.To(true)}

	resources := new(message.ProviderResources)
	provider, err := New(context.Background(), cliCfg, svr, resources)
	require.NoError(t, err)
	ctx, cancel := context.WithCancel(context.Background())
	go func() {
		require.NoError(t, provider.Start(ctx))
	}()
	// Stop the kube provider.
	defer func() {
		cancel()
		require.NoError(t, testEnv.Stop())
	}()

	// Make sure a cluster scoped gatewayclass can be reconciled
	testGatewayClassController(ctx, t, provider, resources)

	cli := provider.manager.GetClient()
	gcName := "gc-watch-ns"
	gc := test.GetGatewayClass(gcName, egv1a1.GatewayControllerName, nil)
	require.NoError(t, cli.Create(ctx, gc))

	// Create the namespaces.
	ns1 := &corev1.Namespace{ObjectMeta: metav1.ObjectMeta{Name: "ns1"}}
	require.NoError(t, cli.Create(ctx, ns1))
	ns2 := &corev1.Namespace{ObjectMeta: metav1.ObjectMeta{Name: "ns2"}}
	require.NoError(t, cli.Create(ctx, ns2))
	ns3 := &corev1.Namespace{ObjectMeta: metav1.ObjectMeta{Name: "ns3"}}
	require.NoError(t, cli.Create(ctx, ns3))

	// Create the gateways
	gw1 := test.GetGateway(types.NamespacedName{Name: "gw-ns1", Namespace: "ns1"}, gcName, 8080)
	require.NoError(t, cli.Create(ctx, gw1))
	gw2 := test.GetGateway(types.NamespacedName{Name: "gw-ns2", Namespace: "ns2"}, gcName, 8080)
	require.NoError(t, cli.Create(ctx, gw2))
	gw3 := test.GetGateway(types.NamespacedName{Name: "gw-ns3", Namespace: "ns3"}, gcName, 8080)
	require.NoError(t, cli.Create(ctx, gw3))

	// Ensure only 2 gateways are reconciled
	gatewayList := &gwapiv1.GatewayList{}
	require.NoError(t, cli.List(ctx, gatewayList))
	require.Len(t, gatewayList.Items, 2)
}

func TestNamespaceSelectorProvider(t *testing.T) {
	// Setup the test environment.
	testEnv, cliCfg, err := startEnv()
	require.NoError(t, err)

	// Setup and start the kube provider.
	svr, err := config.New(os.Stdout, os.Stderr)
	require.NoError(t, err)
	// config to watch a subset of namespaces
	svr.EnvoyGateway.Provider.Kubernetes = &egv1a1.EnvoyGatewayKubernetesProvider{
		Watch: &egv1a1.KubernetesWatchMode{
			Type:              egv1a1.KubernetesWatchModeTypeNamespaceSelector,
			NamespaceSelector: &metav1.LabelSelector{MatchLabels: map[string]string{"label-1": "true", "label-2": "true"}},
		},
		LeaderElection: egv1a1.DefaultLeaderElection(),
		Client:         egv1a1.DefaultKubernetesClient(),
	}

	// Disable webhook server for provider test to avoid non-existent cert errors
	svr.EnvoyGateway.Provider.Kubernetes.TopologyInjector = &egv1a1.EnvoyGatewayTopologyInjector{Disable: ptr.To(true)}

	resources := new(message.ProviderResources)
	provider, err := New(context.Background(), cliCfg, svr, resources)
	require.NoError(t, err)
	ctx, cancel := context.WithCancel(context.Background())
	go func() {
		require.NoError(t, provider.Start(ctx))
	}()

	testNs := config.DefaultNamespace
	cli := provider.manager.GetClient()
	ns := &corev1.Namespace{ObjectMeta: metav1.ObjectMeta{Name: testNs}}
	require.NoError(t, cli.Create(ctx, ns))

	defer func() {
		cancel()
		require.NoError(t, testEnv.Stop())
	}()

	watchedNS := &corev1.Namespace{ObjectMeta: metav1.ObjectMeta{
		Name:   "watched-ns",
		Labels: map[string]string{"label-1": "true", "label-2": "true"},
	}}
	require.NoError(t, cli.Create(ctx, watchedNS))
	nonWatchedNS := &corev1.Namespace{ObjectMeta: metav1.ObjectMeta{Name: "non-watched-ns"}}
	require.NoError(t, cli.Create(ctx, nonWatchedNS))

	gcName := "gc-name"
	gc := test.GetGatewayClass(gcName, egv1a1.GatewayControllerName, nil)
	require.NoError(t, cli.Create(ctx, gc))

	require.Eventually(t, func() bool {
		if err := cli.Get(ctx, types.NamespacedName{Name: gc.Name}, gc); err != nil {
			return false
		}

		for _, cond := range gc.Status.Conditions {
			if cond.Type == string(gwapiv1.GatewayClassConditionStatusAccepted) && cond.Status == metav1.ConditionTrue {
				return true
			}
		}

		return false
	}, defaultWait, defaultTick)

	defer func() {
		require.NoError(t, cli.Delete(ctx, gc))
	}()

	// Create the gateways
	watchedGateway := test.GetGateway(types.NamespacedName{Name: "watched-gateway", Namespace: watchedNS.Name}, gcName, 8080)
	require.NoError(t, cli.Create(ctx, watchedGateway))
	defer func() {
		require.NoError(t, cli.Delete(ctx, watchedGateway))
	}()

	nonWatchedGateway := test.GetGateway(types.NamespacedName{Name: "non-watched-gateway", Namespace: nonWatchedNS.Name}, gcName, 8080)
	require.NoError(t, cli.Create(ctx, nonWatchedGateway))
	defer func() {
		require.NoError(t, cli.Delete(ctx, nonWatchedGateway))
	}()

	require.Eventually(t, func() bool {
		return resources.GatewayAPIResources.Len() != 0
	}, defaultWait, defaultTick)

	requireResourceReady(t, resources, gc.Name, func(r *resource.Resources) bool {
		return len(r.Gateways) == 1
	})

	_, loaded := resources.GatewayStatuses.Load(types.NamespacedName{Name: "non-watched-gateway", Namespace: nonWatchedNS.Name})
	require.False(t, loaded)

	watchedSvc := test.GetService(types.NamespacedName{Namespace: watchedNS.Name, Name: "watched-service"}, nil, map[string]int32{
		"http":  80,
		"https": 443,
	})
	require.NoError(t, cli.Create(ctx, watchedSvc))

	defer func() {
		require.NoError(t, cli.Delete(ctx, watchedSvc))
	}()

	nonWatchedSvc := test.GetService(types.NamespacedName{Namespace: nonWatchedNS.Name, Name: "non-watched-service"}, nil, map[string]int32{
		"http":  8001,
		"https": 44300,
	})
	require.NoError(t, cli.Create(ctx, nonWatchedSvc))

	defer func() {
		require.NoError(t, cli.Delete(ctx, nonWatchedSvc))
	}()

	watchedServiceBackendRef := test.GetServiceBackendRef(types.NamespacedName{Name: watchedSvc.Name}, 80)
	watchedHTTPRoute := test.GetHTTPRoute(types.NamespacedName{
		Namespace: watchedNS.Name,
		Name:      "watched-http-route",
	}, watchedGateway.Name, watchedServiceBackendRef, "")

	require.NoError(t, cli.Create(ctx, watchedHTTPRoute))
	defer func() {
		require.NoError(t, cli.Delete(ctx, watchedHTTPRoute))
	}()

	nonWatchedServiceBackendRef := test.GetServiceBackendRef(types.NamespacedName{Name: nonWatchedSvc.Name}, 8001)
	nonWatchedHTTPRoute := test.GetHTTPRoute(types.NamespacedName{
		Namespace: nonWatchedNS.Name,
		Name:      "non-watched-http-route",
	}, nonWatchedGateway.Name, nonWatchedServiceBackendRef, "")
	require.NoError(t, cli.Create(ctx, nonWatchedHTTPRoute))
	defer func() {
		require.NoError(t, cli.Delete(ctx, nonWatchedHTTPRoute))
	}()

	watchedGRPCRoute := test.GetGRPCRoute(
		types.NamespacedName{
			Namespace: watchedNS.Name,
			Name:      "watched-grpc-route",
		},
		watchedGateway.Name,
		types.NamespacedName{Name: watchedSvc.Name}, 80)
	require.NoError(t, cli.Create(ctx, watchedGRPCRoute))
	defer func() {
		require.NoError(t, cli.Delete(ctx, watchedGRPCRoute))
	}()

	nonWatchedGRPCRoute := test.GetGRPCRoute(
		types.NamespacedName{
			Namespace: nonWatchedNS.Name,
			Name:      "non-watched-grpc-route",
		},
		nonWatchedGateway.Name,
		types.NamespacedName{Name: nonWatchedNS.Name}, 8001)
	require.NoError(t, cli.Create(ctx, nonWatchedGRPCRoute))
	defer func() {
		require.NoError(t, cli.Delete(ctx, nonWatchedGRPCRoute))
	}()

	watchedTCPRoute := test.GetTCPRoute(
		types.NamespacedName{
			Namespace: watchedNS.Name,
			Name:      "watched-tcp-route",
		},
		watchedGateway.Name,
		types.NamespacedName{Name: watchedSvc.Name}, 80)
	require.NoError(t, cli.Create(ctx, watchedTCPRoute))
	defer func() {
		require.NoError(t, cli.Delete(ctx, watchedTCPRoute))
	}()

	nonWatchedTCPRoute := test.GetTCPRoute(
		types.NamespacedName{
			Namespace: nonWatchedNS.Name,
			Name:      "non-watched-tcp-route",
		},
		nonWatchedGateway.Name,
		types.NamespacedName{Name: nonWatchedNS.Name}, 80)
	require.NoError(t, cli.Create(ctx, nonWatchedTCPRoute))
	defer func() {
		require.NoError(t, cli.Delete(ctx, nonWatchedTCPRoute))
	}()

	watchedTLSRoute := test.GetTLSRoute(
		types.NamespacedName{
			Namespace: watchedNS.Name,
			Name:      "watched-tls-route",
		},
		watchedGateway.Name,
		types.NamespacedName{Name: watchedSvc.Name}, 443)
	require.NoError(t, cli.Create(ctx, watchedTLSRoute))
	defer func() {
		require.NoError(t, cli.Delete(ctx, watchedTLSRoute))
	}()

	nonWatchedTLSRoute := test.GetTLSRoute(
		types.NamespacedName{
			Namespace: nonWatchedNS.Name,
			Name:      "non-watched-tls-route",
		},
		nonWatchedGateway.Name,
		types.NamespacedName{Name: nonWatchedNS.Name}, 443)
	require.NoError(t, cli.Create(ctx, nonWatchedTLSRoute))
	defer func() {
		require.NoError(t, cli.Delete(ctx, nonWatchedTLSRoute))
	}()

	watchedUDPRoute := test.GetUDPRoute(
		types.NamespacedName{
			Namespace: watchedNS.Name,
			Name:      "watched-udp-route",
		},
		watchedGateway.Name,
		types.NamespacedName{Name: watchedSvc.Name}, 80)
	require.NoError(t, cli.Create(ctx, watchedUDPRoute))
	defer func() {
		require.NoError(t, cli.Delete(ctx, watchedUDPRoute))
	}()

	nonWatchedUDPRoute := test.GetUDPRoute(
		types.NamespacedName{
			Namespace: nonWatchedNS.Name,
			Name:      "non-watched-udp-route",
		},
		nonWatchedGateway.Name,
		types.NamespacedName{Name: nonWatchedNS.Name}, 80)
	require.NoError(t, cli.Create(ctx, nonWatchedUDPRoute))
	defer func() {
		require.NoError(t, cli.Delete(ctx, nonWatchedUDPRoute))
	}()

	requireResourceReady(t, resources, gc.Name, func(r *resource.Resources) bool {
		return len(r.Services) == 1
	})

	requireResourceReady(t, resources, gc.Name, func(r *resource.Resources) bool {
		return len(r.HTTPRoutes) == 1
	})
	requireResourceReady(t, resources, gc.Name, func(r *resource.Resources) bool {
		return len(r.TCPRoutes) == 1
	})

	requireResourceReady(t, resources, gc.Name, func(r *resource.Resources) bool {
		return len(r.TLSRoutes) == 1
	})

	requireResourceReady(t, resources, gc.Name, func(r *resource.Resources) bool {
		return len(r.UDPRoutes) == 1
	})

	requireResourceReady(t, resources, gc.Name, func(r *resource.Resources) bool {
		return len(r.GRPCRoutes) == 1
	})
}

func waitUntilGatewayClassResourcesAreReady(resources *message.ProviderResources, gatewayClassName string) (*resource.Resources, bool) {
	res := resources.GetResourcesByGatewayClass(gatewayClassName)
	if res == nil {
		return nil, false
	}

	return res, true
}

func requireResourceReady(t *testing.T, resources *message.ProviderResources, gatewayClassName string, cmpFunc func(r *resource.Resources) bool) {
	require.Eventually(t, func() bool {
		res, ok := waitUntilGatewayClassResourcesAreReady(resources, gatewayClassName)
		if !ok {
			return false
		}
		return cmpFunc(res)
	}, defaultWait, defaultTick)
}<|MERGE_RESOLUTION|>--- conflicted
+++ resolved
@@ -61,12 +61,7 @@
 	require.NoError(t, err)
 
 	// Setup and start the kube provider.
-<<<<<<< HEAD
-	svr, err := config.New(os.Stdout)
-	require.NoError(t, err)
-=======
 	svr, err := config.New(os.Stdout, os.Stderr)
->>>>>>> f105f99b
 
 	// Disable webhook server for provider test to avoid non-existent cert errors
 	svr.EnvoyGateway.Provider.Kubernetes.TopologyInjector = &egv1a1.EnvoyGatewayTopologyInjector{Disable: ptr.To(true)}
