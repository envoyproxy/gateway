date: Pending

# Changes that are expected to cause an incompatibility with previous versions, such as deletions or modifications to existing APIs.
breaking changes: |

# Updates addressing vulnerabilities, security flaws, or compliance requirements.
security updates: |

# New features or capabilities added in this release.
new features: |
  Added support for mTLS configuration for ExtensionServer

bug fixes: |
  Fixed %ROUTE_KIND% operator to be lower-cased when used by clusterStatName in EnvoyProxy API.
  Fixed maxAcceptPerSocketEvent being ignored in ClientTrafficPolicy.
  Fixed the topologyInjectorDisabled and the local cluster was not defined.
<<<<<<< HEAD
  Fixed handling of context-related transient errors to prevent incorrect state reconciliation and unintended behavior.
=======
  Fixed log formatting of improper key-value pairs to avoid DPANIC in controller-runtime logger.
>>>>>>> 933b5820

# Enhancements that improve performance.
performance improvements: |

# Deprecated features or APIs.
deprecations: |

# Other notable changes not covered by the above sections.
Other changes: |<|MERGE_RESOLUTION|>--- conflicted
+++ resolved
@@ -14,11 +14,8 @@
   Fixed %ROUTE_KIND% operator to be lower-cased when used by clusterStatName in EnvoyProxy API.
   Fixed maxAcceptPerSocketEvent being ignored in ClientTrafficPolicy.
   Fixed the topologyInjectorDisabled and the local cluster was not defined.
-<<<<<<< HEAD
+  Fixed log formatting of improper key-value pairs to avoid DPANIC in controller-runtime logger.
   Fixed handling of context-related transient errors to prevent incorrect state reconciliation and unintended behavior.
-=======
-  Fixed log formatting of improper key-value pairs to avoid DPANIC in controller-runtime logger.
->>>>>>> 933b5820
 
 # Enhancements that improve performance.
 performance improvements: |
