--- conflicted
+++ resolved
@@ -880,21 +880,6 @@
 			)
 			continue
 		}
-<<<<<<< HEAD
-=======
-		if len(udpRoute.Spec.Rules[0].BackendRefs) != 1 {
-			routeStatus := GetRouteStatus(udpRoute)
-			status.SetRouteStatusCondition(routeStatus,
-				parentRef.routeParentStatusIdx,
-				udpRoute.GetGeneration(),
-				gwapiv1.RouteConditionResolvedRefs,
-				metav1.ConditionFalse,
-				"InvalidBackend",
-				"One and only one backend is supported",
-			)
-			continue
-		}
->>>>>>> 239fdd71
 
 		for _, backendRef := range udpRoute.Spec.Rules[0].BackendRefs {
 			ds := t.processDestination(backendRef, parentRef, udpRoute, resources)
@@ -1031,21 +1016,6 @@
 			)
 			continue
 		}
-<<<<<<< HEAD
-=======
-		if len(tcpRoute.Spec.Rules[0].BackendRefs) != 1 {
-			routeStatus := GetRouteStatus(tcpRoute)
-			status.SetRouteStatusCondition(routeStatus,
-				parentRef.routeParentStatusIdx,
-				tcpRoute.GetGeneration(),
-				gwapiv1.RouteConditionResolvedRefs,
-				metav1.ConditionFalse,
-				"InvalidBackend",
-				"One and only one backend is supported",
-			)
-			continue
-		}
->>>>>>> 239fdd71
 
 		for _, backendRef := range tcpRoute.Spec.Rules[0].BackendRefs {
 			backendRef := backendRef
