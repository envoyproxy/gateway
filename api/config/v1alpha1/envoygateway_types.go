--- conflicted
+++ resolved
@@ -200,7 +200,6 @@
 	// Namespaces holds the list of namespaces that Envoy Gateway will watch for namespaced scoped
 	// resources such as Gateway, HTTPRoute and Service.
 	// Note that Envoy Gateway will continue to reconcile relevant cluster scoped resources such as
-<<<<<<< HEAD
 	// GatewayClass that it is linked to. Precisely one of Namespaces and NamespaceSelectors must be set
 	Namespaces []string
 
@@ -208,13 +207,7 @@
 	// Note this doesn't set the informer to watch the namespaces with the given labels. Informer still
 	// watches all namespaces. But the events for objects whois namespce have no given labels
 	// will be filtered out. Precisely one of Namespaces and NamespaceSelectors must be set
-	NamespaceSelectors []string
-=======
-	// GatewayClass that it is linked to.
-	// By default, when this field is unset or empty, Envoy Gateway will watch for input namespaced resources
-	// from all namespaces.
-	Namespaces []string `json:"namespaces,omitempty"`
->>>>>>> 07297df6
+	NamespaceSelectors []string `json:"namespaces,omitempty"`
 }
 
 // KubernetesDeployMode holds configuration for how to deploy managed resources such as the Envoy Proxy
