--- conflicted
+++ resolved
@@ -79,14 +79,9 @@
 
 .PHONY: image.multiarch.setup
 image.multiarch.setup: image.verify image.multiarch.verify image.multiarch.emulate
-<<<<<<< HEAD
-	@docker buildx rm $(BUILDX_CONTEXT) || :
-	@docker buildx create --use --name $(BUILDX_CONTEXT) --platform "${BUILDX_PLATFORMS}"
-=======
-	docker run --rm --privileged tonistiigi/binfmt --install all # Install QEMU emulators
 	docker buildx rm $(BUILDX_CONTEXT) || :
 	docker buildx create --use --name $(BUILDX_CONTEXT) --platform "${BUILDX_PLATFORMS}"
->>>>>>> 021e244d
+
 
 .PHONY: image.build.multiarch
 image.build.multiarch: image.multiarch.setup go.build.multiarch
