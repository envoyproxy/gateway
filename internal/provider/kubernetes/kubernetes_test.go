--- conflicted
+++ resolved
@@ -131,11 +131,7 @@
 	require.Eventually(t, func() bool {
 		return cli.Get(ctx, types.NamespacedName{Name: gc.Name}, gc) == nil
 	}, defaultWait, defaultTick)
-<<<<<<< HEAD
 	require.Equal(t, int64(1), gc.Generation)
-=======
-	require.Equal(t, gc.ObjectMeta.Generation, int64(1))
->>>>>>> a75c7211
 }
 
 func testGatewayClassAcceptedStatus(ctx context.Context, t *testing.T, provider *Provider, resources *message.ProviderResources) {
@@ -885,11 +881,7 @@
 
 			res := resources.GetResourcesByGatewayClass(gc.Name)
 			require.NotNil(t, res)
-<<<<<<< HEAD
-			require.Equal(t, &testCase.route, res.HTTPRoutes[0])
-=======
 			require.Contains(t, res.HTTPRoutes, &testCase.route)
->>>>>>> a75c7211
 
 			// Ensure the HTTPRoute Namespace is in the Namespace resource map.
 			require.Eventually(t, func() bool {
@@ -1298,17 +1290,7 @@
 	// Ensure only 2 gateways are reconciled
 	gatewayList := &gwapiv1.GatewayList{}
 	require.NoError(t, cli.List(ctx, gatewayList))
-<<<<<<< HEAD
 	require.Len(t, gatewayList.Items, 2)
-=======
-	require.Equal(t, len(gatewayList.Items), 2)
-
-	// Stop the kube provider.
-	defer func() {
-		cancel()
-		require.NoError(t, testEnv.Stop())
-	}()
->>>>>>> a75c7211
 }
 
 func TestNamespaceSelectorProvider(t *testing.T) {
