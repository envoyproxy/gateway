--- conflicted
+++ resolved
@@ -6,21 +6,11 @@
 package fuzz
 
 import (
-<<<<<<< HEAD
-	"context"
-	"testing"
-
-	fuzz "github.com/AdaLogics/go-fuzz-headers"
-	"github.com/stretchr/testify/require"
-
-=======
 	"strings"
 	"testing"
 
->>>>>>> 0dc1ea4f
 	"github.com/envoyproxy/gateway/internal/cmd/egctl"
 	"github.com/envoyproxy/gateway/internal/gatewayapi/resource"
-	"github.com/envoyproxy/gateway/internal/message"
 )
 
 func FuzzGatewayAPIToXDS(f *testing.F) {
@@ -126,21 +116,9 @@
 			return
 		}
 
-<<<<<<< HEAD
-		pResources := new(message.ProviderResources)
-		loadAndReconcile := egctl.NewSimpleController(context.Background(), pResources, namespace)
-		err = loadAndReconcile(rs)
-		require.NoError(t, err)
-
-		resources := pResources.GetResources()
-		require.NotEmpty(t, resources)
-
-		_, _ = egctl.TranslateGatewayAPIToXds(namespace, dnsDomain, resourceType, resources[0])
-=======
 		_, err = egctl.TranslateGatewayAPIToXds("default", "cluster.local", "all", rs)
 		if err != nil && strings.Contains(err.Error(), "failed to translate xds") {
 			t.Fatalf("%v", err)
 		}
->>>>>>> 0dc1ea4f
 	})
 }