--- conflicted
+++ resolved
@@ -76,11 +76,8 @@
 | `loadBalancer` _[LoadBalancer](#loadbalancer)_ | LoadBalancer policy to apply when routing traffic from the gateway to the backend endpoints |
 | `proxyProtocol` _[ProxyProtocol](#proxyprotocol)_ | ProxyProtocol enables the Proxy Protocol when communicating with the backend. |
 | `tcpKeepalive` _[TCPKeepalive](#tcpkeepalive)_ | TcpKeepalive settings associated with the upstream client connection. Disabled by default. |
-<<<<<<< HEAD
 | `faultInjection` _[FaultInjection](#faultinjection)_ | FaultInjection defines the fault injection policy to be applied. This configuration can be used to inject delays and abort requests to mimic failure scenarios such as service failures and overloads |
-=======
 | `circuitBreaker` _[CircuitBreaker](#circuitbreaker)_ | Circuit Breaker settings for the upstream connections and requests. If not set, circuit breakers will be enabled with the default thresholds |
->>>>>>> 64d7152c
 
 
 
