- commonLbConfig:
    localityWeightedLbConfig: {}
  connectTimeout: 10s
  dnsLookupFamily: V4_ONLY
  edsClusterConfig:
    edsConfig:
      ads: {}
      resourceApiVersion: V3
<<<<<<< HEAD
    serviceName: tcp-route-simple-1
  name: tcp-route-simple-1
=======
    serviceName: tcp-route-simple-dest
  name: tcp-route-simple-dest
  outlierDetection: {}
  perConnectionBufferLimitBytes: 32768
  type: EDS
- commonLbConfig:
    localityWeightedLbConfig: {}
  connectTimeout: 10s
  dnsLookupFamily: V4_ONLY
  edsClusterConfig:
    edsConfig:
      ads: {}
      resourceApiVersion: V3
    serviceName: tcp-route-simple-1-dest
  name: tcp-route-simple-1-dest
>>>>>>> 4285f4e2
  outlierDetection: {}
  perConnectionBufferLimitBytes: 32768
  type: EDS
- commonLbConfig:
    localityWeightedLbConfig: {}
  connectTimeout: 10s
  dnsLookupFamily: V4_ONLY
  edsClusterConfig:
    edsConfig:
      ads: {}
      resourceApiVersion: V3
    serviceName: tcp-route-simple-2-dest
  name: tcp-route-simple-2-dest
  outlierDetection: {}
  perConnectionBufferLimitBytes: 32768
  type: EDS
- commonLbConfig:
    localityWeightedLbConfig: {}
  connectTimeout: 10s
  dnsLookupFamily: V4_ONLY
  edsClusterConfig:
    edsConfig:
      ads: {}
      resourceApiVersion: V3
    serviceName: tcp-route-simple-3-dest
  name: tcp-route-simple-3-dest
  outlierDetection: {}
  perConnectionBufferLimitBytes: 32768
  type: EDS
- commonLbConfig:
    localityWeightedLbConfig: {}
  connectTimeout: 10s
  dnsLookupFamily: V4_ONLY
  edsClusterConfig:
    edsConfig:
      ads: {}
      resourceApiVersion: V3
    serviceName: tcp-route-simple-4-dest
  name: tcp-route-simple-4-dest
  outlierDetection: {}
  perConnectionBufferLimitBytes: 32768
  type: EDS<|MERGE_RESOLUTION|>--- conflicted
+++ resolved
@@ -6,10 +6,6 @@
     edsConfig:
       ads: {}
       resourceApiVersion: V3
-<<<<<<< HEAD
-    serviceName: tcp-route-simple-1
-  name: tcp-route-simple-1
-=======
     serviceName: tcp-route-simple-dest
   name: tcp-route-simple-dest
   outlierDetection: {}
@@ -25,7 +21,6 @@
       resourceApiVersion: V3
     serviceName: tcp-route-simple-1-dest
   name: tcp-route-simple-1-dest
->>>>>>> 4285f4e2
   outlierDetection: {}
   perConnectionBufferLimitBytes: 32768
   type: EDS
