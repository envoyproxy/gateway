date: Pending

# Changes that are expected to cause an incompatibility with previous versions, such as deletions or modifications to existing APIs.
breaking changes: |
  Use gateway name as proxy fleet name for gateway namespace mode.

# Updates addressing vulnerabilities, security flaws, or compliance requirements.
security updates: |
  Disable automountServiceAccountToken for proxy and ratelimit deployments and serviceAccounts

# New features or capabilities added in this release.
new features: |
  Added support for percentage-based request mirroring
  Add an option to OIDC authentication to bypass it and defer to JWT when the request contains an "Authorization: Bearer ..." header.
  Added support for configuring Subject Alternative Names (SANs) for upstream TLS validation via `BackendTLSPolicy.validation.subjectAltNames`.
  Added support for local rate limit header.
  Added XDS metadata for clusters and endpoints from xRoutes and referenced backend resources (Backend, Service, ServiceImport).
  Added support for setting ownerreference to infra resources when enable gateway namespace mode.
  Added support for configuring hostname in active HTTP healthchecks.
  Added support for GatewayInfrastructure in gateway namespace mode.
  Added support for configuring maxConnectionsToAcceptPerSocketEvent in listener via ClientTrafficPolicy.
  Added support for setting GatewayClass ownerreference to infra resources when all cases except gateway namespace mode.
  Added support for setting previous priorities retry predicate.
  Added support for using extension server policies to in PostTranslateModify hook.
  Added support for configuring cluster stat name for HTTPRoute and GRPCRoute in EnvoyProxy CRD.
  Added support for configuring `SameSite` attribute for Oauth cookies for OIDC authentication.
  Added support for configuring the cache sync period for K8s provider.
  Added support for fallback to first key when load ca certificate from Secret or ConfigMap.
  Added support for configuring user provided name to generated HorizontalPodAutoscaler and PodDisruptionBudget resources.
  Added support for client certificate validation (SPKI, hash, SAN) in ClientTrafficPolicy.
  Added support for OIDC RP initialized logout. If the end session endpoint is explicitly specified or discovered from the issuer's well-known url, the end session endpoint will be invoked when the user logs out.
  Added support for specifying deployment annotations through the helm chart.
  Added support for customizing the name of the ServiceAccount used by the Proxy.
  Added support for custom backendRefs via extension server using PostClusterModify hook.
<<<<<<< HEAD
  Added metric `watchable_publish_total` counting store events in watchable message queues.


=======
  Introduce validation strictness levels for Lua scripts in EnvoyExtensionPolicies.
>>>>>>> b8ca9582
bug fixes: |
  Handle integer zone annotation values
  Fixed issue where WASM cache init failure caused routes with WASM-less EnvoyExtensionPolicies to have 500 direct responses.
  Fixed issue which UDP listeners were not created in the Envoy proxy config when Gateway was created.
  Keep ALPN configuration for listeners with overlapping certificates when ALPN is explicitly set in ClientTrafficPolicy.
  Fixed issue that switch on wrong SubjectAltNameType enum value in BackendTLSPolicy.
  Fixed issue that BackendTLSPolicy should not reference ConfigMap or Secret across namespace.
  Fixed bug in certificate SANs overlap detection in listeners.
  Fixed issue where EnvoyExtensionPolicy ExtProc body processing mode is set to FullDuplexStreamed, but trailers were not sent.
  Fixed validation issue where EnvoyExtensionPolicy ExtProc failOpen is true, and body processing mode FullDuplexStreamed is not rejected.
  Add ConfigMap indexers for EnvoyExtensionPolicies to reconcile Lua changes
  Fixed issue that default accesslog format not working.
  Fixed validation errors when the rateLimit url for Redis in the EnvoyGateway API includes multiple comma separated hosts.
  Fixes addresses in status of DualStack NodePort Gateways.
  Fixed issue that not able to override the prometheus annotation in EnvoyProxy CRD.


# Enhancements that improve performance.
performance improvements: |

# Deprecated features or APIs.
deprecations: |

# Other notable changes not covered by the above sections.
Other changes: |<|MERGE_RESOLUTION|>--- conflicted
+++ resolved
@@ -32,13 +32,10 @@
   Added support for specifying deployment annotations through the helm chart.
   Added support for customizing the name of the ServiceAccount used by the Proxy.
   Added support for custom backendRefs via extension server using PostClusterModify hook.
-<<<<<<< HEAD
+  Introduce validation strictness levels for Lua scripts in EnvoyExtensionPolicies.
   Added metric `watchable_publish_total` counting store events in watchable message queues.
 
 
-=======
-  Introduce validation strictness levels for Lua scripts in EnvoyExtensionPolicies.
->>>>>>> b8ca9582
 bug fixes: |
   Handle integer zone annotation values
   Fixed issue where WASM cache init failure caused routes with WASM-less EnvoyExtensionPolicies to have 500 direct responses.
