// Copyright Envoy Gateway Authors
// SPDX-License-Identifier: Apache-2.0
// The full text of the Apache license is available in the LICENSE file at
// the root of the repo.

package gatewayapi

import (
	"fmt"
	"net"
	"strings"

	metav1 "k8s.io/apimachinery/pkg/apis/meta/v1"
	"sigs.k8s.io/gateway-api/apis/v1alpha2"
	"sigs.k8s.io/gateway-api/apis/v1beta1"

	egv1a1 "github.com/envoyproxy/gateway/api/v1alpha1"
	"github.com/envoyproxy/gateway/internal/ir"
)

type FiltersTranslator interface {
	HTTPFiltersTranslator
}

var _ FiltersTranslator = (*Translator)(nil)

type HTTPFiltersTranslator interface {
	processURLRewriteFilter(rewrite *v1beta1.HTTPURLRewriteFilter, filterContext *HTTPFiltersContext)
	processRedirectFilter(redirect *v1beta1.HTTPRequestRedirectFilter, filterContext *HTTPFiltersContext)
	processRequestHeaderModifierFilter(headerModifier *v1beta1.HTTPHeaderFilter, filterContext *HTTPFiltersContext)
	processResponseHeaderModifierFilter(headerModifier *v1beta1.HTTPHeaderFilter, filterContext *HTTPFiltersContext)
	processRequestMirrorFilter(mirror *v1beta1.HTTPRequestMirrorFilter, filterContext *HTTPFiltersContext, resources *Resources)
	processExtensionRefHTTPFilter(extRef *v1beta1.LocalObjectReference, filterContext *HTTPFiltersContext, resources *Resources)
	processUnsupportedHTTPFilter(filterType string, filterContext *HTTPFiltersContext)
}

// HTTPFiltersContext is the context of http filters processing.
type HTTPFiltersContext struct {
	*HTTPFilterIR

	ParentRef *RouteParentContext
	Route     RouteContext
}

// HTTPFilterIR contains the ir processing results.
type HTTPFilterIR struct {
	DirectResponse   *ir.DirectResponse
	RedirectResponse *ir.Redirect

	URLRewrite *ir.URLRewrite

	AddRequestHeaders    []ir.AddHeader
	RemoveRequestHeaders []string

	AddResponseHeaders    []ir.AddHeader
	RemoveResponseHeaders []string

	Mirrors []*ir.RouteDestination

	RequestAuthentication *ir.RequestAuthentication
	RateLimit             *ir.RateLimit

<<<<<<< HEAD
	CorsPolicy *ir.CorsPolicy
=======
	ExtensionRefs []*ir.UnstructuredRef
>>>>>>> bd74367f
}

// ProcessHTTPFilters translates gateway api http filters to IRs.
func (t *Translator) ProcessHTTPFilters(parentRef *RouteParentContext,
	route RouteContext,
	filters []v1beta1.HTTPRouteFilter,
	resources *Resources) *HTTPFiltersContext {
	httpFiltersContext := &HTTPFiltersContext{
		ParentRef:    parentRef,
		Route:        route,
		HTTPFilterIR: &HTTPFilterIR{},
	}

	for i := range filters {
		filter := filters[i]
		// If an invalid filter type has been configured then skip processing any more filters
		if httpFiltersContext.DirectResponse != nil {
			break
		}
		if err := ValidateHTTPRouteFilter(&filter); err != nil {
			t.processInvalidHTTPFilter(string(filter.Type), httpFiltersContext, err)
			break
		}

		switch filter.Type {
		case v1beta1.HTTPRouteFilterURLRewrite:
			t.processURLRewriteFilter(filter.URLRewrite, httpFiltersContext)
		case v1beta1.HTTPRouteFilterRequestRedirect:
			t.processRedirectFilter(filter.RequestRedirect, httpFiltersContext)
		case v1beta1.HTTPRouteFilterRequestHeaderModifier:
			t.processRequestHeaderModifierFilter(filter.RequestHeaderModifier, httpFiltersContext)
		case v1beta1.HTTPRouteFilterResponseHeaderModifier:
			t.processResponseHeaderModifierFilter(filter.ResponseHeaderModifier, httpFiltersContext)
		case v1beta1.HTTPRouteFilterRequestMirror:
			t.processRequestMirrorFilter(filter.RequestMirror, httpFiltersContext, resources)
		case v1beta1.HTTPRouteFilterExtensionRef:
			t.processExtensionRefHTTPFilter(filter.ExtensionRef, httpFiltersContext, resources)
		default:
			t.processUnsupportedHTTPFilter(string(filter.Type), httpFiltersContext)
		}
	}

	return httpFiltersContext
}

// ProcessGRPCFilters translates gateway api grpc filters to IRs.
func (t *Translator) ProcessGRPCFilters(parentRef *RouteParentContext,
	route RouteContext,
	filters []v1alpha2.GRPCRouteFilter,
	resources *Resources) *HTTPFiltersContext {
	httpFiltersContext := &HTTPFiltersContext{
		ParentRef: parentRef,
		Route:     route,

		HTTPFilterIR: &HTTPFilterIR{},
	}

	for i := range filters {
		filter := filters[i]
		// If an invalid filter type has been configured then skip processing any more filters
		if httpFiltersContext.DirectResponse != nil {
			break
		}
		if err := ValidateGRPCRouteFilter(&filter); err != nil {
			t.processInvalidHTTPFilter(string(filter.Type), httpFiltersContext, err)
			break
		}

		switch filter.Type {
		case v1alpha2.GRPCRouteFilterRequestHeaderModifier:
			t.processRequestHeaderModifierFilter(filter.RequestHeaderModifier, httpFiltersContext)
		case v1alpha2.GRPCRouteFilterResponseHeaderModifier:
			t.processResponseHeaderModifierFilter(filter.ResponseHeaderModifier, httpFiltersContext)
		case v1alpha2.GRPCRouteFilterRequestMirror:
			t.processRequestMirrorFilter(filter.RequestMirror, httpFiltersContext, resources)
		default:
			t.processUnsupportedHTTPFilter(string(filter.Type), httpFiltersContext)
		}
	}

	return httpFiltersContext
}

func (t *Translator) processURLRewriteFilter(
	rewrite *v1beta1.HTTPURLRewriteFilter,
	filterContext *HTTPFiltersContext) {
	if filterContext.URLRewrite != nil {
		filterContext.ParentRef.SetCondition(filterContext.Route,
			v1beta1.RouteConditionAccepted,
			metav1.ConditionFalse,
			v1beta1.RouteReasonUnsupportedValue,
			"Cannot configure multiple urlRewrite filters for a single HTTPRouteRule",
		)
		return
	}

	if rewrite == nil {
		return
	}

	newURLRewrite := &ir.URLRewrite{}

	if rewrite.Hostname != nil {
		if err := t.validateHostname(string(*rewrite.Hostname)); err != nil {
			filterContext.ParentRef.SetCondition(filterContext.Route,
				v1beta1.RouteConditionAccepted,
				metav1.ConditionFalse,
				v1beta1.RouteReasonUnsupportedValue,
				err.Error(),
			)
			return
		}
		redirectHost := string(*rewrite.Hostname)
		newURLRewrite.Hostname = &redirectHost
	}

	if rewrite.Path != nil {
		switch rewrite.Path.Type {
		case v1beta1.FullPathHTTPPathModifier:
			if rewrite.Path.ReplacePrefixMatch != nil {
				errMsg := "ReplacePrefixMatch cannot be set when rewrite path type is \"ReplaceFullPath\""
				filterContext.ParentRef.SetCondition(filterContext.Route,
					v1beta1.RouteConditionAccepted,
					metav1.ConditionFalse,
					v1beta1.RouteReasonUnsupportedValue,
					errMsg,
				)
				return
			}
			if rewrite.Path.ReplaceFullPath == nil {
				errMsg := "ReplaceFullPath must be set when rewrite path type is \"ReplaceFullPath\""
				filterContext.ParentRef.SetCondition(filterContext.Route,
					v1beta1.RouteConditionAccepted,
					metav1.ConditionFalse,
					v1beta1.RouteReasonUnsupportedValue,
					errMsg,
				)
				return
			}
			if rewrite.Path.ReplaceFullPath != nil {
				newURLRewrite.Path = &ir.HTTPPathModifier{
					FullReplace: rewrite.Path.ReplaceFullPath,
				}
			}
		case v1beta1.PrefixMatchHTTPPathModifier:
			if rewrite.Path.ReplaceFullPath != nil {
				errMsg := "ReplaceFullPath cannot be set when rewrite path type is \"ReplacePrefixMatch\""
				filterContext.ParentRef.SetCondition(filterContext.Route,
					v1beta1.RouteConditionAccepted,
					metav1.ConditionFalse,
					v1beta1.RouteReasonUnsupportedValue,
					errMsg,
				)
				return
			}
			if rewrite.Path.ReplacePrefixMatch == nil {
				errMsg := "ReplacePrefixMatch must be set when rewrite path type is \"ReplacePrefixMatch\""
				filterContext.ParentRef.SetCondition(filterContext.Route,
					v1beta1.RouteConditionAccepted,
					metav1.ConditionFalse,
					v1beta1.RouteReasonUnsupportedValue,
					errMsg,
				)
				return
			}
			if rewrite.Path.ReplacePrefixMatch != nil {
				newURLRewrite.Path = &ir.HTTPPathModifier{
					PrefixMatchReplace: rewrite.Path.ReplacePrefixMatch,
				}
			}
		default:
			errMsg := fmt.Sprintf("Rewrite path type: %s is invalid, only \"ReplaceFullPath\" and \"ReplacePrefixMatch\" are supported", rewrite.Path.Type)
			filterContext.ParentRef.SetCondition(filterContext.Route,
				v1beta1.RouteConditionAccepted,
				metav1.ConditionFalse,
				v1beta1.RouteReasonUnsupportedValue,
				errMsg,
			)
			return
		}
	}

	filterContext.URLRewrite = newURLRewrite
}

func (t *Translator) processRedirectFilter(
	redirect *v1beta1.HTTPRequestRedirectFilter,
	filterContext *HTTPFiltersContext) {
	// Can't have two redirects for the same route
	if filterContext.RedirectResponse != nil {
		filterContext.ParentRef.SetCondition(filterContext.Route,
			v1beta1.RouteConditionAccepted,
			metav1.ConditionFalse,
			v1beta1.RouteReasonUnsupportedValue,
			"Cannot configure multiple requestRedirect filters for a single HTTPRouteRule",
		)
		return
	}

	if redirect == nil {
		return
	}

	redir := &ir.Redirect{}
	if redirect.Scheme != nil {
		// Note that gateway API may support additional schemes in the future, but unknown values
		// must result in an UnsupportedValue status
		if *redirect.Scheme == "http" || *redirect.Scheme == "https" {
			redir.Scheme = redirect.Scheme
		} else {
			errMsg := fmt.Sprintf("Scheme: %s is unsupported, only 'https' and 'http' are supported", *redirect.Scheme)
			filterContext.ParentRef.SetCondition(filterContext.Route,
				v1beta1.RouteConditionAccepted,
				metav1.ConditionFalse,
				v1beta1.RouteReasonUnsupportedValue,
				errMsg,
			)
			return
		}
	}

	if redirect.Hostname != nil {
		if err := t.validateHostname(string(*redirect.Hostname)); err != nil {
			filterContext.ParentRef.SetCondition(filterContext.Route,
				v1beta1.RouteConditionAccepted,
				metav1.ConditionFalse,
				v1beta1.RouteReasonUnsupportedValue,
				err.Error(),
			)
		} else {
			redirectHost := string(*redirect.Hostname)
			redir.Hostname = &redirectHost
		}
	}

	if redirect.Path != nil {
		switch redirect.Path.Type {
		case v1beta1.FullPathHTTPPathModifier:
			if redirect.Path.ReplaceFullPath != nil {
				redir.Path = &ir.HTTPPathModifier{
					FullReplace: redirect.Path.ReplaceFullPath,
				}
			}
		case v1beta1.PrefixMatchHTTPPathModifier:
			if redirect.Path.ReplacePrefixMatch != nil {
				redir.Path = &ir.HTTPPathModifier{
					PrefixMatchReplace: redirect.Path.ReplacePrefixMatch,
				}
			}
		default:
			errMsg := fmt.Sprintf("Redirect path type: %s is invalid, only \"ReplaceFullPath\" and \"ReplacePrefixMatch\" are supported", redirect.Path.Type)
			filterContext.ParentRef.SetCondition(filterContext.Route,
				v1beta1.RouteConditionAccepted,
				metav1.ConditionFalse,
				v1beta1.RouteReasonUnsupportedValue,
				errMsg,
			)
			return
		}
	}

	if redirect.StatusCode != nil {
		redirectCode := int32(*redirect.StatusCode)
		// Envoy supports 302, 303, 307, and 308, but gateway API only includes 301 and 302
		if redirectCode == 301 || redirectCode == 302 {
			redir.StatusCode = &redirectCode
		} else {
			errMsg := fmt.Sprintf("Status code %d is invalid, only 302 and 301 are supported", redirectCode)
			filterContext.ParentRef.SetCondition(filterContext.Route,
				v1beta1.RouteConditionAccepted,
				metav1.ConditionFalse,
				v1beta1.RouteReasonUnsupportedValue,
				errMsg,
			)
			return
		}
	}

	if redirect.Port != nil {
		redirectPort := uint32(*redirect.Port)
		redir.Port = &redirectPort
	}

	filterContext.RedirectResponse = redir
}

func (t *Translator) processRequestHeaderModifierFilter(
	headerModifier *v1beta1.HTTPHeaderFilter,
	filterContext *HTTPFiltersContext) {
	// Make sure the header modifier config actually exists
	if headerModifier == nil {
		return
	}
	emptyFilterConfig := true // keep track of whether the provided config is empty or not

	// Add request headers
	if headersToAdd := headerModifier.Add; headersToAdd != nil {
		if len(headersToAdd) > 0 {
			emptyFilterConfig = false
		}
		for _, addHeader := range headersToAdd {
			emptyFilterConfig = false
			if addHeader.Name == "" {
				filterContext.ParentRef.SetCondition(filterContext.Route,
					v1beta1.RouteConditionAccepted,
					metav1.ConditionFalse,
					v1beta1.RouteReasonUnsupportedValue,
					"RequestHeaderModifier Filter cannot add a header with an empty name",
				)
				// try to process the rest of the headers and produce a valid config.
				continue
			}
			// Per Gateway API specification on HTTPHeaderName, : and / are invalid characters in header names
			if strings.Contains(string(addHeader.Name), "/") || strings.Contains(string(addHeader.Name), ":") {
				filterContext.ParentRef.SetCondition(filterContext.Route,
					v1beta1.RouteConditionAccepted,
					metav1.ConditionFalse,
					v1beta1.RouteReasonUnsupportedValue,
					fmt.Sprintf("RequestHeaderModifier Filter cannot set headers with a '/' or ':' character in them. Header: %q", string(addHeader.Name)),
				)
				continue
			}
			// Check if the header is a duplicate
			headerKey := string(addHeader.Name)
			canAddHeader := true
			for _, h := range filterContext.AddRequestHeaders {
				if strings.EqualFold(h.Name, headerKey) {
					canAddHeader = false
					break
				}
			}

			if !canAddHeader {
				continue
			}

			newHeader := ir.AddHeader{
				Name:   headerKey,
				Append: true,
				Value:  addHeader.Value,
			}

			filterContext.AddRequestHeaders = append(filterContext.AddRequestHeaders, newHeader)
		}
	}

	// Set headers
	if headersToSet := headerModifier.Set; headersToSet != nil {
		if len(headersToSet) > 0 {
			emptyFilterConfig = false
		}
		for _, setHeader := range headersToSet {

			if setHeader.Name == "" {
				filterContext.ParentRef.SetCondition(filterContext.Route,
					v1beta1.RouteConditionAccepted,
					metav1.ConditionFalse,
					v1beta1.RouteReasonUnsupportedValue,
					"RequestHeaderModifier Filter cannot set a header with an empty name",
				)
				continue
			}
			// Per Gateway API specification on HTTPHeaderName, : and / are invalid characters in header names
			if strings.Contains(string(setHeader.Name), "/") || strings.Contains(string(setHeader.Name), ":") {
				filterContext.ParentRef.SetCondition(filterContext.Route,
					v1beta1.RouteConditionAccepted,
					metav1.ConditionFalse,
					v1beta1.RouteReasonUnsupportedValue,
					fmt.Sprintf("RequestHeaderModifier Filter cannot set headers with a '/' or ':' character in them. Header: '%s'", string(setHeader.Name)),
				)
				continue
			}

			// Check if the header to be set has already been configured
			headerKey := string(setHeader.Name)
			canAddHeader := true
			for _, h := range filterContext.AddRequestHeaders {
				if strings.EqualFold(h.Name, headerKey) {
					canAddHeader = false
					break
				}
			}
			if !canAddHeader {
				continue
			}
			newHeader := ir.AddHeader{
				Name:   string(setHeader.Name),
				Append: false,
				Value:  setHeader.Value,
			}

			filterContext.AddRequestHeaders = append(filterContext.AddRequestHeaders, newHeader)
		}
	}

	// Remove request headers
	// As far as Envoy is concerned, it is ok to configure a header to be added/set and also in the list of
	// headers to remove. It will remove the original header if present and then add/set the header after.
	if headersToRemove := headerModifier.Remove; headersToRemove != nil {
		if len(headersToRemove) > 0 {
			emptyFilterConfig = false
		}
		for _, removedHeader := range headersToRemove {
			if removedHeader == "" {
				filterContext.ParentRef.SetCondition(filterContext.Route,
					v1beta1.RouteConditionAccepted,
					metav1.ConditionFalse,
					v1beta1.RouteReasonUnsupportedValue,
					"RequestHeaderModifier Filter cannot remove a header with an empty name",
				)
				continue
			}

			canRemHeader := true
			for _, h := range filterContext.RemoveRequestHeaders {
				if strings.EqualFold(h, removedHeader) {
					canRemHeader = false
					break
				}
			}
			if !canRemHeader {
				continue
			}

			filterContext.RemoveRequestHeaders = append(filterContext.RemoveRequestHeaders, removedHeader)
		}
	}

	// Update the status if the filter failed to configure any valid headers to add/remove
	if len(filterContext.AddRequestHeaders) == 0 && len(filterContext.RemoveRequestHeaders) == 0 && !emptyFilterConfig {
		filterContext.ParentRef.SetCondition(filterContext.Route,
			v1beta1.RouteConditionAccepted,
			metav1.ConditionFalse,
			v1beta1.RouteReasonUnsupportedValue,
			"RequestHeaderModifier Filter did not provide valid configuration to add/set/remove any headers",
		)
	}
}

func (t *Translator) processResponseHeaderModifierFilter(
	headerModifier *v1beta1.HTTPHeaderFilter,
	filterContext *HTTPFiltersContext) {
	// Make sure the header modifier config actually exists
	if headerModifier == nil {
		return
	}
	emptyFilterConfig := true // keep track of whether the provided config is empty or not

	// Add response headers
	if headersToAdd := headerModifier.Add; headersToAdd != nil {
		if len(headersToAdd) > 0 {
			emptyFilterConfig = false
		}
		for _, addHeader := range headersToAdd {
			emptyFilterConfig = false
			if addHeader.Name == "" {
				filterContext.ParentRef.SetCondition(filterContext.Route,
					v1beta1.RouteConditionAccepted,
					metav1.ConditionFalse,
					v1beta1.RouteReasonUnsupportedValue,
					"ResponseHeaderModifier Filter cannot add a header with an empty name",
				)
				// try to process the rest of the headers and produce a valid config.
				continue
			}
			// Per Gateway API specification on HTTPHeaderName, : and / are invalid characters in header names
			if strings.Contains(string(addHeader.Name), "/") || strings.Contains(string(addHeader.Name), ":") {
				filterContext.ParentRef.SetCondition(filterContext.Route,
					v1beta1.RouteConditionAccepted,
					metav1.ConditionFalse,
					v1beta1.RouteReasonUnsupportedValue,
					fmt.Sprintf("ResponseHeaderModifier Filter cannot set headers with a '/' or ':' character in them. Header: %q", string(addHeader.Name)),
				)
				continue
			}
			// Check if the header is a duplicate
			headerKey := string(addHeader.Name)
			canAddHeader := true
			for _, h := range filterContext.AddResponseHeaders {
				if strings.EqualFold(h.Name, headerKey) {
					canAddHeader = false
					break
				}
			}

			if !canAddHeader {
				continue
			}

			newHeader := ir.AddHeader{
				Name:   headerKey,
				Append: true,
				Value:  addHeader.Value,
			}

			filterContext.AddResponseHeaders = append(filterContext.AddResponseHeaders, newHeader)
		}
	}

	// Set headers
	if headersToSet := headerModifier.Set; headersToSet != nil {
		if len(headersToSet) > 0 {
			emptyFilterConfig = false
		}
		for _, setHeader := range headersToSet {

			if setHeader.Name == "" {
				filterContext.ParentRef.SetCondition(filterContext.Route,
					v1beta1.RouteConditionAccepted,
					metav1.ConditionFalse,
					v1beta1.RouteReasonUnsupportedValue,
					"ResponseHeaderModifier Filter cannot set a header with an empty name",
				)
				continue
			}
			// Per Gateway API specification on HTTPHeaderName, : and / are invalid characters in header names
			if strings.Contains(string(setHeader.Name), "/") || strings.Contains(string(setHeader.Name), ":") {
				filterContext.ParentRef.SetCondition(filterContext.Route,
					v1beta1.RouteConditionAccepted,
					metav1.ConditionFalse,
					v1beta1.RouteReasonUnsupportedValue,
					fmt.Sprintf("ResponseHeaderModifier Filter cannot set headers with a '/' or ':' character in them. Header: '%s'", string(setHeader.Name)),
				)
				continue
			}

			// Check if the header to be set has already been configured
			headerKey := string(setHeader.Name)
			canAddHeader := true
			for _, h := range filterContext.AddResponseHeaders {
				if strings.EqualFold(h.Name, headerKey) {
					canAddHeader = false
					break
				}
			}
			if !canAddHeader {
				continue
			}
			newHeader := ir.AddHeader{
				Name:   string(setHeader.Name),
				Append: false,
				Value:  setHeader.Value,
			}

			filterContext.AddResponseHeaders = append(filterContext.AddResponseHeaders, newHeader)
		}
	}

	// Remove response headers
	// As far as Envoy is concerned, it is ok to configure a header to be added/set and also in the list of
	// headers to remove. It will remove the original header if present and then add/set the header after.
	if headersToRemove := headerModifier.Remove; headersToRemove != nil {
		if len(headersToRemove) > 0 {
			emptyFilterConfig = false
		}
		for _, removedHeader := range headersToRemove {
			if removedHeader == "" {
				filterContext.ParentRef.SetCondition(filterContext.Route,
					v1beta1.RouteConditionAccepted,
					metav1.ConditionFalse,
					v1beta1.RouteReasonUnsupportedValue,
					"ResponseHeaderModifier Filter cannot remove a header with an empty name",
				)
				continue
			}

			canRemHeader := true
			for _, h := range filterContext.RemoveResponseHeaders {
				if strings.EqualFold(h, removedHeader) {
					canRemHeader = false
					break
				}
			}
			if !canRemHeader {
				continue
			}

			filterContext.RemoveResponseHeaders = append(filterContext.RemoveResponseHeaders, removedHeader)

		}
	}

	// Update the status if the filter failed to configure any valid headers to add/remove
	if len(filterContext.AddResponseHeaders) == 0 && len(filterContext.RemoveResponseHeaders) == 0 && !emptyFilterConfig {
		filterContext.ParentRef.SetCondition(filterContext.Route,
			v1beta1.RouteConditionAccepted,
			metav1.ConditionFalse,
			v1beta1.RouteReasonUnsupportedValue,
			"ResponseHeaderModifier Filter did not provide valid configuration to add/set/remove any headers",
		)
	}
}

func (t *Translator) processExtensionRefHTTPFilter(extFilter *v1beta1.LocalObjectReference, filterContext *HTTPFiltersContext, resources *Resources) {
	// Make sure the config actually exists.
	if extFilter == nil {
		return
	}

	filterNs := filterContext.Route.GetNamespace()

	// Set the filter context and return early if a matching CorsFilter is found.

	if string(extFilter.Kind) == egv1a1.KindCorsFilter {
		for _, corsFilter := range resources.CorsFilters {
			if corsFilter.Namespace == filterNs &&
				corsFilter.Name == string(extFilter.Name) {
				allowOrigins := make([]*ir.StringMatch, 0)
				for _, allowOrigin := range corsFilter.Spec.CorsPolicy.AllowOrigins {
					switch {
					case allowOrigin.Exact != nil:
						m := &ir.StringMatch{Exact: allowOrigin.Exact}
						allowOrigins = append(allowOrigins, m)
					case allowOrigin.Prefix != nil:
						m := &ir.StringMatch{Prefix: allowOrigin.Prefix}
						allowOrigins = append(allowOrigins, m)
					default:
						return
					}
				}
				filterContext.HTTPFilterIR.CorsPolicy = &ir.CorsPolicy{
					AllowOrigins:     allowOrigins,
					AllowMethods:     corsFilter.Spec.CorsPolicy.AllowMethods,
					AllowHeaders:     corsFilter.Spec.CorsPolicy.AllowHeaders,
					ExposeHeaders:    corsFilter.Spec.CorsPolicy.ExposeHeaders,
					MaxAge:           corsFilter.Spec.CorsPolicy.MaxAge,
					AllowCredentials: corsFilter.Spec.CorsPolicy.AllowCredentials,
				}
				return
			}

		}
	}

	// Set the filter context and return early if a matching AuthenticationFilter is found.
	if string(extFilter.Kind) == egv1a1.KindAuthenticationFilter {
		for _, authenFilter := range resources.AuthenticationFilters {
			if authenFilter.Namespace == filterNs &&
				authenFilter.Name == string(extFilter.Name) {
				filterContext.HTTPFilterIR.RequestAuthentication = &ir.RequestAuthentication{
					JWT: &ir.JwtRequestAuthentication{
						Providers: authenFilter.Spec.JwtProviders,
					},
				}
				return
			}
		}
	}

	// Set the filter context and return early if a matching RateLimitFilter is found.
	if string(extFilter.Kind) == egv1a1.KindRateLimitFilter {
		for _, rateLimitFilter := range resources.RateLimitFilters {
			if rateLimitFilter.Namespace == filterNs &&
				rateLimitFilter.Name == string(extFilter.Name) {
				if rateLimitFilter.Spec.Global == nil {
					errMsg := fmt.Sprintf("Global configuration empty for RateLimitFilter: %s/%s", filterNs,
						extFilter.Name)
					t.processUnresolvedHTTPFilter(errMsg, filterContext)
					return
				}
				if !t.GlobalRateLimitEnabled {
					errMsg := fmt.Sprintf("Enable Ratelimit in the EnvoyGateway config to configure RateLimitFilter: %s/%s",
						filterNs, extFilter.Name)
					t.processUnresolvedHTTPFilter(errMsg, filterContext)
					return
				}
				rateLimit := &ir.RateLimit{
					Global: &ir.GlobalRateLimit{
						Rules: make([]*ir.RateLimitRule, len(rateLimitFilter.Spec.Global.Rules)),
					},
				}
				rules := rateLimit.Global.Rules
				for i, rule := range rateLimitFilter.Spec.Global.Rules {
					rules[i] = &ir.RateLimitRule{
						Limit: &ir.RateLimitValue{
							Requests: rule.Limit.Requests,
							Unit:     ir.RateLimitUnit(rule.Limit.Unit),
						},
						HeaderMatches: make([]*ir.StringMatch, 0),
					}
					for _, match := range rule.ClientSelectors {
						for _, header := range match.Headers {
							switch {
							case header.Type == nil && header.Value != nil:
								fallthrough
							case *header.Type == egv1a1.HeaderMatchExact && header.Value != nil:
								m := &ir.StringMatch{
									Name:  header.Name,
									Exact: header.Value,
								}
								rules[i].HeaderMatches = append(rules[i].HeaderMatches, m)
							case *header.Type == egv1a1.HeaderMatchRegularExpression && header.Value != nil:
								m := &ir.StringMatch{
									Name:      header.Name,
									SafeRegex: header.Value,
								}
								rules[i].HeaderMatches = append(rules[i].HeaderMatches, m)
							case *header.Type == egv1a1.HeaderMatchDistinct && header.Value == nil:
								m := &ir.StringMatch{
									Name:     header.Name,
									Distinct: true,
								}
								rules[i].HeaderMatches = append(rules[i].HeaderMatches, m)
							default:
								// set negative status condition.
								errMsg := fmt.Sprintf("Unable to translate RateLimitFilter: %s/%s", filterNs,
									extFilter.Name)
								t.processUnresolvedHTTPFilter(errMsg, filterContext)
								return
							}
						}

						if match.SourceIP != nil {
							ip, ipn, err := net.ParseCIDR(*match.SourceIP)
							if err != nil {
								errMsg := fmt.Sprintf("Unable to translate RateLimitFilter: %s/%s", filterNs,
									extFilter.Name)
								t.processUnresolvedHTTPFilter(errMsg, filterContext)
								return
							}

							mask, _ := ipn.Mask.Size()
							rules[i].CIDRMatch = &ir.CIDRMatch{
								CIDR:    ipn.String(),
								IPv6:    ip.To4() == nil,
								MaskLen: mask,
							}
						}
					}

				}
				filterContext.HTTPFilterIR.RateLimit = rateLimit
				return
			}
		}
	}

	// Matching filter not found, so set negative status condition.
	errMsg := fmt.Sprintf("Reference %s/%s not found for filter type: %v", filterNs,
		extFilter.Name, extFilter.Kind)
	t.processUnresolvedHTTPFilter(errMsg, filterContext)
}

func (t *Translator) processRequestMirrorFilter(
	mirrorFilter *v1beta1.HTTPRequestMirrorFilter,
	filterContext *HTTPFiltersContext,
	resources *Resources) {

	// Make sure the config actually exists
	if mirrorFilter == nil {
		return
	}

	mirrorBackend := mirrorFilter.BackendRef

	// Wrap the filter's BackendObjectReference into a BackendRef so we can use existing tooling to check it
	weight := int32(1)
	mirrorBackendRef := v1beta1.BackendRef{
		BackendObjectReference: mirrorBackend,
		Weight:                 &weight,
	}

	// This sets the status on the HTTPRoute, should the usage be changed so that the status message reflects that the backendRef is from the filter?
	filterNs := filterContext.Route.GetNamespace()
	serviceNamespace := NamespaceDerefOr(mirrorBackend.Namespace, filterNs)
	if !t.validateBackendRef(&mirrorBackendRef, filterContext.ParentRef, filterContext.Route,
		resources, serviceNamespace, KindHTTPRoute) {
		return
	}

	mirrorDest, _ := t.processRouteDestination(mirrorBackendRef, filterContext.ParentRef, filterContext.Route, resources)

	// If we're already mirroring requests to this backend then there is no need to configure it twice
	for _, mirror := range filterContext.Mirrors {
		if mirror != nil {
			if mirror.Host == mirrorDest.Host &&
				mirror.Port == mirrorDest.Port {
				return
			}
		}
	}

	filterContext.Mirrors = append(filterContext.Mirrors, mirrorDest)

}

func (t *Translator) processUnresolvedHTTPFilter(errMsg string, filterContext *HTTPFiltersContext) {
	filterContext.ParentRef.SetCondition(filterContext.Route,
		v1beta1.RouteConditionResolvedRefs,
		metav1.ConditionFalse,
		v1beta1.RouteReasonBackendNotFound,
		errMsg,
	)
	filterContext.ParentRef.SetCondition(filterContext.Route,
		v1beta1.RouteConditionAccepted,
		metav1.ConditionFalse,
		v1beta1.RouteReasonUnsupportedValue,
		errMsg,
	)
	filterContext.DirectResponse = &ir.DirectResponse{
		Body:       &errMsg,
		StatusCode: 500,
	}
}

func (t *Translator) processUnsupportedHTTPFilter(filterType string, filterContext *HTTPFiltersContext) {
	errMsg := fmt.Sprintf("Unsupported filter type: %s", filterType)
	filterContext.ParentRef.SetCondition(filterContext.Route,
		v1beta1.RouteConditionAccepted,
		metav1.ConditionFalse,
		v1beta1.RouteReasonUnsupportedValue,
		errMsg,
	)
	filterContext.DirectResponse = &ir.DirectResponse{
		Body:       &errMsg,
		StatusCode: 500,
	}
}

func (t *Translator) processInvalidHTTPFilter(filterType string, filterContext *HTTPFiltersContext, err error) {
	errMsg := fmt.Sprintf("Invalid filter %s: %v", filterType, err)
	filterContext.ParentRef.SetCondition(filterContext.Route,
		v1beta1.RouteConditionAccepted,
		metav1.ConditionFalse,
		v1beta1.RouteReasonUnsupportedValue,
		errMsg,
	)
	filterContext.DirectResponse = &ir.DirectResponse{
		Body:       &errMsg,
		StatusCode: 500,
	}
}<|MERGE_RESOLUTION|>--- conflicted
+++ resolved
@@ -60,11 +60,8 @@
 	RequestAuthentication *ir.RequestAuthentication
 	RateLimit             *ir.RateLimit
 
-<<<<<<< HEAD
-	CorsPolicy *ir.CorsPolicy
-=======
+	CorsPolicy    *ir.CorsPolicy
 	ExtensionRefs []*ir.UnstructuredRef
->>>>>>> bd74367f
 }
 
 // ProcessHTTPFilters translates gateway api http filters to IRs.
