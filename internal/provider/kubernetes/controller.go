// Copyright Envoy Gateway Authors
// SPDX-License-Identifier: Apache-2.0
// The full text of the Apache license is available in the LICENSE file at
// the root of the repo.

package kubernetes

import (
	"context"
	"fmt"

	appsv1 "k8s.io/api/apps/v1"
	corev1 "k8s.io/api/core/v1"
	discoveryv1 "k8s.io/api/discovery/v1"
	kerrors "k8s.io/apimachinery/pkg/api/errors"
	metav1 "k8s.io/apimachinery/pkg/apis/meta/v1"
	"k8s.io/apimachinery/pkg/apis/meta/v1/unstructured"
	"k8s.io/apimachinery/pkg/fields"
	"k8s.io/apimachinery/pkg/runtime/schema"
	"k8s.io/apimachinery/pkg/types"
	"k8s.io/apimachinery/pkg/util/sets"
	"k8s.io/client-go/discovery"
	"sigs.k8s.io/controller-runtime/pkg/client"
	"sigs.k8s.io/controller-runtime/pkg/controller"
	"sigs.k8s.io/controller-runtime/pkg/handler"
	"sigs.k8s.io/controller-runtime/pkg/manager"
	"sigs.k8s.io/controller-runtime/pkg/predicate"
	"sigs.k8s.io/controller-runtime/pkg/reconcile"
	"sigs.k8s.io/controller-runtime/pkg/source"
	gwapiv1 "sigs.k8s.io/gateway-api/apis/v1"
	gwapiv1a2 "sigs.k8s.io/gateway-api/apis/v1alpha2"
	gwapiv1a3 "sigs.k8s.io/gateway-api/apis/v1alpha3"
	gwapiv1b1 "sigs.k8s.io/gateway-api/apis/v1beta1"
	mcsapiv1a1 "sigs.k8s.io/mcs-api/pkg/apis/v1alpha1"

	egv1a1 "github.com/envoyproxy/gateway/api/v1alpha1"
	"github.com/envoyproxy/gateway/api/v1alpha1/validation"
	"github.com/envoyproxy/gateway/internal/envoygateway/config"
	"github.com/envoyproxy/gateway/internal/gatewayapi"
	"github.com/envoyproxy/gateway/internal/gatewayapi/status"
	"github.com/envoyproxy/gateway/internal/logging"
	"github.com/envoyproxy/gateway/internal/message"
	"github.com/envoyproxy/gateway/internal/utils"
	"github.com/envoyproxy/gateway/internal/utils/slice"
)

type gatewayAPIReconciler struct {
	client            client.Client
	log               logging.Logger
	statusUpdater     Updater
	classController   gwapiv1.GatewayController
	store             *kubernetesProviderStore
	namespace         string
	namespaceLabel    *metav1.LabelSelector
	envoyGateway      *egv1a1.EnvoyGateway
	mergeGateways     sets.Set[string]
	resources         *message.ProviderResources
	extGVKs           []schema.GroupVersionKind
	extServerPolicies []schema.GroupVersionKind
}

// newGatewayAPIController
func newGatewayAPIController(mgr manager.Manager, cfg *config.Server, su Updater,
	resources *message.ProviderResources,
) error {
	ctx := context.Background()

	// Gather additional resources to watch from registered extensions
	var extServerPoliciesGVKs []schema.GroupVersionKind
	var extGVKs []schema.GroupVersionKind
	if cfg.EnvoyGateway.ExtensionManager != nil {
		for _, rsrc := range cfg.EnvoyGateway.ExtensionManager.Resources {
			gvk := schema.GroupVersionKind(rsrc)
			extGVKs = append(extGVKs, gvk)
		}
		for _, rsrc := range cfg.EnvoyGateway.ExtensionManager.PolicyResources {
			gvk := schema.GroupVersionKind(rsrc)
			extServerPoliciesGVKs = append(extServerPoliciesGVKs, gvk)
		}
	}

	byNamespaceSelector := cfg.EnvoyGateway.Provider != nil &&
		cfg.EnvoyGateway.Provider.Kubernetes != nil &&
		cfg.EnvoyGateway.Provider.Kubernetes.Watch != nil &&
		cfg.EnvoyGateway.Provider.Kubernetes.Watch.Type == egv1a1.KubernetesWatchModeTypeNamespaceSelector &&
		(cfg.EnvoyGateway.Provider.Kubernetes.Watch.NamespaceSelector.MatchLabels != nil ||
			len(cfg.EnvoyGateway.Provider.Kubernetes.Watch.NamespaceSelector.MatchExpressions) > 0)

	r := &gatewayAPIReconciler{
		client:            mgr.GetClient(),
		log:               cfg.Logger,
		classController:   gwapiv1.GatewayController(cfg.EnvoyGateway.Gateway.ControllerName),
		namespace:         cfg.Namespace,
		statusUpdater:     su,
		resources:         resources,
		extGVKs:           extGVKs,
		store:             newProviderStore(),
		envoyGateway:      cfg.EnvoyGateway,
		mergeGateways:     sets.New[string](),
		extServerPolicies: extServerPoliciesGVKs,
	}

	if byNamespaceSelector {
		r.namespaceLabel = cfg.EnvoyGateway.Provider.Kubernetes.Watch.NamespaceSelector
	}

	c, err := controller.New("gatewayapi", mgr, controller.Options{Reconciler: r})
	if err != nil {
		return err
	}
	r.log.Info("created gatewayapi controller")

	// Subscribe to status updates
	r.subscribeAndUpdateStatus(ctx, cfg.EnvoyGateway.EnvoyGatewaySpec.ExtensionManager != nil)

	// Watch resources
	if err := r.watchResources(ctx, mgr, c); err != nil {
		return err
	}
	return nil
}

type resourceMappings struct {
	// Map for storing namespaces for Route, Service and Gateway objects.
	allAssociatedNamespaces sets.Set[string]
	// Map for storing EnvoyProxies' NamespacedNames attaching to Gateway or GatewayClass.
	allAssociatedEnvoyProxies sets.Set[string]
	// Map for storing TLSRoutes' NamespacedNames attaching to various Gateway objects.
	allAssociatedTLSRoutes sets.Set[string]
	// Map for storing HTTPRoutes' NamespacedNames attaching to various Gateway objects.
	allAssociatedHTTPRoutes sets.Set[string]
	// Map for storing GRPCRoutes' NamespacedNames attaching to various Gateway objects.
	allAssociatedGRPCRoutes sets.Set[string]
	// Map for storing TCPRoutes' NamespacedNames attaching to various Gateway objects.
	allAssociatedTCPRoutes sets.Set[string]
	// Map for storing UDPRoutes' NamespacedNames attaching to various Gateway objects.
	allAssociatedUDPRoutes sets.Set[string]
	// Map for storing backendRefs' NamespaceNames referred by various Route objects.
	allAssociatedBackendRefs sets.Set[gwapiv1.BackendObjectReference]
	// extensionRefFilters is a map of filters managed by an extension.
	// The key is the namespaced name, group and kind of the filter and the value is the
	// unstructured form of the resource.
	extensionRefFilters map[utils.NamespacedNameWithGroupKind]unstructured.Unstructured
}

func newResourceMapping() *resourceMappings {
	return &resourceMappings{
		allAssociatedNamespaces:   sets.New[string](),
		allAssociatedEnvoyProxies: sets.New[string](),
		allAssociatedTLSRoutes:    sets.New[string](),
		allAssociatedHTTPRoutes:   sets.New[string](),
		allAssociatedGRPCRoutes:   sets.New[string](),
		allAssociatedTCPRoutes:    sets.New[string](),
		allAssociatedUDPRoutes:    sets.New[string](),
		allAssociatedBackendRefs:  sets.New[gwapiv1.BackendObjectReference](),
		extensionRefFilters:       map[utils.NamespacedNameWithGroupKind]unstructured.Unstructured{},
	}
}

// Reconcile handles reconciling all resources in a single call. Any resource event should enqueue the
// same reconcile.Request containing the gateway controller name. This allows multiple resource updates to
// be handled by a single call to Reconcile. The reconcile.Request DOES NOT map to a specific resource.
func (r *gatewayAPIReconciler) Reconcile(ctx context.Context, _ reconcile.Request) (reconcile.Result, error) {
	var (
		managedGCs []*gwapiv1.GatewayClass
		err        error
	)
	r.log.Info("reconciling gateways")

	// Get the GatewayClasses managed by the Envoy Gateway Controller.
	managedGCs, err = r.managedGatewayClasses(ctx)
	if err != nil {
		return reconcile.Result{}, err
	}

	// The gatewayclass was already deleted/finalized and there are stale queue entries.
	if managedGCs == nil {
		r.resources.GatewayAPIResources.Delete(string(r.classController))
		r.log.Info("no accepted gatewayclass")
		return reconcile.Result{}, nil
	}

	// Collect all the Gateway API resources, Envoy Gateway customized resources,
	// and their referenced resources for the managed GatewayClasses, and store
	// them per GatewayClass.
	// For example:
	// - Gateway API resources: Gateways, xRoutes ...
	// - Envoy Gateway customized resources: EnvoyPatchPolicies, ClientTrafficPolicies, BackendTrafficPolicies ...
	// - Referenced resources: Services, ServiceImports, EndpointSlices, Secrets, ConfigMaps ...
	gwcResources := make(gatewayapi.ControllerResources, 0, len(managedGCs))
	for _, managedGC := range managedGCs {
		// Initialize resource types.
		managedGC := managedGC
		gwcResource := gatewayapi.NewResources()
		gwcResource.GatewayClass = managedGC
		gwcResources = append(gwcResources, gwcResource)
		resourceMappings := newResourceMapping()

		// Process the parametersRef of the accepted GatewayClass.
		// This should run before processGateways and processBackendRefs
		if managedGC.Spec.ParametersRef != nil && managedGC.DeletionTimestamp == nil {
			if err := r.processGatewayClassParamsRef(ctx, managedGC, resourceMappings, gwcResource); err != nil {
				msg := fmt.Sprintf("%s: %v", status.MsgGatewayClassInvalidParams, err)
				if err := r.updateStatusForGatewayClass(ctx, managedGC, false, string(gwapiv1.GatewayClassReasonInvalidParameters), msg); err != nil {
					r.log.Error(err, "unable to update GatewayClass status")
				}
				r.log.Error(err, "failed to process parametersRef for gatewayclass", "name", managedGC.Name)
				return reconcile.Result{}, err
			}
		}

		// Add all Gateways, their associated Routes, and referenced resources to the resourceTree
		if err = r.processGateways(ctx, managedGC, resourceMappings, gwcResource); err != nil {
			return reconcile.Result{}, err
		}

		// Add all EnvoyPatchPolicies to the resourceTree
		if err = r.processEnvoyPatchPolicies(ctx, gwcResource); err != nil {
			return reconcile.Result{}, err
		}

		// Add all ClientTrafficPolicies and their referenced resources to the resourceTree
		if err = r.processClientTrafficPolicies(ctx, gwcResource, resourceMappings); err != nil {
			return reconcile.Result{}, err
		}

		// Add all BackendTrafficPolicies to the resourceTree
		if err = r.processBackendTrafficPolicies(ctx, gwcResource); err != nil {
			return reconcile.Result{}, err
		}

		// Add all SecurityPolicies and their referenced resources to the resourceTree
		if err = r.processSecurityPolicies(ctx, gwcResource, resourceMappings); err != nil {
			return reconcile.Result{}, err
		}

		// Add all BackendTLSPolies to the resourceTree
		if err = r.processBackendTLSPolicies(ctx, gwcResource, resourceMappings); err != nil {
			return reconcile.Result{}, err
		}

		// Add all EnvoyExtensionPolicies and their referenced resources to the resourceTree
		if err = r.processEnvoyExtensionPolicies(ctx, gwcResource, resourceMappings); err != nil {
			return reconcile.Result{}, err
		}

		if err = r.processExtensionServerPolicies(ctx, gwcResource); err != nil {
			return reconcile.Result{}, err
		}

		if err = r.processBackends(ctx, gwcResource); err != nil {
			return reconcile.Result{}, err
		}

		// Add the referenced services, ServiceImports, and EndpointSlices in
		// the collected BackendRefs to the resourceTree.
		// BackendRefs are referred by various Route objects and the ExtAuth in SecurityPolicies.
		r.processBackendRefs(ctx, gwcResource, resourceMappings)

		// For this particular Gateway, and all associated objects, check whether the
		// namespace exists. Add to the resourceTree.
		for ns := range resourceMappings.allAssociatedNamespaces {
			namespace, err := r.getNamespace(ctx, ns)
			if err != nil {
				r.log.Error(err, "unable to find the namespace")
				if kerrors.IsNotFound(err) {
					return reconcile.Result{}, nil
				}
				return reconcile.Result{}, err
			}

			gwcResource.Namespaces = append(gwcResource.Namespaces, namespace)
		}

		if gwcResource.EnvoyProxyForGatewayClass != nil && gwcResource.EnvoyProxyForGatewayClass.Spec.MergeGateways != nil {
			if *gwcResource.EnvoyProxyForGatewayClass.Spec.MergeGateways {
				r.mergeGateways.Insert(managedGC.Name)
			} else {
				r.mergeGateways.Delete(managedGC.Name)
			}
		}

		// process envoy gateway secret refs
		r.processEnvoyProxySecretRef(ctx, gwcResource)

		if err := r.updateStatusForGatewayClass(ctx, managedGC, true, string(gwapiv1.GatewayClassReasonAccepted), status.MsgValidGatewayClass); err != nil {
			r.log.Error(err, "unable to update GatewayClass status")
			return reconcile.Result{}, err
		}

		if len(gwcResource.Gateways) == 0 {
			r.log.Info("No gateways found for accepted gatewayclass")

			// If needed, remove the finalizer from the accepted GatewayClass.
			if err := r.removeFinalizer(ctx, managedGC); err != nil {
				r.log.Error(err, fmt.Sprintf("failed to remove finalizer from gatewayclass %s",
					managedGC.Name))
				return reconcile.Result{}, err
			}
		} else {
			// finalize the accepted GatewayClass.
			if err := r.addFinalizer(ctx, managedGC); err != nil {
				r.log.Error(err, fmt.Sprintf("failed adding finalizer to gatewayclass %s",
					managedGC.Name))
				return reconcile.Result{}, err
			}
		}
	}

	// Store the Gateway Resources for the GatewayClass.
	// The Store is triggered even when there are no Gateways associated to the
	// GatewayClass. This would happen in case the last Gateway is removed and the
	// Store will be required to trigger a cleanup of envoy infra resources.
	r.resources.GatewayAPIResources.Store(string(r.classController), &gwcResources)

	r.log.Info("reconciled gateways successfully")
	return reconcile.Result{}, nil
}

func (r *gatewayAPIReconciler) processEnvoyProxySecretRef(ctx context.Context, gwcResource *gatewayapi.Resources) {
	if gwcResource.EnvoyProxyForGatewayClass == nil || gwcResource.EnvoyProxyForGatewayClass.Spec.BackendTLS == nil || gwcResource.EnvoyProxyForGatewayClass.Spec.BackendTLS.ClientCertificateRef == nil {
		return
	}
	certRef := gwcResource.EnvoyProxyForGatewayClass.Spec.BackendTLS.ClientCertificateRef
	if refsSecret(certRef) {
		if err := r.processSecretRef(
			ctx,
			newResourceMapping(),
			gwcResource,
			gatewayapi.KindGateway,
			gwcResource.EnvoyProxyForGatewayClass.Namespace,
			gatewayapi.KindEnvoyProxy,
			*certRef); err != nil {
			r.log.Error(err,
				"failed to process TLS SecretRef for EnvoyProxy",
				"gateway", "issue", "secretRef", certRef)
		}
	}
}

// managedGatewayClasses returns a list of GatewayClass objects that are managed by the Envoy Gateway Controller.
func (r *gatewayAPIReconciler) managedGatewayClasses(ctx context.Context) ([]*gwapiv1.GatewayClass, error) {
	var gatewayClasses gwapiv1.GatewayClassList
	if err := r.client.List(ctx, &gatewayClasses); err != nil {
		return nil, fmt.Errorf("error listing gatewayclasses: %w", err)
	}

	var cc controlledClasses

	for _, gwClass := range gatewayClasses.Items {
		gwClass := gwClass
		if gwClass.Spec.ControllerName == r.classController {
			// The gatewayclass was marked for deletion and the finalizer removed,
			// so clean-up dependents.
			if !gwClass.DeletionTimestamp.IsZero() &&
				!slice.ContainsString(gwClass.Finalizers, gatewayClassFinalizer) {
				r.log.Info("gatewayclass marked for deletion")
				cc.removeMatch(&gwClass)
				continue
			}

			cc.addMatch(&gwClass)
		}
	}

	return cc.matchedClasses, nil
}

// processBackendRefs adds the referenced resources in BackendRefs to the resourceTree, including:
// - Services
// - ServiceImports
// - EndpointSlices
// - Backends
func (r *gatewayAPIReconciler) processBackendRefs(ctx context.Context, gwcResource *gatewayapi.Resources, resourceMappings *resourceMappings) {
	for backendRef := range resourceMappings.allAssociatedBackendRefs {
		backendRefKind := gatewayapi.KindDerefOr(backendRef.Kind, gatewayapi.KindService)
		r.log.Info("processing Backend", "kind", backendRefKind, "namespace", string(*backendRef.Namespace),
			"name", string(backendRef.Name))

		var endpointSliceLabelKey string
		switch backendRefKind {
		case gatewayapi.KindService:
			service := new(corev1.Service)
			err := r.client.Get(ctx, types.NamespacedName{Namespace: string(*backendRef.Namespace), Name: string(backendRef.Name)}, service)
			if err != nil {
				r.log.Error(err, "failed to get Service", "namespace", string(*backendRef.Namespace),
					"name", string(backendRef.Name))
			} else {
				resourceMappings.allAssociatedNamespaces.Insert(service.Namespace)
				gwcResource.Services = append(gwcResource.Services, service)
				r.log.Info("added Service to resource tree", "namespace", string(*backendRef.Namespace),
					"name", string(backendRef.Name))
			}
			endpointSliceLabelKey = discoveryv1.LabelServiceName

		case gatewayapi.KindServiceImport:
			serviceImport := new(mcsapiv1a1.ServiceImport)
			err := r.client.Get(ctx, types.NamespacedName{Namespace: string(*backendRef.Namespace), Name: string(backendRef.Name)}, serviceImport)
			if err != nil {
				r.log.Error(err, "failed to get ServiceImport", "namespace", string(*backendRef.Namespace),
					"name", string(backendRef.Name))
			} else {
				resourceMappings.allAssociatedNamespaces.Insert(serviceImport.Namespace)
				gwcResource.ServiceImports = append(gwcResource.ServiceImports, serviceImport)
				r.log.Info("added ServiceImport to resource tree", "namespace", string(*backendRef.Namespace),
					"name", string(backendRef.Name))
			}
			endpointSliceLabelKey = mcsapiv1a1.LabelServiceName

		case egv1a1.KindBackend:
			backend := new(egv1a1.Backend)
			err := r.client.Get(ctx, types.NamespacedName{Namespace: string(*backendRef.Namespace), Name: string(backendRef.Name)}, backend)
			if err != nil {
				r.log.Error(err, "failed to get Backend", "namespace", string(*backendRef.Namespace),
					"name", string(backendRef.Name))
			} else {
				resourceMappings.allAssociatedNamespaces[backend.Namespace] = struct{}{}
				gwcResource.Backends = append(gwcResource.Backends, backend)
				r.log.Info("added Backend to resource tree", "namespace", string(*backendRef.Namespace),
					"name", string(backendRef.Name))
			}
		}

		// Retrieve the EndpointSlices associated with the Service and ServiceImport
		if endpointSliceLabelKey != "" {
			endpointSliceList := new(discoveryv1.EndpointSliceList)
			opts := []client.ListOption{
				client.MatchingLabels(map[string]string{
					endpointSliceLabelKey: string(backendRef.Name),
				}),
				client.InNamespace(string(*backendRef.Namespace)),
			}
			if err := r.client.List(ctx, endpointSliceList, opts...); err != nil {
				r.log.Error(err, "failed to get EndpointSlices", "namespace", string(*backendRef.Namespace),
					backendRefKind, string(backendRef.Name))
			} else {
				for _, endpointSlice := range endpointSliceList.Items {
					endpointSlice := endpointSlice
					r.log.Info("added EndpointSlice to resource tree", "namespace", endpointSlice.Namespace,
						"name", endpointSlice.Name)
					gwcResource.EndpointSlices = append(gwcResource.EndpointSlices, &endpointSlice)
				}
			}
		}
	}
}

// processSecurityPolicyObjectRefs adds the referenced resources in SecurityPolicies
// to the resourceTree
// - Secrets for OIDC and BasicAuth
// - BackendRefs for ExAuth
func (r *gatewayAPIReconciler) processSecurityPolicyObjectRefs(
	ctx context.Context, resourceTree *gatewayapi.Resources, resourceMap *resourceMappings,
) {
	// we don't return errors from this method, because we want to continue reconciling
	// the rest of the SecurityPolicies despite that one reference is invalid. This
	// allows Envoy Gateway to continue serving traffic even if some SecurityPolicies
	// are invalid.
	//
	// This SecurityPolicy will be marked as invalid in its status when translating
	// to IR because the referenced secret can't be found.
	for _, policy := range resourceTree.SecurityPolicies {
		oidc := policy.Spec.OIDC

		// Add the referenced Secrets in OIDC to the resourceTree
		if oidc != nil {
			if err := r.processSecretRef(
				ctx,
				resourceMap,
				resourceTree,
				gatewayapi.KindSecurityPolicy,
				policy.Namespace,
				policy.Name,
				oidc.ClientSecret); err != nil {
				r.log.Error(err,
					"failed to process OIDC SecretRef for SecurityPolicy",
					"policy", policy, "secretRef", oidc.ClientSecret)
			}
		}

		// Add the referenced Secrets in BasicAuth to the resourceTree
		basicAuth := policy.Spec.BasicAuth
		if basicAuth != nil {
			if err := r.processSecretRef(
				ctx,
				resourceMap,
				resourceTree,
				gatewayapi.KindSecurityPolicy,
				policy.Namespace,
				policy.Name,
				basicAuth.Users); err != nil {
				r.log.Error(err,
					"failed to process BasicAuth SecretRef for SecurityPolicy",
					"policy", policy, "secretRef", basicAuth.Users)
			}
		}

		// Add the referenced BackendRefs and ReferenceGrants in ExtAuth to Maps for later processing
		extAuth := policy.Spec.ExtAuth
		if extAuth != nil {
			var backendRef *gwapiv1.BackendObjectReference
			if extAuth.GRPC != nil {
				backendRef = extAuth.GRPC.BackendRef
				if len(extAuth.GRPC.BackendRefs) > 0 {
					if len(extAuth.GRPC.BackendRefs) != 0 {
						backendRef = egv1a1.ToBackendObjectReference(extAuth.GRPC.BackendRefs[0])
					}
				}
			} else {
				backendRef = extAuth.HTTP.BackendRef
				if len(extAuth.HTTP.BackendRefs) > 0 {
					if len(extAuth.HTTP.BackendRefs) != 0 {
						backendRef = egv1a1.ToBackendObjectReference(extAuth.HTTP.BackendRefs[0])
					}
				}
			}

			backendNamespace := gatewayapi.NamespaceDerefOr(backendRef.Namespace, policy.Namespace)
			resourceMap.allAssociatedBackendRefs.Insert(gwapiv1.BackendObjectReference{
				Group:     backendRef.Group,
				Kind:      backendRef.Kind,
				Namespace: gatewayapi.NamespacePtrV1Alpha2(backendNamespace),
				Name:      backendRef.Name,
			})

			if backendNamespace != policy.Namespace {
				from := ObjectKindNamespacedName{
					kind:      gatewayapi.KindSecurityPolicy,
					namespace: policy.Namespace,
					name:      policy.Name,
				}
				to := ObjectKindNamespacedName{
					kind:      gatewayapi.KindDerefOr(backendRef.Kind, gatewayapi.KindService),
					namespace: backendNamespace,
					name:      string(backendRef.Name),
				}
				refGrant, err := r.findReferenceGrant(ctx, from, to)
				switch {
				case err != nil:
					r.log.Error(err, "failed to find ReferenceGrant")
				case refGrant == nil:
					r.log.Info("no matching ReferenceGrants found", "from", from.kind,
						"from namespace", from.namespace, "target", to.kind, "target namespace", to.namespace)
				default:
					resourceTree.ReferenceGrants = append(resourceTree.ReferenceGrants, refGrant)
					r.log.Info("added ReferenceGrant to resource map", "namespace", refGrant.Namespace,
						"name", refGrant.Name)
				}
			}
		}
	}
}

// processOIDCHMACSecret adds the OIDC HMAC Secret to the resourceTree.
// The OIDC HMAC Secret is created by the CertGen job and is used by SecurityPolicy
// to configure OAuth2 filters.
func (r *gatewayAPIReconciler) processOIDCHMACSecret(ctx context.Context, resourceTree *gatewayapi.Resources) {
	var (
		secret corev1.Secret
		err    error
	)

	err = r.client.Get(ctx,
		types.NamespacedName{Namespace: r.namespace, Name: oidcHMACSecretName},
		&secret,
	)
	// We don't return an error here, because we want to continue reconciling
	// despite that the OIDC HMAC secret can't be found.
	// If the OIDC HMAC Secret is missing, the SecurityPolicy with OIDC will be
	// marked as invalid in its status when translating to IR.
	if err != nil {
		r.log.Error(err,
			"failed to process OIDC HMAC Secret",
			"namespace", r.namespace, "name", oidcHMACSecretName)
		return
	}

	resourceTree.Secrets = append(resourceTree.Secrets, &secret)
	r.log.Info("processing OIDC HMAC Secret", "namespace", r.namespace, "name", oidcHMACSecretName)
}

// processSecretRef adds the referenced Secret to the resourceTree if it's valid.
// - If it exists in the same namespace as the owner.
// - If it exists in a different namespace, and there is a ReferenceGrant.
func (r *gatewayAPIReconciler) processSecretRef(
	ctx context.Context,
	resourceMap *resourceMappings,
	resourceTree *gatewayapi.Resources,
	ownerKind string,
	ownerNS string,
	ownerName string,
	secretRef gwapiv1b1.SecretObjectReference,
) error {
	secret := new(corev1.Secret)
	secretNS := gatewayapi.NamespaceDerefOr(secretRef.Namespace, ownerNS)
	err := r.client.Get(ctx,
		types.NamespacedName{Namespace: secretNS, Name: string(secretRef.Name)},
		secret,
	)
	if err != nil && !kerrors.IsNotFound(err) {
		return fmt.Errorf("unable to find the Secret: %s/%s", secretNS, string(secretRef.Name))
	}

	if secretNS != ownerNS {
		from := ObjectKindNamespacedName{
			kind:      ownerKind,
			namespace: ownerNS,
			name:      ownerName,
		}
		to := ObjectKindNamespacedName{
			kind:      gatewayapi.KindSecret,
			namespace: secretNS,
			name:      secret.Name,
		}
		refGrant, err := r.findReferenceGrant(ctx, from, to)
		switch {
		case err != nil:
			return fmt.Errorf("failed to find ReferenceGrant: %w", err)
		case refGrant == nil:
			return fmt.Errorf(
				"no matching ReferenceGrants found: from %s/%s to %s/%s",
				from.kind, from.namespace, to.kind, to.namespace)
		default:
			// RefGrant found
			resourceTree.ReferenceGrants = append(resourceTree.ReferenceGrants, refGrant)
			r.log.Info("added ReferenceGrant to resource map", "namespace", refGrant.Namespace,
				"name", refGrant.Name)
		}
	}
	resourceMap.allAssociatedNamespaces.Insert(secretNS) // TODO Zhaohuabing do we need this line?
	resourceTree.Secrets = append(resourceTree.Secrets, secret)
	r.log.Info("processing Secret", "namespace", secretNS, "name", string(secretRef.Name))
	return nil
}

// processCtpConfigMapRefs adds the referenced ConfigMaps in ClientTrafficPolicies
// to the resourceTree
func (r *gatewayAPIReconciler) processCtpConfigMapRefs(
	ctx context.Context, resourceTree *gatewayapi.Resources, resourceMap *resourceMappings,
) {
	for _, policy := range resourceTree.ClientTrafficPolicies {
		tls := policy.Spec.TLS

		if tls != nil && tls.ClientValidation != nil {
			for _, caCertRef := range tls.ClientValidation.CACertificateRefs {
				if caCertRef.Kind != nil && string(*caCertRef.Kind) == gatewayapi.KindConfigMap {
					if err := r.processConfigMapRef(
						ctx,
						resourceMap,
						resourceTree,
						gatewayapi.KindClientTrafficPolicy,
						policy.Namespace,
						policy.Name,
						caCertRef); err != nil {
						// we don't return an error here, because we want to continue
						// reconciling the rest of the ClientTrafficPolicies despite that this
						// reference is invalid.
						// This ClientTrafficPolicy will be marked as invalid in its status
						// when translating to IR because the referenced configmap can't be
						// found.
						r.log.Error(err,
							"failed to process CACertificateRef for ClientTrafficPolicy",
							"policy", policy, "caCertificateRef", caCertRef.Name)
					}
				} else if caCertRef.Kind == nil || string(*caCertRef.Kind) == gatewayapi.KindSecret {
					if err := r.processSecretRef(
						ctx,
						resourceMap,
						resourceTree,
						gatewayapi.KindClientTrafficPolicy,
						policy.Namespace,
						policy.Name,
						caCertRef); err != nil {
						r.log.Error(err,
							"failed to process CACertificateRef for SecurityPolicy",
							"policy", policy, "caCertificateRef", caCertRef.Name)
					}
				}
			}
		}
	}
}

// processConfigMapRef adds the referenced ConfigMap to the resourceTree if it's valid.
// - If it exists in the same namespace as the owner.
// - If it exists in a different namespace, and there is a ReferenceGrant.
func (r *gatewayAPIReconciler) processConfigMapRef(
	ctx context.Context,
	resourceMap *resourceMappings,
	resourceTree *gatewayapi.Resources,
	ownerKind string,
	ownerNS string,
	ownerName string,
	configMapRef gwapiv1b1.SecretObjectReference,
) error {
	configMap := new(corev1.ConfigMap)
	configMapNS := gatewayapi.NamespaceDerefOr(configMapRef.Namespace, ownerNS)
	err := r.client.Get(ctx,
		types.NamespacedName{Namespace: configMapNS, Name: string(configMapRef.Name)},
		configMap,
	)
	if err != nil && !kerrors.IsNotFound(err) {
		return fmt.Errorf("unable to find the ConfigMap: %s/%s", configMapNS, string(configMapRef.Name))
	}

	if configMapNS != ownerNS {
		from := ObjectKindNamespacedName{
			kind:      ownerKind,
			namespace: ownerNS,
			name:      ownerName,
		}
		to := ObjectKindNamespacedName{
			kind:      gatewayapi.KindConfigMap,
			namespace: configMapNS,
			name:      configMap.Name,
		}
		refGrant, err := r.findReferenceGrant(ctx, from, to)
		switch {
		case err != nil:
			return fmt.Errorf("failed to find ReferenceGrant: %w", err)
		case refGrant == nil:
			return fmt.Errorf(
				"no matching ReferenceGrants found: from %s/%s to %s/%s",
				from.kind, from.namespace, to.kind, to.namespace)
		default:
			// RefGrant found
			resourceTree.ReferenceGrants = append(resourceTree.ReferenceGrants, refGrant)
			r.log.Info("added ReferenceGrant to resource map", "namespace", refGrant.Namespace,
				"name", refGrant.Name)
		}
	}
	resourceMap.allAssociatedNamespaces.Insert(configMapNS) // TODO Zhaohuabing do we need this line?
	resourceTree.ConfigMaps = append(resourceTree.ConfigMaps, configMap)
	r.log.Info("processing ConfigMap", "namespace", configMapNS, "name", string(configMapRef.Name))
	return nil
}

func (r *gatewayAPIReconciler) getNamespace(ctx context.Context, name string) (*corev1.Namespace, error) {
	nsKey := types.NamespacedName{Name: name}
	ns := new(corev1.Namespace)
	if err := r.client.Get(ctx, nsKey, ns); err != nil {
		r.log.Error(err, "unable to get Namespace")
		return nil, err
	}
	return ns, nil
}

func (r *gatewayAPIReconciler) findReferenceGrant(ctx context.Context, from, to ObjectKindNamespacedName) (*gwapiv1b1.ReferenceGrant, error) {
	refGrantList := new(gwapiv1b1.ReferenceGrantList)
	opts := &client.ListOptions{FieldSelector: fields.OneTermEqualSelector(targetRefGrantRouteIndex, to.kind)}
	if err := r.client.List(ctx, refGrantList, opts); err != nil {
		return nil, fmt.Errorf("failed to list ReferenceGrants: %w", err)
	}

	refGrants := refGrantList.Items
	if r.namespaceLabel != nil {
		var rgs []gwapiv1b1.ReferenceGrant
		for _, refGrant := range refGrants {
			refGrant := refGrant
			if ok, err := r.checkObjectNamespaceLabels(&refGrant); err != nil {
				r.log.Error(err, "failed to check namespace labels for ReferenceGrant %s in namespace %s: %w", refGrant.GetName(), refGrant.GetNamespace())
				continue
			} else if !ok {
				continue
			}
			rgs = append(rgs, refGrant)
		}
		refGrants = rgs
	}

	for _, refGrant := range refGrants {
		if refGrant.Namespace == to.namespace {
			for _, src := range refGrant.Spec.From {
				if src.Kind == gwapiv1a2.Kind(from.kind) && string(src.Namespace) == from.namespace {
					return &refGrant, nil
				}
			}
		}
	}

	// No ReferenceGrant found.
	return nil, nil
}

func (r *gatewayAPIReconciler) processGateways(ctx context.Context, managedGC *gwapiv1.GatewayClass, resourceMap *resourceMappings, resourceTree *gatewayapi.Resources) error {
	// Find gateways for the managedGC
	// Find the Gateways that reference this Class.
	gatewayList := &gwapiv1.GatewayList{}
	if err := r.client.List(ctx, gatewayList, &client.ListOptions{
		FieldSelector: fields.OneTermEqualSelector(classGatewayIndex, managedGC.Name),
	}); err != nil {
		r.log.Info("no associated Gateways found for GatewayClass", "name", managedGC.Name)
		return err
	}

	for _, gtw := range gatewayList.Items {
		gtw := gtw
		if r.namespaceLabel != nil {
			if ok, err := r.checkObjectNamespaceLabels(&gtw); err != nil {
				r.log.Error(err, "failed to check namespace labels for gateway %s in namespace %s: %w", gtw.GetName(), gtw.GetNamespace())
				continue
			} else if !ok {
				continue
			}
		}
		r.log.Info("processing Gateway", "namespace", gtw.Namespace, "name", gtw.Name)
		resourceMap.allAssociatedNamespaces.Insert(gtw.Namespace)

		if err := r.processGatewayParamsRef(ctx, &gtw, resourceMap, resourceTree); err != nil {
			r.log.Error(err, "failed to process infrastructure.parametersRef for gateway", "namespace", gtw.Namespace, "name", gtw.Name)
		}

		for _, listener := range gtw.Spec.Listeners {
			listener := listener
			// Get Secret for gateway if it exists.
			if terminatesTLS(&listener) {
				for _, certRef := range listener.TLS.CertificateRefs {
					certRef := certRef
					if refsSecret(&certRef) {
						if err := r.processSecretRef(
							ctx,
							resourceMap,
							resourceTree,
							gatewayapi.KindGateway,
							gtw.Namespace,
							gtw.Name,
							certRef); err != nil {
							r.log.Error(err,
								"failed to process TLS SecretRef for gateway",
								"gateway", gtw, "secretRef", certRef)
						}
					}
				}
			}
		}

		// Route Processing
		// Get TLSRoute objects and check if it exists.
		if err := r.processTLSRoutes(ctx, utils.NamespacedName(&gtw).String(), resourceMap, resourceTree); err != nil {
			return err
		}

		// Get HTTPRoute objects and check if it exists.
		if err := r.processHTTPRoutes(ctx, utils.NamespacedName(&gtw).String(), resourceMap, resourceTree); err != nil {
			return err
		}

		// Get GRPCRoute objects and check if it exists.
		if err := r.processGRPCRoutes(ctx, utils.NamespacedName(&gtw).String(), resourceMap, resourceTree); err != nil {
			return err
		}

		// Get TCPRoute objects and check if it exists.
		if err := r.processTCPRoutes(ctx, utils.NamespacedName(&gtw).String(), resourceMap, resourceTree); err != nil {
			return err
		}

		// Get UDPRoute objects and check if it exists.
		if err := r.processUDPRoutes(ctx, utils.NamespacedName(&gtw).String(), resourceMap, resourceTree); err != nil {
			return err
		}

		// Discard Status to reduce memory consumption in watchable
		// It will be recomputed by the gateway-api layer
		gtw.Status = gwapiv1.GatewayStatus{}
		resourceTree.Gateways = append(resourceTree.Gateways, &gtw)
	}

	return nil
}

// processEnvoyPatchPolicies adds EnvoyPatchPolicies to the resourceTree
func (r *gatewayAPIReconciler) processEnvoyPatchPolicies(ctx context.Context, resourceTree *gatewayapi.Resources) error {
	envoyPatchPolicies := egv1a1.EnvoyPatchPolicyList{}
	if err := r.client.List(ctx, &envoyPatchPolicies); err != nil {
		return fmt.Errorf("error listing EnvoyPatchPolicies: %w", err)
	}

	for _, policy := range envoyPatchPolicies.Items {
		policy := policy
		// Discard Status to reduce memory consumption in watchable
		// It will be recomputed by the gateway-api layer
		policy.Status = gwapiv1a2.PolicyStatus{}

		resourceTree.EnvoyPatchPolicies = append(resourceTree.EnvoyPatchPolicies, &policy)
	}
	return nil
}

// processClientTrafficPolicies adds ClientTrafficPolicies to the resourceTree
func (r *gatewayAPIReconciler) processClientTrafficPolicies(
	ctx context.Context, resourceTree *gatewayapi.Resources, resourceMap *resourceMappings,
) error {
	clientTrafficPolicies := egv1a1.ClientTrafficPolicyList{}
	if err := r.client.List(ctx, &clientTrafficPolicies); err != nil {
		return fmt.Errorf("error listing ClientTrafficPolicies: %w", err)
	}

	for _, policy := range clientTrafficPolicies.Items {
		policy := policy
		// Discard Status to reduce memory consumption in watchable
		// It will be recomputed by the gateway-api layer
		policy.Status = gwapiv1a2.PolicyStatus{}
		resourceTree.ClientTrafficPolicies = append(resourceTree.ClientTrafficPolicies, &policy)
	}

	r.processCtpConfigMapRefs(ctx, resourceTree, resourceMap)

	return nil
}

// processBackendTrafficPolicies adds BackendTrafficPolicies to the resourceTree
func (r *gatewayAPIReconciler) processBackendTrafficPolicies(ctx context.Context, resourceTree *gatewayapi.Resources) error {
	backendTrafficPolicies := egv1a1.BackendTrafficPolicyList{}
	if err := r.client.List(ctx, &backendTrafficPolicies); err != nil {
		return fmt.Errorf("error listing BackendTrafficPolicies: %w", err)
	}

	for _, policy := range backendTrafficPolicies.Items {
		policy := policy
		// Discard Status to reduce memory consumption in watchable
		// It will be recomputed by the gateway-api layer
		policy.Status = gwapiv1a2.PolicyStatus{}
		resourceTree.BackendTrafficPolicies = append(resourceTree.BackendTrafficPolicies, &policy)
	}
	return nil
}

// processSecurityPolicies adds SecurityPolicies and their referenced resources to the resourceTree
func (r *gatewayAPIReconciler) processSecurityPolicies(
	ctx context.Context, resourceTree *gatewayapi.Resources, resourceMap *resourceMappings,
) error {
	securityPolicies := egv1a1.SecurityPolicyList{}
	if err := r.client.List(ctx, &securityPolicies); err != nil {
		return fmt.Errorf("error listing SecurityPolicies: %w", err)
	}

	for _, policy := range securityPolicies.Items {
		policy := policy
		// Discard Status to reduce memory consumption in watchable
		// It will be recomputed by the gateway-api layer
		policy.Status = gwapiv1a2.PolicyStatus{}
		resourceTree.SecurityPolicies = append(resourceTree.SecurityPolicies, &policy)
	}

	// Add the referenced Resources in SecurityPolicies to the resourceTree
	r.processSecurityPolicyObjectRefs(ctx, resourceTree, resourceMap)

	// Add the OIDC HMAC Secret to the resourceTree
	r.processOIDCHMACSecret(ctx, resourceTree)
	return nil
}

// processBackendTLSPolicies adds BackendTLSPolicies and their referenced resources to the resourceTree
func (r *gatewayAPIReconciler) processBackendTLSPolicies(
	ctx context.Context, resourceTree *gatewayapi.Resources, resourceMap *resourceMappings,
) error {
	backendTLSPolicies := gwapiv1a3.BackendTLSPolicyList{}
	if err := r.client.List(ctx, &backendTLSPolicies); err != nil {
		return fmt.Errorf("error listing BackendTLSPolicies: %w", err)
	}

	for _, policy := range backendTLSPolicies.Items {
		policy := policy
		// Discard Status to reduce memory consumption in watchable
		// It will be recomputed by the gateway-api layer
		policy.Status = gwapiv1a2.PolicyStatus{}
		resourceTree.BackendTLSPolicies = append(resourceTree.BackendTLSPolicies, &policy)
	}

	// Add the referenced Secrets and ConfigMaps in BackendTLSPolicies to the resourceTree.
	r.processBackendTLSPolicyRefs(ctx, resourceTree, resourceMap)
	return nil
}

// processBackends adds Backends to the resourceTree
func (r *gatewayAPIReconciler) processBackends(ctx context.Context, resourceTree *gatewayapi.Resources) error {
	backends := egv1a1.BackendList{}
	if err := r.client.List(ctx, &backends); err != nil {
		return fmt.Errorf("error listing Backends: %w", err)
	}

	for _, backend := range backends.Items {
		backend := backend
		// Discard Status to reduce memory consumption in watchable
		// It will be recomputed by the gateway-api layer
		backend.Status = egv1a1.BackendStatus{}

		resourceTree.Backends = append(resourceTree.Backends, &backend)
	}
	return nil
}

// removeFinalizer removes the gatewayclass finalizer from the provided gc, if it exists.
func (r *gatewayAPIReconciler) removeFinalizer(ctx context.Context, gc *gwapiv1.GatewayClass) error {
	if slice.ContainsString(gc.Finalizers, gatewayClassFinalizer) {
		base := client.MergeFrom(gc.DeepCopy())
		gc.Finalizers = slice.RemoveString(gc.Finalizers, gatewayClassFinalizer)
		if err := r.client.Patch(ctx, gc, base); err != nil {
			return fmt.Errorf("failed to remove finalizer from gatewayclass %s: %w", gc.Name, err)
		}
	}
	return nil
}

// addFinalizer adds the gatewayclass finalizer to the provided gc, if it doesn't exist.
func (r *gatewayAPIReconciler) addFinalizer(ctx context.Context, gc *gwapiv1.GatewayClass) error {
	if !slice.ContainsString(gc.Finalizers, gatewayClassFinalizer) {
		base := client.MergeFrom(gc.DeepCopy())
		gc.Finalizers = append(gc.Finalizers, gatewayClassFinalizer)
		if err := r.client.Patch(ctx, gc, base); err != nil {
			return fmt.Errorf("failed to add finalizer to gatewayclass %s: %w", gc.Name, err)
		}
	}
	return nil
}

// watchResources watches gateway api resources.
func (r *gatewayAPIReconciler) watchResources(ctx context.Context, mgr manager.Manager, c controller.Controller) error {
	// Upon leader election, we retrigger the reconciliation process to allow the elected leader to
	// process status updates and infrastructure changes. This step is crucial for synchronizing resources
	// that may have been altered or introduced while there was no elected leader.
	if err := c.Watch(NewWatchAndReconcileSource(mgr.Elected(), &gwapiv1.GatewayClass{}, handler.EnqueueRequestsFromMapFunc(r.enqueueClass))); err != nil {
		return err
	}

	if err := c.Watch(
		source.Kind(mgr.GetCache(), &gwapiv1.GatewayClass{},
			handler.TypedEnqueueRequestsFromMapFunc(func(ctx context.Context, gc *gwapiv1.GatewayClass) []reconcile.Request {
				return r.enqueueClass(ctx, gc)
			}),
			&predicate.TypedGenerationChangedPredicate[*gwapiv1.GatewayClass]{},
			predicate.NewTypedPredicateFuncs[*gwapiv1.GatewayClass](r.hasMatchingController))); err != nil {
		return err
	}

	epPredicates := []predicate.TypedPredicate[*egv1a1.EnvoyProxy]{
		&predicate.TypedGenerationChangedPredicate[*egv1a1.EnvoyProxy]{},
	}
	if r.namespaceLabel != nil {
		epPredicates = append(epPredicates, predicate.NewTypedPredicateFuncs(func(ep *egv1a1.EnvoyProxy) bool {
			return r.hasMatchingNamespaceLabels(ep)
		}))
	}
	if err := c.Watch(
		source.Kind(mgr.GetCache(), &egv1a1.EnvoyProxy{},
			handler.TypedEnqueueRequestsFromMapFunc(func(ctx context.Context, t *egv1a1.EnvoyProxy) []reconcile.Request {
				return r.enqueueClass(ctx, t)
			}),
			epPredicates...)); err != nil {
		return err
	}
	if err := addEnvoyProxyIndexers(ctx, mgr); err != nil {
		return err
	}

	// Watch Gateway CRUDs and reconcile affected GatewayClass.
	gPredicates := []predicate.TypedPredicate[*gwapiv1.Gateway]{
		predicate.TypedGenerationChangedPredicate[*gwapiv1.Gateway]{},
		predicate.NewTypedPredicateFuncs(func(gtw *gwapiv1.Gateway) bool {
			return r.validateGatewayForReconcile(gtw)
		}),
	}
	if r.namespaceLabel != nil {
		gPredicates = append(gPredicates, predicate.NewTypedPredicateFuncs(func(gtw *gwapiv1.Gateway) bool {
			return r.hasMatchingNamespaceLabels(gtw)
		}))
	}
	if err := c.Watch(
		source.Kind(mgr.GetCache(), &gwapiv1.Gateway{},
			handler.TypedEnqueueRequestsFromMapFunc(func(ctx context.Context, gtw *gwapiv1.Gateway) []reconcile.Request {
				return r.enqueueClass(ctx, gtw)
			}),
			gPredicates...)); err != nil {
		return err
	}
	if err := addGatewayIndexers(ctx, mgr); err != nil {
		return err
	}

	// Watch HTTPRoute CRUDs and process affected Gateways.
	httprPredicates := []predicate.TypedPredicate[*gwapiv1.HTTPRoute]{
		predicate.TypedGenerationChangedPredicate[*gwapiv1.HTTPRoute]{},
	}
	if r.namespaceLabel != nil {
		httprPredicates = append(httprPredicates, predicate.NewTypedPredicateFuncs(func(hr *gwapiv1.HTTPRoute) bool {
			return r.hasMatchingNamespaceLabels(hr)
		}))
	}
	if err := c.Watch(
		source.Kind(mgr.GetCache(), &gwapiv1.HTTPRoute{},
			handler.TypedEnqueueRequestsFromMapFunc(func(ctx context.Context, t *gwapiv1.HTTPRoute) []reconcile.Request {
				return r.enqueueClass(ctx, t)
			}),
			httprPredicates...)); err != nil {
		return err
	}
	if err := addHTTPRouteIndexers(ctx, mgr); err != nil {
		return err
	}

	// Watch GRPCRoute CRUDs and process affected Gateways.
	grpcrPredicates := []predicate.TypedPredicate[*gwapiv1.GRPCRoute]{
		predicate.TypedGenerationChangedPredicate[*gwapiv1.GRPCRoute]{},
	}
	if r.namespaceLabel != nil {
		grpcrPredicates = append(grpcrPredicates, predicate.NewTypedPredicateFuncs[*gwapiv1.GRPCRoute](func(grpc *gwapiv1.GRPCRoute) bool {
			return r.hasMatchingNamespaceLabels(grpc)
		}))
	}
	if err := c.Watch(
		source.Kind(mgr.GetCache(), &gwapiv1.GRPCRoute{},
			handler.TypedEnqueueRequestsFromMapFunc[*gwapiv1.GRPCRoute](func(ctx context.Context, route *gwapiv1.GRPCRoute) []reconcile.Request {
				return r.enqueueClass(ctx, route)
			}),
			grpcrPredicates...)); err != nil {
		return err
	}
	if err := addGRPCRouteIndexers(ctx, mgr); err != nil {
		return err
	}

	// Watch TLSRoute CRUDs and process affected Gateways.
	tlsrPredicates := []predicate.TypedPredicate[*gwapiv1a2.TLSRoute]{
		predicate.TypedGenerationChangedPredicate[*gwapiv1a2.TLSRoute]{},
	}
	if r.namespaceLabel != nil {
		tlsrPredicates = append(tlsrPredicates, predicate.NewTypedPredicateFuncs[*gwapiv1a2.TLSRoute](func(route *gwapiv1a2.TLSRoute) bool {
			return r.hasMatchingNamespaceLabels(route)
		}))
	}
	if err := c.Watch(
		source.Kind(mgr.GetCache(), &gwapiv1a2.TLSRoute{},
			handler.TypedEnqueueRequestsFromMapFunc[*gwapiv1a2.TLSRoute](func(ctx context.Context, route *gwapiv1a2.TLSRoute) []reconcile.Request {
				return r.enqueueClass(ctx, route)
			}),
			tlsrPredicates...)); err != nil {
		return err
	}
	if err := addTLSRouteIndexers(ctx, mgr); err != nil {
		return err
	}

	// Watch UDPRoute CRUDs and process affected Gateways.
	udprPredicates := []predicate.TypedPredicate[*gwapiv1a2.UDPRoute]{
		predicate.TypedGenerationChangedPredicate[*gwapiv1a2.UDPRoute]{},
	}
	if r.namespaceLabel != nil {
		udprPredicates = append(udprPredicates, predicate.NewTypedPredicateFuncs[*gwapiv1a2.UDPRoute](func(route *gwapiv1a2.UDPRoute) bool {
			return r.hasMatchingNamespaceLabels(route)
		}))
	}
	if err := c.Watch(
		source.Kind(mgr.GetCache(), &gwapiv1a2.UDPRoute{},
			handler.TypedEnqueueRequestsFromMapFunc[*gwapiv1a2.UDPRoute](func(ctx context.Context, route *gwapiv1a2.UDPRoute) []reconcile.Request {
				return r.enqueueClass(ctx, route)
			}),
			udprPredicates...)); err != nil {
		return err
	}
	if err := addUDPRouteIndexers(ctx, mgr); err != nil {
		return err
	}

	// Watch TCPRoute CRUDs and process affected Gateways.
	tcprPredicates := []predicate.TypedPredicate[*gwapiv1a2.TCPRoute]{
		predicate.TypedGenerationChangedPredicate[*gwapiv1a2.TCPRoute]{},
	}
	if r.namespaceLabel != nil {
		tcprPredicates = append(tcprPredicates, predicate.NewTypedPredicateFuncs[*gwapiv1a2.TCPRoute](func(route *gwapiv1a2.TCPRoute) bool {
			return r.hasMatchingNamespaceLabels(route)
		}))
	}
	if err := c.Watch(
		source.Kind(mgr.GetCache(), &gwapiv1a2.TCPRoute{},
			handler.TypedEnqueueRequestsFromMapFunc[*gwapiv1a2.TCPRoute](func(ctx context.Context, route *gwapiv1a2.TCPRoute) []reconcile.Request {
				return r.enqueueClass(ctx, route)
			}),
			tcprPredicates...)); err != nil {
		return err
	}
	if err := addTCPRouteIndexers(ctx, mgr); err != nil {
		return err
	}

	// Watch Service CRUDs and process affected *Route objects.
	servicePredicates := []predicate.TypedPredicate[*corev1.Service]{
		predicate.NewTypedPredicateFuncs[*corev1.Service](func(svc *corev1.Service) bool {
			return r.validateServiceForReconcile(svc)
		}),
	}
	if r.namespaceLabel != nil {
		servicePredicates = append(servicePredicates, predicate.NewTypedPredicateFuncs[*corev1.Service](func(svc *corev1.Service) bool {
			return r.hasMatchingNamespaceLabels(svc)
		}))
	}
	if err := c.Watch(
		source.Kind(mgr.GetCache(), &corev1.Service{},
			handler.TypedEnqueueRequestsFromMapFunc(func(ctx context.Context, svc *corev1.Service) []reconcile.Request {
				return r.enqueueClass(ctx, svc)
			}),
			servicePredicates...)); err != nil {
		return err
	}

	serviceImportCRDExists := r.serviceImportCRDExists(mgr)
	if !serviceImportCRDExists {
		r.log.Info("ServiceImport CRD not found, skipping ServiceImport watch")
	}

	// Watch ServiceImport CRUDs and process affected *Route objects.
	if serviceImportCRDExists {
		if err := c.Watch(
			source.Kind(mgr.GetCache(), &mcsapiv1a1.ServiceImport{},
				handler.TypedEnqueueRequestsFromMapFunc(func(ctx context.Context, si *mcsapiv1a1.ServiceImport) []reconcile.Request {
					return r.enqueueClass(ctx, si)
				}),
				predicate.TypedGenerationChangedPredicate[*mcsapiv1a1.ServiceImport]{},
				predicate.NewTypedPredicateFuncs[*mcsapiv1a1.ServiceImport](func(si *mcsapiv1a1.ServiceImport) bool {
					return r.validateServiceImportForReconcile(si)
				}))); err != nil {
			// ServiceImport is not available in the cluster, skip the watch and not throw error.
			r.log.Info("unable to watch ServiceImport: %s", err.Error())
		}
	}

	// Watch EndpointSlice CRUDs and process affected *Route objects.
	esPredicates := []predicate.TypedPredicate[*discoveryv1.EndpointSlice]{
		predicate.TypedGenerationChangedPredicate[*discoveryv1.EndpointSlice]{},
		predicate.NewTypedPredicateFuncs[*discoveryv1.EndpointSlice](func(eps *discoveryv1.EndpointSlice) bool {
			return r.validateEndpointSliceForReconcile(eps)
		}),
	}
	if r.namespaceLabel != nil {
		esPredicates = append(esPredicates, predicate.NewTypedPredicateFuncs[*discoveryv1.EndpointSlice](func(eps *discoveryv1.EndpointSlice) bool {
			return r.hasMatchingNamespaceLabels(eps)
		}))
	}
	if err := c.Watch(
		source.Kind(mgr.GetCache(), &discoveryv1.EndpointSlice{},
			handler.TypedEnqueueRequestsFromMapFunc(func(ctx context.Context, si *discoveryv1.EndpointSlice) []reconcile.Request {
				return r.enqueueClass(ctx, si)
			}),
			esPredicates...)); err != nil {
		return err
	}

	// Watch Backend CRUDs and process affected *Route objects.
	if r.envoyGateway.ExtensionAPIs != nil && r.envoyGateway.ExtensionAPIs.EnableBackend {
		backendPredicates := []predicate.TypedPredicate[*egv1a1.Backend]{
			predicate.TypedGenerationChangedPredicate[*egv1a1.Backend]{},
			predicate.NewTypedPredicateFuncs[*egv1a1.Backend](func(be *egv1a1.Backend) bool {
				return r.validateBackendForReconcile(be)
			}),
		}
		if r.namespaceLabel != nil {
			backendPredicates = append(backendPredicates, predicate.NewTypedPredicateFuncs[*egv1a1.Backend](func(be *egv1a1.Backend) bool {
				return r.hasMatchingNamespaceLabels(be)
			}))
		}
		if err := c.Watch(
			source.Kind(mgr.GetCache(), &egv1a1.Backend{},
				handler.TypedEnqueueRequestsFromMapFunc(func(ctx context.Context, be *egv1a1.Backend) []reconcile.Request {
					return r.enqueueClass(ctx, be)
				}),
				backendPredicates...)); err != nil {
			return err
		}
	}

	// Watch Node CRUDs to update Gateway Address exposed by Service of type NodePort.
	// Node creation/deletion and ExternalIP updates would require update in the Gateway
	nPredicates := []predicate.TypedPredicate[*corev1.Node]{
		predicate.TypedGenerationChangedPredicate[*corev1.Node]{},
		predicate.NewTypedPredicateFuncs[*corev1.Node](func(node *corev1.Node) bool {
			return r.handleNode(node)
		}),
	}
	if r.namespaceLabel != nil {
		nPredicates = append(nPredicates, predicate.NewTypedPredicateFuncs[*corev1.Node](func(node *corev1.Node) bool {
			return r.hasMatchingNamespaceLabels(node)
		}))
	}
	// resource address.
	if err := c.Watch(
		source.Kind(mgr.GetCache(), &corev1.Node{},
			handler.TypedEnqueueRequestsFromMapFunc(func(ctx context.Context, si *corev1.Node) []reconcile.Request {
				return r.enqueueClass(ctx, si)
			}),
			nPredicates...)); err != nil {
		return err
	}

	// Watch Secret CRUDs and process affected EG CRs (Gateway, SecurityPolicy, more in the future).
	secretPredicates := []predicate.TypedPredicate[*corev1.Secret]{
		predicate.NewTypedPredicateFuncs(func(s *corev1.Secret) bool {
			return r.validateSecretForReconcile(s)
		}),
	}
	if r.namespaceLabel != nil {
		secretPredicates = append(secretPredicates, predicate.NewTypedPredicateFuncs(func(s *corev1.Secret) bool {
			return r.hasMatchingNamespaceLabels(s)
		}))
	}
	if err := c.Watch(
		source.Kind(mgr.GetCache(), &corev1.Secret{},
			handler.TypedEnqueueRequestsFromMapFunc(func(ctx context.Context, s *corev1.Secret) []reconcile.Request {
				return r.enqueueClass(ctx, s)
			}),
			secretPredicates...)); err != nil {
		return err
	}

	// Watch ConfigMap CRUDs and process affected ClienTraffiPolicies and BackendTLSPolicies.
	configMapPredicates := []predicate.TypedPredicate[*corev1.ConfigMap]{
		predicate.NewTypedPredicateFuncs[*corev1.ConfigMap](func(cm *corev1.ConfigMap) bool {
			return r.validateConfigMapForReconcile(cm)
		}),
	}
	if r.namespaceLabel != nil {
		configMapPredicates = append(configMapPredicates, predicate.NewTypedPredicateFuncs[*corev1.ConfigMap](func(cm *corev1.ConfigMap) bool {
			return r.hasMatchingNamespaceLabels(cm)
		}))
	}
	if err := c.Watch(
		source.Kind(mgr.GetCache(), &corev1.ConfigMap{},
			handler.TypedEnqueueRequestsFromMapFunc(func(ctx context.Context, cm *corev1.ConfigMap) []reconcile.Request {
				return r.enqueueClass(ctx, cm)
			}),
			configMapPredicates...)); err != nil {
		return err
	}

	// Watch ReferenceGrant CRUDs and process affected Gateways.
	rgPredicates := []predicate.TypedPredicate[*gwapiv1b1.ReferenceGrant]{
		predicate.TypedGenerationChangedPredicate[*gwapiv1b1.ReferenceGrant]{},
	}
	if r.namespaceLabel != nil {
		rgPredicates = append(rgPredicates, predicate.NewTypedPredicateFuncs[*gwapiv1b1.ReferenceGrant](func(rg *gwapiv1b1.ReferenceGrant) bool {
			return r.hasMatchingNamespaceLabels(rg)
		}))
	}
	if err := c.Watch(
		source.Kind(mgr.GetCache(), &gwapiv1b1.ReferenceGrant{},
			handler.TypedEnqueueRequestsFromMapFunc(func(ctx context.Context, rg *gwapiv1b1.ReferenceGrant) []reconcile.Request {
				return r.enqueueClass(ctx, rg)
			}),
			rgPredicates...)); err != nil {
		return err
	}
	if err := addReferenceGrantIndexers(ctx, mgr); err != nil {
		return err
	}

	// Watch Deployment CRUDs and process affected Gateways.
	dPredicates := []predicate.TypedPredicate[*appsv1.Deployment]{
		predicate.NewTypedPredicateFuncs[*appsv1.Deployment](func(deploy *appsv1.Deployment) bool {
			return r.validateDeploymentForReconcile(deploy)
		}),
	}
	if r.namespaceLabel != nil {
		dPredicates = append(dPredicates, predicate.NewTypedPredicateFuncs[*appsv1.Deployment](func(deploy *appsv1.Deployment) bool {
			return r.hasMatchingNamespaceLabels(deploy)
		}))
	}
	if err := c.Watch(
		source.Kind(mgr.GetCache(), &appsv1.Deployment{},
			handler.TypedEnqueueRequestsFromMapFunc(func(ctx context.Context, deploy *appsv1.Deployment) []reconcile.Request {
				return r.enqueueClass(ctx, deploy)
			}),
			dPredicates...)); err != nil {
		return err
	}

	if r.envoyGateway.ExtensionAPIs != nil && r.envoyGateway.ExtensionAPIs.EnableEnvoyPatchPolicy {
		// Watch EnvoyPatchPolicy if enabled in config
		eppPredicates := []predicate.TypedPredicate[*egv1a1.EnvoyPatchPolicy]{
			predicate.TypedGenerationChangedPredicate[*egv1a1.EnvoyPatchPolicy]{},
		}
		if r.namespaceLabel != nil {
			eppPredicates = append(eppPredicates, predicate.NewTypedPredicateFuncs[*egv1a1.EnvoyPatchPolicy](func(epp *egv1a1.EnvoyPatchPolicy) bool {
				return r.hasMatchingNamespaceLabels(epp)
			}))
		}
		// Watch EnvoyPatchPolicy CRUDs
		if err := c.Watch(
			source.Kind(mgr.GetCache(), &egv1a1.EnvoyPatchPolicy{},
				handler.TypedEnqueueRequestsFromMapFunc(func(ctx context.Context, epp *egv1a1.EnvoyPatchPolicy) []reconcile.Request {
					return r.enqueueClass(ctx, epp)
				}),
				eppPredicates...)); err != nil {
			return err
		}
	}

	// Watch ClientTrafficPolicy
	ctpPredicates := []predicate.TypedPredicate[*egv1a1.ClientTrafficPolicy]{
		predicate.TypedGenerationChangedPredicate[*egv1a1.ClientTrafficPolicy]{},
	}
	if r.namespaceLabel != nil {
		ctpPredicates = append(ctpPredicates, predicate.NewTypedPredicateFuncs[*egv1a1.ClientTrafficPolicy](func(ctp *egv1a1.ClientTrafficPolicy) bool {
			return r.hasMatchingNamespaceLabels(ctp)
		}))
	}

	if err := c.Watch(
		source.Kind(mgr.GetCache(), &egv1a1.ClientTrafficPolicy{},
			handler.TypedEnqueueRequestsFromMapFunc(func(ctx context.Context, ctp *egv1a1.ClientTrafficPolicy) []reconcile.Request {
				return r.enqueueClass(ctx, ctp)
			}),
			ctpPredicates...)); err != nil {
		return err
	}

	if err := addCtpIndexers(ctx, mgr); err != nil {
		return err
	}

	// Watch BackendTrafficPolicy
	btpPredicates := []predicate.TypedPredicate[*egv1a1.BackendTrafficPolicy]{
		predicate.TypedGenerationChangedPredicate[*egv1a1.BackendTrafficPolicy]{},
	}
	if r.namespaceLabel != nil {
		btpPredicates = append(btpPredicates, predicate.NewTypedPredicateFuncs[*egv1a1.BackendTrafficPolicy](func(btp *egv1a1.BackendTrafficPolicy) bool {
			return r.hasMatchingNamespaceLabels(btp)
		}))
	}

	if err := c.Watch(
		source.Kind(mgr.GetCache(), &egv1a1.BackendTrafficPolicy{},
			handler.TypedEnqueueRequestsFromMapFunc(func(ctx context.Context, btp *egv1a1.BackendTrafficPolicy) []reconcile.Request {
				return r.enqueueClass(ctx, btp)
			}),
			btpPredicates...)); err != nil {
		return err
	}

	// Watch SecurityPolicy
	spPredicates := []predicate.TypedPredicate[*egv1a1.SecurityPolicy]{
		predicate.TypedGenerationChangedPredicate[*egv1a1.SecurityPolicy]{},
	}
	if r.namespaceLabel != nil {
		spPredicates = append(spPredicates, predicate.NewTypedPredicateFuncs[*egv1a1.SecurityPolicy](func(sp *egv1a1.SecurityPolicy) bool {
			return r.hasMatchingNamespaceLabels(sp)
		}))
	}

	if err := c.Watch(
		source.Kind(mgr.GetCache(), &egv1a1.SecurityPolicy{},
			handler.TypedEnqueueRequestsFromMapFunc(func(ctx context.Context, sp *egv1a1.SecurityPolicy) []reconcile.Request {
				return r.enqueueClass(ctx, sp)
			}),
			spPredicates...)); err != nil {
		return err
	}
	if err := addSecurityPolicyIndexers(ctx, mgr); err != nil {
		return err
	}

	// Watch BackendTLSPolicy
	btlsPredicates := []predicate.TypedPredicate[*gwapiv1a3.BackendTLSPolicy]{
		predicate.TypedGenerationChangedPredicate[*gwapiv1a3.BackendTLSPolicy]{},
	}
	if r.namespaceLabel != nil {
		btlsPredicates = append(btlsPredicates, predicate.NewTypedPredicateFuncs[*gwapiv1a3.BackendTLSPolicy](func(btp *gwapiv1a3.BackendTLSPolicy) bool {
			return r.hasMatchingNamespaceLabels(btp)
		}))
	}

	if err := c.Watch(
		source.Kind(mgr.GetCache(), &gwapiv1a3.BackendTLSPolicy{},
			handler.TypedEnqueueRequestsFromMapFunc(func(ctx context.Context, btp *gwapiv1a3.BackendTLSPolicy) []reconcile.Request {
				return r.enqueueClass(ctx, btp)
			}),
			btlsPredicates...)); err != nil {
		return err
	}

	if err := addBtlsIndexers(ctx, mgr); err != nil {
		return err
	}

	// Watch EnvoyExtensionPolicy
	eepPredicates := []predicate.TypedPredicate[*egv1a1.EnvoyExtensionPolicy]{
		predicate.TypedGenerationChangedPredicate[*egv1a1.EnvoyExtensionPolicy]{},
	}
	if r.namespaceLabel != nil {
		eepPredicates = append(eepPredicates, predicate.NewTypedPredicateFuncs[*egv1a1.EnvoyExtensionPolicy](func(eep *egv1a1.EnvoyExtensionPolicy) bool {
			return r.hasMatchingNamespaceLabels(eep)
		}))
	}

	// Watch EnvoyExtensionPolicy CRUDs
	if err := c.Watch(
		source.Kind(mgr.GetCache(), &egv1a1.EnvoyExtensionPolicy{},
			handler.TypedEnqueueRequestsFromMapFunc(func(ctx context.Context, eep *egv1a1.EnvoyExtensionPolicy) []reconcile.Request {
				return r.enqueueClass(ctx, eep)
			}),
			eepPredicates...)); err != nil {
		return err
	}
	if err := addEnvoyExtensionPolicyIndexers(ctx, mgr); err != nil {
		return err
	}

	r.log.Info("Watching gatewayAPI related objects")

	// Watch any additional GVKs from the registered extension.
	uPredicates := []predicate.TypedPredicate[*unstructured.Unstructured]{
		predicate.TypedGenerationChangedPredicate[*unstructured.Unstructured]{},
	}
	if r.namespaceLabel != nil {
		uPredicates = append(uPredicates, predicate.NewTypedPredicateFuncs[*unstructured.Unstructured](func(obj *unstructured.Unstructured) bool {
			return r.hasMatchingNamespaceLabels(obj)
		}))
	}
	for _, gvk := range r.extGVKs {
		u := &unstructured.Unstructured{}
		u.SetGroupVersionKind(gvk)
		if err := c.Watch(source.Kind(mgr.GetCache(), u,
			handler.TypedEnqueueRequestsFromMapFunc(func(ctx context.Context, si *unstructured.Unstructured) []reconcile.Request {
				return r.enqueueClass(ctx, si)
			}),
			uPredicates...)); err != nil {
			return err
		}
		r.log.Info("Watching additional resource", "resource", gvk.String())
	}
	for _, gvk := range r.extServerPolicies {
		u := &unstructured.Unstructured{}
		u.SetGroupVersionKind(gvk)
		if err := c.Watch(source.Kind(mgr.GetCache(), u,
			handler.TypedEnqueueRequestsFromMapFunc(func(ctx context.Context, si *unstructured.Unstructured) []reconcile.Request {
				return r.enqueueClass(ctx, si)
			}),
			uPredicates...)); err != nil {
			return err
		}
		r.log.Info("Watching additional policy resource", "resource", gvk.String())
	}

	return nil
}

func (r *gatewayAPIReconciler) enqueueClass(_ context.Context, _ client.Object) []reconcile.Request {
	return []reconcile.Request{{NamespacedName: types.NamespacedName{
		Name: string(r.classController),
	}}}
}

// processGatewayParamsRef processes the infrastructure.parametersRef of the provided Gateway.
func (r *gatewayAPIReconciler) processGatewayParamsRef(ctx context.Context, gtw *gwapiv1.Gateway, resourceMap *resourceMappings, resourceTree *gatewayapi.Resources) error {
	if gtw == nil || gtw.Spec.Infrastructure == nil || gtw.Spec.Infrastructure.ParametersRef == nil {
		return nil
	}

	if resourceTree.EnvoyProxyForGatewayClass != nil && resourceTree.EnvoyProxyForGatewayClass.Spec.MergeGateways != nil && *resourceTree.EnvoyProxyForGatewayClass.Spec.MergeGateways {
		return fmt.Errorf("infrastructure.parametersref must be nil when MergeGateways feature is enabled by gatewayclass")
	}

	ref := gtw.Spec.Infrastructure.ParametersRef
	if !(string(ref.Group) == egv1a1.GroupVersion.Group &&
		ref.Kind == egv1a1.KindEnvoyProxy &&
		len(ref.Name) > 0) {
		return fmt.Errorf("unsupported parametersRef for gateway %s/%s", gtw.Namespace, gtw.Name)
	}

	ep := new(egv1a1.EnvoyProxy)
	if err := r.client.Get(ctx, types.NamespacedName{Namespace: gtw.Namespace, Name: ref.Name}, ep); err != nil {
		return fmt.Errorf("failed to find envoyproxy %s/%s: %w", gtw.Namespace, ref.Name, err)
	}

	if err := r.processEnvoyProxy(ep, resourceMap); err != nil {
		return err
	}

	if ep.Spec.BackendTLS != nil && ep.Spec.BackendTLS.ClientCertificateRef != nil {
		certRef := ep.Spec.BackendTLS.ClientCertificateRef
		if refsSecret(certRef) {
			if err := r.processSecretRef(
				ctx,
				resourceMap,
				resourceTree,
				gatewayapi.KindGateway,
				gtw.Namespace,
				gtw.Name,
				*certRef); err != nil {
				r.log.Error(err,
					"failed to process TLS SecretRef for gateway",
					"gateway", utils.NamespacedName(gtw).String(), "secretRef", certRef)
			}
		}
	}

	resourceTree.EnvoyProxiesForGateways = append(resourceTree.EnvoyProxiesForGateways, ep)
	return nil
}

// processGatewayClassParamsRef processes the parametersRef of the provided GatewayClass.
func (r *gatewayAPIReconciler) processGatewayClassParamsRef(ctx context.Context, gc *gwapiv1.GatewayClass, resourceMap *resourceMappings, resourceTree *gatewayapi.Resources) error {
	if !refsEnvoyProxy(gc) {
		return fmt.Errorf("unsupported parametersRef for gatewayclass %s", gc.Name)
	}

	ep := new(egv1a1.EnvoyProxy)
	if err := r.client.Get(ctx, types.NamespacedName{Namespace: string(*gc.Spec.ParametersRef.Namespace), Name: gc.Spec.ParametersRef.Name}, ep); err != nil {
		if kerrors.IsNotFound(err) {
			return fmt.Errorf("envoyproxy referenced by gatewayclass is not found: %w", err)
		}
		return fmt.Errorf("failed to find envoyproxy %s/%s: %w", r.namespace, gc.Spec.ParametersRef.Name, err)
	}

	if err := r.processEnvoyProxy(ep, resourceMap); err != nil {
		return err
	}
	resourceTree.EnvoyProxyForGatewayClass = ep
	return nil
}

// processEnvoyProxy processes the parametersRef of the provided GatewayClass.
func (r *gatewayAPIReconciler) processEnvoyProxy(ep *egv1a1.EnvoyProxy, resourceMap *resourceMappings) error {
	key := utils.NamespacedName(ep).String()
	if resourceMap.allAssociatedEnvoyProxies.Has(key) {
		r.log.Info("current EnvoyProxy has been processed already", "namespace", ep.Namespace, "name", ep.Name)
		return nil
	}

<<<<<<< HEAD
	found := false
	valid := false
	var validationErr error
	for i := range epList.Items {
		ep := epList.Items[i]
		r.log.Info("processing envoyproxy", "namespace", ep.Namespace, "name", ep.Name)
		if classRefsEnvoyProxy(gc, &ep) {
			found = true
			if err := validation.ValidateEnvoyProxy(&ep); err != nil {
				validationErr = fmt.Errorf("invalid envoyproxy: %w", err)
				continue
			}
			var backendRefs []egv1a1.BackendRef
			if ep.Spec.Telemetry != nil {
				telemetry := ep.Spec.Telemetry
				if telemetry.AccessLog != nil {
					for _, setting := range telemetry.AccessLog.Settings {
						for _, sink := range setting.Sinks {
							if sink.OpenTelemetry != nil {
								backendRefs = append(backendRefs, sink.OpenTelemetry.BackendRefs...)
							}
							if sink.ALS != nil {
								backendRefs = append(backendRefs, sink.ALS.BackendRefs...)
							}
						}
					}
				}

				if telemetry.Metrics != nil {
					for _, sink := range telemetry.Metrics.Sinks {
						if sink.OpenTelemetry != nil {
							backendRefs = append(backendRefs, sink.OpenTelemetry.BackendRefs...)
						}
					}
				}

				if telemetry.Tracing != nil {
					backendRefs = append(backendRefs, telemetry.Tracing.Provider.BackendRefs...)
=======
	r.log.Info("processing envoyproxy", "namespace", ep.Namespace, "name", ep.Name)

	if err := validation.ValidateEnvoyProxy(ep); err != nil {
		return fmt.Errorf("invalid envoyproxy: %w", err)
	}

	if ep.Spec.Telemetry != nil {
		telemetry := ep.Spec.Telemetry

		if telemetry.AccessLog != nil {
			for _, setting := range telemetry.AccessLog.Settings {
				for _, sink := range setting.Sinks {
					if sink.OpenTelemetry == nil {
						continue
					}
					for _, backendRef := range sink.OpenTelemetry.BackendRefs {
						backendNamespace := gatewayapi.NamespaceDerefOrAlpha(backendRef.Namespace, ep.Namespace)
						resourceMap.allAssociatedBackendRefs.Insert(gwapiv1.BackendObjectReference{
							Group:     backendRef.BackendObjectReference.Group,
							Kind:      backendRef.BackendObjectReference.Kind,
							Namespace: gatewayapi.NamespacePtrV1Alpha2(backendNamespace),
							Name:      backendRef.Name,
						})
					}
>>>>>>> c752b889
				}
			}
		}

<<<<<<< HEAD
			for _, backendRef := range backendRefs {
				backendNamespace := gatewayapi.NamespaceDerefOrAlpha(backendRef.Namespace, ep.Namespace)
				resourceMap.allAssociatedBackendRefs.Insert(gwapiv1.BackendObjectReference{
					Group:     backendRef.BackendObjectReference.Group,
					Kind:      backendRef.BackendObjectReference.Kind,
					Namespace: gatewayapi.NamespacePtrV1Alpha2(backendNamespace),
					Name:      backendRef.Name,
				})
			}

			valid = true
			resourceTree.EnvoyProxy = &ep
			break
=======
		if telemetry.Metrics != nil {
			for _, sink := range telemetry.Metrics.Sinks {
				if sink.OpenTelemetry == nil {
					continue
				}
				for _, backendRef := range sink.OpenTelemetry.BackendRefs {
					backendNamespace := gatewayapi.NamespaceDerefOrAlpha(backendRef.Namespace, ep.Namespace)
					resourceMap.allAssociatedBackendRefs.Insert(gwapiv1.BackendObjectReference{
						Group:     backendRef.BackendObjectReference.Group,
						Kind:      backendRef.BackendObjectReference.Kind,
						Namespace: gatewayapi.NamespacePtrV1Alpha2(backendNamespace),
						Name:      backendRef.Name,
					})
				}
			}
>>>>>>> c752b889
		}

		if telemetry.Tracing != nil {
			for _, backendRef := range telemetry.Tracing.Provider.BackendRefs {
				backendNamespace := gatewayapi.NamespaceDerefOrAlpha(backendRef.Namespace, ep.Namespace)
				resourceMap.allAssociatedBackendRefs.Insert(gwapiv1.BackendObjectReference{
					Group:     backendRef.BackendObjectReference.Group,
					Kind:      backendRef.BackendObjectReference.Kind,
					Namespace: gatewayapi.NamespacePtrV1Alpha2(backendNamespace),
					Name:      backendRef.Name,
				})

			}
		}
	}

	resourceMap.allAssociatedEnvoyProxies.Insert(key)
	return nil
}

// serviceImportCRDExists checks for the existence of the ServiceImport CRD in k8s APIServer before watching it
func (r *gatewayAPIReconciler) serviceImportCRDExists(mgr manager.Manager) bool {
	discoveryClient, err := discovery.NewDiscoveryClientForConfig(mgr.GetConfig())
	if err != nil {
		r.log.Error(err, "failed to create discovery client")
	}
	apiResourceList, err := discoveryClient.ServerPreferredResources()
	if err != nil {
		r.log.Error(err, "failed to get API resource list")
	}
	serviceImportFound := false
	for _, list := range apiResourceList {
		for _, resource := range list.APIResources {
			if list.GroupVersion == mcsapiv1a1.GroupVersion.String() && resource.Kind == gatewayapi.KindServiceImport {
				serviceImportFound = true
				break
			}
		}
	}

	return serviceImportFound
}

func (r *gatewayAPIReconciler) processBackendTLSPolicyRefs(
	ctx context.Context,
	resourceTree *gatewayapi.Resources,
	resourceMap *resourceMappings,
) {
	for _, policy := range resourceTree.BackendTLSPolicies {
		tls := policy.Spec.Validation

		if tls.CACertificateRefs != nil {
			for _, caCertRef := range tls.CACertificateRefs {
				// if kind is not Secret or ConfigMap, we skip early to avoid further calculation overhead
				if string(caCertRef.Kind) == gatewayapi.KindConfigMap ||
					string(caCertRef.Kind) == gatewayapi.KindSecret {

					var err error
					caRefNew := gwapiv1b1.SecretObjectReference{
						Group:     gatewayapi.GroupPtr(string(caCertRef.Group)),
						Kind:      gatewayapi.KindPtr(string(caCertRef.Kind)),
						Name:      caCertRef.Name,
						Namespace: gatewayapi.NamespacePtr(policy.Namespace),
					}
					switch string(caCertRef.Kind) {
					case gatewayapi.KindConfigMap:
						err = r.processConfigMapRef(
							ctx,
							resourceMap,
							resourceTree,
							gatewayapi.KindBackendTLSPolicy,
							policy.Namespace,
							policy.Name,
							caRefNew)

					case gatewayapi.KindSecret:
						err = r.processSecretRef(
							ctx,
							resourceMap,
							resourceTree,
							gatewayapi.KindBackendTLSPolicy,
							policy.Namespace,
							policy.Name,
							caRefNew)
					}
					if err != nil {
						// we don't return an error here, because we want to continue
						// reconciling the rest of the ClientTrafficPolicies despite that this
						// reference is invalid.
						// This ClientTrafficPolicy will be marked as invalid in its status
						// when translating to IR because the referenced configmap can't be
						// found.
						r.log.Error(err,
							"failed to process CACertificateRef for BackendTLSPolicy",
							"policy", policy, "caCertificateRef", caCertRef.Name)
					}
				}
			}
		}
	}
}

// processEnvoyExtensionPolicies adds EnvoyExtensionPolicies and their referenced resources to the resourceTree
func (r *gatewayAPIReconciler) processEnvoyExtensionPolicies(
	ctx context.Context, resourceTree *gatewayapi.Resources, resourceMap *resourceMappings,
) error {
	envoyExtensionPolicies := egv1a1.EnvoyExtensionPolicyList{}
	if err := r.client.List(ctx, &envoyExtensionPolicies); err != nil {
		return fmt.Errorf("error listing EnvoyExtensionPolicies: %w", err)
	}

	for _, policy := range envoyExtensionPolicies.Items {
		policy := policy
		// Discard Status to reduce memory consumption in watchable
		// It will be recomputed by the gateway-api layer
		policy.Status = gwapiv1a2.PolicyStatus{}
		resourceTree.EnvoyExtensionPolicies = append(resourceTree.EnvoyExtensionPolicies, &policy)
	}

	// Add the referenced Resources in EnvoyExtensionPolicies to the resourceTree
	r.processEnvoyExtensionPolicyObjectRefs(ctx, resourceTree, resourceMap)

	return nil
}

// processExtensionServerPolicies adds directly attached policies intended for the extension server
func (r *gatewayAPIReconciler) processExtensionServerPolicies(
	ctx context.Context, resourceTree *gatewayapi.Resources,
) error {
	for _, gvk := range r.extServerPolicies {
		polList := unstructured.UnstructuredList{}
		polList.SetAPIVersion(gvk.GroupVersion().String())
		polList.SetKind(gvk.Kind)

		if err := r.client.List(ctx, &polList); err != nil {
			return fmt.Errorf("error listing extension server policy %s: %w", gvk, err)
		}

		for _, policy := range polList.Items {
			policy := policy

			policySpec, found := policy.Object["spec"].(map[string]any)
			if !found {
				return fmt.Errorf("no spec found in %s.%s %s", policy.GetAPIVersion(), policy.GetKind(), policy.GetName())
			}
			_, foundTargetRef := policySpec["targetRef"]
			_, foundTargetRefs := policySpec["targetRefs"]
			if !(foundTargetRef || foundTargetRefs) {
				return fmt.Errorf("not a policy object - no targetRef or targetRefs found in %s.%s %s",
					policy.GetAPIVersion(), policy.GetKind(), policy.GetName())
			}

			delete(policy.Object, "status")
			resourceTree.ExtensionServerPolicies = append(resourceTree.ExtensionServerPolicies, policy)
		}
	}

	return nil
}

// processEnvoyExtensionPolicyObjectRefs adds the referenced resources in EnvoyExtensionPolicies
// to the resourceTree
// - BackendRefs for ExtProcs
func (r *gatewayAPIReconciler) processEnvoyExtensionPolicyObjectRefs(
	ctx context.Context, resourceTree *gatewayapi.Resources, resourceMap *resourceMappings,
) {
	// we don't return errors from this method, because we want to continue reconciling
	// the rest of the EnvoyExtensionPolicies despite that one reference is invalid. This
	// allows Envoy Gateway to continue serving traffic even if some EnvoyExtensionPolicies
	// are invalid.
	//
	// This EnvoyExtensionPolicy will be marked as invalid in its status when translating
	// to IR because the referenced service can't be found.
	for _, policy := range resourceTree.EnvoyExtensionPolicies {
		// Add the referenced BackendRefs and ReferenceGrants in ExtAuth to Maps for later processing
		for _, ep := range policy.Spec.ExtProc {
			for _, br := range ep.BackendRefs {
				backendRef := br.BackendObjectReference

				backendNamespace := gatewayapi.NamespaceDerefOr(backendRef.Namespace, policy.Namespace)
				resourceMap.allAssociatedBackendRefs.Insert(gwapiv1.BackendObjectReference{
					Group:     backendRef.Group,
					Kind:      backendRef.Kind,
					Namespace: gatewayapi.NamespacePtrV1Alpha2(backendNamespace),
					Name:      backendRef.Name,
				})

				if backendNamespace != policy.Namespace {
					from := ObjectKindNamespacedName{
						kind:      gatewayapi.KindHTTPRoute,
						namespace: policy.Namespace,
						name:      policy.Name,
					}
					to := ObjectKindNamespacedName{
						kind:      gatewayapi.KindDerefOr(backendRef.Kind, gatewayapi.KindService),
						namespace: backendNamespace,
						name:      string(backendRef.Name),
					}
					refGrant, err := r.findReferenceGrant(ctx, from, to)
					switch {
					case err != nil:
						r.log.Error(err, "failed to find ReferenceGrant")
					case refGrant == nil:
						r.log.Info("no matching ReferenceGrants found", "from", from.kind,
							"from namespace", from.namespace, "target", to.kind, "target namespace", to.namespace)
					default:
						resourceTree.ReferenceGrants = append(resourceTree.ReferenceGrants, refGrant)
						r.log.Info("added ReferenceGrant to resource map", "namespace", refGrant.Namespace,
							"name", refGrant.Name)
					}
				}
			}
		}
	}
}<|MERGE_RESOLUTION|>--- conflicted
+++ resolved
@@ -1625,46 +1625,6 @@
 		return nil
 	}
 
-<<<<<<< HEAD
-	found := false
-	valid := false
-	var validationErr error
-	for i := range epList.Items {
-		ep := epList.Items[i]
-		r.log.Info("processing envoyproxy", "namespace", ep.Namespace, "name", ep.Name)
-		if classRefsEnvoyProxy(gc, &ep) {
-			found = true
-			if err := validation.ValidateEnvoyProxy(&ep); err != nil {
-				validationErr = fmt.Errorf("invalid envoyproxy: %w", err)
-				continue
-			}
-			var backendRefs []egv1a1.BackendRef
-			if ep.Spec.Telemetry != nil {
-				telemetry := ep.Spec.Telemetry
-				if telemetry.AccessLog != nil {
-					for _, setting := range telemetry.AccessLog.Settings {
-						for _, sink := range setting.Sinks {
-							if sink.OpenTelemetry != nil {
-								backendRefs = append(backendRefs, sink.OpenTelemetry.BackendRefs...)
-							}
-							if sink.ALS != nil {
-								backendRefs = append(backendRefs, sink.ALS.BackendRefs...)
-							}
-						}
-					}
-				}
-
-				if telemetry.Metrics != nil {
-					for _, sink := range telemetry.Metrics.Sinks {
-						if sink.OpenTelemetry != nil {
-							backendRefs = append(backendRefs, sink.OpenTelemetry.BackendRefs...)
-						}
-					}
-				}
-
-				if telemetry.Tracing != nil {
-					backendRefs = append(backendRefs, telemetry.Tracing.Provider.BackendRefs...)
-=======
 	r.log.Info("processing envoyproxy", "namespace", ep.Namespace, "name", ep.Name)
 
 	if err := validation.ValidateEnvoyProxy(ep); err != nil {
@@ -1672,72 +1632,44 @@
 	}
 
 	if ep.Spec.Telemetry != nil {
+		var backendRefs []egv1a1.BackendRef
 		telemetry := ep.Spec.Telemetry
 
 		if telemetry.AccessLog != nil {
 			for _, setting := range telemetry.AccessLog.Settings {
 				for _, sink := range setting.Sinks {
 					if sink.OpenTelemetry == nil {
-						continue
+						backendRefs = append(backendRefs, sink.OpenTelemetry.BackendRefs...)
 					}
-					for _, backendRef := range sink.OpenTelemetry.BackendRefs {
-						backendNamespace := gatewayapi.NamespaceDerefOrAlpha(backendRef.Namespace, ep.Namespace)
-						resourceMap.allAssociatedBackendRefs.Insert(gwapiv1.BackendObjectReference{
-							Group:     backendRef.BackendObjectReference.Group,
-							Kind:      backendRef.BackendObjectReference.Kind,
-							Namespace: gatewayapi.NamespacePtrV1Alpha2(backendNamespace),
-							Name:      backendRef.Name,
-						})
+					if sink.ALS != nil {
+						backendRefs = append(backendRefs, sink.ALS.BackendRefs...)
 					}
->>>>>>> c752b889
 				}
 			}
 		}
 
-<<<<<<< HEAD
-			for _, backendRef := range backendRefs {
-				backendNamespace := gatewayapi.NamespaceDerefOrAlpha(backendRef.Namespace, ep.Namespace)
-				resourceMap.allAssociatedBackendRefs.Insert(gwapiv1.BackendObjectReference{
-					Group:     backendRef.BackendObjectReference.Group,
-					Kind:      backendRef.BackendObjectReference.Kind,
-					Namespace: gatewayapi.NamespacePtrV1Alpha2(backendNamespace),
-					Name:      backendRef.Name,
-				})
-			}
-
-			valid = true
-			resourceTree.EnvoyProxy = &ep
-			break
-=======
 		if telemetry.Metrics != nil {
 			for _, sink := range telemetry.Metrics.Sinks {
 				if sink.OpenTelemetry == nil {
-					continue
+					backendRefs = append(backendRefs, sink.OpenTelemetry.BackendRefs...)
 				}
-				for _, backendRef := range sink.OpenTelemetry.BackendRefs {
-					backendNamespace := gatewayapi.NamespaceDerefOrAlpha(backendRef.Namespace, ep.Namespace)
-					resourceMap.allAssociatedBackendRefs.Insert(gwapiv1.BackendObjectReference{
-						Group:     backendRef.BackendObjectReference.Group,
-						Kind:      backendRef.BackendObjectReference.Kind,
-						Namespace: gatewayapi.NamespacePtrV1Alpha2(backendNamespace),
-						Name:      backendRef.Name,
-					})
-				}
-			}
->>>>>>> c752b889
+			}
 		}
 
 		if telemetry.Tracing != nil {
 			for _, backendRef := range telemetry.Tracing.Provider.BackendRefs {
-				backendNamespace := gatewayapi.NamespaceDerefOrAlpha(backendRef.Namespace, ep.Namespace)
-				resourceMap.allAssociatedBackendRefs.Insert(gwapiv1.BackendObjectReference{
-					Group:     backendRef.BackendObjectReference.Group,
-					Kind:      backendRef.BackendObjectReference.Kind,
-					Namespace: gatewayapi.NamespacePtrV1Alpha2(backendNamespace),
-					Name:      backendRef.Name,
-				})
-
-			}
+				backendRefs = append(backendRefs, backendRef)
+			}
+		}
+
+		for _, backendRef := range backendRefs {
+			backendNamespace := gatewayapi.NamespaceDerefOrAlpha(backendRef.Namespace, ep.Namespace)
+			resourceMap.allAssociatedBackendRefs.Insert(gwapiv1.BackendObjectReference{
+				Group:     backendRef.BackendObjectReference.Group,
+				Kind:      backendRef.BackendObjectReference.Kind,
+				Namespace: gatewayapi.NamespacePtrV1Alpha2(backendNamespace),
+				Name:      backendRef.Name,
+			})
 		}
 	}
 
