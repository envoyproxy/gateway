date: Pending

# Changes that are expected to cause an incompatibility with previous versions, such as deletions or modifications to existing APIs.
breaking changes: |
  The SecurityPolicy name has been added to the stat prefix for aouth2 filter metrics to provide better granularity. Example: http.https-10443.securitypolicy/default/oidc-example.oauth_success: 0.
  Returning 500 direct responses for HTTPRoute and GRPCRoute with invalid filters.

# Updates addressing vulnerabilities, security flaws, or compliance requirements.
security updates: |

# New features or capabilities added in this release.
new features: |
  Added support for weight in BackendRef API to enable traffic splitting for non-x-route resources.
  Added support for removing headers based on matching criteria (Exact, Prefix, Suffix, RegularExpression) in ClientTrafficPolicy EarlyRequestHeaders and LateResponseHeaders.

bug fixes: |
  Fixed configured OIDC authorization endpoint being overridden by discovered endpoints from issuer's well-known URL.
  Fix 500 errors caused by partially invalid BackendRefs; traffic is now correctly routed between valid backends and 500 responses according to their configured weights.
<<<<<<< HEAD
  Fixed an issue where BackendTrafficPolicy does not validate maximum value of requestBuffer limit.
=======
  Fixed an issue where observedGeneration is missing from the EnvoyPatchPolicy status.
>>>>>>> 343aeb39

# Enhancements that improve performance.
performance improvements: |

# Deprecated features or APIs.
deprecations: |

# Other notable changes not covered by the above sections.
Other changes: |<|MERGE_RESOLUTION|>--- conflicted
+++ resolved
@@ -16,11 +16,8 @@
 bug fixes: |
   Fixed configured OIDC authorization endpoint being overridden by discovered endpoints from issuer's well-known URL.
   Fix 500 errors caused by partially invalid BackendRefs; traffic is now correctly routed between valid backends and 500 responses according to their configured weights.
-<<<<<<< HEAD
   Fixed an issue where BackendTrafficPolicy does not validate maximum value of requestBuffer limit.
-=======
   Fixed an issue where observedGeneration is missing from the EnvoyPatchPolicy status.
->>>>>>> 343aeb39
 
 # Enhancements that improve performance.
 performance improvements: |
