deployment:
  envoyGateway:
    imagePullSecret: artifactory-reader
    image:
<<<<<<< HEAD
      # repository: geocomply.jfrog.io/apps-idp-gateway-docker-local/envoyproxy/gateway-dev
      # tag: latest
      repository: {{ .EGImageRepository }}
      tag: {{ .EGImageTag }}
=======
      repository: ${ImageRepository}
      tag: ${ImageTag}
>>>>>>> a5f3a1af
    imagePullPolicy: Always
    resources:
      limits:
        cpu: 500m
        memory: 128Mi
      requests:
        cpu: 10m
        memory: 64Mi
  kubeRbacProxy:
    image:
      repository: gcr.io/kubebuilder/kube-rbac-proxy
      tag: v0.11.0
    resources:
      limits:
        cpu: 500m
        memory: 128Mi
      requests:
        cpu: 5m
        memory: 64Mi
  ports:
  - name: grpc
    port: 18000
    targetPort: 18000
  replicas: 1
rootNamespace: envoy-gateway-system
config:
  envoyGateway:
    gateway:
      controllerName: gateway.envoyproxy.io/gatewayclass-controller
    provider:
      type: Kubernetes
envoyGatewayMetricsService:
  ports:
  - name: https
    port: 8443
    protocol: TCP
    targetPort: https
<<<<<<< HEAD
kubernetesClusterDomain: cluster.local

=======
>>>>>>> a5f3a1af
<|MERGE_RESOLUTION|>--- conflicted
+++ resolved
@@ -2,15 +2,8 @@
   envoyGateway:
     imagePullSecret: artifactory-reader
     image:
-<<<<<<< HEAD
-      # repository: geocomply.jfrog.io/apps-idp-gateway-docker-local/envoyproxy/gateway-dev
-      # tag: latest
-      repository: {{ .EGImageRepository }}
-      tag: {{ .EGImageTag }}
-=======
       repository: ${ImageRepository}
       tag: ${ImageTag}
->>>>>>> a5f3a1af
     imagePullPolicy: Always
     resources:
       limits:
@@ -48,8 +41,3 @@
     port: 8443
     protocol: TCP
     targetPort: https
-<<<<<<< HEAD
-kubernetesClusterDomain: cluster.local
-
-=======
->>>>>>> a5f3a1af
