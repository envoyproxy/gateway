--- conflicted
+++ resolved
@@ -230,17 +230,14 @@
 		// Process the parametersRef of the accepted GatewayClass.
 		// This should run before processGateways and processBackendRefs
 		if managedGC.Spec.ParametersRef != nil && managedGC.DeletionTimestamp == nil {
-<<<<<<< HEAD
-			if err := r.processGatewayClassParamsRef(ctx, managedGC, resourceMappings, gwcResource); err != nil {
+
+			if err := r.processGatewayClassParamsRef(ctx, managedGC, gwcResourceMapping, gwcResource); err != nil {
 				if isTransientError(err) {
 					r.log.Error(err, "transient error processing GatewayClass parametersRef", "gatewayClass", managedGC.Name)
 					return reconcile.Result{}, err
 				}
 
-=======
-			if err := r.processGatewayClassParamsRef(ctx, managedGC, gwcResourceMapping, gwcResource); err != nil {
 				r.log.Error(err, fmt.Sprintf("failed processGatewayClassParamsRef for gatewayClass %s, skipping it", managedGC.Name))
->>>>>>> a394c615
 				msg := fmt.Sprintf("%s: %v", status.MsgGatewayClassInvalidParams, err)
 				gc := status.SetGatewayClassAccepted(
 					managedGC.DeepCopy(),
@@ -260,30 +257,22 @@
 		r.processEnvoyTLSSecret(ctx, gwcResource, gwcResourceMapping)
 
 		// Add all Gateways, their associated Routes, and referenced resources to the resourceTree
-<<<<<<< HEAD
-		if err = r.processGateways(ctx, managedGC, resourceMappings, gwcResource); err != nil {
+		if err = r.processGateways(ctx, managedGC, gwcResourceMapping, gwcResource); err != nil {
 			if isTransientError(err) {
 				r.log.Error(err, "transient error processing gateways", "gatewayClass", managedGC.Name)
 				return reconcile.Result{}, err
 			}
-=======
-		if err = r.processGateways(ctx, managedGC, gwcResourceMapping, gwcResource); err != nil {
->>>>>>> a394c615
 			r.log.Error(err, fmt.Sprintf("failed processGateways for gatewayClass %s, skipping it", managedGC.Name))
 			continue
 		}
 
 		if r.eppCRDExists {
 			// Add all EnvoyPatchPolicies to the resourceTree
-<<<<<<< HEAD
-			if err = r.processEnvoyPatchPolicies(ctx, gwcResource, resourceMappings); err != nil {
+			if err = r.processEnvoyPatchPolicies(ctx, gwcResource, gwcResourceMapping); err != nil {
 				if isTransientError(err) {
 					r.log.Error(err, "transient error processing EnvoyPatchPolicies", "gatewayClass", managedGC.Name)
 					return reconcile.Result{}, err
 				}
-=======
-			if err = r.processEnvoyPatchPolicies(ctx, gwcResource, gwcResourceMapping); err != nil {
->>>>>>> a394c615
 				r.log.Error(err, fmt.Sprintf("failed processEnvoyPatchPolicies for gatewayClass %s, skipping it", managedGC.Name))
 				continue
 			}
@@ -291,15 +280,11 @@
 
 		if r.ctpCRDExists {
 			// Add all ClientTrafficPolicies and their referenced resources to the resourceTree
-<<<<<<< HEAD
-			if err = r.processClientTrafficPolicies(ctx, gwcResource, resourceMappings); err != nil {
+			if err = r.processClientTrafficPolicies(ctx, gwcResource, gwcResourceMapping); err != nil {
 				if isTransientError(err) {
 					r.log.Error(err, "transient error processing ClientTrafficPolicies", "gatewayClass", managedGC.Name)
 					return reconcile.Result{}, err
 				}
-=======
-			if err = r.processClientTrafficPolicies(ctx, gwcResource, gwcResourceMapping); err != nil {
->>>>>>> a394c615
 				r.log.Error(err, fmt.Sprintf("failed processClientTrafficPolicies for gatewayClass %s, skipping it", managedGC.Name))
 				continue
 			}
@@ -307,15 +292,11 @@
 
 		if r.btpCRDExists {
 			// Add all BackendTrafficPolicies to the resourceTree
-<<<<<<< HEAD
-			if err = r.processBackendTrafficPolicies(ctx, gwcResource, resourceMappings); err != nil {
+			if err = r.processBackendTrafficPolicies(ctx, gwcResource, gwcResourceMapping); err != nil {
 				if isTransientError(err) {
 					r.log.Error(err, "transient error processing BackendTrafficPolicies", "gatewayClass", managedGC.Name)
 					return reconcile.Result{}, err
 				}
-=======
-			if err = r.processBackendTrafficPolicies(ctx, gwcResource, gwcResourceMapping); err != nil {
->>>>>>> a394c615
 				r.log.Error(err, fmt.Sprintf("failed processBackendTrafficPolicies for gatewayClass %s, skipping it", managedGC.Name))
 				continue
 			}
@@ -323,15 +304,11 @@
 
 		if r.spCRDExists {
 			// Add all SecurityPolicies and their referenced resources to the resourceTree
-<<<<<<< HEAD
-			if err = r.processSecurityPolicies(ctx, gwcResource, resourceMappings); err != nil {
+			if err = r.processSecurityPolicies(ctx, gwcResource, gwcResourceMapping); err != nil {
 				if isTransientError(err) {
 					r.log.Error(err, "transient error processing SecurityPolicies", "gatewayClass", managedGC.Name)
 					return reconcile.Result{}, err
 				}
-=======
-			if err = r.processSecurityPolicies(ctx, gwcResource, gwcResourceMapping); err != nil {
->>>>>>> a394c615
 				r.log.Error(err, fmt.Sprintf("failed processSecurityPolicies for gatewayClass %s, skipping it", managedGC.Name))
 				continue
 			}
@@ -339,15 +316,11 @@
 
 		if r.bTLSPolicyCRDExists {
 			// Add all BackendTLSPolies to the resourceTree
-<<<<<<< HEAD
-			if err = r.processBackendTLSPolicies(ctx, gwcResource, resourceMappings); err != nil {
+			if err = r.processBackendTLSPolicies(ctx, gwcResource, gwcResourceMapping); err != nil {
 				if isTransientError(err) {
 					r.log.Error(err, "transient error processing BackendTLSPolicies", "gatewayClass", managedGC.Name)
 					return reconcile.Result{}, err
 				}
-=======
-			if err = r.processBackendTLSPolicies(ctx, gwcResource, gwcResourceMapping); err != nil {
->>>>>>> a394c615
 				r.log.Error(err, fmt.Sprintf("failed processBackendTLSPolicies for gatewayClass %s, skipping it", managedGC.Name))
 				continue
 			}
@@ -355,15 +328,11 @@
 
 		if r.eepCRDExists {
 			// Add all EnvoyExtensionPolicies and their referenced resources to the resourceTree
-<<<<<<< HEAD
-			if err = r.processEnvoyExtensionPolicies(ctx, gwcResource, resourceMappings); err != nil {
+			if err = r.processEnvoyExtensionPolicies(ctx, gwcResource, gwcResourceMapping); err != nil {
 				if isTransientError(err) {
 					r.log.Error(err, "transient error processing EnvoyExtensionPolicies", "gatewayClass", managedGC.Name)
 					return reconcile.Result{}, err
 				}
-=======
-			if err = r.processEnvoyExtensionPolicies(ctx, gwcResource, gwcResourceMapping); err != nil {
->>>>>>> a394c615
 				r.log.Error(err, fmt.Sprintf("failed processEnvoyExtensionPolicies for gatewayClass %s, skipping it", managedGC.Name))
 				continue
 			}
@@ -392,8 +361,7 @@
 		// Add the referenced services, ServiceImports, and EndpointSlices in
 		// the collected BackendRefs to the resourceTree.
 		// BackendRefs are referred by various Route objects and the ExtAuth in SecurityPolicies.
-<<<<<<< HEAD
-		if err = r.processBackendRefs(ctx, gwcResource, resourceMappings); err != nil {
+		if err = r.processBackendRefs(ctx, gwcResource, gwcResourceMapping); err != nil {
 			if isTransientError(err) {
 				r.log.Error(err, "transient error processing BackendRefs", "gatewayClass", managedGC.Name)
 				return reconcile.Result{}, err
@@ -401,9 +369,6 @@
 
 			r.log.Error(err, fmt.Sprintf("failed  processBackendRefs for gatewayClass %s, skipping it", managedGC.Name))
 		}
-=======
-		r.processBackendRefs(ctx, gwcResource, gwcResourceMapping)
->>>>>>> a394c615
 
 		// For this particular Gateway, and all associated objects, check whether the
 		// namespace exists. Add to the resourceTree.
