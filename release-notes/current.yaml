date: Pending

# Changes that are expected to cause an incompatibility with previous versions, such as deletions or modifications to existing APIs.
breaking changes: |
  The Container `ports` field of the gateway instance has been removed, which will cause the gateway Pod to be rebuilt when upgrading the version.
  ClientTrafficPolicy previously treated an empty TLS ALPNProtocols list as being undefined and applied Envoy Gateway defaults.
  An empty TLS ALPNProtocols list is now treated as user-defined disablement of the TLS ALPN extension.
  Outlier detection (passive health check) is now disabled by default.
  refer to https://gateway.envoyproxy.io/docs/api/extension_types/#backendtrafficpolicy for working with passive health checks.

# Updates addressing vulnerabilities, security flaws, or compliance requirements.
security updates: |
  Add a security update here

# New features or capabilities added in this release.
new features: |

bug fixes: |
<<<<<<< HEAD
  Fixed the Gateway API translator didn't use the TLS configuration from the BackendTLSPolicy when connecting to the OIDC provider's well-known endpoint.
=======
  Fixed a nil pointer error that occurs when a SecurityPolicy refers to a UDS backend
>>>>>>> 43621b46

# Enhancements that improve performance.
performance improvements: |
  Add a performance improvement here

# Deprecated features or APIs.
deprecations: |
  Add a deprecation here

# Other notable changes not covered by the above sections.
Other changes: |
  [SecurityPolicy] Modify the JWT Provider Issuer validation constraint
  Add support for Kubernetes 1.32.x in the test matrix, and remove support for Kubernetes 1.28.x.<|MERGE_RESOLUTION|>--- conflicted
+++ resolved
@@ -16,11 +16,8 @@
 new features: |
 
 bug fixes: |
-<<<<<<< HEAD
+  Fixed a nil pointer error that occurs when a SecurityPolicy refers to a UDS backend
   Fixed the Gateway API translator didn't use the TLS configuration from the BackendTLSPolicy when connecting to the OIDC provider's well-known endpoint.
-=======
-  Fixed a nil pointer error that occurs when a SecurityPolicy refers to a UDS backend
->>>>>>> 43621b46
 
 # Enhancements that improve performance.
 performance improvements: |
