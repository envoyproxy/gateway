# Copy from https://github.com/kubernetes-sigs/gateway-api/blob/main/conformance/base/manifests.yaml
# This file contains the base resources that most conformance tests will rely
# on. This includes 3 namespaces along with Gateways, Services and Deployments
# that can be used as backends for routing traffic. The most important
# resources included are the Gateways (all in the gateway-conformance-infra
# namespace):
# - same-namespace (only supports route in same ns)
# - all-namespaces (supports routes in all ns)
# - backend-namespaces (supports routes in ns with backend label)
apiVersion: v1
kind: Namespace
metadata:
  name: gateway-conformance-infra
  labels:
    gateway-conformance: infra
---
apiVersion: gateway.networking.k8s.io/v1
kind: Gateway
metadata:
  name: same-namespace
  namespace: gateway-conformance-infra
spec:
  gatewayClassName: "{GATEWAY_CLASS_NAME}"
  listeners:
  - name: http
    port: 80
    protocol: HTTP
    allowedRoutes:
      namespaces:
        from: Same
---
apiVersion: gateway.networking.k8s.io/v1
kind: Gateway
metadata:
  name: all-namespaces
  namespace: gateway-conformance-infra
spec:
  gatewayClassName: "{GATEWAY_CLASS_NAME}"
  listeners:
  - name: http
    port: 80
    protocol: HTTP
    allowedRoutes:
      namespaces:
        from: All
---
apiVersion: gateway.networking.k8s.io/v1
kind: Gateway
metadata:
  name: backend-namespaces
  namespace: gateway-conformance-infra
spec:
  gatewayClassName: "{GATEWAY_CLASS_NAME}"
  listeners:
  - name: http
    port: 80
    protocol: HTTP
    allowedRoutes:
      namespaces:
        from: Selector
        selector:
          matchLabels:
            gateway-conformance: backend
---
apiVersion: gateway.networking.k8s.io/v1beta1
kind: Gateway
metadata:
  name: my-tcp-gateway
  namespace: gateway-conformance-infra
spec:
  gatewayClassName: "{GATEWAY_CLASS_NAME}"
  listeners:
  - name: foo
    protocol: TCP
    port: 8080
    allowedRoutes:
      kinds:
      - kind: TCPRoute
  - name: bar
    protocol: TCP
    port: 8090
    allowedRoutes:
      kinds:
      - kind: TCPRoute
---
apiVersion: v1
kind: Service
metadata:
  name: infra-backend-v1
  namespace: gateway-conformance-infra
spec:
  selector:
    app: infra-backend-v1
  ports:
  - protocol: TCP
    port: 8080
    targetPort: 3000
---
apiVersion: apps/v1
kind: Deployment
metadata:
  name: infra-backend-v1
  namespace: gateway-conformance-infra
  labels:
    app: infra-backend-v1
spec:
  replicas: 2
  selector:
    matchLabels:
      app: infra-backend-v1
  template:
    metadata:
      labels:
        app: infra-backend-v1
    spec:
      containers:
      - name: infra-backend-v1
        # From https://github.com/kubernetes-sigs/ingress-controller-conformance/tree/master/images/echoserver
        image: gcr.io/k8s-staging-ingressconformance/echoserver:v20221109-7ee2f3e
        env:
        - name: POD_NAME
          valueFrom:
            fieldRef:
              fieldPath: metadata.name
        - name: NAMESPACE
          valueFrom:
            fieldRef:
              fieldPath: metadata.namespace
        resources:
          requests:
            cpu: 10m
---
apiVersion: v1
kind: Service
metadata:
  name: infra-backend-v2
  namespace: gateway-conformance-infra
spec:
  selector:
    app: infra-backend-v2
  ports:
  - protocol: TCP
    port: 8080
    targetPort: 3000
---
apiVersion: apps/v1
kind: Deployment
metadata:
  name: infra-backend-v2
  namespace: gateway-conformance-infra
  labels:
    app: infra-backend-v2
spec:
  replicas: 2
  selector:
    matchLabels:
      app: infra-backend-v2
  template:
    metadata:
      labels:
        app: infra-backend-v2
    spec:
      containers:
      - name: infra-backend-v2
        image: gcr.io/k8s-staging-ingressconformance/echoserver:v20221109-7ee2f3e
        env:
        - name: POD_NAME
          valueFrom:
            fieldRef:
              fieldPath: metadata.name
        - name: NAMESPACE
          valueFrom:
            fieldRef:
              fieldPath: metadata.namespace
        resources:
          requests:
            cpu: 10m
---
apiVersion: v1
kind: Service
metadata:
  name: infra-backend-v3
  namespace: gateway-conformance-infra
spec:
  selector:
    app: infra-backend-v3
  ports:
  - protocol: TCP
    port: 8080
    targetPort: 3000
---
apiVersion: apps/v1
kind: Deployment
metadata:
  name: infra-backend-v3
  namespace: gateway-conformance-infra
  labels:
    app: infra-backend-v3
spec:
  replicas: 2
  selector:
    matchLabels:
      app: infra-backend-v3
  template:
    metadata:
      labels:
        app: infra-backend-v3
    spec:
      containers:
      - name: infra-backend-v3
        image: gcr.io/k8s-staging-ingressconformance/echoserver:v20221109-7ee2f3e
        env:
        - name: POD_NAME
          valueFrom:
            fieldRef:
              fieldPath: metadata.name
        - name: NAMESPACE
          valueFrom:
            fieldRef:
              fieldPath: metadata.namespace
        resources:
          requests:
            cpu: 10m
---
apiVersion: v1
kind: Service
metadata:
  name: tls-backend
  namespace: gateway-conformance-infra
spec:
  selector:
    app: tls-backend
  ports:
  - protocol: TCP
    port: 443
    targetPort: 8443
---
apiVersion: apps/v1
kind: Deployment
metadata:
  name: tls-backend
  namespace: gateway-conformance-infra
  labels:
    app: tls-backend
spec:
  replicas: 1
  selector:
    matchLabels:
      app: tls-backend
  template:
    metadata:
      labels:
        app: tls-backend
    spec:
      containers:
      - name: tls-backend
        image: gcr.io/k8s-staging-ingressconformance/echoserver:v20221109-7ee2f3e
        volumeMounts:
        - name: secret-volume
          mountPath: /etc/secret-volume
        env:
        - name: POD_NAME
          valueFrom:
            fieldRef:
              fieldPath: metadata.name
        - name: NAMESPACE
          valueFrom:
            fieldRef:
              fieldPath: metadata.namespace
        - name: TLS_SERVER_CERT
          value: /etc/secret-volume/crt
        - name: TLS_SERVER_PRIVKEY
          value: /etc/secret-volume/key
        resources:
          requests:
            cpu: 10m
      volumes:
      - name: secret-volume
        secret:
          secretName: tls-passthrough-checks-certificate
          items:
          - key: tls.crt
            path: crt
          - key: tls.key
            path: key
---
apiVersion: v1
kind: Namespace
metadata:
  name: gateway-conformance-app-backend
  labels:
    gateway-conformance: backend
---
apiVersion: v1
kind: Service
metadata:
  name: app-backend-v1
  namespace: gateway-conformance-app-backend
spec:
  selector:
    app: app-backend-v1
  ports:
  - protocol: TCP
    port: 8080
    targetPort: 3000
---
apiVersion: apps/v1
kind: Deployment
metadata:
  name: app-backend-v1
  namespace: gateway-conformance-app-backend
  labels:
    app: app-backend-v1
spec:
  replicas: 2
  selector:
    matchLabels:
      app: app-backend-v1
  template:
    metadata:
      labels:
        app: app-backend-v1
    spec:
      containers:
      - name: app-backend-v1
        image: gcr.io/k8s-staging-ingressconformance/echoserver:v20221109-7ee2f3e
        env:
        - name: POD_NAME
          valueFrom:
            fieldRef:
              fieldPath: metadata.name
        - name: NAMESPACE
          valueFrom:
            fieldRef:
              fieldPath: metadata.namespace
        resources:
          requests:
            cpu: 10m
---
apiVersion: v1
kind: Service
metadata:
  name: app-backend-v2
  namespace: gateway-conformance-app-backend
spec:
  selector:
    app: app-backend-v2
  ports:
  - protocol: TCP
    port: 8080
    targetPort: 3000
---
apiVersion: apps/v1
kind: Deployment
metadata:
  name: app-backend-v2
  namespace: gateway-conformance-app-backend
  labels:
    app: app-backend-v2
spec:
  replicas: 2
  selector:
    matchLabels:
      app: app-backend-v2
  template:
    metadata:
      labels:
        app: app-backend-v2
    spec:
      containers:
      - name: app-backend-v2
        image: gcr.io/k8s-staging-ingressconformance/echoserver:v20221109-7ee2f3e
        env:
        - name: POD_NAME
          valueFrom:
            fieldRef:
              fieldPath: metadata.name
        - name: NAMESPACE
          valueFrom:
            fieldRef:
              fieldPath: metadata.namespace
        resources:
          requests:
            cpu: 10m
---
apiVersion: v1
kind: Namespace
metadata:
  name: gateway-conformance-web-backend
  labels:
    gateway-conformance: backend
---
apiVersion: v1
kind: Service
metadata:
  name: web-backend
  namespace: gateway-conformance-web-backend
spec:
  selector:
    app: web-backend
  ports:
  - protocol: TCP
    port: 8080
    targetPort: 3000
---
apiVersion: apps/v1
kind: Deployment
metadata:
  name: web-backend
  namespace: gateway-conformance-web-backend
  labels:
    app: web-backend
spec:
  replicas: 2
  selector:
    matchLabels:
      app: web-backend
  template:
    metadata:
      labels:
        app: web-backend
    spec:
      containers:
      - name: web-backend
        image: gcr.io/k8s-staging-ingressconformance/echoserver:v20221109-7ee2f3e
        env:
        - name: POD_NAME
          valueFrom:
            fieldRef:
              fieldPath: metadata.name
        - name: NAMESPACE
          valueFrom:
            fieldRef:
              fieldPath: metadata.namespace
        resources:
          requests:
            cpu: 10m
---
apiVersion: v1
kind: Namespace
metadata:
  name: gateway-conformance-udp
  labels:
    gateway-conformance: udp
---
apiVersion: v1
kind: Service
metadata:
  name: coredns
  namespace: gateway-conformance-udp
  labels:
    app: udp
spec:
  ports:
  - name: udp-dns
    port: 53
    protocol: UDP
    targetPort: 53
  selector:
    app: udp
---
apiVersion: apps/v1
kind: Deployment
metadata:
  name: coredns
  namespace: gateway-conformance-udp
  labels:
    app: udp
spec:
  selector:
    matchLabels:
      app: udp
  template:
    metadata:
      labels:
        app: udp
    spec:
      containers:
      - args:
        - -conf
        - /root/Corefile
        image: coredns/coredns
        name: coredns
        volumeMounts:
        - mountPath: /root
          name: conf
      volumes:
      - configMap:
          defaultMode: 420
          name: coredns
        name: conf
---
apiVersion: v1
kind: ConfigMap
metadata:
  name: coredns
  namespace: gateway-conformance-udp
data:
  Corefile: |
    .:53 {
        forward . 8.8.8.8 9.9.9.9
        log
        errors
    }

    foo.bar.com:53 {
      whoami
    }
---
apiVersion: gateway.networking.k8s.io/v1beta1
kind: Gateway
metadata:
  name: udp-gateway
  namespace: gateway-conformance-udp
spec:
  gatewayClassName: "{GATEWAY_CLASS_NAME}"
  listeners:
  - name: coredns
    protocol: UDP
    port: 5300
    allowedRoutes:
      kinds:
      - kind: UDPRoute
---
apiVersion: v1
kind: Namespace
metadata:
<<<<<<< HEAD
  name: gateway-conformance-https
  labels:
    gateway-conformance: http3
---
apiVersion: v1
kind: Secret
metadata:
  name: http3-secret
  namespace: gateway-conformance-https
type: kubernetes.io/tls
data:
  tls.crt: |
    MIIC2jCCAcICAQAwDQYJKoZIhvcNAQELBQAwLTEVMBMGA1UECgwMZXhhbXBsZSBJ
    bmMuMRQwEgYDVQQDDAtleGFtcGxlLmNvbTAeFw0yNDAxMTQwOTA1MzZaFw0yNTAx
    MTMwOTA1MzZaMDkxGDAWBgNVBAMMD3d3dy5leGFtcGxlLmNvbTEdMBsGA1UECgwU
    ZXhhbXBsZSBvcmdhbml6YXRpb24wggEiMA0GCSqGSIb3DQEBAQUAA4IBDwAwggEK
    AoIBAQC92bKJitdHJdc/RO2q5hWNsHYR+Uz6Pv1dY3DPBPvYt8DL56sngqyJ/gOO
    cbM9meUsaBOi84tvjcwut703qDa3ZFqJ1wKpuBTzfZEmJifflT6ZxQeEkp/Hv0M1
    Mm8hREtXIYxLiWWV0QItvTSEtuJRJuWDyA6eJ6X1hrYzLUvKrEsCRDXe6og0hRLs
    5C91S5SgEI3jZusipGusdrbPblUG4xy+mKu5qnhhF+Y9PMPaIReOKVs4tVclPKwI
    oaJdbr8unU640BvwWnq0Rfir/ewjZEEHvcf9T1x1i/Nge6H8yPpmuyKnpFUd6Cfu
    kC3y3/5RntUhv8y1EKt9zPbgRd+3AgMBAAEwDQYJKoZIhvcNAQELBQADggEBAHJx
    ajB2YAaQAVAOgbotMlO9aHLeGkBaIraL3zG4lMZFe0PKmibMk7vCMb07MJsBrvsg
    /1Aw3FU5FCSASQKSpbmWfur0iZn1nD0Pj6Vq6pPXInrjm0qSIn0emO1vHDP1YIzs
    0e2lqWx7PeAfl+rW4mPYCPueEnEhafxKVdXXjjfQFk+8i7HkSaGXHJ+Fnw+obD46
    c5OlbHQncE1B7ldvVz6xkKx53wbpY7pqtrDpkXnQ6iikgE8pV1Iv4fvkyzRl1htR
    8lNo7GCKCnhcmC5NXCt+b4kXHb/g6yozQ5nVTxGDxeNKpVjF4mPSgukLwfUM/mJb
    0lz/HNZP7/u55vQridc=
  tls.key: |
    MIIEvQIBADANBgkqhkiG9w0BAQEFAASCBKcwggSjAgEAAoIBAQC92bKJitdHJdc/
    RO2q5hWNsHYR+Uz6Pv1dY3DPBPvYt8DL56sngqyJ/gOOcbM9meUsaBOi84tvjcwu
    t703qDa3ZFqJ1wKpuBTzfZEmJifflT6ZxQeEkp/Hv0M1Mm8hREtXIYxLiWWV0QIt
    vTSEtuJRJuWDyA6eJ6X1hrYzLUvKrEsCRDXe6og0hRLs5C91S5SgEI3jZusipGus
    drbPblUG4xy+mKu5qnhhF+Y9PMPaIReOKVs4tVclPKwIoaJdbr8unU640BvwWnq0
    Rfir/ewjZEEHvcf9T1x1i/Nge6H8yPpmuyKnpFUd6CfukC3y3/5RntUhv8y1EKt9
    zPbgRd+3AgMBAAECggEAPZHKavzSEErfYa9y/Ied2dOulumo40dmV9EWFq1hF8mQ
    BxDc2vVwC1iLwrhxDrtILXybUa92OvlbjJMeFFzDUfqDukw2muAOO2Evn5WkPMhk
    Au55H6+FjfwjSa9PhxRk8p74ps6qWUntUPQZgijlgLgCmxhYVUY6dkP39uTrvZBP
    RV4GDpGRciGDxtRsL1p2q6AA8Cw4GPudw31zF+GOdohlvWnbF86aOGyJGT4yrxND
    CgfOMp9pFnmxOGs5H8XnirxscU5MBPzmez6a0SOyVdym7g4M30fDdMzMils7iHP6
    gQG0P1ShS94JAOXlpcJ6HNuMaeeS/lIjaV6teez64QKBgQDwQeQwEK4bBIrhfQsk
    HGuPRJRfljlLZWNnx30HSR4bCIFbkHXUxxNPdmV3uIQamw4cDozonpx5p7ZwqEnj
    a0g4FG+Vizd8UbK4v4Nh1HbsrsM3hWcAHRA44Q4GCs2zfl1GU2ZmfBKLrqlnYinA
    HjbeW46qzOrUo0/9e4ULeHaN2QKBgQDKSkW5SjrJypjGpMUuqkpBdbXkiXwOcMXi
    ZYbeHznqWjmeOn+5FKH5yQK6YRPE0ElsajWbQo9wB1TaGexuqttmjK1DdKChHzXY
    KjnU+NZIc8xRC/NywF5TfMjgsqTTu+1j5L0+oH1gG+EOqOMiXLeUg7zx0uSReRuA
    LB+bhGYQDwKBgQCsqu5QDOzTxgP54mArZ7F1mZf4yoIKyacTYq9cmRPl4cr1/3Bv
    p1MdfL2XuShX5q/RQjPKypMya3IWrRvNMcEJbMZ090S9OAn19M17dbKyjzcFo/5O
    epS6DCSD+yeypFJsxGuHpAvAD5r4DfhrdkuAqtRxtCvg/i3ywt7vS3gIoQKBgAMv
    eDmauaJD1nQKVDCP7etp9xtKLvHrRLJz9tO4mijektmzAh/f+0z7pVdZ//2xafaT
    FZUET03sT6G/lsGHXz0WKgRN6dmfrDFjONXptTYe3LDKB2NfNB0Mcf1X0tCivPI9
    v90kmdTRm5GnhywbWai1ClykfYTs60nxZ+4C/7hxAoGADC6Fqzl9DE2+Sc1Vpqlq
    RahiMOz7bgWRhXVXaAOtVvLieVdVwNHcGhiUS7pObwQb8u/bXMUScrmrblZ0fpm4
    HQe9nVbQT7GtAD4UPFouCQZRevXznzZJJ1fmhOjFrc5Uj486q/xkg2fcejpUhDgG
    N5Czgf9NPX47ZlnnnYSz2KU=
---
apiVersion: gateway.networking.k8s.io/v1beta1
kind: Gateway
metadata:
  name: http3-gateway
  namespace: gateway-conformance-https
spec:
  gatewayClassName: "{GATEWAY_CLASS_NAME}"
  listeners:
  - name: https
    protocol: HTTPS
    port: 443
    tls:
      mode: Terminate
      certificateRefs:
      - kind: Secret
        name: http3-secret
        namespace: gateway-conformance-https
  - name: http
    protocol: HTTP
    port: 80
---
apiVersion: v1
kind: ServiceAccount
metadata:
  name: http3-backend
  namespace: gateway-conformance-https
---
apiVersion: v1
kind: Service
metadata:
  name: http3-backend
  namespace: gateway-conformance-https
  labels:
    service: http3-backend
    app: http3-backend
spec:
  ports:
  - name: http3
    port: 3000
    targetPort: 3000
  selectors:
    app: http3-backend
=======
  name: gateway-preserve-case-backend
---
apiVersion: v1
kind: ConfigMap
metadata:
  name: go-server
  namespace: gateway-preserve-case-backend
data:
  go.mod: |
         module srvr
         go 1.21.3
         require (
         	github.com/andybalholm/brotli v1.0.5 // indirect
         	github.com/klauspost/compress v1.17.0 // indirect
         	github.com/valyala/bytebufferpool v1.0.0 // indirect
         	github.com/valyala/fasthttp v1.51.0 // indirect
         )
  go.sum: |
         github.com/andybalholm/brotli v1.0.5 h1:8uQZIdzKmjc/iuPu7O2ioW48L81FgatrcpfFmiq/cCs=
         github.com/andybalholm/brotli v1.0.5/go.mod h1:fO7iG3H7G2nSZ7m0zPUDn85XEX2GTukHGRSepvi9Eig=
         github.com/klauspost/compress v1.17.0 h1:Rnbp4K9EjcDuVuHtd0dgA4qNuv9yKDYKK1ulpJwgrqM=
         github.com/klauspost/compress v1.17.0/go.mod h1:ntbaceVETuRiXiv4DpjP66DpAtAGkEQskQzEyD//IeE=
         github.com/valyala/bytebufferpool v1.0.0 h1:GqA5TC/0021Y/b9FG4Oi9Mr3q7XYx6KllzawFIhcdPw=
         github.com/valyala/bytebufferpool v1.0.0/go.mod h1:6bBcMArwyJ5K/AmCkWv1jt77kVWyCJ6HpOuEn7z0Csc=
         github.com/valyala/fasthttp v1.51.0 h1:8b30A5JlZ6C7AS81RsWjYMQmrZG6feChmgAolCl1SqA=
         github.com/valyala/fasthttp v1.51.0/go.mod h1:oI2XroL+lI7vdXyYoQk03bXBThfFl2cVdIA3Xl7cH8g=
  main.go: |
         package main
         import (
         	"encoding/json"
         	"fmt"
         	"log"
         	"github.com/valyala/fasthttp"
         )
         func HandleFastHTTP(ctx *fasthttp.RequestCtx) {
         	ctx.QueryArgs().VisitAll(func(key, value []byte) {
         		if string(key) == "headers" {
         			ctx.Response.Header.Add(string(value), "PrEsEnT")
         		}
         	})
         	headers := map[string][]string{}
         	ctx.Request.Header.VisitAll(func(key, value []byte) {
         		headers[string(key)] = append(headers[string(key)], string(value))
         	})
         	if d, err := json.MarshalIndent(headers, "", "  "); err != nil {
         		ctx.Error(fmt.Sprintf("%s", err), fasthttp.StatusBadRequest)
         	} else {
         		fmt.Fprintf(ctx, string(d)+"\n")
         	}
         }
         func main() {
         	s := fasthttp.Server{
         		Handler:                       HandleFastHTTP,
         		DisableHeaderNamesNormalizing: true,
         	}
            log.Printf("Starting on port 8000")
         	log.Fatal(s.ListenAndServe(":8000"))
         }
>>>>>>> 5acc2331
---
apiVersion: apps/v1
kind: Deployment
metadata:
<<<<<<< HEAD
  name: http3-backend
  namespace: gateway-conformance-https
=======
  name: golang-app-deployment
  namespace: gateway-preserve-case-backend
>>>>>>> 5acc2331
spec:
  replicas: 1
  selector:
    matchLabels:
<<<<<<< HEAD
      app: http3-backend
      version: v1
  template:
    metadata:
      labels:
        app: http3-backend
        version: v1
    spec:
      serviceAccountName: http3-backend
      containers:
      - image: gcr.io/k8s-staging-ingressconformance/echoserver:v20221109-7ee2f3e
        imagePullPolicy: IfNotPresent
        name: backend
        ports:
        - containerPort: 3000
          env:
          - name: POD_NAME
            valueFrom:
              fieldRef:
                fieldPath: metadata.name
          - name: NAMESPACE
            valueFrom:
              fieldRef:
                fieldPath: metadata.namespace
=======
      app: golang-app
  template:
    metadata:
      labels:
        app: golang-app
    spec:
      containers:
      - name: golang-app-container
        command:
        - sh
        - "-c"
        - "cp -a /app /app-live && cd /app-live && go  run . "
        image: golang:1.21.3-alpine
        ports:
        - containerPort: 8000
        volumeMounts:
        - name: go-server
          mountPath: /app
      volumes:
      - name: go-server
        configMap:
          name: go-server
---
apiVersion: v1
kind: Service
metadata:
  name: fasthttp-backend
  namespace: gateway-preserve-case-backend
spec:
  selector:
    app: golang-app
  ports:
  - protocol: TCP
    port: 8000
    targetPort: 8000
>>>>>>> 5acc2331
<|MERGE_RESOLUTION|>--- conflicted
+++ resolved
@@ -525,106 +525,6 @@
 apiVersion: v1
 kind: Namespace
 metadata:
-<<<<<<< HEAD
-  name: gateway-conformance-https
-  labels:
-    gateway-conformance: http3
----
-apiVersion: v1
-kind: Secret
-metadata:
-  name: http3-secret
-  namespace: gateway-conformance-https
-type: kubernetes.io/tls
-data:
-  tls.crt: |
-    MIIC2jCCAcICAQAwDQYJKoZIhvcNAQELBQAwLTEVMBMGA1UECgwMZXhhbXBsZSBJ
-    bmMuMRQwEgYDVQQDDAtleGFtcGxlLmNvbTAeFw0yNDAxMTQwOTA1MzZaFw0yNTAx
-    MTMwOTA1MzZaMDkxGDAWBgNVBAMMD3d3dy5leGFtcGxlLmNvbTEdMBsGA1UECgwU
-    ZXhhbXBsZSBvcmdhbml6YXRpb24wggEiMA0GCSqGSIb3DQEBAQUAA4IBDwAwggEK
-    AoIBAQC92bKJitdHJdc/RO2q5hWNsHYR+Uz6Pv1dY3DPBPvYt8DL56sngqyJ/gOO
-    cbM9meUsaBOi84tvjcwut703qDa3ZFqJ1wKpuBTzfZEmJifflT6ZxQeEkp/Hv0M1
-    Mm8hREtXIYxLiWWV0QItvTSEtuJRJuWDyA6eJ6X1hrYzLUvKrEsCRDXe6og0hRLs
-    5C91S5SgEI3jZusipGusdrbPblUG4xy+mKu5qnhhF+Y9PMPaIReOKVs4tVclPKwI
-    oaJdbr8unU640BvwWnq0Rfir/ewjZEEHvcf9T1x1i/Nge6H8yPpmuyKnpFUd6Cfu
-    kC3y3/5RntUhv8y1EKt9zPbgRd+3AgMBAAEwDQYJKoZIhvcNAQELBQADggEBAHJx
-    ajB2YAaQAVAOgbotMlO9aHLeGkBaIraL3zG4lMZFe0PKmibMk7vCMb07MJsBrvsg
-    /1Aw3FU5FCSASQKSpbmWfur0iZn1nD0Pj6Vq6pPXInrjm0qSIn0emO1vHDP1YIzs
-    0e2lqWx7PeAfl+rW4mPYCPueEnEhafxKVdXXjjfQFk+8i7HkSaGXHJ+Fnw+obD46
-    c5OlbHQncE1B7ldvVz6xkKx53wbpY7pqtrDpkXnQ6iikgE8pV1Iv4fvkyzRl1htR
-    8lNo7GCKCnhcmC5NXCt+b4kXHb/g6yozQ5nVTxGDxeNKpVjF4mPSgukLwfUM/mJb
-    0lz/HNZP7/u55vQridc=
-  tls.key: |
-    MIIEvQIBADANBgkqhkiG9w0BAQEFAASCBKcwggSjAgEAAoIBAQC92bKJitdHJdc/
-    RO2q5hWNsHYR+Uz6Pv1dY3DPBPvYt8DL56sngqyJ/gOOcbM9meUsaBOi84tvjcwu
-    t703qDa3ZFqJ1wKpuBTzfZEmJifflT6ZxQeEkp/Hv0M1Mm8hREtXIYxLiWWV0QIt
-    vTSEtuJRJuWDyA6eJ6X1hrYzLUvKrEsCRDXe6og0hRLs5C91S5SgEI3jZusipGus
-    drbPblUG4xy+mKu5qnhhF+Y9PMPaIReOKVs4tVclPKwIoaJdbr8unU640BvwWnq0
-    Rfir/ewjZEEHvcf9T1x1i/Nge6H8yPpmuyKnpFUd6CfukC3y3/5RntUhv8y1EKt9
-    zPbgRd+3AgMBAAECggEAPZHKavzSEErfYa9y/Ied2dOulumo40dmV9EWFq1hF8mQ
-    BxDc2vVwC1iLwrhxDrtILXybUa92OvlbjJMeFFzDUfqDukw2muAOO2Evn5WkPMhk
-    Au55H6+FjfwjSa9PhxRk8p74ps6qWUntUPQZgijlgLgCmxhYVUY6dkP39uTrvZBP
-    RV4GDpGRciGDxtRsL1p2q6AA8Cw4GPudw31zF+GOdohlvWnbF86aOGyJGT4yrxND
-    CgfOMp9pFnmxOGs5H8XnirxscU5MBPzmez6a0SOyVdym7g4M30fDdMzMils7iHP6
-    gQG0P1ShS94JAOXlpcJ6HNuMaeeS/lIjaV6teez64QKBgQDwQeQwEK4bBIrhfQsk
-    HGuPRJRfljlLZWNnx30HSR4bCIFbkHXUxxNPdmV3uIQamw4cDozonpx5p7ZwqEnj
-    a0g4FG+Vizd8UbK4v4Nh1HbsrsM3hWcAHRA44Q4GCs2zfl1GU2ZmfBKLrqlnYinA
-    HjbeW46qzOrUo0/9e4ULeHaN2QKBgQDKSkW5SjrJypjGpMUuqkpBdbXkiXwOcMXi
-    ZYbeHznqWjmeOn+5FKH5yQK6YRPE0ElsajWbQo9wB1TaGexuqttmjK1DdKChHzXY
-    KjnU+NZIc8xRC/NywF5TfMjgsqTTu+1j5L0+oH1gG+EOqOMiXLeUg7zx0uSReRuA
-    LB+bhGYQDwKBgQCsqu5QDOzTxgP54mArZ7F1mZf4yoIKyacTYq9cmRPl4cr1/3Bv
-    p1MdfL2XuShX5q/RQjPKypMya3IWrRvNMcEJbMZ090S9OAn19M17dbKyjzcFo/5O
-    epS6DCSD+yeypFJsxGuHpAvAD5r4DfhrdkuAqtRxtCvg/i3ywt7vS3gIoQKBgAMv
-    eDmauaJD1nQKVDCP7etp9xtKLvHrRLJz9tO4mijektmzAh/f+0z7pVdZ//2xafaT
-    FZUET03sT6G/lsGHXz0WKgRN6dmfrDFjONXptTYe3LDKB2NfNB0Mcf1X0tCivPI9
-    v90kmdTRm5GnhywbWai1ClykfYTs60nxZ+4C/7hxAoGADC6Fqzl9DE2+Sc1Vpqlq
-    RahiMOz7bgWRhXVXaAOtVvLieVdVwNHcGhiUS7pObwQb8u/bXMUScrmrblZ0fpm4
-    HQe9nVbQT7GtAD4UPFouCQZRevXznzZJJ1fmhOjFrc5Uj486q/xkg2fcejpUhDgG
-    N5Czgf9NPX47ZlnnnYSz2KU=
----
-apiVersion: gateway.networking.k8s.io/v1beta1
-kind: Gateway
-metadata:
-  name: http3-gateway
-  namespace: gateway-conformance-https
-spec:
-  gatewayClassName: "{GATEWAY_CLASS_NAME}"
-  listeners:
-  - name: https
-    protocol: HTTPS
-    port: 443
-    tls:
-      mode: Terminate
-      certificateRefs:
-      - kind: Secret
-        name: http3-secret
-        namespace: gateway-conformance-https
-  - name: http
-    protocol: HTTP
-    port: 80
----
-apiVersion: v1
-kind: ServiceAccount
-metadata:
-  name: http3-backend
-  namespace: gateway-conformance-https
----
-apiVersion: v1
-kind: Service
-metadata:
-  name: http3-backend
-  namespace: gateway-conformance-https
-  labels:
-    service: http3-backend
-    app: http3-backend
-spec:
-  ports:
-  - name: http3
-    port: 3000
-    targetPort: 3000
-  selectors:
-    app: http3-backend
-=======
   name: gateway-preserve-case-backend
 ---
 apiVersion: v1
@@ -683,48 +583,16 @@
             log.Printf("Starting on port 8000")
          	log.Fatal(s.ListenAndServe(":8000"))
          }
->>>>>>> 5acc2331
----
-apiVersion: apps/v1
-kind: Deployment
-metadata:
-<<<<<<< HEAD
-  name: http3-backend
-  namespace: gateway-conformance-https
-=======
+---
+apiVersion: apps/v1
+kind: Deployment
+metadata:
   name: golang-app-deployment
   namespace: gateway-preserve-case-backend
->>>>>>> 5acc2331
 spec:
   replicas: 1
   selector:
     matchLabels:
-<<<<<<< HEAD
-      app: http3-backend
-      version: v1
-  template:
-    metadata:
-      labels:
-        app: http3-backend
-        version: v1
-    spec:
-      serviceAccountName: http3-backend
-      containers:
-      - image: gcr.io/k8s-staging-ingressconformance/echoserver:v20221109-7ee2f3e
-        imagePullPolicy: IfNotPresent
-        name: backend
-        ports:
-        - containerPort: 3000
-          env:
-          - name: POD_NAME
-            valueFrom:
-              fieldRef:
-                fieldPath: metadata.name
-          - name: NAMESPACE
-            valueFrom:
-              fieldRef:
-                fieldPath: metadata.namespace
-=======
       app: golang-app
   template:
     metadata:
@@ -760,4 +628,139 @@
   - protocol: TCP
     port: 8000
     targetPort: 8000
->>>>>>> 5acc2331
+---
+apiVersion: v1
+kind: Namespace
+metadata:
+  name: gateway-conformance-https
+  labels:
+    gateway-conformance: http3
+---
+apiVersion: v1
+kind: Secret
+metadata:
+  name: http3-secret
+  namespace: gateway-conformance-https
+type: kubernetes.io/tls
+data:
+  tls.crt: |
+    MIIC2jCCAcICAQAwDQYJKoZIhvcNAQELBQAwLTEVMBMGA1UECgwMZXhhbXBsZSBJ
+    bmMuMRQwEgYDVQQDDAtleGFtcGxlLmNvbTAeFw0yNDAxMTQwOTA1MzZaFw0yNTAx
+    MTMwOTA1MzZaMDkxGDAWBgNVBAMMD3d3dy5leGFtcGxlLmNvbTEdMBsGA1UECgwU
+    ZXhhbXBsZSBvcmdhbml6YXRpb24wggEiMA0GCSqGSIb3DQEBAQUAA4IBDwAwggEK
+    AoIBAQC92bKJitdHJdc/RO2q5hWNsHYR+Uz6Pv1dY3DPBPvYt8DL56sngqyJ/gOO
+    cbM9meUsaBOi84tvjcwut703qDa3ZFqJ1wKpuBTzfZEmJifflT6ZxQeEkp/Hv0M1
+    Mm8hREtXIYxLiWWV0QItvTSEtuJRJuWDyA6eJ6X1hrYzLUvKrEsCRDXe6og0hRLs
+    5C91S5SgEI3jZusipGusdrbPblUG4xy+mKu5qnhhF+Y9PMPaIReOKVs4tVclPKwI
+    oaJdbr8unU640BvwWnq0Rfir/ewjZEEHvcf9T1x1i/Nge6H8yPpmuyKnpFUd6Cfu
+    kC3y3/5RntUhv8y1EKt9zPbgRd+3AgMBAAEwDQYJKoZIhvcNAQELBQADggEBAHJx
+    ajB2YAaQAVAOgbotMlO9aHLeGkBaIraL3zG4lMZFe0PKmibMk7vCMb07MJsBrvsg
+    /1Aw3FU5FCSASQKSpbmWfur0iZn1nD0Pj6Vq6pPXInrjm0qSIn0emO1vHDP1YIzs
+    0e2lqWx7PeAfl+rW4mPYCPueEnEhafxKVdXXjjfQFk+8i7HkSaGXHJ+Fnw+obD46
+    c5OlbHQncE1B7ldvVz6xkKx53wbpY7pqtrDpkXnQ6iikgE8pV1Iv4fvkyzRl1htR
+    8lNo7GCKCnhcmC5NXCt+b4kXHb/g6yozQ5nVTxGDxeNKpVjF4mPSgukLwfUM/mJb
+    0lz/HNZP7/u55vQridc=
+  tls.key: |
+    MIIEvQIBADANBgkqhkiG9w0BAQEFAASCBKcwggSjAgEAAoIBAQC92bKJitdHJdc/
+    RO2q5hWNsHYR+Uz6Pv1dY3DPBPvYt8DL56sngqyJ/gOOcbM9meUsaBOi84tvjcwu
+    t703qDa3ZFqJ1wKpuBTzfZEmJifflT6ZxQeEkp/Hv0M1Mm8hREtXIYxLiWWV0QIt
+    vTSEtuJRJuWDyA6eJ6X1hrYzLUvKrEsCRDXe6og0hRLs5C91S5SgEI3jZusipGus
+    drbPblUG4xy+mKu5qnhhF+Y9PMPaIReOKVs4tVclPKwIoaJdbr8unU640BvwWnq0
+    Rfir/ewjZEEHvcf9T1x1i/Nge6H8yPpmuyKnpFUd6CfukC3y3/5RntUhv8y1EKt9
+    zPbgRd+3AgMBAAECggEAPZHKavzSEErfYa9y/Ied2dOulumo40dmV9EWFq1hF8mQ
+    BxDc2vVwC1iLwrhxDrtILXybUa92OvlbjJMeFFzDUfqDukw2muAOO2Evn5WkPMhk
+    Au55H6+FjfwjSa9PhxRk8p74ps6qWUntUPQZgijlgLgCmxhYVUY6dkP39uTrvZBP
+    RV4GDpGRciGDxtRsL1p2q6AA8Cw4GPudw31zF+GOdohlvWnbF86aOGyJGT4yrxND
+    CgfOMp9pFnmxOGs5H8XnirxscU5MBPzmez6a0SOyVdym7g4M30fDdMzMils7iHP6
+    gQG0P1ShS94JAOXlpcJ6HNuMaeeS/lIjaV6teez64QKBgQDwQeQwEK4bBIrhfQsk
+    HGuPRJRfljlLZWNnx30HSR4bCIFbkHXUxxNPdmV3uIQamw4cDozonpx5p7ZwqEnj
+    a0g4FG+Vizd8UbK4v4Nh1HbsrsM3hWcAHRA44Q4GCs2zfl1GU2ZmfBKLrqlnYinA
+    HjbeW46qzOrUo0/9e4ULeHaN2QKBgQDKSkW5SjrJypjGpMUuqkpBdbXkiXwOcMXi
+    ZYbeHznqWjmeOn+5FKH5yQK6YRPE0ElsajWbQo9wB1TaGexuqttmjK1DdKChHzXY
+    KjnU+NZIc8xRC/NywF5TfMjgsqTTu+1j5L0+oH1gG+EOqOMiXLeUg7zx0uSReRuA
+    LB+bhGYQDwKBgQCsqu5QDOzTxgP54mArZ7F1mZf4yoIKyacTYq9cmRPl4cr1/3Bv
+    p1MdfL2XuShX5q/RQjPKypMya3IWrRvNMcEJbMZ090S9OAn19M17dbKyjzcFo/5O
+    epS6DCSD+yeypFJsxGuHpAvAD5r4DfhrdkuAqtRxtCvg/i3ywt7vS3gIoQKBgAMv
+    eDmauaJD1nQKVDCP7etp9xtKLvHrRLJz9tO4mijektmzAh/f+0z7pVdZ//2xafaT
+    FZUET03sT6G/lsGHXz0WKgRN6dmfrDFjONXptTYe3LDKB2NfNB0Mcf1X0tCivPI9
+    v90kmdTRm5GnhywbWai1ClykfYTs60nxZ+4C/7hxAoGADC6Fqzl9DE2+Sc1Vpqlq
+    RahiMOz7bgWRhXVXaAOtVvLieVdVwNHcGhiUS7pObwQb8u/bXMUScrmrblZ0fpm4
+    HQe9nVbQT7GtAD4UPFouCQZRevXznzZJJ1fmhOjFrc5Uj486q/xkg2fcejpUhDgG
+    N5Czgf9NPX47ZlnnnYSz2KU=
+---
+apiVersion: gateway.networking.k8s.io/v1beta1
+kind: Gateway
+metadata:
+  name: http3-gateway
+  namespace: gateway-conformance-https
+spec:
+  gatewayClassName: "{GATEWAY_CLASS_NAME}"
+  listeners:
+  - name: https
+    protocol: HTTPS
+    port: 443
+    tls:
+      mode: Terminate
+      certificateRefs:
+      - kind: Secret
+        name: http3-secret
+        namespace: gateway-conformance-https
+  - name: http
+    protocol: HTTP
+    port: 80
+---
+apiVersion: v1
+kind: ServiceAccount
+metadata:
+  name: http3-backend
+  namespace: gateway-conformance-https
+---
+apiVersion: v1
+kind: Service
+metadata:
+  name: http3-backend
+  namespace: gateway-conformance-https
+  labels:
+    service: http3-backend
+    app: http3-backend
+spec:
+  ports:
+  - name: http3
+    port: 3000
+    targetPort: 3000
+  selectors:
+    app: http3-backend
+---
+apiVersion: apps/v1
+kind: Deployment
+metadata:
+  name: http3-backend
+  namespace: gateway-conformance-https
+spec:
+  replicas: 1
+  selector:
+    matchLabels:
+      app: http3-backend
+      version: v1
+  template:
+    metadata:
+      labels:
+        app: http3-backend
+        version: v1
+    spec:
+      serviceAccountName: http3-backend
+      containers:
+      - image: gcr.io/k8s-staging-ingressconformance/echoserver:v20221109-7ee2f3e
+        imagePullPolicy: IfNotPresent
+        name: backend
+        ports:
+        - containerPort: 3000
+          env:
+          - name: POD_NAME
+            valueFrom:
+              fieldRef:
+                fieldPath: metadata.name
+          - name: NAMESPACE
+            valueFrom:
+              fieldRef:
+                fieldPath: metadata.namespace