--- conflicted
+++ resolved
@@ -21,9 +21,6 @@
   Added PercentageEnabled to ZoneAware lb config.
   Added cacheDuration for remoteJWKS in SecurityPolicy.
   Added support for DisableTokenEncryption in OIDC authn to disable encryption of ID and access tokens stored in cookies.
-<<<<<<< HEAD
-  Added support for allowing OPTIONS method implicitly when HTTPRoute CORS filter is used.
-=======
   Added support for OCSP stapling in the listener TLS certificates.
   Added support for per-backend client TLS settings in Backend resources. This allows configuring the client certificate as well as TLS protocol parameters such as ciphers, TLS versions, and ALPN protocols on a per-backend basis.
   Added support for returning 503 responses when no valid backend endpoints exist.
@@ -32,7 +29,7 @@
   Added support for Envoy PreconnectPolicy in BackendTrafficPolicy.
   Added support for binaryData in ConfigMap referenced by HTTPRouteFilter for direct response.
   Added support PDB for Ratelimit service.
->>>>>>> eb612bdc
+  Added support for allowing OPTIONS method implicitly when HTTPRoute CORS filter is used.
 
 bug fixes: |
   Fixed %ROUTE_KIND% operator to be lower-cased when used by clusterStatName in EnvoyProxy API.
