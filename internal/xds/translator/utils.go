// Copyright Envoy Gateway Authors
// SPDX-License-Identifier: Apache-2.0
// The full text of the Apache license is available in the LICENSE file at
// the root of the repo.

package translator

import (
	"errors"
	"fmt"
	"net/netip"
	"net/url"
	"strconv"
	"strings"

<<<<<<< HEAD
=======
	"k8s.io/utils/ptr"

	"github.com/envoyproxy/gateway/internal/ir"
	"github.com/envoyproxy/gateway/internal/xds/types"

>>>>>>> ae58b473
	corev3 "github.com/envoyproxy/go-control-plane/envoy/config/core/v3"
	routev3 "github.com/envoyproxy/go-control-plane/envoy/config/route/v3"
	hcmv3 "github.com/envoyproxy/go-control-plane/envoy/extensions/filters/network/http_connection_manager/v3"
	tlsv3 "github.com/envoyproxy/go-control-plane/envoy/extensions/transport_sockets/tls/v3"
	"google.golang.org/protobuf/types/known/anypb"

	"github.com/envoyproxy/gateway/internal/ir"
	"github.com/envoyproxy/gateway/internal/xds/types"
)

const (
	defaultHTTPSPort                uint64 = 443
	defaultHTTPPort                 uint64 = 80
	defaultExtServiceRequestTimeout        = 10 // 10 seconds
)

// urlCluster is a cluster that is created from a URL.
type urlCluster struct {
	name         string
	hostname     string
	port         uint32
	endpointType EndpointType
	tls          bool
}

// url2Cluster returns a urlCluster from the provided url.
func url2Cluster(strURL string) (*urlCluster, error) {
	epType := EndpointTypeDNS

	// The URL should have already been validated in the gateway API translator.
	u, err := url.Parse(strURL)
	if err != nil {
		return nil, err
	}

	var port uint64
	if u.Scheme == "https" {
		port = defaultHTTPSPort
	} else {
		port = defaultHTTPPort
	}

	if u.Port() != "" {
		port, err = strconv.ParseUint(u.Port(), 10, 32)
		if err != nil {
			return nil, err
		}
	}

	name := clusterName(u.Hostname(), uint32(port))

	if ip, err := netip.ParseAddr(u.Hostname()); err == nil {
		if ip.Unmap().Is4() {
			epType = EndpointTypeStatic
		}
	}

	return &urlCluster{
		name:         name,
		hostname:     u.Hostname(),
		port:         uint32(port),
		endpointType: epType,
		tls:          u.Scheme == "https",
	}, nil
}

func clusterName(host string, port uint32) string {
	return fmt.Sprintf("%s_%d", strings.ReplaceAll(host, ".", "_"), port)
}

// enableFilterOnRoute enables a filterType on the provided route.
func enableFilterOnRoute(route *routev3.Route, filterName string) error {
	if route == nil {
		return errors.New("xds route is nil")
	}

	filterCfg := route.GetTypedPerFilterConfig()
	if _, ok := filterCfg[filterName]; ok {
		// This should not happen since this is the only place where the filter
		// config is added in a route.
		return fmt.Errorf("route already contains filter config: %s, %+v",
			filterName, route)
	}

	// Enable the corresponding filter for this route.
	routeCfgAny, err := anypb.New(&routev3.FilterConfig{
		Config: &anypb.Any{},
	})
	if err != nil {
		return err
	}

	if filterCfg == nil {
		route.TypedPerFilterConfig = make(map[string]*anypb.Any)
	}

	route.TypedPerFilterConfig[filterName] = routeCfgAny

	return nil
}

// perRouteFilterName generates a unique filter name for the provided filterType and configName.
func perRouteFilterName(filterType, configName string) string {
	return fmt.Sprintf("%s/%s", filterType, configName)
}

func hcmContainsFilter(mgr *hcmv3.HttpConnectionManager, filterName string) bool {
	for _, existingFilter := range mgr.HttpFilters {
		if existingFilter.Name == filterName {
			return true
		}
	}
	return false
}

func createExtServiceXDSCluster(rd *ir.RouteDestination, tCtx *types.ResourceVersionTable) error {
	var (
		endpointType EndpointType
		tSocket      *corev3.TransportSocket
		err          error
	)

	// Get the address type from the first setting.
	// This is safe because no mixed address types in the settings.
	addrTypeState := rd.Settings[0].AddressType
	if addrTypeState != nil && *addrTypeState == ir.FQDN {
		endpointType = EndpointTypeDNS
	} else {
		endpointType = EndpointTypeStatic
	}

	if rd.Settings[0].TLS != nil {
		tSocket, err = processTLSSocket(rd.Settings[0].TLS, tCtx)
		if err != nil {
			return err
		}
	}

	if err = addXdsCluster(tCtx, &xdsClusterArgs{
		name:         rd.Name,
		settings:     rd.Settings,
		tSocket:      tSocket,
		endpointType: endpointType,
	}); err != nil && !errors.Is(err, ErrXdsClusterExists) {
		return err
	}
	return nil
}

<<<<<<< HEAD
func ParseTLSProtocol(tlsVersion ir.TLSVersion) (tlsv3.TlsParameters_TlsProtocol, error) {
	protocolMap := map[string]tlsv3.TlsParameters_TlsProtocol{
		"AUTO": tlsv3.TlsParameters_TLS_AUTO,
		"1.0":  tlsv3.TlsParameters_TLSv1_0,
		"1.2":  tlsv3.TlsParameters_TLSv1_2,
		"1.3":  tlsv3.TlsParameters_TLSv1_3,
	}
	protocol, ok := protocolMap[strings.ToUpper(string(tlsVersion))]
	if !ok {
		return 0, fmt.Errorf("invalid TLS protocol: %s", tlsVersion)
	}
	return protocol, nil
=======
// addClusterFromURL adds a cluster to the resource version table from the provided URL.
func addClusterFromURL(url string, tCtx *types.ResourceVersionTable) error {
	var (
		uc      *urlCluster
		ds      *ir.DestinationSetting
		tSocket *corev3.TransportSocket
		err     error
	)

	if uc, err = url2Cluster(url); err != nil {
		return err
	}

	ds = &ir.DestinationSetting{
		Weight:    ptr.To[uint32](1),
		Endpoints: []*ir.DestinationEndpoint{ir.NewDestEndpoint(uc.hostname, uc.port)},
	}

	clusterArgs := &xdsClusterArgs{
		name:         uc.name,
		settings:     []*ir.DestinationSetting{ds},
		endpointType: uc.endpointType,
	}
	if uc.tls {
		if tSocket, err = buildXdsUpstreamTLSSocket(uc.hostname); err != nil {
			return err
		}
		clusterArgs.tSocket = tSocket
	}

	if err = addXdsCluster(tCtx, clusterArgs); err != nil && !errors.Is(err, ErrXdsClusterExists) {
		return err
	}
	return nil
>>>>>>> ae58b473
}<|MERGE_RESOLUTION|>--- conflicted
+++ resolved
@@ -13,19 +13,12 @@
 	"strconv"
 	"strings"
 
-<<<<<<< HEAD
-=======
-	"k8s.io/utils/ptr"
-
-	"github.com/envoyproxy/gateway/internal/ir"
-	"github.com/envoyproxy/gateway/internal/xds/types"
-
->>>>>>> ae58b473
 	corev3 "github.com/envoyproxy/go-control-plane/envoy/config/core/v3"
 	routev3 "github.com/envoyproxy/go-control-plane/envoy/config/route/v3"
 	hcmv3 "github.com/envoyproxy/go-control-plane/envoy/extensions/filters/network/http_connection_manager/v3"
 	tlsv3 "github.com/envoyproxy/go-control-plane/envoy/extensions/transport_sockets/tls/v3"
 	"google.golang.org/protobuf/types/known/anypb"
+	"k8s.io/utils/ptr"
 
 	"github.com/envoyproxy/gateway/internal/ir"
 	"github.com/envoyproxy/gateway/internal/xds/types"
@@ -170,20 +163,6 @@
 	return nil
 }
 
-<<<<<<< HEAD
-func ParseTLSProtocol(tlsVersion ir.TLSVersion) (tlsv3.TlsParameters_TlsProtocol, error) {
-	protocolMap := map[string]tlsv3.TlsParameters_TlsProtocol{
-		"AUTO": tlsv3.TlsParameters_TLS_AUTO,
-		"1.0":  tlsv3.TlsParameters_TLSv1_0,
-		"1.2":  tlsv3.TlsParameters_TLSv1_2,
-		"1.3":  tlsv3.TlsParameters_TLSv1_3,
-	}
-	protocol, ok := protocolMap[strings.ToUpper(string(tlsVersion))]
-	if !ok {
-		return 0, fmt.Errorf("invalid TLS protocol: %s", tlsVersion)
-	}
-	return protocol, nil
-=======
 // addClusterFromURL adds a cluster to the resource version table from the provided URL.
 func addClusterFromURL(url string, tCtx *types.ResourceVersionTable) error {
 	var (
@@ -218,5 +197,18 @@
 		return err
 	}
 	return nil
->>>>>>> ae58b473
+}
+
+func ParseTLSProtocol(tlsVersion ir.TLSVersion) (tlsv3.TlsParameters_TlsProtocol, error) {
+	protocolMap := map[string]tlsv3.TlsParameters_TlsProtocol{
+		"AUTO": tlsv3.TlsParameters_TLS_AUTO,
+		"1.0":  tlsv3.TlsParameters_TLSv1_0,
+		"1.2":  tlsv3.TlsParameters_TLSv1_2,
+		"1.3":  tlsv3.TlsParameters_TLSv1_3,
+	}
+	protocol, ok := protocolMap[strings.ToUpper(string(tlsVersion))]
+	if !ok {
+		return 0, fmt.Errorf("invalid TLS protocol: %s", tlsVersion)
+	}
+	return protocol, nil
 }