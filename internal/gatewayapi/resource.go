--- conflicted
+++ resolved
@@ -23,25 +23,9 @@
 // resources that the translators needs as inputs.
 // +k8s:deepcopy-gen=true
 type Resources struct {
-<<<<<<< HEAD
 	CustomGRPCRoutes          []*v1alpha2.CustomGRPCRoute
 	CorsFilters               []*egv1a1.CorsFilter
 	GrpcJSONTranscoderFilters []*egv1a1.GrpcJSONTranscoderFilter
-	Gateways                  []*v1beta1.Gateway             `json:"gateways,omitempty"`
-	HTTPRoutes                []*v1beta1.HTTPRoute           `json:"httpRoutes,omitempty"`
-	GRPCRoutes                []*v1alpha2.GRPCRoute          `json:"grpcRoutes,omitempty"`
-	TLSRoutes                 []*v1alpha2.TLSRoute           `json:"tlsRoutes,omitempty"`
-	TCPRoutes                 []*v1alpha2.TCPRoute           `json:"tcpRoutes,omitempty"`
-	UDPRoutes                 []*v1alpha2.UDPRoute           `json:"udpRoutes,omitempty"`
-	ReferenceGrants           []*v1alpha2.ReferenceGrant     `json:"referenceGrants,omitempty"`
-	Namespaces                []*v1.Namespace                `json:"namespaces,omitempty"`
-	Services                  []*v1.Service                  `json:"services,omitempty"`
-	Secrets                   []*v1.Secret                   `json:"secrets,omitempty"`
-	AuthenticationFilters     []*egv1a1.AuthenticationFilter `json:"authenticationFilters,omitempty"`
-	RateLimitFilters          []*egv1a1.RateLimitFilter      `json:"rateLimitFilters,omitempty"`
-	EnvoyProxy                *egcfgv1a1.EnvoyProxy          `json:"envoyProxy,omitempty"`
-	ExtensionRefFilters       []unstructured.Unstructured    `json:"extensionRefFilters,omitempty"`
-=======
 	// This field is only used for marshalling/unmarshalling purposes and is not used by
 	// the translator
 	GatewayClass          *v1beta1.GatewayClass          `json:"gatewayClass,omitempty"`
@@ -59,7 +43,6 @@
 	RateLimitFilters      []*egv1a1.RateLimitFilter      `json:"rateLimitFilters,omitempty"`
 	EnvoyProxy            *egcfgv1a1.EnvoyProxy          `json:"envoyProxy,omitempty"`
 	ExtensionRefFilters   []unstructured.Unstructured    `json:"extensionRefFilters,omitempty"`
->>>>>>> a5f3a1af
 }
 
 func NewResources() *Resources {
