--- conflicted
+++ resolved
@@ -63,45 +63,15 @@
 	// Set for storing HTTPRouteExtensions (Envoy Gateway or Custom) NamespacedNames referenced by various
 	// route rules objects.
 	allAssociatedHTTPRouteExtensionFilters sets.Set[utils.NamespacedNameWithGroupKind]
-<<<<<<< HEAD
-
+	// Set for storing BackendRef Extensions' NamespacedNames attaching to various HTTPRoute objects.
+	allAssociatedBackendRefExtensionFilters sets.Set[utils.NamespacedNameWithGroupKind]
 	// allAssociatedClusterTrustBundles is a set of all ClusterTrustBundles' name
 	// key is the name of ClusterTrustBundle, because ClusterTrustBundle is cluster-scoped resource
 	allAssociatedClusterTrustBundles sets.Set[string]
-=======
-	// Set for storing BackendRef Extensions' NamespacedNames attaching to various HTTPRoute objects.
-	allAssociatedBackendRefExtensionFilters sets.Set[utils.NamespacedNameWithGroupKind]
->>>>>>> e97b0e66
 }
 
 func newResourceMapping() *resourceMappings {
 	return &resourceMappings{
-<<<<<<< HEAD
-		allAssociatedGateways:                  sets.New[string](),
-		allAssociatedReferenceGrants:           sets.New[string](),
-		allAssociatedServiceImports:            sets.New[string](),
-		allAssociatedEndpointSlices:            sets.New[string](),
-		allAssociatedBackends:                  sets.New[string](),
-		allAssociatedSecrets:                   sets.New[string](),
-		allAssociatedConfigMaps:                sets.New[string](),
-		allAssociatedNamespaces:                sets.New[string](),
-		allAssociatedEnvoyProxies:              sets.New[string](),
-		allAssociatedEnvoyPatchPolicies:        sets.New[string](),
-		allAssociatedTLSRoutes:                 sets.New[string](),
-		allAssociatedHTTPRoutes:                sets.New[string](),
-		allAssociatedGRPCRoutes:                sets.New[string](),
-		allAssociatedTCPRoutes:                 sets.New[string](),
-		allAssociatedUDPRoutes:                 sets.New[string](),
-		allAssociatedBackendRefs:               sets.New[gwapiv1.BackendObjectReference](),
-		allAssociatedClientTrafficPolicies:     sets.New[string](),
-		allAssociatedBackendTrafficPolicies:    sets.New[string](),
-		allAssociatedSecurityPolicies:          sets.New[string](),
-		allAssociatedBackendTLSPolicies:        sets.New[string](),
-		allAssociatedEnvoyExtensionPolicies:    sets.New[string](),
-		extensionRefFilters:                    map[utils.NamespacedNameWithGroupKind]unstructured.Unstructured{},
-		allAssociatedHTTPRouteExtensionFilters: sets.New[utils.NamespacedNameWithGroupKind](),
-		allAssociatedClusterTrustBundles:       sets.New[string](),
-=======
 		allAssociatedGateways:                   sets.New[string](),
 		allAssociatedReferenceGrants:            sets.New[string](),
 		allAssociatedServiceImports:             sets.New[string](),
@@ -126,6 +96,6 @@
 		extensionRefFilters:                     map[utils.NamespacedNameWithGroupKind]unstructured.Unstructured{},
 		allAssociatedHTTPRouteExtensionFilters:  sets.New[utils.NamespacedNameWithGroupKind](),
 		allAssociatedBackendRefExtensionFilters: sets.New[utils.NamespacedNameWithGroupKind](),
->>>>>>> e97b0e66
+		allAssociatedClusterTrustBundles:        sets.New[string](),
 	}
 }