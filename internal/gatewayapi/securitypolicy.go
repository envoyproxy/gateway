--- conflicted
+++ resolved
@@ -776,16 +776,10 @@
 	resources *Resources,
 ) (*ir.BasicAuth, error) {
 	var (
-<<<<<<< HEAD
-		basicAuth        = policy.Spec.BasicAuth
-		usersSecret      *v1.Secret
-		userNameToHeader *string
-		err              error
-=======
 		basicAuth   = policy.Spec.BasicAuth
 		usersSecret *corev1.Secret
+		userNameToHeader *string
 		err         error
->>>>>>> eae28707
 	)
 
 	from := crossNamespaceFrom{
