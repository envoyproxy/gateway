date: Pending

# Changes that are expected to cause an incompatibility with previous versions, such as deletions or modifications to existing APIs.
breaking changes: |

# Updates addressing vulnerabilities, security flaws, or compliance requirements.
security updates: |

# New features or capabilities added in this release.
new features: |
<<<<<<< HEAD
  Added max connection/stream duration and max requests per connection to ClientTrafficPolicy
=======
  Added support for mTLS configuration for ExtensionServer
>>>>>>> f973bfab

bug fixes: |
  Fixed %ROUTE_KIND% operator to be lower-cased when used by clusterStatName in EnvoyProxy API.

# Enhancements that improve performance.
performance improvements: |

# Deprecated features or APIs.
deprecations: |

# Other notable changes not covered by the above sections.
Other changes: |<|MERGE_RESOLUTION|>--- conflicted
+++ resolved
@@ -8,11 +8,8 @@
 
 # New features or capabilities added in this release.
 new features: |
-<<<<<<< HEAD
+  Added support for mTLS configuration for ExtensionServer
   Added max connection/stream duration and max requests per connection to ClientTrafficPolicy
-=======
-  Added support for mTLS configuration for ExtensionServer
->>>>>>> f973bfab
 
 bug fixes: |
   Fixed %ROUTE_KIND% operator to be lower-cased when used by clusterStatName in EnvoyProxy API.
