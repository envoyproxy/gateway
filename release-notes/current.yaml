date: Pending

# Changes that are expected to cause an incompatibility with previous versions, such as deletions or modifications to existing APIs.
breaking changes: |

# Updates addressing vulnerabilities, security flaws, or compliance requirements.
security updates: |

# New features or capabilities added in this release.
new features: |

bug fixes: |
<<<<<<< HEAD
  Fixed %ROUTE_KIND% operator to be lower-cased when used by clusterStatName in EnvoyProxy API.
  Fixed maxAcceptPerSocketEvent being ignored in ClientTrafficPolicy.
  Fixed the topologyInjectorDisabled and the local cluster was not defined.
  Fixed log formatting of improper key-value pairs to avoid DPANIC in controller-runtime logger.
  Fixed handling of context-related transient errors to prevent incorrect state reconciliation and unintended behavior.
  Fixed the controller cannot read the EnvoyProxy attached gatewayclass only.
  Fixed adding metadata for proxyService and oidc xds clusters.
  Fixed handling of millisecond-level retry durations and token TTLs in OIDC authn.
  Fixed indexer and controller crashing when BackendTrafficPolicy has a redirect response override.
  Fixed Lua validator log level to be suppressed by default.
  Fixed ProxyTopologyInjector cache sync race condition that caused injection failures
  Fixed validation for grpc routes with extension ref filters.
  Fixed service account token handling in GatewayNamespaceMode to use SDS for properly refreshing expired token.
  Fixed handling of regex meta characters in prefix match replace for URL rewrite.
  Disabled the default emission of `x-envoy-ratelimited` headers from the rate limit filter; re-enable with the `enableEnvoyHeaders` setting in ClientTrafficPolicy.
  Fixed a nil pointer panic in the XDS translator when building API key authentication filter configurations with `sanitize` enabled and no `forwardClientIDHeader` set.
  Truncated Gateway API status condition messages to stay within Kubernetes limits and prevent update failures.
  Fixed an issue in EnvoyPatchPolicy where it didn't match the target Gateway/GatewayClass due to an incorrect name reference.
  Fixed certificate SAN overlap detection in gateway listeners.
  Fixed missing JWT provider configuration when JWT authentication is configured on multiple HTTP listeners sharing the same port.
  Fixed description and translation behavior for PreserveXRequestID

=======
 - Fixed Listener port limit typo 65353 -> 65535.
 - Fixed issue where reloading invalid envoy gateway configuration.
>>>>>>> 582830dc
# Enhancements that improve performance.
performance improvements: |

# Deprecated features or APIs.
deprecations: |

# Other notable changes not covered by the above sections.
Other changes: |<|MERGE_RESOLUTION|>--- conflicted
+++ resolved
@@ -10,33 +10,10 @@
 new features: |
 
 bug fixes: |
-<<<<<<< HEAD
-  Fixed %ROUTE_KIND% operator to be lower-cased when used by clusterStatName in EnvoyProxy API.
-  Fixed maxAcceptPerSocketEvent being ignored in ClientTrafficPolicy.
-  Fixed the topologyInjectorDisabled and the local cluster was not defined.
-  Fixed log formatting of improper key-value pairs to avoid DPANIC in controller-runtime logger.
-  Fixed handling of context-related transient errors to prevent incorrect state reconciliation and unintended behavior.
-  Fixed the controller cannot read the EnvoyProxy attached gatewayclass only.
-  Fixed adding metadata for proxyService and oidc xds clusters.
-  Fixed handling of millisecond-level retry durations and token TTLs in OIDC authn.
-  Fixed indexer and controller crashing when BackendTrafficPolicy has a redirect response override.
-  Fixed Lua validator log level to be suppressed by default.
-  Fixed ProxyTopologyInjector cache sync race condition that caused injection failures
-  Fixed validation for grpc routes with extension ref filters.
-  Fixed service account token handling in GatewayNamespaceMode to use SDS for properly refreshing expired token.
-  Fixed handling of regex meta characters in prefix match replace for URL rewrite.
-  Disabled the default emission of `x-envoy-ratelimited` headers from the rate limit filter; re-enable with the `enableEnvoyHeaders` setting in ClientTrafficPolicy.
-  Fixed a nil pointer panic in the XDS translator when building API key authentication filter configurations with `sanitize` enabled and no `forwardClientIDHeader` set.
-  Truncated Gateway API status condition messages to stay within Kubernetes limits and prevent update failures.
-  Fixed an issue in EnvoyPatchPolicy where it didn't match the target Gateway/GatewayClass due to an incorrect name reference.
-  Fixed certificate SAN overlap detection in gateway listeners.
-  Fixed missing JWT provider configuration when JWT authentication is configured on multiple HTTP listeners sharing the same port.
-  Fixed description and translation behavior for PreserveXRequestID
-
-=======
  - Fixed Listener port limit typo 65353 -> 65535.
  - Fixed issue where reloading invalid envoy gateway configuration.
->>>>>>> 582830dc
+ - Fixed missing JWT provider configuration when JWT authentication is configured on multiple HTTP listeners sharing the same port.
+
 # Enhancements that improve performance.
 performance improvements: |
 
