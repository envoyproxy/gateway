// Copyright Envoy Gateway Authors
// SPDX-License-Identifier: Apache-2.0
// The full text of the Apache license is available in the LICENSE file at
// the root of the repo.

package kubernetes

import (
	"context"
	"fmt"

	appsv1 "k8s.io/api/apps/v1"
	corev1 "k8s.io/api/core/v1"
	discoveryv1 "k8s.io/api/discovery/v1"
	kerrors "k8s.io/apimachinery/pkg/api/errors"
	"k8s.io/apimachinery/pkg/apis/meta/v1/unstructured"
	"k8s.io/apimachinery/pkg/fields"
	"k8s.io/apimachinery/pkg/runtime/schema"
	"k8s.io/apimachinery/pkg/types"
	"sigs.k8s.io/controller-runtime/pkg/client"
	"sigs.k8s.io/controller-runtime/pkg/controller"
	"sigs.k8s.io/controller-runtime/pkg/handler"
	"sigs.k8s.io/controller-runtime/pkg/manager"
	"sigs.k8s.io/controller-runtime/pkg/predicate"
	"sigs.k8s.io/controller-runtime/pkg/reconcile"
	"sigs.k8s.io/controller-runtime/pkg/source"
	gwapiv1a2 "sigs.k8s.io/gateway-api/apis/v1alpha2"
	gwapiv1b1 "sigs.k8s.io/gateway-api/apis/v1beta1"

	egcfgv1a1 "github.com/envoyproxy/gateway/api/config/v1alpha1"
	egv1a1 "github.com/envoyproxy/gateway/api/v1alpha1"
	"github.com/envoyproxy/gateway/internal/envoygateway/config"
	"github.com/envoyproxy/gateway/internal/gatewayapi"
	"github.com/envoyproxy/gateway/internal/logging"
	"github.com/envoyproxy/gateway/internal/message"
	"github.com/envoyproxy/gateway/internal/provider/utils"
	"github.com/envoyproxy/gateway/internal/status"
	"github.com/envoyproxy/gateway/internal/utils/slice"
)

const (
	classGatewayIndex             = "classGatewayIndex"
	gatewayTLSRouteIndex          = "gatewayTLSRouteIndex"
	gatewayHTTPRouteIndex         = "gatewayHTTPRouteIndex"
	gatewayGRPCRouteIndex         = "gatewayGRPCRouteIndex"
	gatewayTCPRouteIndex          = "gatewayTCPRouteIndex"
	gatewayUDPRouteIndex          = "gatewayUDPRouteIndex"
	secretGatewayIndex            = "secretGatewayIndex"
	targetRefGrantRouteIndex      = "targetRefGrantRouteIndex"
	serviceHTTPRouteIndex         = "serviceHTTPRouteIndex"
	serviceGRPCRouteIndex         = "serviceGRPCRouteIndex"
	serviceTLSRouteIndex          = "serviceTLSRouteIndex"
	serviceTCPRouteIndex          = "serviceTCPRouteIndex"
	serviceUDPRouteIndex          = "serviceUDPRouteIndex"
	authenFilterHTTPRouteIndex    = "authenHTTPRouteIndex"
	rateLimitFilterHTTPRouteIndex = "rateLimitHTTPRouteIndex"
)

type gatewayAPIReconciler struct {
	client          client.Client
	log             logging.Logger
	statusUpdater   status.Updater
	classController gwapiv1b1.GatewayController
	store           *kubernetesProviderStore
	namespace       string
	envoyGateway    *egcfgv1a1.EnvoyGateway

	resources *message.ProviderResources
	extGVKs   []schema.GroupVersionKind
}

// newGatewayAPIController
func newGatewayAPIController(mgr manager.Manager, cfg *config.Server, su status.Updater, resources *message.ProviderResources) error {
	ctx := context.Background()

	// Gather additional resources to watch from registered extensions
	var extGVKs []schema.GroupVersionKind
	if cfg.EnvoyGateway.ExtensionManager != nil {
		for _, rsrc := range cfg.EnvoyGateway.ExtensionManager.Resources {
			gvk := schema.GroupVersionKind(rsrc)
			extGVKs = append(extGVKs, gvk)
		}
	}

	r := &gatewayAPIReconciler{
		client:          mgr.GetClient(),
		log:             cfg.Logger,
		classController: gwapiv1b1.GatewayController(cfg.EnvoyGateway.Gateway.ControllerName),
		namespace:       cfg.Namespace,
		statusUpdater:   su,
		resources:       resources,
		extGVKs:         extGVKs,
		store:           newProviderStore(),
		envoyGateway:    cfg.EnvoyGateway,
	}

	c, err := controller.New("gatewayapi", mgr, controller.Options{Reconciler: r})
	if err != nil {
		return err
	}
	r.log.Info("created gatewayapi controller")

	// Subscribe to status updates
	r.subscribeAndUpdateStatus(ctx)

	var ls []string
	byNamespaceSelector := cfg.EnvoyGateway.Provider != nil &&
		cfg.EnvoyGateway.Provider.Kubernetes != nil &&
		cfg.EnvoyGateway.Provider.Kubernetes.Watch != nil &&
		cfg.EnvoyGateway.Provider.Type == egcfgv1a1.KubernetesWatchModeTypeNamespaceSelectors &&
		len(cfg.EnvoyGateway.Provider.Kubernetes.Watch.NamespaceSelectors) != 0
	if byNamespaceSelector {
		ls = cfg.EnvoyGateway.Provider.Kubernetes.Watch.NamespaceSelectors
	}
	// Watch resources
	if err := r.watchResources(ctx, mgr, c, ls); err != nil {
		return err
	}
	return nil
}

type resourceMappings struct {
	// Map for storing namespaces for Route, Service and Gateway objects.
	allAssociatedNamespaces map[string]struct{}
	// Map for storing service NamespaceNames referred by various Route objects.
	allAssociatedBackendRefs map[types.NamespacedName]struct{}
	// Map for storing referenceGrant NamespaceNames for BackendRefs, SecretRefs.
	allAssociatedRefGrants map[types.NamespacedName]*gwapiv1a2.ReferenceGrant
	// authenFilters is a map of AuthenticationFilters, where the key is the
	// namespaced name of the AuthenticationFilter.
	authenFilters map[types.NamespacedName]*egv1a1.AuthenticationFilter
	// rateLimitFilters is a map of RateLimitFilters, where the key is the
	// namespaced name of the RateLimitFilter.
	rateLimitFilters map[types.NamespacedName]*egv1a1.RateLimitFilter
	// extensionRefFilters is a map of filters managed by an extension.
	// The key is the namespaced name of the filter and the value is the
	// unstructured form of the resource.
	extensionRefFilters map[types.NamespacedName]unstructured.Unstructured
}

func newResourceMapping() *resourceMappings {
	return &resourceMappings{
		allAssociatedNamespaces:  map[string]struct{}{},
		allAssociatedBackendRefs: map[types.NamespacedName]struct{}{},
		allAssociatedRefGrants:   map[types.NamespacedName]*gwapiv1a2.ReferenceGrant{},
		authenFilters:            map[types.NamespacedName]*egv1a1.AuthenticationFilter{},
		rateLimitFilters:         map[types.NamespacedName]*egv1a1.RateLimitFilter{},
		extensionRefFilters:      map[types.NamespacedName]unstructured.Unstructured{},
	}
}

func (r *gatewayAPIReconciler) Reconcile(ctx context.Context, request reconcile.Request) (reconcile.Result, error) {
	r.log.WithName(request.Name).Info("reconciling object", "namespace", request.Namespace, "name", request.Name)

	var gatewayClasses gwapiv1b1.GatewayClassList
	if err := r.client.List(ctx, &gatewayClasses); err != nil {
		return reconcile.Result{}, fmt.Errorf("error listing gatewayclasses: %v", err)
	}

	var cc controlledClasses

	for _, gwClass := range gatewayClasses.Items {
		gwClass := gwClass
		if gwClass.Spec.ControllerName == r.classController {
			// The gatewayclass was marked for deletion and the finalizer removed,
			// so clean-up dependents.
			if !gwClass.DeletionTimestamp.IsZero() &&
				!slice.ContainsString(gwClass.Finalizers, gatewayClassFinalizer) {
				r.log.Info("gatewayclass marked for deletion")
				cc.removeMatch(&gwClass)

				// Delete the gatewayclass from the watchable map.
				r.resources.GatewayAPIResources.Delete(gwClass.Name)
				continue
			}

			cc.addMatch(&gwClass)
		}
	}

	// The gatewayclass was already deleted/finalized and there are stale queue entries.
	acceptedGC := cc.acceptedClass()
	if acceptedGC == nil {
		r.log.Info("no accepted gatewayclass")
		return reconcile.Result{}, nil
	}

	// Update status for all gateway classes
	for _, gc := range cc.notAcceptedClasses() {
		if err := r.gatewayClassUpdater(ctx, gc, false, string(status.ReasonOlderGatewayClassExists),
			status.MsgOlderGatewayClassExists); err != nil {
			r.resources.GatewayAPIResources.Delete(acceptedGC.Name)
			return reconcile.Result{}, err
		}
	}

	// Initialize resource types.
	resourceTree := gatewayapi.NewResources()
	resourceMap := newResourceMapping()

	if err := r.processGateways(ctx, acceptedGC, resourceMap, resourceTree); err != nil {
		return reconcile.Result{}, err
	}

	for serviceNamespaceName := range resourceMap.allAssociatedBackendRefs {
		r.log.Info("processing Service", "namespace", serviceNamespaceName.Namespace,
			"name", serviceNamespaceName.Name)

		service := new(corev1.Service)
		err := r.client.Get(ctx, serviceNamespaceName, service)
		if err != nil {
			r.log.Error(err, "failed to get Service", "namespace", serviceNamespaceName.Namespace,
				"name", serviceNamespaceName.Name)
		} else {
			resourceMap.allAssociatedNamespaces[service.Namespace] = struct{}{}
			resourceTree.Services = append(resourceTree.Services, service)
			r.log.Info("added Service to resource tree", "namespace", serviceNamespaceName.Namespace,
				"name", serviceNamespaceName.Name)

			// Retrieve the EndpointSlices associated with the service
			endpointSliceList := new(discoveryv1.EndpointSliceList)
			opts := []client.ListOption{
				client.MatchingLabels(map[string]string{
					discoveryv1.LabelServiceName: serviceNamespaceName.Name,
				}),
				client.InNamespace(serviceNamespaceName.Namespace),
			}
			if err := r.client.List(ctx, endpointSliceList, opts...); err != nil {
				r.log.Error(err, "failed to get EndpointSlices", "namespace", serviceNamespaceName.Namespace,
					"service", serviceNamespaceName.Name)
			} else {
				for _, endpointSlice := range endpointSliceList.Items {
					endpointSlice := endpointSlice
					r.log.Info("added EndpointSlice to resource tree", "namespace", endpointSlice.Namespace,
						"name", endpointSlice.Name)
					resourceTree.EndpointSlices = append(resourceTree.EndpointSlices, &endpointSlice)
				}
			}
		}
	}

	// Add all ReferenceGrants to the resourceTree
	for _, referenceGrant := range resourceMap.allAssociatedRefGrants {
		resourceTree.ReferenceGrants = append(resourceTree.ReferenceGrants, referenceGrant)
	}

	// Add all EnvoyPatchPolicies
	envoyPatchPolicies := egv1a1.EnvoyPatchPolicyList{}
	if err := r.client.List(ctx, &envoyPatchPolicies); err != nil {
		return reconcile.Result{}, fmt.Errorf("error listing envoypatchpolicies: %v", err)
	}
	for _, policy := range envoyPatchPolicies.Items {
		policy := policy
		resourceTree.EnvoyPatchPolicies = append(resourceTree.EnvoyPatchPolicies, &policy)
	}

	// For this particular Gateway, and all associated objects, check whether the
	// namespace exists. Add to the resourceTree.
	for ns := range resourceMap.allAssociatedNamespaces {
		namespace, err := r.getNamespace(ctx, ns)
		if err != nil {
			r.log.Error(err, "unable to find the namespace")
			if kerrors.IsNotFound(err) {
				return reconcile.Result{}, nil
			}
			return reconcile.Result{}, err
		}

		resourceTree.Namespaces = append(resourceTree.Namespaces, namespace)
	}

	// Process the parametersRef of the accepted GatewayClass.
	if acceptedGC.Spec.ParametersRef != nil && acceptedGC.DeletionTimestamp == nil {
		if err := r.processParamsRef(ctx, acceptedGC, resourceTree); err != nil {
			msg := fmt.Sprintf("%s: %v", status.MsgGatewayClassInvalidParams, err)
			if err := r.gatewayClassUpdater(ctx, acceptedGC, false, string(gwapiv1b1.GatewayClassReasonInvalidParameters), msg); err != nil {
				r.log.Error(err, "unable to update GatewayClass status")
			}
			r.log.Error(err, "failed to process parametersRef for gatewayclass", "name", acceptedGC.Name)
			return reconcile.Result{}, err
		}
	}

	if err := r.gatewayClassUpdater(ctx, acceptedGC, true, string(gwapiv1b1.GatewayClassReasonAccepted), status.MsgValidGatewayClass); err != nil {
		r.log.Error(err, "unable to update GatewayClass status")
		return reconcile.Result{}, err
	}

	// Update finalizer on the gateway class based on the resource tree.
	if len(resourceTree.Gateways) == 0 {
		r.log.Info("No gateways found for accepted gatewayclass")

		// If needed, remove the finalizer from the accepted GatewayClass.
		if err := r.removeFinalizer(ctx, acceptedGC); err != nil {
			r.log.Error(err, fmt.Sprintf("failed to remove finalizer from gatewayclass %s",
				acceptedGC.Name))
			return reconcile.Result{}, err
		}
	} else {
		// finalize the accepted GatewayClass.
		if err := r.addFinalizer(ctx, acceptedGC); err != nil {
			r.log.Error(err, fmt.Sprintf("failed adding finalizer to gatewayclass %s",
				acceptedGC.Name))
			return reconcile.Result{}, err
		}
	}

	// The Store is triggered even when there are no Gateways associated to the
	// GatewayClass. This would happen in case the last Gateway is removed and the
	// Store will be required to trigger a cleanup of envoy infra resources.
	r.resources.GatewayAPIResources.Store(acceptedGC.Name, resourceTree)

	r.log.WithName(request.Name).Info("reconciled gatewayAPI object successfully", "namespace", request.Namespace, "name", request.Name)
	return reconcile.Result{}, nil
}

func (r *gatewayAPIReconciler) gatewayClassUpdater(ctx context.Context, gc *gwapiv1b1.GatewayClass, accepted bool, reason, msg string) error {
	if r.statusUpdater != nil {
		r.statusUpdater.Send(status.Update{
			NamespacedName: types.NamespacedName{Name: gc.Name},
			Resource:       &gwapiv1b1.GatewayClass{},
			Mutator: status.MutatorFunc(func(obj client.Object) client.Object {
				gc, ok := obj.(*gwapiv1b1.GatewayClass)
				if !ok {
					panic(fmt.Sprintf("unsupported object type %T", obj))
				}

				return status.SetGatewayClassAccepted(gc.DeepCopy(), accepted, reason, msg)
			}),
		})
	} else {
		// this branch makes testing easier by not going through the status.Updater.
		duplicate := status.SetGatewayClassAccepted(gc.DeepCopy(), accepted, reason, msg)

		if err := r.client.Status().Update(ctx, duplicate); err != nil && !kerrors.IsNotFound(err) {
			return fmt.Errorf("error updating status of gatewayclass %s: %w", duplicate.Name, err)
		}
	}
	return nil
}

func (r *gatewayAPIReconciler) getNamespace(ctx context.Context, name string) (*corev1.Namespace, error) {
	nsKey := types.NamespacedName{Name: name}
	ns := new(corev1.Namespace)
	if err := r.client.Get(ctx, nsKey, ns); err != nil {
		r.log.Error(err, "unable to get Namespace")
		return nil, err
	}
	return ns, nil
}

func (r *gatewayAPIReconciler) statusUpdateForGateway(ctx context.Context, gtw *gwapiv1b1.Gateway) {
	// nil check for unit tests.
	if r.statusUpdater == nil {
		return
	}

	// Get deployment
	deploy, err := r.envoyDeploymentForGateway(ctx, gtw)
	if err != nil {
		r.log.Info("failed to get Deployment for gateway",
			"namespace", gtw.Namespace, "name", gtw.Name)
	}

	// Get service
	svc, err := r.envoyServiceForGateway(ctx, gtw)
	if err != nil {
		r.log.Info("failed to get Service for gateway",
			"namespace", gtw.Namespace, "name", gtw.Name)
	}
	// update accepted condition
	status.UpdateGatewayStatusAcceptedCondition(gtw, true)
	// update address field and programmed condition
	status.UpdateGatewayStatusProgrammedCondition(gtw, svc, deploy, r.store.listNodeAddresses()...)

	key := utils.NamespacedName(gtw)

	// publish status
	r.statusUpdater.Send(status.Update{
		NamespacedName: key,
		Resource:       new(gwapiv1b1.Gateway),
		Mutator: status.MutatorFunc(func(obj client.Object) client.Object {
			g, ok := obj.(*gwapiv1b1.Gateway)
			if !ok {
				panic(fmt.Sprintf("unsupported object type %T", obj))
			}
			gCopy := g.DeepCopy()
			gCopy.Status.Conditions = gtw.Status.Conditions
			gCopy.Status.Addresses = gtw.Status.Addresses
			gCopy.Status.Listeners = gtw.Status.Listeners
			return gCopy
		}),
	})
}

func (r *gatewayAPIReconciler) findReferenceGrant(ctx context.Context, from, to ObjectKindNamespacedName) (*gwapiv1a2.ReferenceGrant, error) {
	refGrantList := new(gwapiv1a2.ReferenceGrantList)
	opts := &client.ListOptions{FieldSelector: fields.OneTermEqualSelector(targetRefGrantRouteIndex, to.kind)}
	if err := r.client.List(ctx, refGrantList, opts); err != nil {
		return nil, fmt.Errorf("failed to list ReferenceGrants: %v", err)
	}

	for _, refGrant := range refGrantList.Items {
		if refGrant.Namespace == to.namespace {
			for _, src := range refGrant.Spec.From {
				if src.Kind == gwapiv1a2.Kind(from.kind) && string(src.Namespace) == from.namespace {
					return &refGrant, nil
				}
			}
		}
	}

	// No ReferenceGrant found.
	return nil, nil
}

func (r *gatewayAPIReconciler) getRateLimitFilters(ctx context.Context) ([]egv1a1.RateLimitFilter, error) {
	rateLimitList := new(egv1a1.RateLimitFilterList)
	if err := r.client.List(ctx, rateLimitList); err != nil {
		return nil, fmt.Errorf("failed to list RateLimitFilters: %v", err)
	}

	return rateLimitList.Items, nil
}

func (r *gatewayAPIReconciler) processGateways(ctx context.Context, acceptedGC *gwapiv1b1.GatewayClass, resourceMap *resourceMappings, resourceTree *gatewayapi.Resources) error {
	// Find gateways for the acceptedGC
	// Find the Gateways that reference this Class.
	gatewayList := &gwapiv1b1.GatewayList{}
	if err := r.client.List(ctx, gatewayList, &client.ListOptions{
		FieldSelector: fields.OneTermEqualSelector(classGatewayIndex, acceptedGC.Name),
	}); err != nil {
		r.log.Info("no associated Gateways found for GatewayClass", "name", acceptedGC.Name)
		return err
	}

	for _, gtw := range gatewayList.Items {
		gtw := gtw
		r.log.Info("processing Gateway", "namespace", gtw.Namespace, "name", gtw.Name)
		resourceMap.allAssociatedNamespaces[gtw.Namespace] = struct{}{}

		for _, listener := range gtw.Spec.Listeners {
			listener := listener
			// Get Secret for gateway if it exists.
			if terminatesTLS(&listener) {
				for _, certRef := range listener.TLS.CertificateRefs {
					certRef := certRef
					if refsSecret(&certRef) {
						secret := new(corev1.Secret)
						secretNamespace := gatewayapi.NamespaceDerefOr(certRef.Namespace, gtw.Namespace)
						err := r.client.Get(ctx,
							types.NamespacedName{Namespace: secretNamespace, Name: string(certRef.Name)},
							secret,
						)
						if err != nil && !kerrors.IsNotFound(err) {
							r.log.Error(err, "unable to find Secret")
							return err
						}

						r.log.Info("processing Secret", "namespace", secretNamespace, "name", string(certRef.Name))

						if secretNamespace != gtw.Namespace {
							from := ObjectKindNamespacedName{
								kind:      gatewayapi.KindGateway,
								namespace: gtw.Namespace,
								name:      gtw.Name,
							}
							to := ObjectKindNamespacedName{
								kind:      gatewayapi.KindSecret,
								namespace: secretNamespace,
								name:      string(certRef.Name),
							}
							refGrant, err := r.findReferenceGrant(ctx, from, to)
							switch {
							case err != nil:
								r.log.Error(err, "failed to find ReferenceGrant")
							case refGrant == nil:
								r.log.Info("no matching ReferenceGrants found", "from", from.kind,
									"from namespace", from.namespace, "target", to.kind, "target namespace", to.namespace)
							default:
								// RefGrant found
								resourceMap.allAssociatedRefGrants[utils.NamespacedName(refGrant)] = refGrant
								r.log.Info("added ReferenceGrant to resource map", "namespace", refGrant.Namespace,
									"name", refGrant.Name)
							}
						}

						resourceMap.allAssociatedNamespaces[secretNamespace] = struct{}{}
						resourceTree.Secrets = append(resourceTree.Secrets, secret)
					}
				}
			}
		}

		// Route Processing
		// Get TLSRoute objects and check if it exists.
		if err := r.processTLSRoutes(ctx, utils.NamespacedName(&gtw).String(), resourceMap, resourceTree); err != nil {
			return err
		}

		// Get HTTPRoute objects and check if it exists.
		if err := r.processHTTPRoutes(ctx, utils.NamespacedName(&gtw).String(), resourceMap, resourceTree); err != nil {
			return err
		}

		// Get GRPCRoute objects and check if it exists.
		if err := r.processGRPCRoutes(ctx, utils.NamespacedName(&gtw).String(), resourceMap, resourceTree); err != nil {
			return err
		}

		// Get TCPRoute objects and check if it exists.
		if err := r.processTCPRoutes(ctx, utils.NamespacedName(&gtw).String(), resourceMap, resourceTree); err != nil {
			return err
		}

		// Get UDPRoute objects and check if it exists.
		if err := r.processUDPRoutes(ctx, utils.NamespacedName(&gtw).String(), resourceMap, resourceTree); err != nil {
			return err
		}

		// Discard Status to reduce memory consumption in watchable
		// It will be recomputed by the gateway-api layer
		gtw.Status = gwapiv1b1.GatewayStatus{}
		resourceTree.Gateways = append(resourceTree.Gateways, &gtw)
	}
	return nil
}

func addReferenceGrantIndexers(ctx context.Context, mgr manager.Manager) error {
	if err := mgr.GetFieldIndexer().IndexField(ctx, &gwapiv1a2.ReferenceGrant{}, targetRefGrantRouteIndex, func(rawObj client.Object) []string {
		refGrant := rawObj.(*gwapiv1a2.ReferenceGrant)
		var referredServices []string
		for _, target := range refGrant.Spec.To {
			referredServices = append(referredServices, string(target.Kind))
		}
		return referredServices
	}); err != nil {
		return err
	}
	return nil
}

// addHTTPRouteIndexers adds indexing on HTTPRoute.
//   - For Service objects that are referenced in HTTPRoute objects via `.spec.rules.backendRefs`.
//     This helps in querying for HTTPRoutes that are affected by a particular Service CRUD.
//   - For AuthenticationFilter and RateLimitFilter objects that are referenced in HTTPRoute objects via
//     `.spec.rules[].filters`. This helps in querying for HTTPRoutes that are affected by a
//     particular AuthenticationFilter CRUD.
func addHTTPRouteIndexers(ctx context.Context, mgr manager.Manager) error {
	if err := mgr.GetFieldIndexer().IndexField(ctx, &gwapiv1b1.HTTPRoute{}, gatewayHTTPRouteIndex, gatewayHTTPRouteIndexFunc); err != nil {
		return err
	}

	if err := mgr.GetFieldIndexer().IndexField(ctx, &gwapiv1b1.HTTPRoute{}, serviceHTTPRouteIndex, serviceHTTPRouteIndexFunc); err != nil {
		return err
	}

	if err := mgr.GetFieldIndexer().IndexField(ctx, &gwapiv1b1.HTTPRoute{}, authenFilterHTTPRouteIndex, authenFilterHTTPRouteIndexFunc); err != nil {
		return err
	}

	if err := mgr.GetFieldIndexer().IndexField(ctx, &gwapiv1b1.HTTPRoute{}, rateLimitFilterHTTPRouteIndex, rateLimitFilterHTTPRouteIndexFunc); err != nil {
		return err
	}
	return nil
}

func authenFilterHTTPRouteIndexFunc(rawObj client.Object) []string {
	httproute := rawObj.(*gwapiv1b1.HTTPRoute)
	var filters []string
	for _, rule := range httproute.Spec.Rules {
		for i := range rule.Filters {
			filter := rule.Filters[i]
			if gatewayapi.IsAuthnHTTPFilter(&filter) {
				if err := gatewayapi.ValidateHTTPRouteFilter(&filter); err == nil {
					filters = append(filters,
						types.NamespacedName{
							Namespace: httproute.Namespace,
							Name:      string(filter.ExtensionRef.Name),
						}.String(),
					)
				}
			}
		}
	}
	return filters
}

func rateLimitFilterHTTPRouteIndexFunc(rawObj client.Object) []string {
	httproute := rawObj.(*gwapiv1b1.HTTPRoute)
	var filters []string
	for _, rule := range httproute.Spec.Rules {
		for i := range rule.Filters {
			filter := rule.Filters[i]
			if gatewayapi.IsRateLimitHTTPFilter(&filter) {
				if err := gatewayapi.ValidateHTTPRouteFilter(&filter); err == nil {
					filters = append(filters,
						types.NamespacedName{
							Namespace: httproute.Namespace,
							Name:      string(filter.ExtensionRef.Name),
						}.String(),
					)
				}
			}
		}
	}
	return filters
}

func gatewayHTTPRouteIndexFunc(rawObj client.Object) []string {
	httproute := rawObj.(*gwapiv1b1.HTTPRoute)
	var gateways []string
	for _, parent := range httproute.Spec.ParentRefs {
		if parent.Kind == nil || string(*parent.Kind) == gatewayapi.KindGateway {
			// If an explicit Gateway namespace is not provided, use the HTTPRoute namespace to
			// lookup the provided Gateway Name.
			gateways = append(gateways,
				types.NamespacedName{
					Namespace: gatewayapi.NamespaceDerefOr(parent.Namespace, httproute.Namespace),
					Name:      string(parent.Name),
				}.String(),
			)
		}
	}
	return gateways
}

func serviceHTTPRouteIndexFunc(rawObj client.Object) []string {
	httproute := rawObj.(*gwapiv1b1.HTTPRoute)
	var services []string
	for _, rule := range httproute.Spec.Rules {
		for _, backend := range rule.BackendRefs {
			if backend.Kind == nil || string(*backend.Kind) == gatewayapi.KindService {
				// If an explicit Service namespace is not provided, use the HTTPRoute namespace to
				// lookup the provided Gateway Name.
				services = append(services,
					types.NamespacedName{
						Namespace: gatewayapi.NamespaceDerefOr(backend.Namespace, httproute.Namespace),
						Name:      string(backend.Name),
					}.String(),
				)
			}
		}
	}
	return services
}

// addGRPCRouteIndexers adds indexing on GRPCRoute, for Service objects that are
// referenced in GRPCRoute objects via `.spec.rules.backendRefs`. This helps in
// querying for GRPCRoutes that are affected by a particular Service CRUD.
func addGRPCRouteIndexers(ctx context.Context, mgr manager.Manager) error {
	if err := mgr.GetFieldIndexer().IndexField(ctx, &gwapiv1a2.GRPCRoute{}, gatewayGRPCRouteIndex, gatewayGRPCRouteIndexFunc); err != nil {
		return err
	}

	if err := mgr.GetFieldIndexer().IndexField(ctx, &gwapiv1a2.GRPCRoute{}, serviceGRPCRouteIndex, serviceGRPCRouteIndexFunc); err != nil {
		return err
	}

	return nil
}

func gatewayGRPCRouteIndexFunc(rawObj client.Object) []string {
	grpcroute := rawObj.(*gwapiv1a2.GRPCRoute)
	var gateways []string
	for _, parent := range grpcroute.Spec.ParentRefs {
		if parent.Kind == nil || string(*parent.Kind) == gatewayapi.KindGateway {
			// If an explicit Gateway namespace is not provided, use the GRPCRoute namespace to
			// lookup the provided Gateway Name.
			gateways = append(gateways,
				types.NamespacedName{
					Namespace: gatewayapi.NamespaceDerefOr(parent.Namespace, grpcroute.Namespace),
					Name:      string(parent.Name),
				}.String(),
			)
		}
	}
	return gateways
}

func serviceGRPCRouteIndexFunc(rawObj client.Object) []string {
	grpcroute := rawObj.(*gwapiv1a2.GRPCRoute)
	var services []string
	for _, rule := range grpcroute.Spec.Rules {
		for _, backend := range rule.BackendRefs {
			if backend.Kind == nil || string(*backend.Kind) == gatewayapi.KindService {
				// If an explicit Service namespace is not provided, use the GRPCRoute namespace to
				// lookup the provided Gateway Name.
				services = append(services,
					types.NamespacedName{
						Namespace: gatewayapi.NamespaceDerefOr(backend.Namespace, grpcroute.Namespace),
						Name:      string(backend.Name),
					}.String(),
				)
			}
		}
	}
	return services
}

// addTLSRouteIndexers adds indexing on TLSRoute, for Service objects that are
// referenced in TLSRoute objects via `.spec.rules.backendRefs`. This helps in
// querying for TLSRoutes that are affected by a particular Service CRUD.
func addTLSRouteIndexers(ctx context.Context, mgr manager.Manager) error {
	if err := mgr.GetFieldIndexer().IndexField(ctx, &gwapiv1a2.TLSRoute{}, gatewayTLSRouteIndex, func(rawObj client.Object) []string {
		tlsRoute := rawObj.(*gwapiv1a2.TLSRoute)
		var gateways []string
		for _, parent := range tlsRoute.Spec.ParentRefs {
			if string(*parent.Kind) == gatewayapi.KindGateway {
				// If an explicit Gateway namespace is not provided, use the TLSRoute namespace to
				// lookup the provided Gateway Name.
				gateways = append(gateways,
					types.NamespacedName{
						Namespace: gatewayapi.NamespaceDerefOrAlpha(parent.Namespace, tlsRoute.Namespace),
						Name:      string(parent.Name),
					}.String(),
				)
			}
		}
		return gateways
	}); err != nil {
		return err
	}

	if err := mgr.GetFieldIndexer().IndexField(ctx, &gwapiv1a2.TLSRoute{}, serviceTLSRouteIndex, serviceTLSRouteIndexFunc); err != nil {
		return err
	}
	return nil
}

func serviceTLSRouteIndexFunc(rawObj client.Object) []string {
	tlsroute := rawObj.(*gwapiv1a2.TLSRoute)
	var services []string
	for _, rule := range tlsroute.Spec.Rules {
		for _, backend := range rule.BackendRefs {
			if backend.Kind == nil || string(*backend.Kind) == gatewayapi.KindService {
				// If an explicit Service namespace is not provided, use the TLSRoute namespace to
				// lookup the provided Gateway Name.
				services = append(services,
					types.NamespacedName{
						Namespace: gatewayapi.NamespaceDerefOrAlpha(backend.Namespace, tlsroute.Namespace),
						Name:      string(backend.Name),
					}.String(),
				)
			}
		}
	}
	return services
}

// addTCPRouteIndexers adds indexing on TCPRoute, for Service objects that are
// referenced in TCPRoute objects via `.spec.rules.backendRefs`. This helps in
// querying for TCPRoutes that are affected by a particular Service CRUD.
func addTCPRouteIndexers(ctx context.Context, mgr manager.Manager) error {
	if err := mgr.GetFieldIndexer().IndexField(ctx, &gwapiv1a2.TCPRoute{}, gatewayTCPRouteIndex, func(rawObj client.Object) []string {
		tcpRoute := rawObj.(*gwapiv1a2.TCPRoute)
		var gateways []string
		for _, parent := range tcpRoute.Spec.ParentRefs {
			if string(*parent.Kind) == gatewayapi.KindGateway {
				// If an explicit Gateway namespace is not provided, use the TCPRoute namespace to
				// lookup the provided Gateway Name.
				gateways = append(gateways,
					types.NamespacedName{
						Namespace: gatewayapi.NamespaceDerefOrAlpha(parent.Namespace, tcpRoute.Namespace),
						Name:      string(parent.Name),
					}.String(),
				)
			}
		}
		return gateways
	}); err != nil {
		return err
	}

	if err := mgr.GetFieldIndexer().IndexField(ctx, &gwapiv1a2.TCPRoute{}, serviceTCPRouteIndex, serviceTCPRouteIndexFunc); err != nil {
		return err
	}
	return nil
}

func serviceTCPRouteIndexFunc(rawObj client.Object) []string {
	tcpRoute := rawObj.(*gwapiv1a2.TCPRoute)
	var services []string
	for _, rule := range tcpRoute.Spec.Rules {
		for _, backend := range rule.BackendRefs {
			if backend.Kind == nil || string(*backend.Kind) == gatewayapi.KindService {
				// If an explicit Service namespace is not provided, use the TCPRoute namespace to
				// lookup the provided Gateway Name.
				services = append(services,
					types.NamespacedName{
						Namespace: gatewayapi.NamespaceDerefOrAlpha(backend.Namespace, tcpRoute.Namespace),
						Name:      string(backend.Name),
					}.String(),
				)
			}
		}
	}
	return services
}

// addUDPRouteIndexers adds indexing on UDPRoute, for Service objects that are
// referenced in UDPRoute objects via `.spec.rules.backendRefs`. This helps in
// querying for UDPRoutes that are affected by a particular Service CRUD.
func addUDPRouteIndexers(ctx context.Context, mgr manager.Manager) error {
	if err := mgr.GetFieldIndexer().IndexField(ctx, &gwapiv1a2.UDPRoute{}, gatewayUDPRouteIndex, func(rawObj client.Object) []string {
		udpRoute := rawObj.(*gwapiv1a2.UDPRoute)
		var gateways []string
		for _, parent := range udpRoute.Spec.ParentRefs {
			if string(*parent.Kind) == gatewayapi.KindGateway {
				// If an explicit Gateway namespace is not provided, use the UDPRoute namespace to
				// lookup the provided Gateway Name.
				gateways = append(gateways,
					types.NamespacedName{
						Namespace: gatewayapi.NamespaceDerefOrAlpha(parent.Namespace, udpRoute.Namespace),
						Name:      string(parent.Name),
					}.String(),
				)
			}
		}
		return gateways
	}); err != nil {
		return err
	}

	if err := mgr.GetFieldIndexer().IndexField(ctx, &gwapiv1a2.UDPRoute{}, serviceUDPRouteIndex, serviceUDPRouteIndexFunc); err != nil {
		return err
	}
	return nil
}

func serviceUDPRouteIndexFunc(rawObj client.Object) []string {
	udproute := rawObj.(*gwapiv1a2.UDPRoute)
	var services []string
	for _, rule := range udproute.Spec.Rules {
		for _, backend := range rule.BackendRefs {
			if backend.Kind == nil || string(*backend.Kind) == gatewayapi.KindService {
				// If an explicit Service namespace is not provided, use the UDPRoute namespace to
				// lookup the provided Gateway Name.
				services = append(services,
					types.NamespacedName{
						Namespace: gatewayapi.NamespaceDerefOrAlpha(backend.Namespace, udproute.Namespace),
						Name:      string(backend.Name),
					}.String(),
				)
			}
		}
	}
	return services
}

// addGatewayIndexers adds indexing on Gateway, for Secret objects that are
// referenced in Gateway objects. This helps in querying for Gateways that are
// affected by a particular Secret CRUD.
func addGatewayIndexers(ctx context.Context, mgr manager.Manager) error {
	if err := mgr.GetFieldIndexer().IndexField(ctx, &gwapiv1b1.Gateway{}, secretGatewayIndex, secretGatewayIndexFunc); err != nil {
		return err
	}

	if err := mgr.GetFieldIndexer().IndexField(ctx, &gwapiv1b1.Gateway{}, classGatewayIndex, func(rawObj client.Object) []string {
		gateway := rawObj.(*gwapiv1b1.Gateway)
		return []string{string(gateway.Spec.GatewayClassName)}
	}); err != nil {
		return err
	}
	return nil
}

func secretGatewayIndexFunc(rawObj client.Object) []string {
	gateway := rawObj.(*gwapiv1b1.Gateway)
	var secretReferences []string
	for _, listener := range gateway.Spec.Listeners {
		if listener.TLS == nil || *listener.TLS.Mode != gwapiv1b1.TLSModeTerminate {
			continue
		}
		for _, cert := range listener.TLS.CertificateRefs {
			if *cert.Kind == gatewayapi.KindSecret {
				// If an explicit Secret namespace is not provided, use the Gateway namespace to
				// lookup the provided Secret Name.
				secretReferences = append(secretReferences,
					types.NamespacedName{
						Namespace: gatewayapi.NamespaceDerefOr(cert.Namespace, gateway.Namespace),
						Name:      string(cert.Name),
					}.String(),
				)
			}
		}
	}
	return secretReferences
}

// removeFinalizer removes the gatewayclass finalizer from the provided gc, if it exists.
func (r *gatewayAPIReconciler) removeFinalizer(ctx context.Context, gc *gwapiv1b1.GatewayClass) error {
	if slice.ContainsString(gc.Finalizers, gatewayClassFinalizer) {
		base := client.MergeFrom(gc.DeepCopy())
		gc.Finalizers = slice.RemoveString(gc.Finalizers, gatewayClassFinalizer)
		if err := r.client.Patch(ctx, gc, base); err != nil {
			return fmt.Errorf("failed to remove finalizer from gatewayclass %s: %w", gc.Name, err)
		}
	}
	return nil
}

// addFinalizer adds the gatewayclass finalizer to the provided gc, if it doesn't exist.
func (r *gatewayAPIReconciler) addFinalizer(ctx context.Context, gc *gwapiv1b1.GatewayClass) error {
	if !slice.ContainsString(gc.Finalizers, gatewayClassFinalizer) {
		base := client.MergeFrom(gc.DeepCopy())
		gc.Finalizers = append(gc.Finalizers, gatewayClassFinalizer)
		if err := r.client.Patch(ctx, gc, base); err != nil {
			return fmt.Errorf("failed to add finalizer to gatewayclass %s: %w", gc.Name, err)
		}
	}
	return nil
}

// subscribeAndUpdateStatus subscribes to gateway API object status updates and
// writes it into the Kubernetes API Server.
func (r *gatewayAPIReconciler) subscribeAndUpdateStatus(ctx context.Context) {
	// Gateway object status updater
	go func() {
		message.HandleSubscription(r.resources.GatewayStatuses.Subscribe(ctx),
			func(update message.Update[types.NamespacedName, *gwapiv1b1.GatewayStatus]) {
				// skip delete updates.
				if update.Delete {
					return
				}
				// Get gateway object
				gtw := new(gwapiv1b1.Gateway)
				if err := r.client.Get(ctx, update.Key, gtw); err != nil {
					r.log.Error(err, "gateway not found", "namespace", gtw.Namespace, "name", gtw.Name)
					return
				}
				// Set the updated Status and call the status update
				gtw.Status = *update.Value
				r.statusUpdateForGateway(ctx, gtw)
			},
		)
		r.log.Info("gateway status subscriber shutting down")
	}()

	// HTTPRoute object status updater
	go func() {
		message.HandleSubscription(r.resources.HTTPRouteStatuses.Subscribe(ctx),
			func(update message.Update[types.NamespacedName, *gwapiv1b1.HTTPRouteStatus]) {
				// skip delete updates.
				if update.Delete {
					return
				}
				key := update.Key
				val := update.Value
				r.statusUpdater.Send(status.Update{
					NamespacedName: key,
					Resource:       new(gwapiv1b1.HTTPRoute),
					Mutator: status.MutatorFunc(func(obj client.Object) client.Object {
						h, ok := obj.(*gwapiv1b1.HTTPRoute)
						if !ok {
							panic(fmt.Sprintf("unsupported object type %T", obj))
						}
						hCopy := h.DeepCopy()
						hCopy.Status.Parents = val.Parents
						return hCopy
					}),
				})
			},
		)
		r.log.Info("httpRoute status subscriber shutting down")
	}()

	// GRPCRoute object status updater
	go func() {
		message.HandleSubscription(r.resources.GRPCRouteStatuses.Subscribe(ctx),
			func(update message.Update[types.NamespacedName, *gwapiv1a2.GRPCRouteStatus]) {
				// skip delete updates.
				if update.Delete {
					return
				}
				key := update.Key
				val := update.Value
				r.statusUpdater.Send(status.Update{
					NamespacedName: key,
					Resource:       new(gwapiv1a2.GRPCRoute),
					Mutator: status.MutatorFunc(func(obj client.Object) client.Object {
						h, ok := obj.(*gwapiv1a2.GRPCRoute)
						if !ok {
							panic(fmt.Sprintf("unsupported object type %T", obj))
						}
						hCopy := h.DeepCopy()
						hCopy.Status.Parents = val.Parents
						return hCopy
					}),
				})
			},
		)
		r.log.Info("grpcRoute status subscriber shutting down")
	}()

	// TLSRoute object status updater
	go func() {
		message.HandleSubscription(r.resources.TLSRouteStatuses.Subscribe(ctx),
			func(update message.Update[types.NamespacedName, *gwapiv1a2.TLSRouteStatus]) {
				// skip delete updates.
				if update.Delete {
					return
				}
				key := update.Key
				val := update.Value
				r.statusUpdater.Send(status.Update{
					NamespacedName: key,
					Resource:       new(gwapiv1a2.TLSRoute),
					Mutator: status.MutatorFunc(func(obj client.Object) client.Object {
						t, ok := obj.(*gwapiv1a2.TLSRoute)
						if !ok {
							panic(fmt.Sprintf("unsupported object type %T", obj))
						}
						tCopy := t.DeepCopy()
						tCopy.Status.Parents = val.Parents
						return tCopy
					}),
				})
			},
		)
		r.log.Info("tlsRoute status subscriber shutting down")
	}()

	// TCPRoute object status updater
	go func() {
		message.HandleSubscription(r.resources.TCPRouteStatuses.Subscribe(ctx),
			func(update message.Update[types.NamespacedName, *gwapiv1a2.TCPRouteStatus]) {
				// skip delete updates.
				if update.Delete {
					return
				}
				key := update.Key
				val := update.Value
				r.statusUpdater.Send(status.Update{
					NamespacedName: key,
					Resource:       new(gwapiv1a2.TCPRoute),
					Mutator: status.MutatorFunc(func(obj client.Object) client.Object {
						t, ok := obj.(*gwapiv1a2.TCPRoute)
						if !ok {
							panic(fmt.Sprintf("unsupported object type %T", obj))
						}
						tCopy := t.DeepCopy()
						tCopy.Status.Parents = val.Parents
						return tCopy
					}),
				})
			},
		)
		r.log.Info("tcpRoute status subscriber shutting down")
	}()

	// UDPRoute object status updater
	go func() {
		message.HandleSubscription(r.resources.UDPRouteStatuses.Subscribe(ctx),
			func(update message.Update[types.NamespacedName, *gwapiv1a2.UDPRouteStatus]) {
				// skip delete updates.
				if update.Delete {
					return
				}
				key := update.Key
				val := update.Value
				r.statusUpdater.Send(status.Update{
					NamespacedName: key,
					Resource:       new(gwapiv1a2.UDPRoute),
					Mutator: status.MutatorFunc(func(obj client.Object) client.Object {
						t, ok := obj.(*gwapiv1a2.UDPRoute)
						if !ok {
							panic(fmt.Sprintf("unsupported object type %T", obj))
						}
						tCopy := t.DeepCopy()
						tCopy.Status.Parents = val.Parents
						return tCopy
					}),
				})
			},
		)
		r.log.Info("udpRoute status subscriber shutting down")
	}()
}

// watchResources watches gateway api resources.
func (r *gatewayAPIReconciler) watchResources(ctx context.Context, mgr manager.Manager, c controller.Controller, ls []string) error {
	// Only enqueue GatewayClass objects that match this Envoy Gateway's controller name.
	gcPredicates := []predicate.Predicate{predicate.NewPredicateFuncs(r.hasMatchingController)}
	if len(ls) != 0 {
		gcPredicates = append(gcPredicates, predicate.NewPredicateFuncs(r.hasMatchingNamespaceLabels(ls)))
	}
	if err := c.Watch(
		source.Kind(mgr.GetCache(), &gwapiv1b1.GatewayClass{}),
		&handler.EnqueueRequestForObject{},
		gcPredicates...,
	); err != nil {
		return err
	}

	// Only enqueue EnvoyProxy objects that match this Envoy Gateway's GatewayClass.
	epPredicates := []predicate.Predicate{predicate.ResourceVersionChangedPredicate{}}
	if len(ls) != 0 {
		epPredicates = append(epPredicates, predicate.NewPredicateFuncs(r.hasMatchingNamespaceLabels(ls)))
	}
	if err := c.Watch(
		source.Kind(mgr.GetCache(), &egcfgv1a1.EnvoyProxy{}),
		handler.EnqueueRequestsFromMapFunc(r.enqueueManagedClass),
		epPredicates...,
	); err != nil {
		return err
	}

	// Watch Gateway CRUDs and reconcile affected GatewayClass.
	gPredicates := []predicate.Predicate{predicate.NewPredicateFuncs(r.validateGatewayForReconcile)}
	if len(ls) != 0 {
		gPredicates = append(gPredicates, predicate.NewPredicateFuncs(r.hasMatchingNamespaceLabels(ls)))
	}
	if err := c.Watch(
		source.Kind(mgr.GetCache(), &gwapiv1b1.Gateway{}),
		&handler.EnqueueRequestForObject{},
		gPredicates...,
	); err != nil {
		return err
	}
	if err := addGatewayIndexers(ctx, mgr); err != nil {
		return err
	}

	// Watch HTTPRoute CRUDs and process affected Gateways.
	httprPredicates := []predicate.Predicate{}
	if len(ls) != 0 {
		httprPredicates = append(httprPredicates, predicate.NewPredicateFuncs(r.hasMatchingNamespaceLabels(ls)))
	}
	if err := c.Watch(
		source.Kind(mgr.GetCache(), &gwapiv1b1.HTTPRoute{}),
		&handler.EnqueueRequestForObject{},
		httprPredicates...,
	); err != nil {
		return err
	}
	if err := addHTTPRouteIndexers(ctx, mgr); err != nil {
		return err
	}

	// Watch GRPCRoute CRUDs and process affected Gateways.
	grpcrPredicates := []predicate.Predicate{}
	if len(ls) != 0 {
		grpcrPredicates = append(grpcrPredicates, predicate.NewPredicateFuncs(r.hasMatchingNamespaceLabels(ls)))
	}
	if err := c.Watch(
		source.Kind(mgr.GetCache(), &gwapiv1a2.GRPCRoute{}),
		&handler.EnqueueRequestForObject{},
		grpcrPredicates...,
	); err != nil {
		return err
	}
	if err := addGRPCRouteIndexers(ctx, mgr); err != nil {
		return err
	}

	// Watch TLSRoute CRUDs and process affected Gateways.
	tlsrPredicates := []predicate.Predicate{}
	if len(ls) != 0 {
		tlsrPredicates = append(tlsrPredicates, predicate.NewPredicateFuncs(r.hasMatchingNamespaceLabels(ls)))
	}
	if err := c.Watch(
		source.Kind(mgr.GetCache(), &gwapiv1a2.TLSRoute{}),
		&handler.EnqueueRequestForObject{},
		tlsrPredicates...,
	); err != nil {
		return err
	}
	if err := addTLSRouteIndexers(ctx, mgr); err != nil {
		return err
	}

	// Watch UDPRoute CRUDs and process affected Gateways.
	udprPredicates := []predicate.Predicate{}
	if len(ls) != 0 {
		udprPredicates = append(udprPredicates, predicate.NewPredicateFuncs(r.hasMatchingNamespaceLabels(ls)))
	}
	if err := c.Watch(
		source.Kind(mgr.GetCache(), &gwapiv1a2.UDPRoute{}),
		&handler.EnqueueRequestForObject{},
		udprPredicates...,
	); err != nil {
		return err
	}
	if err := addUDPRouteIndexers(ctx, mgr); err != nil {
		return err
	}

	// Watch TCPRoute CRUDs and process affected Gateways.
	tcprPredicates := []predicate.Predicate{}
	if len(ls) != 0 {
		tcprPredicates = append(tcprPredicates, predicate.NewPredicateFuncs(r.hasMatchingNamespaceLabels(ls)))
	}
	if err := c.Watch(
		source.Kind(mgr.GetCache(), &gwapiv1a2.TCPRoute{}),
		&handler.EnqueueRequestForObject{},
		tcprPredicates...,
	); err != nil {
		return err
	}
	if err := addTCPRouteIndexers(ctx, mgr); err != nil {
		return err
	}

	// Watch Service CRUDs and process affected *Route objects.
	servicePredicates := []predicate.Predicate{predicate.NewPredicateFuncs(r.validateServiceForReconcile)}
	if len(ls) != 0 {
		servicePredicates = append(servicePredicates, predicate.NewPredicateFuncs(r.hasMatchingNamespaceLabels(ls)))
	}
	if err := c.Watch(
		source.Kind(mgr.GetCache(), &corev1.Service{}),
		&handler.EnqueueRequestForObject{},
		servicePredicates...,
	); err != nil {
		return err
	}

	// Watch EndpointSlice CRUDs and process affected *Route objects.
	esPredicates := []predicate.Predicate{predicate.NewPredicateFuncs(r.validateEndpointSliceForReconcile)}
	if len(ls) != 0 {
		esPredicates = append(esPredicates, predicate.NewPredicateFuncs(r.hasMatchingNamespaceLabels(ls)))
	}
	if err := c.Watch(
		source.Kind(mgr.GetCache(), &discoveryv1.EndpointSlice{}),
		&handler.EnqueueRequestForObject{},
		esPredicates...,
	); err != nil {
		return err
	}

	// Watch Node CRUDs to update Gateway Address exposed by Service of type NodePort.
	// Node creation/deletion and ExternalIP updates would require update in the Gateway
	nPredicates := []predicate.Predicate{predicate.NewPredicateFuncs(r.handleNode)}
	if len(ls) != 0 {
		nPredicates = append(nPredicates, predicate.NewPredicateFuncs(r.hasMatchingNamespaceLabels(ls)))
	}
	// resource address.
	if err := c.Watch(
		source.Kind(mgr.GetCache(), &corev1.Node{}),
		&handler.EnqueueRequestForObject{},
		nPredicates...,
	); err != nil {
		return err
	}

	// Watch Secret CRUDs and process affected Gateways.
	secretPredicates := []predicate.Predicate{predicate.NewPredicateFuncs(r.validateSecretForReconcile)}
	if len(ls) != 0 {
		secretPredicates = append(secretPredicates, predicate.NewPredicateFuncs(r.hasMatchingNamespaceLabels(ls)))
	}
	if err := c.Watch(
		source.Kind(mgr.GetCache(), &corev1.Secret{}),
		&handler.EnqueueRequestForObject{},
		secretPredicates...,
	); err != nil {
		return err
	}

	// Watch ReferenceGrant CRUDs and process affected Gateways.
	rgPredicates := []predicate.Predicate{}
	if len(ls) != 0 {
		rgPredicates = append(rgPredicates, predicate.NewPredicateFuncs(r.hasMatchingNamespaceLabels(ls)))
	}
	if err := c.Watch(
		source.Kind(mgr.GetCache(), &gwapiv1a2.ReferenceGrant{}),
		&handler.EnqueueRequestForObject{},
		rgPredicates...,
	); err != nil {
		return err
	}
	if err := addReferenceGrantIndexers(ctx, mgr); err != nil {
		return err
	}

	// Watch Deployment CRUDs and process affected Gateways.
	dPredicates := []predicate.Predicate{predicate.NewPredicateFuncs(r.validateDeploymentForReconcile)}
	if len(ls) != 0 {
		dPredicates = append(dPredicates, predicate.NewPredicateFuncs(r.hasMatchingNamespaceLabels(ls)))
	}
	if err := c.Watch(
		source.Kind(mgr.GetCache(), &appsv1.Deployment{}),
		&handler.EnqueueRequestForObject{},
		dPredicates...,
	); err != nil {
		return err
	}

	// Watch AuthenticationFilter CRUDs and enqueue associated HTTPRoute objects.
	afPredicates := []predicate.Predicate{predicate.NewPredicateFuncs(r.httpRoutesForAuthenticationFilter)}
	if len(ls) != 0 {
		afPredicates = append(afPredicates, predicate.NewPredicateFuncs(r.hasMatchingNamespaceLabels(ls)))
	}
	if err := c.Watch(
		source.Kind(mgr.GetCache(), &egv1a1.AuthenticationFilter{}),
		&handler.EnqueueRequestForObject{},
		afPredicates...,
	); err != nil {
		return err
	}

	rfPredicates := []predicate.Predicate{predicate.NewPredicateFuncs(r.httpRoutesForRateLimitFilter)}
	if len(ls) != 0 {
		rfPredicates = append(rfPredicates, predicate.NewPredicateFuncs(r.hasMatchingNamespaceLabels(ls)))
	}
	// Watch RateLimitFilter CRUDs and enqueue associated HTTPRoute objects.
	if err := c.Watch(
		source.Kind(mgr.GetCache(), &egv1a1.RateLimitFilter{}),
		&handler.EnqueueRequestForObject{},
		rfPredicates...,
	); err != nil {
		return err
	}

<<<<<<< HEAD
	// Watch EnvoyPatchPolicy CRUDs
	eppPredicates := []predicate.Predicate{}
	if len(ls) != 0 {
		eppPredicates = append(eppPredicates, predicate.NewPredicateFuncs(r.hasMatchingNamespaceLabels(ls)))
	}
	if err := c.Watch(
		source.Kind(mgr.GetCache(), &egv1a1.EnvoyPatchPolicy{}),
		&handler.EnqueueRequestForObject{},
		eppPredicates...,
	); err != nil {
		return err
=======
	// Watch EnvoyPatchPolicy if enabled in config
	if r.envoyGateway.ExtensionAPIs != nil && r.envoyGateway.ExtensionAPIs.EnableEnvoyPatchPolicy {
		// Watch EnvoyPatchPolicy CRUDs
		if err := c.Watch(
			source.Kind(mgr.GetCache(), &egv1a1.EnvoyPatchPolicy{}),
			&handler.EnqueueRequestForObject{}); err != nil {
			return err
		}
>>>>>>> 4f680cec
	}

	r.log.Info("Watching gatewayAPI related objects")

	// Watch any additional GVKs from the registered extension.
	uPredicates := []predicate.Predicate{}
	if len(ls) != 0 {
		uPredicates = append(uPredicates, predicate.NewPredicateFuncs(r.hasMatchingNamespaceLabels(ls)))
	}
	for _, gvk := range r.extGVKs {
		u := &unstructured.Unstructured{}
		u.SetGroupVersionKind(gvk)
		if err := c.Watch(source.Kind(mgr.GetCache(), u),
			&handler.EnqueueRequestForObject{},
			uPredicates...,
		); err != nil {
			return err
		}
		r.log.Info("Watching additional resource", "resource", gvk.String())
	}
	return nil
}

func (r *gatewayAPIReconciler) enqueueManagedClass(_ context.Context, obj client.Object) []reconcile.Request {
	ep, ok := obj.(*egcfgv1a1.EnvoyProxy)
	if !ok {
		panic(fmt.Sprintf("unsupported object type %T", obj))
	}

	// The EnvoyProxy must be in the same namespace as EG.
	if ep.Namespace != r.namespace {
		r.log.Info("envoyproxy namespace does not match Envoy Gateway's namespace",
			"namespace", ep.Namespace, "name", ep.Name)
		return []reconcile.Request{}
	}

	gcList := new(gwapiv1b1.GatewayClassList)
	err := r.client.List(context.TODO(), gcList)
	if err != nil {
		r.log.Error(err, "failed to list gatewayclasses")
		return []reconcile.Request{}
	}

	for i := range gcList.Items {
		gc := gcList.Items[i]
		// Reconcile the managed GatewayClass if it's referenced by the EnvoyProxy.
		if r.hasMatchingController(&gc) &&
			classAccepted(&gc) &&
			classRefsEnvoyProxy(&gc, ep) {
			req := reconcile.Request{
				NamespacedName: types.NamespacedName{Name: gc.Name},
			}
			return []reconcile.Request{req}
		}
	}

	return []reconcile.Request{}
}

// processParamsRef processes the parametersRef of the provided GatewayClass.
func (r *gatewayAPIReconciler) processParamsRef(ctx context.Context, gc *gwapiv1b1.GatewayClass, resourceTree *gatewayapi.Resources) error {
	if !refsEnvoyProxy(gc) {
		return fmt.Errorf("unsupported parametersRef for gatewayclass %s", gc.Name)
	}

	epList := new(egcfgv1a1.EnvoyProxyList)
	// The EnvoyProxy must be in the same namespace as EG.
	if err := r.client.List(ctx, epList, &client.ListOptions{Namespace: r.namespace}); err != nil {
		return fmt.Errorf("failed to list envoyproxies in namespace %s: %v", r.namespace, err)
	}

	if len(epList.Items) == 0 {
		r.log.Info("no envoyproxies exist in", "namespace", r.namespace)
		return nil
	}

	found := false
	valid := false
	var validationErr error
	for i := range epList.Items {
		ep := epList.Items[i]
		r.log.Info("processing envoyproxy", "namespace", ep.Namespace, "name", ep.Name)
		if classRefsEnvoyProxy(gc, &ep) {
			found = true
			if err := (&ep).Validate(); err != nil {
				validationErr = fmt.Errorf("invalid envoyproxy: %v", err)
				continue
			}
			valid = true
			resourceTree.EnvoyProxy = &ep
			break
		}
	}

	if !found {
		return fmt.Errorf("failed to find envoyproxy referenced by gatewayclass: %s", gc.Name)
	}

	if !valid {
		return fmt.Errorf("invalid gatewayclass %s: %v", gc.Name, validationErr)
	}

	return nil
}<|MERGE_RESOLUTION|>--- conflicted
+++ resolved
@@ -1311,28 +1311,20 @@
 		return err
 	}
 
-<<<<<<< HEAD
-	// Watch EnvoyPatchPolicy CRUDs
+	// Watch EnvoyPatchPolicy if enabled in config
 	eppPredicates := []predicate.Predicate{}
 	if len(ls) != 0 {
 		eppPredicates = append(eppPredicates, predicate.NewPredicateFuncs(r.hasMatchingNamespaceLabels(ls)))
 	}
-	if err := c.Watch(
-		source.Kind(mgr.GetCache(), &egv1a1.EnvoyPatchPolicy{}),
-		&handler.EnqueueRequestForObject{},
-		eppPredicates...,
-	); err != nil {
-		return err
-=======
-	// Watch EnvoyPatchPolicy if enabled in config
 	if r.envoyGateway.ExtensionAPIs != nil && r.envoyGateway.ExtensionAPIs.EnableEnvoyPatchPolicy {
 		// Watch EnvoyPatchPolicy CRUDs
 		if err := c.Watch(
 			source.Kind(mgr.GetCache(), &egv1a1.EnvoyPatchPolicy{}),
-			&handler.EnqueueRequestForObject{}); err != nil {
+			&handler.EnqueueRequestForObject{},
+			eppPredicates...,
+		); err != nil {
 			return err
 		}
->>>>>>> 4f680cec
 	}
 
 	r.log.Info("Watching gatewayAPI related objects")
