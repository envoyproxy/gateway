--- conflicted
+++ resolved
@@ -1641,19 +1641,8 @@
 					if sink.OpenTelemetry != nil {
 						backendRefs = append(backendRefs, sink.OpenTelemetry.BackendRefs...)
 					}
-<<<<<<< HEAD
 					if sink.ALS != nil {
 						backendRefs = append(backendRefs, sink.ALS.BackendRefs...)
-=======
-					for _, backendRef := range sink.OpenTelemetry.BackendRefs {
-						backendNamespace := gatewayapi.NamespaceDerefOr(backendRef.Namespace, ep.Namespace)
-						resourceMap.allAssociatedBackendRefs.Insert(gwapiv1.BackendObjectReference{
-							Group:     backendRef.BackendObjectReference.Group,
-							Kind:      backendRef.BackendObjectReference.Kind,
-							Namespace: gatewayapi.NamespacePtr(backendNamespace),
-							Name:      backendRef.Name,
-						})
->>>>>>> 51c6eb4b
 					}
 				}
 			}
@@ -1661,47 +1650,22 @@
 
 		if telemetry.Metrics != nil {
 			for _, sink := range telemetry.Metrics.Sinks {
-<<<<<<< HEAD
 				if sink.OpenTelemetry != nil {
 					backendRefs = append(backendRefs, sink.OpenTelemetry.BackendRefs...)
-=======
-				if sink.OpenTelemetry == nil {
-					continue
 				}
-				for _, backendRef := range sink.OpenTelemetry.BackendRefs {
-					backendNamespace := gatewayapi.NamespaceDerefOr(backendRef.Namespace, ep.Namespace)
-					resourceMap.allAssociatedBackendRefs.Insert(gwapiv1.BackendObjectReference{
-						Group:     backendRef.BackendObjectReference.Group,
-						Kind:      backendRef.BackendObjectReference.Kind,
-						Namespace: gatewayapi.NamespacePtr(backendNamespace),
-						Name:      backendRef.Name,
-					})
->>>>>>> 51c6eb4b
-				}
 			}
 		}
 
 		if telemetry.Tracing != nil {
-<<<<<<< HEAD
 			backendRefs = append(backendRefs, telemetry.Tracing.Provider.BackendRefs...)
 		}
-=======
-			for _, backendRef := range telemetry.Tracing.Provider.BackendRefs {
-				backendNamespace := gatewayapi.NamespaceDerefOr(backendRef.Namespace, ep.Namespace)
-				resourceMap.allAssociatedBackendRefs.Insert(gwapiv1.BackendObjectReference{
-					Group:     backendRef.BackendObjectReference.Group,
-					Kind:      backendRef.BackendObjectReference.Kind,
-					Namespace: gatewayapi.NamespacePtr(backendNamespace),
-					Name:      backendRef.Name,
-				})
->>>>>>> 51c6eb4b
 
 		for _, backendRef := range backendRefs {
-			backendNamespace := gatewayapi.NamespaceDerefOrAlpha(backendRef.Namespace, ep.Namespace)
+			backendNamespace := gatewayapi.NamespaceDerefOr(backendRef.Namespace, ep.Namespace)
 			resourceMap.allAssociatedBackendRefs.Insert(gwapiv1.BackendObjectReference{
 				Group:     backendRef.BackendObjectReference.Group,
 				Kind:      backendRef.BackendObjectReference.Kind,
-				Namespace: gatewayapi.NamespacePtrV1Alpha2(backendNamespace),
+				Namespace: gatewayapi.NamespacePtr(backendNamespace),
 				Name:      backendRef.Name,
 			})
 		}
