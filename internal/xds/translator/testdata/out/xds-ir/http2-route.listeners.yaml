- address:
    socketAddress:
      address: 0.0.0.0
      portValue: 10080
  defaultFilterChain:
    filters:
    - name: envoy.filters.network.http_connection_manager
      typedConfig:
        '@type': type.googleapis.com/envoy.extensions.filters.network.http_connection_manager.v3.HttpConnectionManager
        commonHttpProtocolOptions:
          headersWithUnderscoresAction: REJECT_REQUEST
        http2ProtocolOptions:
          initialConnectionWindowSize: 1048576
          initialStreamWindowSize: 65536
          maxConcurrentStreams: 100
        httpFilters:
        - name: envoy.filters.http.grpc_web
          typedConfig:
            '@type': type.googleapis.com/envoy.extensions.filters.http.grpc_web.v3.GrpcWeb
<<<<<<< HEAD
        - name: envoy.filters.http.health_check
          typedConfig:
            '@type': type.googleapis.com/envoy.extensions.filters.http.health_check.v3.HealthCheck
            headers:
            - exactMatch: /status
              name: :path
            passThroughMode: false
=======
        - name: envoy.filters.http.grpc_stats
          typedConfig:
            '@type': type.googleapis.com/envoy.extensions.filters.http.grpc_stats.v3.FilterConfig
            emitFilterState: true
            statsForAllMethods: true
>>>>>>> 18789a15
        - name: envoy.filters.http.router
          typedConfig:
            '@type': type.googleapis.com/envoy.extensions.filters.http.router.v3.Router
        mergeSlashes: true
        normalizePath: true
        pathWithEscapedSlashesAction: UNESCAPE_AND_REDIRECT
        rds:
          configSource:
            ads: {}
            resourceApiVersion: V3
          routeConfigName: first-listener
        statPrefix: http
        useRemoteAddress: true
  name: first-listener
  perConnectionBufferLimitBytes: 32768<|MERGE_RESOLUTION|>--- conflicted
+++ resolved
@@ -14,10 +14,6 @@
           initialStreamWindowSize: 65536
           maxConcurrentStreams: 100
         httpFilters:
-        - name: envoy.filters.http.grpc_web
-          typedConfig:
-            '@type': type.googleapis.com/envoy.extensions.filters.http.grpc_web.v3.GrpcWeb
-<<<<<<< HEAD
         - name: envoy.filters.http.health_check
           typedConfig:
             '@type': type.googleapis.com/envoy.extensions.filters.http.health_check.v3.HealthCheck
@@ -25,13 +21,14 @@
             - exactMatch: /status
               name: :path
             passThroughMode: false
-=======
+        - name: envoy.filters.http.grpc_web
+          typedConfig:
+            '@type': type.googleapis.com/envoy.extensions.filters.http.grpc_web.v3.GrpcWeb
         - name: envoy.filters.http.grpc_stats
           typedConfig:
             '@type': type.googleapis.com/envoy.extensions.filters.http.grpc_stats.v3.FilterConfig
             emitFilterState: true
             statsForAllMethods: true
->>>>>>> 18789a15
         - name: envoy.filters.http.router
           typedConfig:
             '@type': type.googleapis.com/envoy.extensions.filters.http.router.v3.Router
