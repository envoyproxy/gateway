--- conflicted
+++ resolved
@@ -577,13 +577,8 @@
 
 | Field | Type | Required | Description |
 | ---   | ---  | ---      | ---         |
-<<<<<<< HEAD
-| `type` | _[ConsistentHashType](#consistenthashtype)_ |  true  | Valid Type values are  "SourceIP". |
-| `tableSize` | _integer_ |  false  | The table size for consistent hashing, must be prime number limited to 5000011. |
-=======
 | `type` | _[ConsistentHashType](#consistenthashtype)_ |  true  | ConsistentHashType defines the type of input to hash on. Valid Type values are "SourceIP" or "Header". |
 | `header` | _[Header](#header)_ |  false  | Header configures the header hash policy when the consistent hash type is set to Header. |
->>>>>>> 4253db2f
 
 
 #### ConsistentHashType
