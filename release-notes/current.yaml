--- conflicted
+++ resolved
@@ -35,11 +35,8 @@
   Added support for global imageRegistry and imagePullSecrets to the Helm chart
   Added support for using a local JWKS in an inline string or in a ConfigMap to validate JWT tokens in SecurityPolicy
   Added support for logging the status of resources in standalone mode.
-<<<<<<< HEAD
+  Added support for per-route tracing in BackendTrafficPolicy
   Added support for configuring retry settings for Extension Service hooks in EnvoyGateway config.
-=======
-  Added support for per-route tracing in BackendTrafficPolicy
->>>>>>> d852852a
 
 
 bug fixes: |
