gateways:
- apiVersion: gateway.networking.k8s.io/v1
  kind: Gateway
  metadata:
    creationTimestamp: null
    name: gateway-1
    namespace: envoy-gateway
  spec:
    gatewayClassName: envoy-gateway-class
    listeners:
    - allowedRoutes:
        namespaces:
          from: All
      name: tls
      port: 91
      protocol: TLS
      tls:
        mode: Passthrough
  status:
    listeners:
    - attachedRoutes: 1
      conditions:
      - lastTransitionTime: null
        message: Sending translated listener configuration to the data plane
        reason: Programmed
        status: "True"
        type: Programmed
      - lastTransitionTime: null
        message: Listener has been successfully translated
        reason: Accepted
        status: "True"
        type: Accepted
      - lastTransitionTime: null
        message: Listener references have been resolved
        reason: ResolvedRefs
        status: "True"
        type: ResolvedRefs
      name: tls
      supportedKinds:
      - group: gateway.networking.k8s.io
        kind: TLSRoute
infraIR:
  envoy-gateway/gateway-1:
    proxy:
      listeners:
      - address: null
        name: envoy-gateway/gateway-1/tls
        ports:
        - containerPort: 10091
          name: tls-91
          protocol: TLS
          servicePort: 91
      metadata:
        labels:
          gateway.envoyproxy.io/owning-gateway-name: gateway-1
          gateway.envoyproxy.io/owning-gateway-namespace: envoy-gateway
      name: envoy-gateway/gateway-1
tlsRoutes:
- apiVersion: gateway.networking.k8s.io/v1alpha2
  kind: TLSRoute
  metadata:
    creationTimestamp: null
    name: tlsroute-1
    namespace: default
  spec:
    parentRefs:
    - name: gateway-1
      namespace: envoy-gateway
    rules:
    - backendRefs:
      - name: service-1
        port: 8080
  status:
    parents:
    - conditions:
      - lastTransitionTime: null
        message: Route is accepted
        reason: Accepted
        status: "True"
        type: Accepted
      - lastTransitionTime: null
        message: Resolved all the Object references for the Route
        reason: ResolvedRefs
        status: "True"
        type: ResolvedRefs
      controllerName: gateway.envoyproxy.io/gatewayclass-controller
      parentRef:
        name: gateway-1
        namespace: envoy-gateway
xdsIR:
  envoy-gateway/gateway-1:
    accessLog:
      text:
      - path: /dev/stdout
    tcp:
    - address: 0.0.0.0
      name: envoy-gateway/gateway-1/tls
      port: 10091
<<<<<<< HEAD
      tls:
        inspector:
          snis:
          - '*'
=======
      routes:
      - destination:
          name: tlsroute/default/tlsroute-1/rule/-1
          settings:
          - addressType: IP
            endpoints:
            - host: 7.7.7.7
              port: 8080
            protocol: HTTPS
            weight: 1
        name: tlsroute/default/tlsroute-1
        tls:
          passthrough:
            snis:
            - '*'
>>>>>>> 33443f88
<|MERGE_RESOLUTION|>--- conflicted
+++ resolved
@@ -96,12 +96,6 @@
     - address: 0.0.0.0
       name: envoy-gateway/gateway-1/tls
       port: 10091
-<<<<<<< HEAD
-      tls:
-        inspector:
-          snis:
-          - '*'
-=======
       routes:
       - destination:
           name: tlsroute/default/tlsroute-1/rule/-1
@@ -114,7 +108,6 @@
             weight: 1
         name: tlsroute/default/tlsroute-1
         tls:
-          passthrough:
+          inspector:
             snis:
-            - '*'
->>>>>>> 33443f88
+            - '*'