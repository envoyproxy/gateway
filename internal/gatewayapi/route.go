// Copyright Envoy Gateway Authors
// SPDX-License-Identifier: Apache-2.0
// The full text of the Apache license is available in the LICENSE file at
// the root of the repo.

package gatewayapi

import (
	"fmt"
	"strings"

	metav1 "k8s.io/apimachinery/pkg/apis/meta/v1"
	"sigs.k8s.io/gateway-api/apis/v1alpha2"
	"sigs.k8s.io/gateway-api/apis/v1beta1"

	"github.com/envoyproxy/gateway/internal/ir"
)

var (
	_                RoutesTranslator = (*Translator)(nil)
	validServiceName                  = `(?i)\.?[a-z_][a-z_0-9]*(\.[a-z_][a-z_0-9]*)*`
	validMethodName                   = `[A-Za-z_][A-Za-z_0-9]*`
)

type RoutesTranslator interface {
	ProcessHTTPRoutes(httpRoutes []*v1beta1.HTTPRoute, gateways []*GatewayContext, resources *Resources, xdsIR XdsIRMap) []*HTTPRouteContext
	ProcessGRPCRoutes(grpcRoutes []*v1alpha2.GRPCRoute, gateways []*GatewayContext, resources *Resources, xdsIR XdsIRMap) []*GRPCRouteContext
	ProcessCustomGRPCRoutes(customgrpcRoutes []*v1alpha2.CustomGRPCRoute, gateways []*GatewayContext, resources *Resources, xdsIR XdsIRMap) []*CustomGRPCRouteContext
	ProcessTLSRoutes(tlsRoutes []*v1alpha2.TLSRoute, gateways []*GatewayContext, resources *Resources, xdsIR XdsIRMap) []*TLSRouteContext
	ProcessTCPRoutes(tcpRoutes []*v1alpha2.TCPRoute, gateways []*GatewayContext, resources *Resources, xdsIR XdsIRMap) []*TCPRouteContext
	ProcessUDPRoutes(udpRoutes []*v1alpha2.UDPRoute, gateways []*GatewayContext, resources *Resources, xdsIR XdsIRMap) []*UDPRouteContext
}

func (t *Translator) ProcessHTTPRoutes(httpRoutes []*v1beta1.HTTPRoute, gateways []*GatewayContext, resources *Resources, xdsIR XdsIRMap) []*HTTPRouteContext {
	var relevantHTTPRoutes []*HTTPRouteContext

	for _, h := range httpRoutes {
		if h == nil {
			panic("received nil httproute")
		}
		httpRoute := &HTTPRouteContext{
			GatewayControllerName: t.GatewayControllerName,
			HTTPRoute:             h,
		}

		// Find out if this route attaches to one of our Gateway's listeners,
		// and if so, get the list of listeners that allow it to attach for each
		// parentRef.
		relevantRoute := t.processAllowedListenersForParentRefs(httpRoute, gateways, resources)
		if !relevantRoute {
			continue
		}

		relevantHTTPRoutes = append(relevantHTTPRoutes, httpRoute)

		t.processHTTPRouteParentRefs(httpRoute, resources, xdsIR)
	}

	return relevantHTTPRoutes
}

func (t *Translator) ProcessGRPCRoutes(grpcRoutes []*v1alpha2.GRPCRoute, gateways []*GatewayContext, resources *Resources, xdsIR XdsIRMap) []*GRPCRouteContext {
	var relevantGRPCRoutes []*GRPCRouteContext

	for _, g := range grpcRoutes {
		if g == nil {
			panic("received nil grpcroute")
		}
		grpcRoute := &GRPCRouteContext{
			GatewayControllerName: t.GatewayControllerName,
			GRPCRoute:             g,
		}

		// Find out if this route attaches to one of our Gateway's listeners,
		// and if so, get the list of listeners that allow it to attach for each
		// parentRef.
		relevantRoute := t.processAllowedListenersForParentRefs(grpcRoute, gateways, resources)
		if !relevantRoute {
			continue
		}

		relevantGRPCRoutes = append(relevantGRPCRoutes, grpcRoute)

		t.processGRPCRouteParentRefs(grpcRoute, resources, xdsIR)
	}

	return relevantGRPCRoutes
}

func (t *Translator) processHTTPRouteParentRefs(httpRoute *HTTPRouteContext, resources *Resources, xdsIR XdsIRMap) {
	for _, parentRef := range httpRoute.parentRefs {
		// Need to compute Route rules within the parentRef loop because
		// any conditions that come out of it have to go on each RouteParentStatus,
		// not on the Route as a whole.
		routeRoutes := t.processHTTPRouteRules(httpRoute, parentRef, resources)

		// If no negative condition has been set for ResolvedRefs, set "ResolvedRefs=True"
		if !parentRef.HasCondition(httpRoute, v1beta1.RouteConditionResolvedRefs, metav1.ConditionFalse) {
			parentRef.SetCondition(httpRoute,
				v1beta1.RouteConditionResolvedRefs,
				metav1.ConditionTrue,
				v1beta1.RouteReasonResolvedRefs,
				"Resolved all the Object references for the Route",
			)
		}

		// Skip parent refs that did not accept the route
		if parentRef.HasCondition(httpRoute, v1beta1.RouteConditionAccepted, metav1.ConditionFalse) {
			continue
		}

		var hasHostnameIntersection = t.processHTTPRouteParentRefListener(httpRoute, routeRoutes, parentRef, xdsIR)
		if !hasHostnameIntersection {
			parentRef.SetCondition(httpRoute,
				v1beta1.RouteConditionAccepted,
				metav1.ConditionFalse,
				v1beta1.RouteReasonNoMatchingListenerHostname,
				"There were no hostname intersections between the HTTPRoute and this parent ref's Listener(s).",
			)
		}

		// If no negative conditions have been set, the route is considered "Accepted=True".
		if parentRef.httpRoute != nil &&
			len(parentRef.httpRoute.Status.Parents[parentRef.routeParentStatusIdx].Conditions) == 0 {
			parentRef.SetCondition(httpRoute,
				v1beta1.RouteConditionAccepted,
				metav1.ConditionTrue,
				v1beta1.RouteReasonAccepted,
				"Route is accepted",
			)
		}

	}
}

func (t *Translator) processHTTPRouteRules(httpRoute *HTTPRouteContext, parentRef *RouteParentContext, resources *Resources) []*ir.HTTPRoute {
	var routeRoutes []*ir.HTTPRoute

	// compute matches, filters, backends
	for ruleIdx, rule := range httpRoute.Spec.Rules {
		httpFiltersContext := t.ProcessHTTPFilters(parentRef, httpRoute, rule.Filters, resources)

		// A rule is matched if any one of its matches
		// is satisfied (i.e. a logical "OR"), so generate
		// a unique Xds IR HTTPRoute per match.
		var ruleRoutes = t.processHTTPRouteRule(httpRoute, ruleIdx, httpFiltersContext, rule)

		for _, backendRef := range rule.BackendRefs {
			destinations, backendWeight := t.processRouteDestinations(backendRef.BackendRef, parentRef, httpRoute, resources)
			for _, route := range ruleRoutes {
				// If the route already has a direct response or redirect configured, then it was from a filter so skip
				// processing any destinations for this route.
				if route.DirectResponse == nil && route.Redirect == nil {
					if len(destinations) > 0 {
						route.Destinations = append(route.Destinations, destinations...)
						route.BackendWeights.Valid += backendWeight

					} else {
						route.BackendWeights.Invalid += backendWeight
					}
				}
			}
		}

		// If the route has no valid backends then just use a direct response and don't fuss with weighted responses
		for _, ruleRoute := range ruleRoutes {
			if ruleRoute.BackendWeights.Invalid > 0 && len(ruleRoute.Destinations) == 0 {
				ruleRoute.DirectResponse = &ir.DirectResponse{
					StatusCode: 500,
				}
			}
		}

		// TODO handle:
		//	- sum of weights for valid backend refs is 0
		//	- etc.

		routeRoutes = append(routeRoutes, ruleRoutes...)
	}

	return routeRoutes
}

func (t *Translator) processHTTPRouteRule(httpRoute *HTTPRouteContext, ruleIdx int, httpFiltersContext *HTTPFiltersContext, rule v1beta1.HTTPRouteRule) []*ir.HTTPRoute {
	var ruleRoutes []*ir.HTTPRoute

	// If no matches are specified, the implementation MUST match every HTTP request.
	if len(rule.Matches) == 0 {
		irRoute := &ir.HTTPRoute{
			Name: routeName(httpRoute, ruleIdx, -1),
		}
		applyHTTPFiltersContextToIRRoute(httpFiltersContext, irRoute)
		ruleRoutes = append(ruleRoutes, irRoute)
	}

	// A rule is matched if any one of its matches
	// is satisfied (i.e. a logical "OR"), so generate
	// a unique Xds IR HTTPRoute per match.
	for matchIdx, match := range rule.Matches {
		irRoute := &ir.HTTPRoute{
			Name: routeName(httpRoute, ruleIdx, matchIdx),
		}

		if match.Path != nil {
			switch PathMatchTypeDerefOr(match.Path.Type, v1beta1.PathMatchPathPrefix) {
			case v1beta1.PathMatchPathPrefix:
				irRoute.PathMatch = &ir.StringMatch{
					Prefix: match.Path.Value,
				}
			case v1beta1.PathMatchExact:
				irRoute.PathMatch = &ir.StringMatch{
					Exact: match.Path.Value,
				}
			case v1beta1.PathMatchRegularExpression:
				irRoute.PathMatch = &ir.StringMatch{
					SafeRegex: match.Path.Value,
				}
			}
		}
		for _, headerMatch := range match.Headers {
			switch HeaderMatchTypeDerefOr(headerMatch.Type, v1beta1.HeaderMatchExact) {
			case v1beta1.HeaderMatchExact:
				irRoute.HeaderMatches = append(irRoute.HeaderMatches, &ir.StringMatch{
					Name:  string(headerMatch.Name),
					Exact: StringPtr(headerMatch.Value),
				})
			case v1beta1.HeaderMatchRegularExpression:
				irRoute.HeaderMatches = append(irRoute.HeaderMatches, &ir.StringMatch{
					Name:      string(headerMatch.Name),
					SafeRegex: StringPtr(headerMatch.Value),
				})
			}
		}
		for _, queryParamMatch := range match.QueryParams {
			switch QueryParamMatchTypeDerefOr(queryParamMatch.Type, v1beta1.QueryParamMatchExact) {
			case v1beta1.QueryParamMatchExact:
				irRoute.QueryParamMatches = append(irRoute.QueryParamMatches, &ir.StringMatch{
					Name:  string(queryParamMatch.Name),
					Exact: StringPtr(queryParamMatch.Value),
				})
			case v1beta1.QueryParamMatchRegularExpression:
				irRoute.QueryParamMatches = append(irRoute.QueryParamMatches, &ir.StringMatch{
					Name:      string(queryParamMatch.Name),
					SafeRegex: StringPtr(queryParamMatch.Value),
				})
			}
		}

		if match.Method != nil {
			irRoute.HeaderMatches = append(irRoute.HeaderMatches, &ir.StringMatch{
				Name:  ":method",
				Exact: StringPtr(string(*match.Method)),
			})
		}
		applyHTTPFiltersContextToIRRoute(httpFiltersContext, irRoute)
		ruleRoutes = append(ruleRoutes, irRoute)
	}

	return ruleRoutes
}

func applyHTTPFiltersContextToIRRoute(httpFiltersContext *HTTPFiltersContext, irRoute *ir.HTTPRoute) {
	// Add the redirect filter or direct response that were created earlier to all the irRoutes

	if httpFiltersContext.RedirectResponse != nil {
		irRoute.Redirect = httpFiltersContext.RedirectResponse
	}
	if httpFiltersContext.DirectResponse != nil {
		irRoute.DirectResponse = httpFiltersContext.DirectResponse
	}
	if httpFiltersContext.URLRewrite != nil {
		irRoute.URLRewrite = httpFiltersContext.URLRewrite
	}
	if len(httpFiltersContext.AddRequestHeaders) > 0 {
		irRoute.AddRequestHeaders = httpFiltersContext.AddRequestHeaders
	}
	if len(httpFiltersContext.RemoveRequestHeaders) > 0 {
		irRoute.RemoveRequestHeaders = httpFiltersContext.RemoveRequestHeaders
	}
	if len(httpFiltersContext.AddResponseHeaders) > 0 {
		irRoute.AddResponseHeaders = httpFiltersContext.AddResponseHeaders
	}
	if len(httpFiltersContext.RemoveResponseHeaders) > 0 {
		irRoute.RemoveResponseHeaders = httpFiltersContext.RemoveResponseHeaders
	}
	if len(httpFiltersContext.Mirrors) > 0 {
		irRoute.Mirrors = httpFiltersContext.Mirrors
	}
	if httpFiltersContext.RequestAuthentication != nil {
		irRoute.RequestAuthentication = httpFiltersContext.RequestAuthentication
	}
	if httpFiltersContext.RateLimit != nil {
		irRoute.RateLimit = httpFiltersContext.RateLimit
	}
	if httpFiltersContext.CorsPolicy != nil {
		irRoute.CorsPolicy = httpFiltersContext.CorsPolicy
	}
	if len(httpFiltersContext.ExtensionRefs) > 0 {
		irRoute.ExtensionRefs = httpFiltersContext.ExtensionRefs
	}

}

func (t *Translator) processGRPCRouteParentRefs(grpcRoute *GRPCRouteContext, resources *Resources, xdsIR XdsIRMap) {
	for _, parentRef := range grpcRoute.parentRefs {
		// Need to compute Route rules within the parentRef loop because
		// any conditions that come out of it have to go on each RouteParentStatus,
		// not on the Route as a whole.
		routeRoutes := t.processGRPCRouteRules(grpcRoute, parentRef, resources)

		// If no negative condition has been set for ResolvedRefs, set "ResolvedRefs=True"
		if !parentRef.HasCondition(grpcRoute, v1beta1.RouteConditionResolvedRefs, metav1.ConditionFalse) {
			parentRef.SetCondition(grpcRoute,
				v1beta1.RouteConditionResolvedRefs,
				metav1.ConditionTrue,
				v1beta1.RouteReasonResolvedRefs,
				"Resolved all the Object references for the Route",
			)
		}

		if parentRef.HasCondition(grpcRoute, v1beta1.RouteConditionAccepted, metav1.ConditionFalse) {
			continue
		}
		var hasHostnameIntersection = t.processHTTPRouteParentRefListener(grpcRoute, routeRoutes, parentRef, xdsIR)
		if !hasHostnameIntersection {
			parentRef.SetCondition(grpcRoute,
				v1beta1.RouteConditionAccepted,
				metav1.ConditionFalse,
				v1beta1.RouteReasonNoMatchingListenerHostname,
				"There were no hostname intersections between the GRPCRoute and this parent ref's Listener(s).",
			)
		}

		// If no negative conditions have been set, the route is considered "Accepted=True".
		if parentRef.grpcRoute != nil &&
			len(parentRef.grpcRoute.Status.Parents[parentRef.routeParentStatusIdx].Conditions) == 0 {
			parentRef.SetCondition(grpcRoute,
				v1beta1.RouteConditionAccepted,
				metav1.ConditionTrue,
				v1beta1.RouteReasonAccepted,
				"Route is accepted",
			)
		}

	}
}

func (t *Translator) processGRPCRouteRules(grpcRoute *GRPCRouteContext, parentRef *RouteParentContext, resources *Resources) []*ir.HTTPRoute {
	var routeRoutes []*ir.HTTPRoute

	// compute matches, filters, backends
	for ruleIdx, rule := range grpcRoute.Spec.Rules {
		httpFiltersContext := t.ProcessGRPCFilters(parentRef, grpcRoute, rule.Filters, resources)

		// A rule is matched if any one of its matches
		// is satisfied (i.e. a logical "OR"), so generate
		// a unique Xds IR HTTPRoute per match.
		var ruleRoutes = t.processGRPCRouteRule(grpcRoute, ruleIdx, httpFiltersContext, rule)

		for _, backendRef := range rule.BackendRefs {
			destinations, backendWeight := t.processRouteDestinations(backendRef.BackendRef, parentRef, grpcRoute, resources)
			for _, route := range ruleRoutes {
				// If the route already has a direct response or redirect configured, then it was from a filter so skip
				// processing any destinations for this route.
				if route.DirectResponse == nil && route.Redirect == nil {
					if len(destinations) > 0 {
						route.Destinations = append(route.Destinations, destinations...)
						route.BackendWeights.Valid += backendWeight

					} else {
						route.BackendWeights.Invalid += backendWeight
					}
				}
			}
		}

		// If the route has no valid backends then just use a direct response and don't fuss with weighted responses
		for _, ruleRoute := range ruleRoutes {
			if ruleRoute.BackendWeights.Invalid > 0 && len(ruleRoute.Destinations) == 0 {
				ruleRoute.DirectResponse = &ir.DirectResponse{
					StatusCode: 500,
				}
			}
		}

		// TODO handle:
		//	- sum of weights for valid backend refs is 0
		//	- etc.

		routeRoutes = append(routeRoutes, ruleRoutes...)
	}

	return routeRoutes
}

func (t *Translator) processGRPCRouteRule(grpcRoute *GRPCRouteContext, ruleIdx int, httpFiltersContext *HTTPFiltersContext, rule v1alpha2.GRPCRouteRule) []*ir.HTTPRoute {
	var ruleRoutes []*ir.HTTPRoute

	// If no matches are specified, the implementation MUST match every gRPC request.
	if len(rule.Matches) == 0 {
		irRoute := &ir.HTTPRoute{
			Name: routeName(grpcRoute, ruleIdx, -1),
		}
		applyHTTPFiltersContextToIRRoute(httpFiltersContext, irRoute)
		ruleRoutes = append(ruleRoutes, irRoute)
	}

	// A rule is matched if any one of its matches
	// is satisfied (i.e. a logical "OR"), so generate
	// a unique Xds IR HTTPRoute per match.
	for matchIdx, match := range rule.Matches {
		irRoute := &ir.HTTPRoute{
			Name: routeName(grpcRoute, ruleIdx, matchIdx),
		}

		for _, headerMatch := range match.Headers {
			switch HeaderMatchTypeDerefOr(headerMatch.Type, v1beta1.HeaderMatchExact) {
			case v1beta1.HeaderMatchExact:
				irRoute.HeaderMatches = append(irRoute.HeaderMatches, &ir.StringMatch{
					Name:  string(headerMatch.Name),
					Exact: StringPtr(headerMatch.Value),
				})
			case v1beta1.HeaderMatchRegularExpression:
				irRoute.HeaderMatches = append(irRoute.HeaderMatches, &ir.StringMatch{
					Name:      string(headerMatch.Name),
					SafeRegex: StringPtr(headerMatch.Value),
				})
			}
		}

		if match.Method != nil {
			// GRPC's path is in the form of "/<service>/<method>"
			switch GRPCMethodMatchTypeDerefOr(match.Method.Type, v1alpha2.GRPCMethodMatchExact) {
			case v1alpha2.GRPCMethodMatchExact:
				t.processGRPCRouteMethodExact(match.Method, irRoute)
			case v1alpha2.GRPCMethodMatchRegularExpression:
				t.processGRPCRouteMethodRegularExpression(match.Method, irRoute)
			}
		}

		ruleRoutes = append(ruleRoutes, irRoute)
		applyHTTPFiltersContextToIRRoute(httpFiltersContext, irRoute)
	}
	return ruleRoutes
}

func (t *Translator) processGRPCRouteMethodExact(method *v1alpha2.GRPCMethodMatch, irRoute *ir.HTTPRoute) {
	switch {
	case method.Service != nil && method.Method != nil:
		irRoute.PathMatch = &ir.StringMatch{
			Exact: StringPtr(fmt.Sprintf("/%s/%s", *method.Service, *method.Method)),
		}
	case method.Method != nil:
		// Use a header match since the PathMatch doesn't support Suffix matching
		irRoute.HeaderMatches = append(irRoute.HeaderMatches, &ir.StringMatch{
			Name:   ":path",
			Suffix: StringPtr(fmt.Sprintf("/%s", *method.Method)),
		})
	case method.Service != nil:
		irRoute.PathMatch = &ir.StringMatch{
			Prefix: StringPtr(fmt.Sprintf("/%s", *method.Service)),
		}
	}
}

func (t *Translator) processGRPCRouteMethodRegularExpression(method *v1alpha2.GRPCMethodMatch, irRoute *ir.HTTPRoute) {
	switch {
	case method.Service != nil && method.Method != nil:
		irRoute.PathMatch = &ir.StringMatch{
			SafeRegex: StringPtr(fmt.Sprintf("/%s/%s", *method.Service, *method.Method)),
		}
	case method.Method != nil:
		irRoute.PathMatch = &ir.StringMatch{
			SafeRegex: StringPtr(fmt.Sprintf("/%s/%s", validServiceName, *method.Method)),
		}
	case method.Service != nil:
		irRoute.PathMatch = &ir.StringMatch{
			SafeRegex: StringPtr(fmt.Sprintf("/%s/%s", *method.Service, validMethodName)),
		}
	}
}

func (t *Translator) processHTTPRouteParentRefListener(route RouteContext, routeRoutes []*ir.HTTPRoute, parentRef *RouteParentContext, xdsIR XdsIRMap) bool {
	var hasHostnameIntersection bool

	for _, listener := range parentRef.listeners {
		hosts := computeHosts(route.GetHostnames(), listener.Hostname)
		if len(hosts) == 0 {
			continue
		}
		hasHostnameIntersection = true

		var perHostRoutes []*ir.HTTPRoute
		for _, host := range hosts {
			var headerMatches []*ir.StringMatch

			// If the intersecting host is more specific than the Listener's hostname,
			// add an additional header match to all of the routes for it
			if host != "*" && (listener.Hostname == nil || string(*listener.Hostname) != host) {
				// Hostnames that are prefixed with a wildcard label (*.)
				// are interpreted as a suffix match.
				if strings.HasPrefix(host, "*.") {
					headerMatches = append(headerMatches, &ir.StringMatch{
						Name:   ":authority",
						Suffix: StringPtr(host[2:]),
					})
				} else {
					headerMatches = append(headerMatches, &ir.StringMatch{
						Name:  ":authority",
						Exact: StringPtr(host),
					})
				}
			}

			for _, routeRoute := range routeRoutes {
				hostRoute := &ir.HTTPRoute{
					Name:                  fmt.Sprintf("%s-%s", routeRoute.Name, host),
					PathMatch:             routeRoute.PathMatch,
					HeaderMatches:         append(headerMatches, routeRoute.HeaderMatches...),
					QueryParamMatches:     routeRoute.QueryParamMatches,
					AddRequestHeaders:     routeRoute.AddRequestHeaders,
					RemoveRequestHeaders:  routeRoute.RemoveRequestHeaders,
					AddResponseHeaders:    routeRoute.AddResponseHeaders,
					RemoveResponseHeaders: routeRoute.RemoveResponseHeaders,
					Destinations:          routeRoute.Destinations,
					Redirect:              routeRoute.Redirect,
					DirectResponse:        routeRoute.DirectResponse,
					URLRewrite:            routeRoute.URLRewrite,
					Mirrors:               routeRoute.Mirrors,
					RequestAuthentication: routeRoute.RequestAuthentication,
					RateLimit:             routeRoute.RateLimit,
					CorsPolicy:            routeRoute.CorsPolicy,
					ExtensionRefs:         routeRoute.ExtensionRefs,
				}
				// Don't bother copying over the weights unless the route has invalid backends.
				if routeRoute.BackendWeights.Invalid > 0 {
					hostRoute.BackendWeights = routeRoute.BackendWeights
				}
				perHostRoutes = append(perHostRoutes, hostRoute)
			}
		}

		irKey := irStringKey(listener.gateway)
		irListener := xdsIR[irKey].GetHTTPListener(irHTTPListenerName(listener))
		if irListener != nil {
<<<<<<< HEAD
			if route.GetRouteType() == KindGRPCRoute || route.GetRouteType() == KindCustomGRPCRoute {
=======
			if route.GetRouteType() == KindGRPCRoute {
>>>>>>> 18789a15
				irListener.IsHTTP2 = true
			}
			irListener.Routes = append(irListener.Routes, perHostRoutes...)
		}
		// Theoretically there should only be one parent ref per
		// Route that attaches to a given Listener, so fine to just increment here, but we
		// might want to check to ensure we're not double-counting.
		if len(routeRoutes) > 0 {
			listener.IncrementAttachedRoutes()
		}
	}

	return hasHostnameIntersection
}

func (t *Translator) ProcessTLSRoutes(tlsRoutes []*v1alpha2.TLSRoute, gateways []*GatewayContext, resources *Resources, xdsIR XdsIRMap) []*TLSRouteContext {
	var relevantTLSRoutes []*TLSRouteContext

	for _, tls := range tlsRoutes {
		if tls == nil {
			panic("received nil tlsroute")
		}
		tlsRoute := &TLSRouteContext{
			GatewayControllerName: t.GatewayControllerName,
			TLSRoute:              tls,
		}

		// Find out if this route attaches to one of our Gateway's listeners,
		// and if so, get the list of listeners that allow it to attach for each
		// parentRef.
		relevantRoute := t.processAllowedListenersForParentRefs(tlsRoute, gateways, resources)
		if !relevantRoute {
			continue
		}

		relevantTLSRoutes = append(relevantTLSRoutes, tlsRoute)

		t.processTLSRouteParentRefs(tlsRoute, resources, xdsIR)
	}

	return relevantTLSRoutes
}

func (t *Translator) processTLSRouteParentRefs(tlsRoute *TLSRouteContext, resources *Resources, xdsIR XdsIRMap) {
	for _, parentRef := range tlsRoute.parentRefs {

		// Need to compute Route rules within the parentRef loop because
		// any conditions that come out of it have to go on each RouteParentStatus,
		// not on the Route as a whole.
		var routeDestinations []*ir.RouteDestination

		// compute backends
		for _, rule := range tlsRoute.Spec.Rules {
			for _, backendRef := range rule.BackendRefs {
				backendRef := backendRef
				destinations, _ := t.processRouteDestinations(backendRef, parentRef, tlsRoute, resources)
				routeDestinations = append(routeDestinations, destinations...)
			}

			// TODO handle:
			//	- no valid backend refs
			//	- sum of weights for valid backend refs is 0
			//	- returning 500's for invalid backend refs
			//	- etc.
		}

		// If no negative condition has been set for ResolvedRefs, set "ResolvedRefs=True"
		if !parentRef.HasCondition(tlsRoute, v1beta1.RouteConditionResolvedRefs, metav1.ConditionFalse) {
			parentRef.SetCondition(tlsRoute,
				v1beta1.RouteConditionResolvedRefs,
				metav1.ConditionTrue,
				v1beta1.RouteReasonResolvedRefs,
				"Resolved all the Object references for the Route",
			)
		}

		// Skip parent refs that did not accept the route
		if parentRef.HasCondition(tlsRoute, v1beta1.RouteConditionAccepted, metav1.ConditionFalse) {
			continue
		}

		var hasHostnameIntersection bool
		for _, listener := range parentRef.listeners {
			hosts := computeHosts(tlsRoute.GetHostnames(), listener.Hostname)
			if len(hosts) == 0 {
				continue
			}

			hasHostnameIntersection = true

			irKey := irStringKey(listener.gateway)
			containerPort := servicePortToContainerPort(int32(listener.Port))
			// Create the TCP Listener while parsing the TLSRoute since
			// the listener directly links to a routeDestination.
			irListener := &ir.TCPListener{
				Name:    irTLSListenerName(listener, tlsRoute),
				Address: "0.0.0.0",
				Port:    uint32(containerPort),
				TLS: &ir.TLS{Passthrough: &ir.TLSInspectorConfig{
					SNIs: hosts,
				}},
				Destinations: routeDestinations,
			}
			gwXdsIR := xdsIR[irKey]
			gwXdsIR.TCP = append(gwXdsIR.TCP, irListener)

			// Theoretically there should only be one parent ref per
			// Route that attaches to a given Listener, so fine to just increment here, but we
			// might want to check to ensure we're not double-counting.
			if len(routeDestinations) > 0 {
				listener.IncrementAttachedRoutes()
			}
		}

		if !hasHostnameIntersection {
			parentRef.SetCondition(tlsRoute,
				v1beta1.RouteConditionAccepted,
				metav1.ConditionFalse,
				v1beta1.RouteReasonNoMatchingListenerHostname,
				"There were no hostname intersections between the HTTPRoute and this parent ref's Listener(s).",
			)
		}

		// If no negative conditions have been set, the route is considered "Accepted=True".
		if parentRef.tlsRoute != nil &&
			len(parentRef.tlsRoute.Status.Parents[parentRef.routeParentStatusIdx].Conditions) == 0 {
			parentRef.SetCondition(tlsRoute,
				v1beta1.RouteConditionAccepted,
				metav1.ConditionTrue,
				v1beta1.RouteReasonAccepted,
				"Route is accepted",
			)
		}
	}
}

func (t *Translator) ProcessUDPRoutes(udpRoutes []*v1alpha2.UDPRoute, gateways []*GatewayContext, resources *Resources,
	xdsIR XdsIRMap) []*UDPRouteContext {
	var relevantUDPRoutes []*UDPRouteContext

	for _, u := range udpRoutes {
		if u == nil {
			panic("received nil udproute")
		}
		udpRoute := &UDPRouteContext{
			GatewayControllerName: t.GatewayControllerName,
			UDPRoute:              u,
		}

		// Find out if this route attaches to one of our Gateway's listeners,
		// and if so, get the list of listeners that allow it to attach for each
		// parentRef.
		relevantRoute := t.processAllowedListenersForParentRefs(udpRoute, gateways, resources)
		if !relevantRoute {
			continue
		}

		relevantUDPRoutes = append(relevantUDPRoutes, udpRoute)

		t.processUDPRouteParentRefs(udpRoute, resources, xdsIR)
	}

	return relevantUDPRoutes
}

func (t *Translator) processUDPRouteParentRefs(udpRoute *UDPRouteContext, resources *Resources, xdsIR XdsIRMap) {
	for _, parentRef := range udpRoute.parentRefs {
		// Need to compute Route rules within the parentRef loop because
		// any conditions that come out of it have to go on each RouteParentStatus,
		// not on the Route as a whole.
		var routeDestinations []*ir.RouteDestination

		// compute backends
		if len(udpRoute.Spec.Rules) != 1 {
			parentRef.SetCondition(udpRoute,
				v1beta1.RouteConditionResolvedRefs,
				metav1.ConditionFalse,
				"InvalidRule",
				"One and only one rule is supported",
			)
			continue
		}
		if len(udpRoute.Spec.Rules[0].BackendRefs) != 1 {
			parentRef.SetCondition(udpRoute,
				v1beta1.RouteConditionResolvedRefs,
				metav1.ConditionFalse,
				"InvalidBackend",
				"One and only one backend is supported",
			)
			continue
		}

		backendRef := udpRoute.Spec.Rules[0].BackendRefs[0]
		destinations, _ := t.processRouteDestinations(backendRef, parentRef, udpRoute, resources)
		// Skip further processing if route destination is not valid
		if len(destinations) == 0 {
			continue
		}

		routeDestinations = append(routeDestinations, destinations...)
		// If no negative condition has been set for ResolvedRefs, set "ResolvedRefs=True"
		if !parentRef.HasCondition(udpRoute, v1beta1.RouteConditionResolvedRefs, metav1.ConditionFalse) {
			parentRef.SetCondition(udpRoute,
				v1beta1.RouteConditionResolvedRefs,
				metav1.ConditionTrue,
				v1beta1.RouteReasonResolvedRefs,
				"Resolved all the Object references for the Route",
			)
		}

		// Skip parent refs that did not accept the route
		if parentRef.HasCondition(udpRoute, v1beta1.RouteConditionAccepted, metav1.ConditionFalse) {
			continue
		}

		accepted := false
		for _, listener := range parentRef.listeners {
			// only one route is allowed for a UDP listener
			if listener.AttachedRoutes() > 0 {
				continue
			}
			if !listener.IsReady() {
				continue
			}
			accepted = true
			irKey := irStringKey(listener.gateway)
			containerPort := servicePortToContainerPort(int32(listener.Port))
			// Create the UDP Listener while parsing the UDPRoute since
			// the listener directly links to a routeDestination.
			irListener := &ir.UDPListener{
				Name:         irUDPListenerName(listener, udpRoute),
				Address:      "0.0.0.0",
				Port:         uint32(containerPort),
				Destinations: routeDestinations,
			}
			gwXdsIR := xdsIR[irKey]
			gwXdsIR.UDP = append(gwXdsIR.UDP, irListener)

			// Theoretically there should only be one parent ref per
			// Route that attaches to a given Listener, so fine to just increment here, but we
			// might want to check to ensure we're not double-counting.
			if len(routeDestinations) > 0 {
				listener.IncrementAttachedRoutes()
			}
		}

		// If no negative conditions have been set, the route is considered "Accepted=True".
		if accepted && parentRef.udpRoute != nil &&
			len(parentRef.udpRoute.Status.Parents[parentRef.routeParentStatusIdx].Conditions) == 0 {
			parentRef.SetCondition(udpRoute,
				v1beta1.RouteConditionAccepted,
				metav1.ConditionTrue,
				v1beta1.RouteReasonAccepted,
				"Route is accepted",
			)
		}

		if !accepted {
			parentRef.SetCondition(udpRoute,
				v1beta1.RouteConditionAccepted,
				metav1.ConditionFalse,
				v1beta1.RouteReasonUnsupportedValue,
				"Multiple routes on the same UDP listener",
			)
		}
	}
}

func (t *Translator) ProcessTCPRoutes(tcpRoutes []*v1alpha2.TCPRoute, gateways []*GatewayContext, resources *Resources,
	xdsIR XdsIRMap) []*TCPRouteContext {
	var relevantTCPRoutes []*TCPRouteContext

	for _, tcp := range tcpRoutes {
		if tcp == nil {
			panic("received nil tcproute")
		}
		tcpRoute := &TCPRouteContext{
			GatewayControllerName: t.GatewayControllerName,
			TCPRoute:              tcp,
		}

		// Find out if this route attaches to one of our Gateway's listeners,
		// and if so, get the list of listeners that allow it to attach for each
		// parentRef.
		relevantRoute := t.processAllowedListenersForParentRefs(tcpRoute, gateways, resources)
		if !relevantRoute {
			continue
		}

		relevantTCPRoutes = append(relevantTCPRoutes, tcpRoute)

		t.processTCPRouteParentRefs(tcpRoute, resources, xdsIR)
	}

	return relevantTCPRoutes
}

func (t *Translator) processTCPRouteParentRefs(tcpRoute *TCPRouteContext, resources *Resources, xdsIR XdsIRMap) {
	for _, parentRef := range tcpRoute.parentRefs {

		// Need to compute Route rules within the parentRef loop because
		// any conditions that come out of it have to go on each RouteParentStatus,
		// not on the Route as a whole.
		var routeDestinations []*ir.RouteDestination

		// compute backends
		if len(tcpRoute.Spec.Rules) != 1 {
			parentRef.SetCondition(tcpRoute,
				v1beta1.RouteConditionResolvedRefs,
				metav1.ConditionFalse,
				"InvalidRule",
				"One and only one rule is supported",
			)
			continue
		}
		if len(tcpRoute.Spec.Rules[0].BackendRefs) != 1 {
			parentRef.SetCondition(tcpRoute,
				v1beta1.RouteConditionResolvedRefs,
				metav1.ConditionFalse,
				"InvalidBackend",
				"One and only one backend is supported",
			)
			continue
		}

		backendRef := tcpRoute.Spec.Rules[0].BackendRefs[0]
		destinations, _ := t.processRouteDestinations(backendRef, parentRef, tcpRoute, resources)
		// Skip further processing if route destination is not valid
		if len(destinations) == 0 {
			continue
		}
		routeDestinations = append(routeDestinations, destinations...)
		// If no negative condition has been set for ResolvedRefs, set "ResolvedRefs=True"
		if !parentRef.HasCondition(tcpRoute, v1beta1.RouteConditionResolvedRefs, metav1.ConditionFalse) {
			parentRef.SetCondition(tcpRoute,
				v1beta1.RouteConditionResolvedRefs,
				metav1.ConditionTrue,
				v1beta1.RouteReasonResolvedRefs,
				"Resolved all the Object references for the Route",
			)
		}

		// Skip parent refs that did not accept the route
		if parentRef.HasCondition(tcpRoute, v1beta1.RouteConditionAccepted, metav1.ConditionFalse) {
			continue
		}

		accepted := false
		for _, listener := range parentRef.listeners {
			// only one route is allowed for a TCP listener
			if listener.AttachedRoutes() > 0 {
				continue
			}
			if !listener.IsReady() {
				continue
			}
			accepted = true
			irKey := irStringKey(listener.gateway)
			containerPort := servicePortToContainerPort(int32(listener.Port))
			// Create the TCP Listener while parsing the TCPRoute since
			// the listener directly links to a routeDestination.
			irListener := &ir.TCPListener{
				Name:         irTCPListenerName(listener, tcpRoute),
				Address:      "0.0.0.0",
				Port:         uint32(containerPort),
				Destinations: routeDestinations,
				TLS:          &ir.TLS{Terminate: irTLSConfigs(listener.tlsSecrets)},
			}
			gwXdsIR := xdsIR[irKey]
			gwXdsIR.TCP = append(gwXdsIR.TCP, irListener)

			// Theoretically there should only be one parent ref per
			// Route that attaches to a given Listener, so fine to just increment here, but we
			// might want to check to ensure we're not double-counting.
			if len(routeDestinations) > 0 {
				listener.IncrementAttachedRoutes()
			}
		}

		// If no negative conditions have been set, the route is considered "Accepted=True".
		if accepted && parentRef.tcpRoute != nil &&
			len(parentRef.tcpRoute.Status.Parents[parentRef.routeParentStatusIdx].Conditions) == 0 {
			parentRef.SetCondition(tcpRoute,
				v1beta1.RouteConditionAccepted,
				metav1.ConditionTrue,
				v1beta1.RouteReasonAccepted,
				"Route is accepted",
			)
		}
		if !accepted {
			parentRef.SetCondition(tcpRoute,
				v1beta1.RouteConditionAccepted,
				metav1.ConditionFalse,
				v1beta1.RouteReasonUnsupportedValue,
				"Multiple routes on the same TCP listener",
			)
		}

	}
}

// processRouteDestinations takes a backendRef and translates it into route destinations or sets error statuses and
// returns the weight for the backend so that 500 error responses can be returned for invalid backends in
// the same proportion as the backend would have otherwise received
func (t *Translator) processRouteDestinations(backendRef v1beta1.BackendRef,
	parentRef *RouteParentContext,
	route RouteContext,
	resources *Resources) (destinations []*ir.RouteDestination, backendWeight uint32) {

	weight := uint32(1)
	if backendRef.Weight != nil {
		weight = uint32(*backendRef.Weight)
	}

	serviceNamespace := NamespaceDerefOr(backendRef.Namespace, route.GetNamespace())
	service := resources.GetService(serviceNamespace, string(backendRef.Name))

	routeType := route.GetRouteType()
	if !t.validateBackendRef(&backendRef, parentRef, route, resources, serviceNamespace, routeType) {
		return nil, weight
	}

	var dest *ir.RouteDestination
	// Weights are not relevant for TCP and UDP Routes
	if routeType == KindTCPRoute || routeType == KindUDPRoute {
		dest = ir.NewRouteDest(
			service.Spec.ClusterIP,
			uint32(*backendRef.Port))
	} else {
		dest = ir.NewRouteDestWithWeight(
			service.Spec.ClusterIP,
			uint32(*backendRef.Port),
			weight)
	}
	destinations = append(destinations, dest)
	return destinations, weight
}

// processAllowedListenersForParentRefs finds out if the route attaches to one of our
// Gateways' listeners, and if so, gets the list of listeners that allow it to
// attach for each parentRef.
func (t *Translator) processAllowedListenersForParentRefs(routeContext RouteContext, gateways []*GatewayContext, resources *Resources) bool {
	var relevantRoute bool

	for _, parentRef := range routeContext.GetParentReferences() {
		isRelevantParentRef, selectedListeners := GetReferencedListeners(parentRef, gateways)

		// Parent ref is not to a Gateway that we control: skip it
		if !isRelevantParentRef {
			continue
		}
		relevantRoute = true

		parentRefCtx := routeContext.GetRouteParentContext(parentRef)
		// Reset conditions since they will be recomputed during translation
		parentRefCtx.ResetConditions(routeContext)

		if len(selectedListeners) == 0 {
			parentRefCtx.SetCondition(routeContext,
				v1beta1.RouteConditionAccepted,
				metav1.ConditionFalse,
				v1beta1.RouteReasonNoMatchingParent,
				"No listeners match this parent ref",
			)
			continue
		}

		if !HasReadyListener(selectedListeners) {
			parentRefCtx.SetCondition(routeContext,
				v1beta1.RouteConditionAccepted,
				metav1.ConditionFalse,
				"NoReadyListeners",
				"There are no ready listeners for this parent ref",
			)
			continue
		}

		var allowedListeners []*ListenerContext
		for _, listener := range selectedListeners {
			acceptedKind := routeContext.GetRouteType()
			if listener.AllowsKind(v1beta1.RouteGroupKind{Group: GroupPtr(v1beta1.GroupName), Kind: acceptedKind}) &&
				listener.AllowsNamespace(resources.GetNamespace(routeContext.GetNamespace())) {
				allowedListeners = append(allowedListeners, listener)
			}
		}

		if len(allowedListeners) == 0 {
			parentRefCtx.SetCondition(routeContext,
				v1beta1.RouteConditionAccepted,
				metav1.ConditionFalse,
				v1beta1.RouteReasonNotAllowedByListeners,
				"No listeners included by this parent ref allowed this attachment.",
			)
			continue
		}

		parentRefCtx.SetListeners(allowedListeners...)

		parentRefCtx.SetCondition(routeContext,
			v1beta1.RouteConditionAccepted,
			metav1.ConditionTrue,
			v1beta1.RouteReasonAccepted,
			"Route is accepted",
		)
	}
	return relevantRoute
}<|MERGE_RESOLUTION|>--- conflicted
+++ resolved
@@ -543,11 +543,7 @@
 		irKey := irStringKey(listener.gateway)
 		irListener := xdsIR[irKey].GetHTTPListener(irHTTPListenerName(listener))
 		if irListener != nil {
-<<<<<<< HEAD
-			if route.GetRouteType() == KindGRPCRoute || route.GetRouteType() == KindCustomGRPCRoute {
-=======
 			if route.GetRouteType() == KindGRPCRoute {
->>>>>>> 18789a15
 				irListener.IsHTTP2 = true
 			}
 			irListener.Routes = append(irListener.Routes, perHostRoutes...)
