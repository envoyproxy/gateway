--- conflicted
+++ resolved
@@ -144,8 +144,10 @@
         - containerPort: 19001
           name: metrics
           protocol: TCP
-<<<<<<< HEAD
-        resources: {}
+        resources:
+          requests:
+            cpu: 100m
+            memory: 512Mi
         securityContext:
           allowPrivilegeEscalation: false
           capabilities:
@@ -158,12 +160,6 @@
           runAsUser: 65534
           seccompProfile:
             type: RuntimeDefault
-=======
-        resources:
-          requests:
-            cpu: 100m
-            memory: 512Mi
->>>>>>> b4b2985a
         terminationMessagePath: /dev/termination-log
         terminationMessagePolicy: File
         volumeMounts:
