date: Pending

# Changes that are expected to cause an incompatibility with previous versions, such as deletions or modifications to existing APIs.
breaking changes: |

# Updates addressing vulnerabilities, security flaws, or compliance requirements.
security updates: |

# New features or capabilities added in this release.
new features: |

bug fixes: |

# Enhancements that improve performance.
performance improvements: |
<<<<<<< HEAD
  Added a cache for the Wasm OCI image permission checks and check the pullSecrets against the OCI image registry in
  a background goroutine.
  Added ScaleDeployments benchmark test.
=======
>>>>>>> c699d88d

# Deprecated features or APIs.
deprecations: |

# Other notable changes not covered by the above sections.
Other changes: |<|MERGE_RESOLUTION|>--- conflicted
+++ resolved
@@ -13,12 +13,7 @@
 
 # Enhancements that improve performance.
 performance improvements: |
-<<<<<<< HEAD
-  Added a cache for the Wasm OCI image permission checks and check the pullSecrets against the OCI image registry in
-  a background goroutine.
   Added ScaleDeployments benchmark test.
-=======
->>>>>>> c699d88d
 
 # Deprecated features or APIs.
 deprecations: |
