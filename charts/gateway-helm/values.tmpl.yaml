deployment:
  envoyGateway:
    imagePullSecret: artifactory-reader
    image:
      repository: ${ImageRepository}
      tag: '${ImageTag}'
    imagePullPolicy: Always
    resources:
      limits:
        cpu: 500m
        memory: 128Mi
      requests:
        cpu: 10m
        memory: 64Mi
  kubeRbacProxy:
    image:
      repository: gcr.io/kubebuilder/kube-rbac-proxy
      tag: v0.11.0
    resources:
      limits:
        cpu: 500m
        memory: 128Mi
      requests:
        cpu: 5m
        memory: 64Mi
  ports:
    - name: grpc
      port: 18000
      targetPort: 18000
    - name: ratelimit
      port: 18001
      targetPort: 18001
  replicas: 1
rootNamespace: envoy-gateway-system
config:
  envoyGateway:
    gateway:
      controllerName: gateway.envoyproxy.io/gatewayclass-controller
    provider:
      type: Kubernetes
<<<<<<< HEAD
=======
    logging:
      level:
        default: info

>>>>>>> 6af516d9
envoyGatewayMetricsService:
  ports:
    - name: https
      port: 8443
      protocol: TCP
      targetPort: https

createNamespace: false

kubernetesClusterDomain: cluster.local<|MERGE_RESOLUTION|>--- conflicted
+++ resolved
@@ -38,13 +38,10 @@
       controllerName: gateway.envoyproxy.io/gatewayclass-controller
     provider:
       type: Kubernetes
-<<<<<<< HEAD
-=======
     logging:
       level:
         default: info
 
->>>>>>> 6af516d9
 envoyGatewayMetricsService:
   ports:
     - name: https
