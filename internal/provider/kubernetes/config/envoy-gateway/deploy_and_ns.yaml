apiVersion: v1
kind: Namespace
metadata:
  labels:
    control-plane: envoy-gateway
  name: system
---
apiVersion: apps/v1
kind: Deployment
metadata:
  name: envoy-gateway
  namespace: envoy-gateway-system
  labels:
    control-plane: envoy-gateway
spec:
  selector:
    matchLabels:
      control-plane: envoy-gateway
  replicas: 1
  template:
    metadata:
      annotations:
        kubectl.kubernetes.io/default-container: envoy-gateway
      labels:
        control-plane: envoy-gateway
    spec:
      securityContext:
        runAsNonRoot: true
      containers:
        - name: envoy-gateway
<<<<<<< HEAD
          image: docker.io/envoyproxy/gateway-dev:b887f9d
=======
          image: envoyproxy/gateway-dev:latest
>>>>>>> 6c474a51
          imagePullPolicy: IfNotPresent
          securityContext:
            allowPrivilegeEscalation: false
          env:
            - name: ENVOY_GATEWAY_NAMESPACE
              valueFrom:
                fieldRef:
                  apiVersion: v1
                  fieldPath: metadata.namespace
          volumeMounts:
            - name: certs
              mountPath: /certs
              readOnly: true
          livenessProbe:
            httpGet:
              path: /healthz
              port: 8081
            initialDelaySeconds: 15
            periodSeconds: 20
          readinessProbe:
            httpGet:
              path: /readyz
              port: 8081
            initialDelaySeconds: 5
            periodSeconds: 10
          # TODO(user): Configure the resources accordingly based on the project requirements.
          # More info: https://kubernetes.io/docs/concepts/configuration/manage-resources-containers/
          resources:
            limits:
              cpu: 500m
              memory: 128Mi
            requests:
              cpu: 10m
              memory: 64Mi
      volumes:
        - name: certs
          secret:
            secretName: envoy-gateway
      serviceAccountName: envoy-gateway
      terminationGracePeriodSeconds: 10<|MERGE_RESOLUTION|>--- conflicted
+++ resolved
@@ -28,11 +28,7 @@
         runAsNonRoot: true
       containers:
         - name: envoy-gateway
-<<<<<<< HEAD
-          image: docker.io/envoyproxy/gateway-dev:b887f9d
-=======
           image: envoyproxy/gateway-dev:latest
->>>>>>> 6c474a51
           imagePullPolicy: IfNotPresent
           securityContext:
             allowPrivilegeEscalation: false
