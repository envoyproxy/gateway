// Copyright Envoy Gateway Authors
// SPDX-License-Identifier: Apache-2.0
// The full text of the Apache license is available in the LICENSE file at
// the root of the repo.

package ir

import (
	"cmp"
	"errors"
	"net/http"
	"net/netip"
	"reflect"

	"golang.org/x/exp/slices"
	apiextensionsv1 "k8s.io/apiextensions-apiserver/pkg/apis/apiextensions/v1"
	metav1 "k8s.io/apimachinery/pkg/apis/meta/v1"
	"k8s.io/apimachinery/pkg/apis/meta/v1/unstructured"
	"k8s.io/apimachinery/pkg/util/sets"
	"k8s.io/apimachinery/pkg/util/validation"
	gwv1a2 "sigs.k8s.io/gateway-api/apis/v1alpha2"
	"sigs.k8s.io/yaml"

	egv1a1 "github.com/envoyproxy/gateway/api/v1alpha1"
	egv1a1validation "github.com/envoyproxy/gateway/api/v1alpha1/validation"
)

var (
	ErrListenerNameEmpty                       = errors.New("field Name must be specified")
	ErrListenerAddressInvalid                  = errors.New("field Address must be a valid IP address")
	ErrListenerPortInvalid                     = errors.New("field Port specified is invalid")
	ErrHTTPListenerHostnamesEmpty              = errors.New("field Hostnames must be specified with at least a single hostname entry")
	ErrTCPRouteSNIsEmpty                       = errors.New("field SNIs must be specified with at least a single server name entry")
	ErrTLSServerCertEmpty                      = errors.New("field ServerCertificate must be specified")
	ErrTLSPrivateKey                           = errors.New("field PrivateKey must be specified")
	ErrRouteNameEmpty                          = errors.New("field Name must be specified")
	ErrHTTPRouteHostnameEmpty                  = errors.New("field Hostname must be specified")
	ErrDestinationNameEmpty                    = errors.New("field Name must be specified")
	ErrDestEndpointHostInvalid                 = errors.New("field Address must be a valid IP or FQDN address")
	ErrDestEndpointPortInvalid                 = errors.New("field Port specified is invalid")
	ErrStringMatchConditionInvalid             = errors.New("only one of the Exact, Prefix, SafeRegex or Distinct fields must be set")
	ErrStringMatchNameIsEmpty                  = errors.New("field Name must be specified")
	ErrDirectResponseStatusInvalid             = errors.New("only HTTP status codes 100 - 599 are supported for DirectResponse")
	ErrRedirectUnsupportedStatus               = errors.New("only HTTP status codes 301 and 302 are supported for redirect filters")
	ErrRedirectUnsupportedScheme               = errors.New("only http and https are supported for the scheme in redirect filters")
	ErrHTTPPathModifierDoubleReplace           = errors.New("redirect filter cannot have a path modifier that supplies both fullPathReplace and prefixMatchReplace")
	ErrHTTPPathModifierNoReplace               = errors.New("redirect filter cannot have a path modifier that does not supply either fullPathReplace or prefixMatchReplace")
	ErrAddHeaderEmptyName                      = errors.New("header modifier filter cannot configure a header without a name to be added")
	ErrAddHeaderDuplicate                      = errors.New("header modifier filter attempts to add the same header more than once (case insensitive)")
	ErrRemoveHeaderDuplicate                   = errors.New("header modifier filter attempts to remove the same header more than once (case insensitive)")
	ErrLoadBalancerInvalid                     = errors.New("loadBalancer setting is invalid, only one setting can be set")
	ErrHealthCheckTimeoutInvalid               = errors.New("field HealthCheck.Timeout must be specified")
	ErrHealthCheckIntervalInvalid              = errors.New("field HealthCheck.Interval must be specified")
	ErrHealthCheckUnhealthyThresholdInvalid    = errors.New("field HealthCheck.UnhealthyThreshold should be greater than 0")
	ErrHealthCheckHealthyThresholdInvalid      = errors.New("field HealthCheck.HealthyThreshold should be greater than 0")
	ErrHealthCheckerInvalid                    = errors.New("health checker setting is invalid, only one health checker can be set")
	ErrHCHTTPHostInvalid                       = errors.New("field HTTPHealthChecker.Host should be specified")
	ErrHCHTTPPathInvalid                       = errors.New("field HTTPHealthChecker.Path should be specified")
	ErrHCHTTPMethodInvalid                     = errors.New("only one of the GET, HEAD, POST, DELETE, OPTIONS, TRACE, PATCH of HTTPHealthChecker.Method could be set")
	ErrHCHTTPExpectedStatusesInvalid           = errors.New("field HTTPHealthChecker.ExpectedStatuses should be specified")
	ErrHealthCheckPayloadInvalid               = errors.New("one of Text, Binary fields must be set in payload")
	ErrHTTPStatusInvalid                       = errors.New("HTTPStatus should be in [200,600)")
	ErrOutlierDetectionBaseEjectionTimeInvalid = errors.New("field OutlierDetection.BaseEjectionTime must be specified")
	ErrOutlierDetectionIntervalInvalid         = errors.New("field OutlierDetection.Interval must be specified")

	redacted = []byte("[redacted]")
)

// Xds holds the intermediate representation of a Gateway and is
// used by the xDS Translator to convert it into xDS resources.
// +k8s:deepcopy-gen=true
type Xds struct {
	// AccessLog configuration for the gateway.
	AccessLog *AccessLog `json:"accessLog,omitempty" yaml:"accessLog,omitempty"`
	// Tracing configuration for the gateway.
	Tracing *Tracing `json:"tracing,omitempty" yaml:"tracing,omitempty"`
	// Metrics configuration for the gateway.
	Metrics *Metrics `json:"metrics,omitempty" yaml:"metrics,omitempty"`
	// HTTP listeners exposed by the gateway.
	HTTP []*HTTPListener `json:"http,omitempty" yaml:"http,omitempty"`
	// TCP Listeners exposed by the gateway.
	TCP []*TCPListener `json:"tcp,omitempty" yaml:"tcp,omitempty"`
	// UDP Listeners exposed by the gateway.
	UDP []*UDPListener `json:"udp,omitempty" yaml:"udp,omitempty"`
	// EnvoyPatchPolicies is the intermediate representation of the EnvoyPatchPolicy resource
	EnvoyPatchPolicies []*EnvoyPatchPolicy `json:"envoyPatchPolicies,omitempty" yaml:"envoyPatchPolicies,omitempty"`
	// FilterOrder holds the custom order of the HTTP filters
	FilterOrder []egv1a1.FilterPosition `json:"filterOrder,omitempty" yaml:"filterOrder,omitempty"`
}

// Equal implements the Comparable interface used by watchable.DeepEqual to skip unnecessary updates.
func (x *Xds) Equal(y *Xds) bool {
	// Deep copy to avoid modifying the original ordering.
	x = x.DeepCopy()
	x.sort()
	y = y.DeepCopy()
	y.sort()
	return reflect.DeepEqual(x, y)
}

// sort ensures the listeners are in a consistent order.
func (x *Xds) sort() {
	slices.SortFunc(x.HTTP, func(l1, l2 *HTTPListener) int {
		return cmp.Compare(l1.Name, l2.Name)
	})
	for _, l := range x.HTTP {
		slices.SortFunc(l.Routes, func(r1, r2 *HTTPRoute) int {
			return cmp.Compare(r1.Name, r2.Name)
		})
	}
	slices.SortFunc(x.TCP, func(l1, l2 *TCPListener) int {
		return cmp.Compare(l1.Name, l2.Name)
	})
	slices.SortFunc(x.UDP, func(l1, l2 *UDPListener) int {
		return cmp.Compare(l1.Name, l2.Name)
	})
}

// Validate the fields within the Xds structure.
func (x Xds) Validate() error {
	var errs error
	for _, http := range x.HTTP {
		if err := http.Validate(); err != nil {
			errs = errors.Join(errs, err)
		}
	}
	for _, tcp := range x.TCP {
		if err := tcp.Validate(); err != nil {
			errs = errors.Join(errs, err)
		}
	}
	for _, udp := range x.UDP {
		if err := udp.Validate(); err != nil {
			errs = errors.Join(errs, err)
		}
	}
	return errs
}

func (x Xds) GetHTTPListener(name string) *HTTPListener {
	for _, listener := range x.HTTP {
		if listener.Name == name {
			return listener
		}
	}
	return nil
}

func (x Xds) GetTCPListener(name string) *TCPListener {
	for _, listener := range x.TCP {
		if listener.Name == name {
			return listener
		}
	}
	return nil
}

func (x Xds) GetUDPListener(name string) *UDPListener {
	for _, listener := range x.UDP {
		if listener.Name == name {
			return listener
		}
	}
	return nil
}

func (x Xds) YAMLString() string {
	y, _ := yaml.Marshal(x.Printable())
	return string(y)
}

// Printable returns a deep copy of the resource that can be safely logged.
func (x Xds) Printable() *Xds {
	out := x.DeepCopy()
	for _, listener := range out.HTTP {
		// Omit field
		if listener.TLS != nil {
			for i := range listener.TLS.Certificates {
				listener.TLS.Certificates[i].PrivateKey = redacted
			}
		}

		for _, route := range listener.Routes {
			// Omit field
			if route.Security != nil {
				route.Security = route.Security.Printable()
			}
		}
	}
	return out
}

// HTTPListener holds the listener configuration.
// +k8s:deepcopy-gen=true
type HTTPListener struct {
	// Name of the HttpListener
	Name string `json:"name" yaml:"name"`
	// Address that the listener should listen on.
	Address string `json:"address" yaml:"address"`
	// Port on which the service can be expected to be accessed by clients.
	Port uint32 `json:"port" yaml:"port"`
	// Hostnames (Host/Authority header value) with which the service can be expected to be accessed by clients.
	// This field is required. Wildcard hosts are supported in the suffix or prefix form.
	// Refer to https://www.envoyproxy.io/docs/envoy/latest/api-v3/config/route/v3/route_components.proto#config-route-v3-virtualhost
	// for more info.
	Hostnames []string `json:"hostnames" yaml:"hostnames"`
	// Tls configuration. If omitted, the gateway will expose a plain text HTTP server.
	TLS *TLSConfig `json:"tls,omitempty" yaml:"tls,omitempty"`
	// Routes associated with HTTP traffic to the service.
	Routes []*HTTPRoute `json:"routes,omitempty" yaml:"routes,omitempty"`
	// IsHTTP2 is set if the listener is configured to serve HTTP2 traffic,
	// grpc-web and grpc-stats are also enabled if this is set.
	IsHTTP2 bool `json:"isHTTP2" yaml:"isHTTP2"`
	// TCPKeepalive configuration for the listener
	TCPKeepalive *TCPKeepalive `json:"tcpKeepalive,omitempty" yaml:"tcpKeepalive,omitempty"`
	// Headers configures special header management for the listener
	Headers *HeaderSettings `json:"headers,omitempty" yaml:"headers,omitempty"`
	// EnableProxyProtocol enables the listener to interpret proxy protocol header
	EnableProxyProtocol bool `json:"enableProxyProtocol,omitempty" yaml:"enableProxyProtocol,omitempty"`
	// ClientIPDetection controls how the original client IP address is determined for requests.
	ClientIPDetection *ClientIPDetectionSettings `json:"clientIPDetection,omitempty" yaml:"clientIPDetection,omitempty"`
	// Path contains settings for path URI manipulations
	Path PathSettings `json:"path,omitempty"`
	// HTTP1 provides HTTP/1 configuration on the listener
	// +optional
	HTTP1 *HTTP1Settings `json:"http1,omitempty" yaml:"http1,omitempty"`
	// HTTP2 provides HTTP/2 configuration on the listener
	// +optional
	HTTP2 *HTTP2Settings `json:"http2,omitempty" yaml:"http2,omitempty"`
	// HTTP3 provides HTTP/3 configuration on the listener.
	// +optional
	HTTP3 *HTTP3Settings `json:"http3,omitempty"`
	// ClientTimeout sets the timeout configuration for downstream connections
	Timeout *ClientTimeout `json:"timeout,omitempty" yaml:"clientTimeout,omitempty"`
	// Connection settings
	Connection *Connection `json:"connection,omitempty" yaml:"connection,omitempty"`
}

// Validate the fields within the HTTPListener structure
func (h HTTPListener) Validate() error {
	var errs error
	if h.Name == "" {
		errs = errors.Join(errs, ErrListenerNameEmpty)
	}
	if _, err := netip.ParseAddr(h.Address); err != nil {
		errs = errors.Join(errs, ErrListenerAddressInvalid)
	}
	if h.Port == 0 {
		errs = errors.Join(errs, ErrListenerPortInvalid)
	}
	if len(h.Hostnames) == 0 {
		errs = errors.Join(errs, ErrHTTPListenerHostnamesEmpty)
	}
	if h.TLS != nil {
		if err := h.TLS.Validate(); err != nil {
			errs = errors.Join(errs, err)
		}
	}
	for _, route := range h.Routes {
		if err := route.Validate(); err != nil {
			errs = errors.Join(errs, err)
		}
	}
	return errs
}

type TLSVersion egv1a1.TLSVersion

const (
	// TLSAuto allows Envoy to choose the optimal TLS Version
	TLSAuto = TLSVersion(egv1a1.TLSAuto)
	// TLSv10 specifies TLS version 1.0
	TLSv10 = TLSVersion(egv1a1.TLSv10)
	// TLSv11 specifies TLS version 1.1
	TLSv11 = TLSVersion(egv1a1.TLSv11)
	// TLSv12 specifies TLS version 1.2
	TLSv12 = TLSVersion(egv1a1.TLSv12)
	// TLSv13 specifies TLS version 1.3
	TLSv13 = TLSVersion(egv1a1.TLSv13)
)

// TLSConfig holds the configuration for downstream TLS context.
// +k8s:deepcopy-gen=true
type TLSConfig struct {
	// Certificates contains the set of certificates associated with this listener
	Certificates []TLSCertificate `json:"certificates,omitempty" yaml:"certificates,omitempty"`
	// CACertificate to verify the client
	CACertificate *TLSCACertificate `json:"caCertificate,omitempty" yaml:"caCertificate,omitempty"`
	// RequireClientCertificate to enforce client certificate
	RequireClientCertificate bool `json:"requireClientCertificate,omitempty" yaml:"requireClientCertificate,omitempty"`
	// MinVersion defines the minimal version of the TLS protocol supported by this listener.
	MinVersion *TLSVersion `json:"minVersion,omitempty" yaml:"version,omitempty"`
	// MaxVersion defines the maximal version of the TLS protocol supported by this listener.
	MaxVersion *TLSVersion `json:"maxVersion,omitempty" yaml:"version,omitempty"`
	// CipherSuites supported by this listener
	Ciphers []string `json:"ciphers,omitempty" yaml:"ciphers,omitempty"`
	// EDCHCurves supported by this listener
	ECDHCurves []string `json:"ecdhCurves,omitempty" yaml:"ecdhCurves,omitempty"`
	// SignatureAlgorithms supported by this listener
	SignatureAlgorithms []string `json:"signatureAlgorithms,omitempty" yaml:"signatureAlgorithms,omitempty"`
	// ALPNProtocols exposed by this listener
	ALPNProtocols []string `json:"alpnProtocols,omitempty" yaml:"alpnProtocols,omitempty"`
}

// TLSCertificate holds a single certificate's details
// +k8s:deepcopy-gen=true
type TLSCertificate struct {
	// Name of the Secret object.
	Name string `json:"name" yaml:"name"`
	// ServerCertificate of the server.
	ServerCertificate []byte `json:"serverCertificate,omitempty" yaml:"serverCertificate,omitempty"`
	// PrivateKey for the server.
	PrivateKey []byte `json:"privateKey,omitempty" yaml:"privateKey,omitempty"`
}

// TLSCACertificate holds CA Certificate to validate clients
// +k8s:deepcopy-gen=true
type TLSCACertificate struct {
	// Name of the Secret object.
	Name string `json:"name,omitempty" yaml:"name,omitempty"`
	// Certificate content.
	Certificate []byte `json:"certificate,omitempty" yaml:"certificate,omitempty"`
}

func (t TLSCertificate) Validate() error {
	var errs error
	if len(t.ServerCertificate) == 0 {
		errs = errors.Join(errs, ErrTLSServerCertEmpty)
	}
	if len(t.PrivateKey) == 0 {
		errs = errors.Join(errs, ErrTLSPrivateKey)
	}
	return errs
}

// Validate the fields within the TLSListenerConfig structure
func (t TLSConfig) Validate() error {
	var errs error
	for _, cert := range t.Certificates {
		if err := cert.Validate(); err != nil {
			errs = errors.Join(errs, err)
		}
	}
	// Correct values for cipher suites, ECDH curves, and signature algorithms are
	// dependent on the version of EnvoyProxy being used - different values are valid
	// depending if Envoy was compiled against BoringSSL or OpenSSL, or even the exact version
	// of each of these libraries.
	// Validation for TLS versions was done with CEL
	return errs
}

type PathEscapedSlashAction egv1a1.PathEscapedSlashAction

const (
	KeepUnchangedAction = PathEscapedSlashAction(egv1a1.KeepUnchangedAction)
	RejectRequestAction = PathEscapedSlashAction(egv1a1.RejectRequestAction)
	UnescapeAndRedirect = PathEscapedSlashAction(egv1a1.UnescapeAndRedirect)
	UnescapeAndForward  = PathEscapedSlashAction(egv1a1.UnescapeAndForward)
)

// PathSettings holds configuration for path URI manipulations
// +k8s:deepcopy-gen=true
type PathSettings struct {
	MergeSlashes         bool                   `json:"mergeSlashes" yaml:"mergeSlashes"`
	EscapedSlashesAction PathEscapedSlashAction `json:"escapedSlashesAction" yaml:"escapedSlashesAction"`
}

type WithUnderscoresAction egv1a1.WithUnderscoresAction

const (
	WithUnderscoresActionAllow         = WithUnderscoresAction(egv1a1.WithUnderscoresActionAllow)
	WithUnderscoresActionRejectRequest = WithUnderscoresAction(egv1a1.WithUnderscoresActionRejectRequest)
	WithUnderscoresActionDropHeader    = WithUnderscoresAction(egv1a1.WithUnderscoresActionDropHeader)
)

// ClientIPDetectionSettings provides configuration for determining the original client IP address for requests.
// +k8s:deepcopy-gen=true
type ClientIPDetectionSettings egv1a1.ClientIPDetectionSettings

// BackendWeights stores the weights of valid and invalid backends for the route so that 500 error responses can be returned in the same proportions
type BackendWeights struct {
	Valid   uint32 `json:"valid" yaml:"valid"`
	Invalid uint32 `json:"invalid" yaml:"invalid"`
}

// HTTP1Settings provides HTTP/1 configuration on the listener.
// +k8s:deepcopy-gen=true
type HTTP1Settings struct {
	EnableTrailers     bool            `json:"enableTrailers,omitempty" yaml:"enableTrailers,omitempty"`
	PreserveHeaderCase bool            `json:"preserveHeaderCase,omitempty" yaml:"preserveHeaderCase,omitempty"`
	HTTP10             *HTTP10Settings `json:"http10,omitempty" yaml:"http10,omitempty"`
}

// HTTP10Settings provides HTTP/1.0 configuration on the listener.
// +k8s:deepcopy-gen=true
type HTTP10Settings struct {
	// defaultHost is set to the default host that should be injected for HTTP10. If the hostname shouldn't
	// be set, then defaultHost will be nil
	DefaultHost *string `json:"defaultHost,omitempty" yaml:"defaultHost,omitempty"`
}

// HTTP2Settings provides HTTP/2 configuration on the listener.
// +k8s:deepcopy-gen=true
type HTTP2Settings struct {
	// InitialStreamWindowSize is the initial window size for a stream.
	InitialStreamWindowSize *uint32 `json:"initialConnectionWindowSize,omitempty" yaml:"initialConnectionWindowSize,omitempty"`
	// InitialConnectionWindowSize is the initial window size for a connection.
	InitialConnectionWindowSize *uint32 `json:"initialStreamWindowSize,omitempty" yaml:"initialStreamWindowSize,omitempty"`
	// MaxConcurrentStreams is the maximum number of concurrent streams that can be opened on a connection.
	MaxConcurrentStreams *uint32 `json:"maxConcurrentStreams,omitempty" yaml:"maxConcurrentStreams,omitempty"`
}

// HeaderSettings provides configuration related to header processing on the listener.
// +k8s:deepcopy-gen=true
type HeaderSettings struct {
	// EnableEnvoyHeaders controls if "x-envoy-" headers are added by the HTTP Router filter.
	// The default is to suppress these headers.
	// Refer to https://www.envoyproxy.io/docs/envoy/latest/api-v3/extensions/filters/http/router/v3/router.proto#extensions-filters-http-router-v3-router
	EnableEnvoyHeaders bool `json:"enableEnvoyHeaders,omitempty" yaml:"enableEnvoyHeaders,omitempty"`

	// WithUnderscoresAction configures the action to take when an HTTP header with underscores
	// is encountered. The default action is to reject the request.
	// Refer to https://www.envoyproxy.io/docs/envoy/latest/api-v3/config/core/v3/protocol.proto#envoy-v3-api-enum-config-core-v3-httpprotocoloptions-headerswithunderscoresaction
	WithUnderscoresAction WithUnderscoresAction `json:"withUnderscoresAction,omitempty" yaml:"withUnderscoresAction,omitempty"`
}

// ClientTimeout sets the timeout configuration for downstream connections
// +k8s:deepcopy-gen=true
type ClientTimeout struct {
	// Timeout settings for HTTP.
	HTTP *HTTPClientTimeout `json:"http,omitempty" yaml:"http,omitempty"`
}

// HTTPClientTimeout set the configuration for client HTTP.
// +k8s:deepcopy-gen=true
type HTTPClientTimeout struct {
	// The duration envoy waits for the complete request reception. This timer starts upon request
	// initiation and stops when either the last byte of the request is sent upstream or when the response begins.
	RequestReceivedTimeout *metav1.Duration `json:"requestReceivedTimeout,omitempty" yaml:"requestReceivedTimeout,omitempty"`
	// IdleTimeout for an HTTP connection. Idle time is defined as a period in which there are no active requests in the connection.
	IdleTimeout *metav1.Duration `json:"idleTimeout,omitempty" yaml:"idleTimeout,omitempty"`
}

// HTTPRoute holds the route information associated with the HTTP Route
// +k8s:deepcopy-gen=true
type HTTPRoute struct {
	// Name of the HTTPRoute
	Name string `json:"name" yaml:"name"`
	// Hostname that the route matches against
	Hostname string `json:"hostname" yaml:"hostname,omitempty"`
	// IsHTTP2 is set if the route is configured to serve HTTP2 traffic
	IsHTTP2 bool `json:"isHTTP2" yaml:"isHTTP2"`
	// PathMatch defines the match conditions on the path.
	PathMatch *StringMatch `json:"pathMatch,omitempty" yaml:"pathMatch,omitempty"`
	// HeaderMatches define the match conditions on the request headers for this route.
	HeaderMatches []*StringMatch `json:"headerMatches,omitempty" yaml:"headerMatches,omitempty"`
	// QueryParamMatches define the match conditions on the query parameters.
	QueryParamMatches []*StringMatch `json:"queryParamMatches,omitempty" yaml:"queryParamMatches,omitempty"`
	// DestinationWeights stores the weights of valid and invalid backends for the route so that 500 error responses can be returned in the same proportions
	BackendWeights BackendWeights `json:"backendWeights" yaml:"backendWeights"`
	// AddRequestHeaders defines header/value sets to be added to the headers of requests.
	AddRequestHeaders []AddHeader `json:"addRequestHeaders,omitempty" yaml:"addRequestHeaders,omitempty"`
	// RemoveRequestHeaders defines a list of headers to be removed from requests.
	RemoveRequestHeaders []string `json:"removeRequestHeaders,omitempty" yaml:"removeRequestHeaders,omitempty"`
	// AddResponseHeaders defines header/value sets to be added to the headers of response.
	AddResponseHeaders []AddHeader `json:"addResponseHeaders,omitempty" yaml:"addResponseHeaders,omitempty"`
	// RemoveResponseHeaders defines a list of headers to be removed from response.
	RemoveResponseHeaders []string `json:"removeResponseHeaders,omitempty" yaml:"removeResponseHeaders,omitempty"`
	// Direct responses to be returned for this route. Takes precedence over Destinations and Redirect.
	DirectResponse *DirectResponse `json:"directResponse,omitempty" yaml:"directResponse,omitempty"`
	// Redirections to be returned for this route. Takes precedence over Destinations.
	Redirect *Redirect `json:"redirect,omitempty" yaml:"redirect,omitempty"`
	// Destination that requests to this HTTPRoute will be mirrored to
	Mirrors []*RouteDestination `json:"mirrors,omitempty" yaml:"mirrors,omitempty"`
	// Destination associated with this matched route.
	Destination *RouteDestination `json:"destination,omitempty" yaml:"destination,omitempty"`
	// Rewrite to be changed for this route.
	URLRewrite *URLRewrite `json:"urlRewrite,omitempty" yaml:"urlRewrite,omitempty"`
	// ExtensionRefs holds unstructured resources that were introduced by an extension and used on the HTTPRoute as extensionRef filters
	ExtensionRefs []*UnstructuredRef `json:"extensionRefs,omitempty" yaml:"extensionRefs,omitempty"`
	// External Processing extensions
	ExtProcs []ExtProc `json:"extProc,omitempty" yaml:"extProc,omitempty"`

	// Traffic holds the features associated with BackendTrafficPolicy
	Traffic *TrafficFeatures `json:"traffic,omitempty" yaml:"traffic,omitempty"`
	// Security holds the features associated with SecurityPolicy
	Security *SecurityFeatures `json:"security,omitempty" yaml:"security,omitempty"`
}

// TrafficFeatures holds the information associated with the Backend Traffic Policy.
// +k8s:deepcopy-gen=true
type TrafficFeatures struct {
	// RateLimit defines the more specific match conditions as well as limits for ratelimiting
	// the requests on this route.
	RateLimit *RateLimit `json:"rateLimit,omitempty" yaml:"rateLimit,omitempty"`
	// load balancer policy to use when routing to the backend endpoints.
	LoadBalancer *LoadBalancer `json:"loadBalancer,omitempty" yaml:"loadBalancer,omitempty"`
	// Proxy Protocol Settings
	ProxyProtocol *ProxyProtocol `json:"proxyProtocol,omitempty" yaml:"proxyProtocol,omitempty"`
	// HealthCheck defines the configuration for health checking on the upstream.
	HealthCheck *HealthCheck `json:"healthCheck,omitempty" yaml:"healthCheck,omitempty"`
	// FaultInjection defines the schema for injecting faults into HTTP requests.
	FaultInjection *FaultInjection `json:"faultInjection,omitempty" yaml:"faultInjection,omitempty"`
	// Circuit Breaker Settings
	CircuitBreaker *CircuitBreaker `json:"circuitBreaker,omitempty" yaml:"circuitBreaker,omitempty"`
	// Request and connection timeout settings
	Timeout *Timeout `json:"timeout,omitempty" yaml:"timeout,omitempty"`
	// TcpKeepalive settings associated with the upstream client connection.
	TCPKeepalive *TCPKeepalive `json:"tcpKeepalive,omitempty" yaml:"tcpKeepalive,omitempty"`
	// Retry settings
	Retry *Retry `json:"retry,omitempty" yaml:"retry,omitempty"`
<<<<<<< HEAD
}

func (b *TrafficFeatures) Validate() error {
	var errs error

	if b.LoadBalancer != nil {
		if err := b.LoadBalancer.Validate(); err != nil {
			errs = errors.Join(errs, err)
		}
	}
	if b.HealthCheck != nil {
		if err := b.HealthCheck.Validate(); err != nil {
			errs = errors.Join(errs, err)
		}
	}

	return errs
=======
	// External Processing extensions
	ExtProcs []ExtProc `json:"extProc,omitempty" yaml:"extProc,omitempty"`
	// Wasm extensions
	Wasms []Wasm `json:"wasm,omitempty" yaml:"wasm,omitempty"`

	// Security holds the features associated with SecurityPolicy
	Security *SecurityFeatures `json:"security,omitempty" yaml:"security,omitempty"`
	// UseClientProtocol enables using the same protocol upstream that was used downstream
	UseClientProtocol *bool `json:"useClientProtocol,omitempty" yaml:"useClientProtocol,omitempty"`
>>>>>>> c30d09f2
}

// SecurityFeatures holds the information associated with the Security Policy.
// +k8s:deepcopy-gen=true
type SecurityFeatures struct {
	// CORS policy for the route.
	CORS *CORS `json:"cors,omitempty" yaml:"cors,omitempty"`
	// JWT defines the schema for authenticating HTTP requests using JSON Web Tokens (JWT).
	JWT *JWT `json:"jwt,omitempty" yaml:"jwt,omitempty"`
	// OIDC defines the schema for authenticating HTTP requests using OpenID Connect (OIDC).
	OIDC *OIDC `json:"oidc,omitempty" yaml:"oidc,omitempty"`
	// BasicAuth defines the schema for the HTTP Basic Authentication.
	BasicAuth *BasicAuth `json:"basicAuth,omitempty" yaml:"basicAuth,omitempty"`
	// ExtAuth defines the schema for the external authorization.
	ExtAuth *ExtAuth `json:"extAuth,omitempty" yaml:"extAuth,omitempty"`
}

func (s *SecurityFeatures) Printable() *SecurityFeatures {
	out := s.DeepCopy()
	if out.OIDC != nil {
		out.OIDC.ClientSecret = redacted
		out.OIDC.HMACSecret = redacted
	}
	if out.BasicAuth != nil {
		out.BasicAuth.Users = redacted
	}
	return out
}

func (s *SecurityFeatures) Validate() error {
	var errs error

	if s.JWT != nil {
		if err := s.JWT.Validate(); err != nil {
			errs = errors.Join(errs, err)
		}
	}

	return errs
}

// UnstructuredRef holds unstructured data for an arbitrary k8s resource introduced by an extension
// Envoy Gateway does not need to know about the resource types in order to store and pass the data for these objects
// to an extension.
//
// +k8s:deepcopy-gen=true
type UnstructuredRef struct {
	Object *unstructured.Unstructured `json:"object,omitempty" yaml:"object,omitempty"`
}

// CORS holds the Cross-Origin Resource Sharing (CORS) policy for the route.
//
// +k8s:deepcopy-gen=true
type CORS struct {
	// AllowOrigins defines the origins that are allowed to make requests.
	AllowOrigins []*StringMatch `json:"allowOrigins,omitempty" yaml:"allowOrigins,omitempty"`
	// AllowMethods defines the methods that are allowed to make requests.
	AllowMethods []string `json:"allowMethods,omitempty" yaml:"allowMethods,omitempty"`
	// AllowHeaders defines the headers that are allowed to be sent with requests.
	AllowHeaders []string `json:"allowHeaders,omitempty" yaml:"allowHeaders,omitempty"`
	// ExposeHeaders defines the headers that can be exposed in the responses.
	ExposeHeaders []string `json:"exposeHeaders,omitempty" yaml:"exposeHeaders,omitempty"`
	// MaxAge defines how long the results of a preflight request can be cached.
	MaxAge *metav1.Duration `json:"maxAge,omitempty" yaml:"maxAge,omitempty"`
	// AllowCredentials indicates whether a request can include user credentials.
	AllowCredentials bool `json:"allowCredentials,omitempty" yaml:"allowCredentials,omitempty"`
}

// JWT defines the schema for authenticating HTTP requests using
// JSON Web Tokens (JWT).
//
// +k8s:deepcopy-gen=true
type JWT struct {
	// AllowMissing determines whether a missing JWT is acceptable.
	//
	AllowMissing bool `json:"allowMissing,omitempty" yaml:"allowMissing,omitempty"`

	// Providers defines a list of JSON Web Token (JWT) authentication providers.
	Providers []egv1a1.JWTProvider `json:"providers,omitempty" yaml:"providers,omitempty"`
}

// OIDC defines the schema for authenticating HTTP requests using
// OpenID Connect (OIDC).
//
// +k8s:deepcopy-gen=true
type OIDC struct {
	// Name is a unique name for an OIDC configuration.
	// The xds translator only generates one OAuth2 filter for each unique name.
	Name string `json:"name" yaml:"name"`

	// The OIDC Provider configuration.
	Provider OIDCProvider `json:"provider" yaml:"provider"`

	// The OIDC client ID to be used in the
	// [Authentication Request](https://openid.net/specs/openid-connect-core-1_0.html#AuthRequest).
	ClientID string `json:"clientID" yaml:"clientID"`

	// The OIDC client secret to be used in the
	// [Authentication Request](https://openid.net/specs/openid-connect-core-1_0.html#AuthRequest).
	//
	// This is an Opaque secret. The client secret should be stored in the key "client-secret".
	ClientSecret []byte `json:"clientSecret,omitempty" yaml:"clientSecret,omitempty"`

	// HMACSecret is the secret used to sign the HMAC of the OAuth2 filter cookies.
	HMACSecret []byte `json:"hmacSecret,omitempty" yaml:"hmacSecret,omitempty"`

	// The OIDC scopes to be used in the
	// [Authentication Request](https://openid.net/specs/openid-connect-core-1_0.html#AuthRequest).
	Scopes []string `json:"scopes,omitempty" yaml:"scopes,omitempty"`

	// The OIDC resources to be used in the
	// [Authentication Request](https://openid.net/specs/openid-connect-core-1_0.html#AuthRequest).
	Resources []string `json:"resources,omitempty" yaml:"resources,omitempty"`

	// The redirect URL to be used in the OIDC
	// [Authentication Request](https://openid.net/specs/openid-connect-core-1_0.html#AuthRequest).
	RedirectURL string `json:"redirectURL,omitempty"`

	// The path part of the redirect URL
	RedirectPath string `json:"redirectPath,omitempty"`

	// The path to log a user out, clearing their credential cookies.
	LogoutPath string `json:"logoutPath,omitempty"`

	// CookieSuffix will be added to the name of the cookies set by the oauth filter.
	// Adding a suffix avoids multiple oauth filters from overwriting each other's cookies.
	// These cookies are set by the oauth filter, including: BearerToken,
	// OauthHMAC, OauthExpires, IdToken, and RefreshToken.
	CookieSuffix string `json:"cookieSuffix,omitempty"`
}

type OIDCProvider struct {
	// The OIDC Provider's [authorization endpoint](https://openid.net/specs/openid-connect-core-1_0.html#AuthorizationEndpoint).
	AuthorizationEndpoint string `json:"authorizationEndpoint,omitempty"`

	// The OIDC Provider's [token endpoint](https://openid.net/specs/openid-connect-core-1_0.html#TokenEndpoint).
	TokenEndpoint string `json:"tokenEndpoint,omitempty"`
}

// BasicAuth defines the schema for the HTTP Basic Authentication.
//
// +k8s:deepcopy-gen=true
type BasicAuth struct {
	// Name is a unique name for an BasicAuth configuration.
	// The xds translator only generates one basic auth filter for each unique name.
	Name string `json:"name" yaml:"name"`

	// The username-password pairs in htpasswd format.
	Users []byte `json:"users,omitempty" yaml:"users,omitempty"`
}

// ExtAuth defines the schema for the external authorization.
//
// +k8s:deepcopy-gen=true
type ExtAuth struct {
	// Name is a unique name for an ExtAuth configuration.
	// The xds translator only generates one external authorization filter for each unique name.
	Name string `json:"name" yaml:"name"`

	// GRPC defines the gRPC External Authorization service.
	// Only one of GRPCService or HTTPService may be specified.
	GRPC *GRPCExtAuthService `json:"grpc,omitempty"`

	// HTTP defines the HTTP External Authorization service.
	// Only one of GRPCService or HTTPService may be specified.
	HTTP *HTTPExtAuthService `json:"http,omitempty"`

	// HeadersToExtAuth defines the client request headers that will be included
	// in the request to the external authorization service.
	// Note: If not specified, the default behavior for gRPC and HTTP external
	// authorization services is different due to backward compatibility reasons.
	// All headers will be included in the check request to a gRPC authorization server.
	// Only the following headers will be included in the check request to an HTTP
	// authorization server: Host, Method, Path, Content-Length, and Authorization.
	// And these headers will always be included to the check request to an HTTP
	// authorization server by default, no matter whether they are specified
	// in HeadersToExtAuth or not.
	// +optional
	HeadersToExtAuth []string `json:"headersToExtAuth,omitempty"`

	// FailOpen is a switch used to control the behavior when a response from the External Authorization service cannot be obtained.
	// If FailOpen is set to true, the system allows the traffic to pass through.
	// Otherwise, if it is set to false or not set (defaulting to false),
	// the system blocks the traffic and returns a HTTP 5xx error, reflecting a fail-closed approach.
	// This setting determines whether to prioritize accessibility over strict security in case of authorization service failure.
	// +optional
	FailOpen *bool `json:"failOpen,omitempty"`
}

// HTTPExtAuthService defines the HTTP External Authorization service
// +k8s:deepcopy-gen=true
type HTTPExtAuthService struct {
	// Destination defines the destination for the HTTP External Authorization service.
	Destination RouteDestination `json:"destination"`

	// Authority is the hostname:port of the HTTP External Authorization service.
	Authority string `json:"authority"`

	// Path is the path of the HTTP External Authorization service.
	// If path is not empty, the authorization request will be sent to that path,
	// or else the authorization request will be sent to the root path.
	Path string `json:"path"`

	// HeadersToBackend are the authorization response headers that will be added
	// to the original client request before sending it to the backend server.
	// Note that coexisting headers will be overridden.
	// If not specified, no authorization response headers will be added to the
	// original client request.
	// +optional
	HeadersToBackend []string `json:"headersToBackend,omitempty"`
}

// GRPCExtAuthService defines the gRPC External Authorization service
// The authorization request message is defined in
// https://www.envoyproxy.io/docs/envoy/latest/api-v3/service/auth/v3/external_auth.proto
// +k8s:deepcopy-gen=true
type GRPCExtAuthService struct {
	// Destination defines the destination for the gRPC External Authorization service.
	Destination RouteDestination `json:"destination"`

	// Authority is the hostname:port of the gRPC External Authorization service.
	Authority string `json:"authority"`
}

// FaultInjection defines the schema for injecting faults into requests.
//
// +k8s:deepcopy-gen=true
type FaultInjection struct {
	// Delay defines the fault injection delay.
	Delay *FaultInjectionDelay `json:"delay,omitempty" yaml:"delay,omitempty"`
	// Abort defines the fault injection abort.
	Abort *FaultInjectionAbort `json:"abort,omitempty" yaml:"abort,omitempty"`
}

// FaultInjectionDelay defines the schema for injecting delay into requests.
//
// +k8s:deepcopy-gen=true
type FaultInjectionDelay struct {
	// FixedDelay defines the fixed delay duration.
	FixedDelay *metav1.Duration `json:"fixedDelay,omitempty" yaml:"fixedDelay,omitempty"`
	// Percentage defines the percentage of requests to be delayed.
	Percentage *float32 `json:"percentage,omitempty" yaml:"percentage,omitempty"`
}

// FaultInjectionAbort defines the schema for injecting abort into requests.
//
// +k8s:deepcopy-gen=true
type FaultInjectionAbort struct {
	// HTTPStatus defines the HTTP status code to be returned.
	HTTPStatus *int32 `json:"httpStatus,omitempty" yaml:"httpStatus,omitempty"`
	// GrpcStatus defines the gRPC status code to be returned.
	GrpcStatus *int32 `json:"grpcStatus,omitempty" yaml:"grpcStatus,omitempty"`
	// Percentage defines the percentage of requests to be aborted.
	Percentage *float32 `json:"percentage,omitempty" yaml:"percentage,omitempty"`
}

// Validate the fields within the HTTPRoute structure
func (h HTTPRoute) Validate() error {
	var errs error
	if h.Name == "" {
		errs = errors.Join(errs, ErrRouteNameEmpty)
	}
	if h.Hostname == "" {
		errs = errors.Join(errs, ErrHTTPRouteHostnameEmpty)
	}
	if h.PathMatch != nil {
		if err := h.PathMatch.Validate(); err != nil {
			errs = errors.Join(errs, err)
		}
	}
	for _, hMatch := range h.HeaderMatches {
		if err := hMatch.Validate(); err != nil {
			errs = errors.Join(errs, err)
		}
	}
	for _, qMatch := range h.QueryParamMatches {
		if err := qMatch.Validate(); err != nil {
			errs = errors.Join(errs, err)
		}
	}
	if h.Destination != nil {
		if err := h.Destination.Validate(); err != nil {
			errs = errors.Join(errs, err)
		}
	}
	if h.Redirect != nil {
		if err := h.Redirect.Validate(); err != nil {
			errs = errors.Join(errs, err)
		}
	}
	if h.DirectResponse != nil {
		if err := h.DirectResponse.Validate(); err != nil {
			errs = errors.Join(errs, err)
		}
	}
	if h.URLRewrite != nil {
		if err := h.URLRewrite.Validate(); err != nil {
			errs = errors.Join(errs, err)
		}
	}
	if h.Mirrors != nil {
		for _, mirror := range h.Mirrors {
			if err := mirror.Validate(); err != nil {
				errs = errors.Join(errs, err)
			}
		}
	}
	if len(h.AddRequestHeaders) > 0 {
		occurred := sets.NewString()
		for _, header := range h.AddRequestHeaders {
			if err := header.Validate(); err != nil {
				errs = errors.Join(errs, err)
			}
			if occurred.Has(header.Name) {
				errs = errors.Join(errs, ErrAddHeaderDuplicate)
				break
			}
			occurred.Insert(header.Name)
		}
	}
	if len(h.RemoveRequestHeaders) > 0 {
		occurred := sets.NewString()
		for _, header := range h.RemoveRequestHeaders {
			if occurred.Has(header) {
				errs = errors.Join(errs, ErrRemoveHeaderDuplicate)
				break
			}
			occurred.Insert(header)
		}
	}
	if len(h.AddResponseHeaders) > 0 {
		occurred := sets.NewString()
		for _, header := range h.AddResponseHeaders {
			if err := header.Validate(); err != nil {
				errs = errors.Join(errs, err)
			}
			if occurred.Has(header.Name) {
				errs = errors.Join(errs, ErrAddHeaderDuplicate)
				break
			}
			occurred.Insert(header.Name)
		}
	}
	if len(h.RemoveResponseHeaders) > 0 {
		occurred := sets.NewString()
		for _, header := range h.RemoveResponseHeaders {
			if occurred.Has(header) {
				errs = errors.Join(errs, ErrRemoveHeaderDuplicate)
				break
			}
			occurred.Insert(header)
		}
	}
	if h.Traffic != nil {
		if err := h.Traffic.Validate(); err != nil {
			errs = errors.Join(errs, err)
		}
	}
	if h.Security != nil {
		if err := h.Security.Validate(); err != nil {
			errs = errors.Join(errs, err)
		}
	}

	return errs
}

func (j *JWT) Validate() error {
	var errs error

	if err := egv1a1validation.ValidateJWTProvider(j.Providers); err != nil {
		errs = errors.Join(errs, err)
	}

	return errs
}

// RouteDestination holds the destination details associated with the route
// +kubebuilder:object:generate=true
type RouteDestination struct {
	// Name of the destination. This field allows the xds layer
	// to check if this route destination already exists and can be
	// reused
	Name     string                `json:"name" yaml:"name"`
	Settings []*DestinationSetting `json:"settings,omitempty" yaml:"settings,omitempty"`
}

// Validate the fields within the RouteDestination structure
func (r RouteDestination) Validate() error {
	var errs error
	if len(r.Name) == 0 {
		errs = errors.Join(errs, ErrDestinationNameEmpty)
	}
	for _, s := range r.Settings {
		if err := s.Validate(); err != nil {
			errs = errors.Join(errs, err)
		}
	}

	return errs
}

// DestinationSetting holds the settings associated with the destination
// +kubebuilder:object:generate=true
type DestinationSetting struct {
	// Weight associated with this destination.
	// Note: Weight is not used in TCP/UDP route.
	Weight *uint32 `json:"weight,omitempty" yaml:"weight,omitempty"`
	// Protocol associated with this destination/port.
	Protocol  AppProtocol            `json:"protocol" yaml:"protocol"`
	Endpoints []*DestinationEndpoint `json:"endpoints,omitempty" yaml:"endpoints,omitempty"`
	// AddressTypeState specifies the state of DestinationEndpoint address type.
	AddressType *DestinationAddressType `json:"addressType,omitempty" yaml:"addressType,omitempty"`

	TLS *TLSUpstreamConfig `json:"tls,omitempty" yaml:"tls,omitempty"`
}

// Validate the fields within the RouteDestination structure
func (d DestinationSetting) Validate() error {
	var errs error
	for _, ep := range d.Endpoints {
		if err := ep.Validate(); err != nil {
			errs = errors.Join(errs, err)
		}
	}

	return errs
}

// DestinationAddressType describes the address type state for a group of DestinationEndpoint
type DestinationAddressType string

const (
	IP    DestinationAddressType = "IP"
	FQDN  DestinationAddressType = "FQDN"
	MIXED DestinationAddressType = "Mixed"
)

// DestinationEndpoint holds the endpoint details associated with the destination
// +kubebuilder:object:generate=true
type DestinationEndpoint struct {
	// Host refers to the FQDN or IP address of the backend service.
	Host string `json:"host" yaml:"host"`
	// Port on the service to forward the request to.
	Port uint32 `json:"port" yaml:"port"`
}

// Validate the fields within the DestinationEndpoint structure
func (d DestinationEndpoint) Validate() error {
	var errs error

	err := validation.IsDNS1123Subdomain(d.Host)
	_, pErr := netip.ParseAddr(d.Host)

	if err != nil && pErr != nil {
		errs = errors.Join(errs, ErrDestEndpointHostInvalid)
	}

	if d.Port == 0 {
		errs = errors.Join(errs, ErrDestEndpointPortInvalid)
	}

	return errs
}

// NewDestEndpoint creates a new DestinationEndpoint.
func NewDestEndpoint(host string, port uint32) *DestinationEndpoint {
	return &DestinationEndpoint{
		Host: host,
		Port: port,
	}
}

// AddHeader configures a header to be added to a request or response.
// +k8s:deepcopy-gen=true
type AddHeader struct {
	Name   string `json:"name" yaml:"name"`
	Value  string `json:"value" yaml:"value"`
	Append bool   `json:"append" yaml:"append"`
}

// Validate the fields within the AddHeader structure
func (h AddHeader) Validate() error {
	var errs error
	if h.Name == "" {
		errs = errors.Join(errs, ErrAddHeaderEmptyName)
	}

	return errs
}

// DirectResponse holds the details for returning a body and status code for a route.
// +k8s:deepcopy-gen=true
type DirectResponse struct {
	// Body configures the body of the direct response. Currently only a string response
	// is supported, but in the future a config.core.v3.DataSource may replace it.
	Body *string `json:"body,omitempty" yaml:"body,omitempty"`
	// StatusCode will be used for the direct response's status code.
	StatusCode uint32 `json:"statusCode" yaml:"statusCode"`
}

// Validate the fields within the DirectResponse structure
func (r DirectResponse) Validate() error {
	var errs error
	if status := r.StatusCode; status > 599 || status < 100 {
		errs = errors.Join(errs, ErrDirectResponseStatusInvalid)
	}

	return errs
}

// URLRewrite holds the details for how to rewrite a request
// +k8s:deepcopy-gen=true
type URLRewrite struct {
	// Path contains config for rewriting the path of the request.
	Path *HTTPPathModifier `json:"path,omitempty" yaml:"path,omitempty"`
	// Hostname configures the replacement of the request's hostname.
	Hostname *string `json:"hostname,omitempty" yaml:"hostname,omitempty"`
}

// Validate the fields within the URLRewrite structure
func (r URLRewrite) Validate() error {
	var errs error

	if r.Path != nil {
		if err := r.Path.Validate(); err != nil {
			errs = errors.Join(errs, err)
		}
	}

	return errs
}

// Redirect holds the details for how and where to redirect a request
// +k8s:deepcopy-gen=true
type Redirect struct {
	// Scheme configures the replacement of the request's scheme.
	Scheme *string `json:"scheme" yaml:"scheme"`
	// Hostname configures the replacement of the request's hostname.
	Hostname *string `json:"hostname" yaml:"hostname"`
	// Path contains config for rewriting the path of the request.
	Path *HTTPPathModifier `json:"path" yaml:"path"`
	// Port configures the replacement of the request's port.
	Port *uint32 `json:"port" yaml:"port"`
	// Status code configures the redirection response's status code.
	StatusCode *int32 `json:"statusCode" yaml:"statusCode"`
}

// Validate the fields within the Redirect structure
func (r Redirect) Validate() error {
	var errs error

	if r.Scheme != nil {
		if *r.Scheme != "http" && *r.Scheme != "https" {
			errs = errors.Join(errs, ErrRedirectUnsupportedScheme)
		}
	}

	if r.Path != nil {
		if err := r.Path.Validate(); err != nil {
			errs = errors.Join(errs, err)
		}
	}

	if r.StatusCode != nil {
		if *r.StatusCode != 301 && *r.StatusCode != 302 {
			errs = errors.Join(errs, ErrRedirectUnsupportedStatus)
		}
	}

	return errs
}

// HTTPPathModifier holds instructions for how to modify the path of a request on a redirect response
// +k8s:deepcopy-gen=true
type HTTPPathModifier struct {
	// FullReplace provides a string to replace the full path of the request.
	FullReplace *string `json:"fullReplace" yaml:"fullReplace"`
	// PrefixMatchReplace provides a string to replace the matched prefix of the request.
	PrefixMatchReplace *string `json:"prefixMatchReplace" yaml:"prefixMatchReplace"`
}

// Validate the fields within the HTTPPathModifier structure
func (r HTTPPathModifier) Validate() error {
	var errs error

	if r.FullReplace != nil && r.PrefixMatchReplace != nil {
		errs = errors.Join(errs, ErrHTTPPathModifierDoubleReplace)
	}

	if r.FullReplace == nil && r.PrefixMatchReplace == nil {
		errs = errors.Join(errs, ErrHTTPPathModifierNoReplace)
	}

	return errs
}

// StringMatch holds the various match conditions.
// Only one of Exact, Prefix, SafeRegex or Distinct can be set.
// +k8s:deepcopy-gen=true
type StringMatch struct {
	// Name of the field to match on.
	Name string `json:"name" yaml:"name"`
	// Exact match condition.
	Exact *string `json:"exact,omitempty" yaml:"exact,omitempty"`
	// Prefix match condition.
	Prefix *string `json:"prefix,omitempty" yaml:"prefix,omitempty"`
	// Suffix match condition.
	Suffix *string `json:"suffix,omitempty" yaml:"suffix,omitempty"`
	// SafeRegex match condition.
	SafeRegex *string `json:"safeRegex,omitempty" yaml:"safeRegex,omitempty"`
	// Distinct match condition.
	// Used to match any and all possible unique values encountered within the Name field.
	Distinct bool `json:"distinct" yaml:"distinct"`
}

// Validate the fields within the StringMatch structure
func (s StringMatch) Validate() error {
	var errs error
	matchCount := 0
	if s.Exact != nil {
		matchCount++
	}
	if s.Prefix != nil {
		matchCount++
	}
	if s.Suffix != nil {
		matchCount++
	}
	if s.SafeRegex != nil {
		matchCount++
	}
	if s.Distinct {
		if s.Name == "" {
			errs = errors.Join(errs, ErrStringMatchNameIsEmpty)
		}
		matchCount++
	}

	if matchCount != 1 {
		errs = errors.Join(errs, ErrStringMatchConditionInvalid)
	}

	return errs
}

// TCPListener holds the TCP listener configuration.
// +k8s:deepcopy-gen=true
type TCPListener struct {
	// Name of the TCPListener
	Name string `json:"name" yaml:"name"`
	// Address that the listener should listen on.
	Address string `json:"address" yaml:"address"`
	// Port on which the service can be expected to be accessed by clients.
	Port uint32 `json:"port" yaml:"port"`
	// TCPKeepalive configuration for the listener
	TCPKeepalive *TCPKeepalive `json:"tcpKeepalive,omitempty" yaml:"tcpKeepalive,omitempty"`
	// Connection settings for clients
	Connection *Connection `json:"connection,omitempty" yaml:"connection,omitempty"`
	// Routes associated with TCP traffic to the listener.
	Routes []*TCPRoute `json:"routes,omitempty" yaml:"routes,omitempty"`
}

// TCPRoute holds the route information associated with the TCP Route
// +k8s:deepcopy-gen=true
type TCPRoute struct {
	// Name of the TCPRoute.
	Name string `json:"name" yaml:"name"`
	// TLS holds information for configuring TLS on a listener
	TLS *TLS `json:"tls,omitempty" yaml:"tls,omitempty"`
	// Destinations associated with TCP traffic to the service.
	Destination *RouteDestination `json:"destination,omitempty" yaml:"destination,omitempty"`
	// TCPKeepalive settings associated with the upstream client connection.
	TCPKeepalive *TCPKeepalive `json:"tcpKeepalive,omitempty" yaml:"tcpKeepalive,omitempty"`
	// load balancer policy to use when routing to the backend endpoints.
	LoadBalancer *LoadBalancer `json:"loadBalancer,omitempty" yaml:"loadBalancer,omitempty"`
	// Request and connection timeout settings
	Timeout *Timeout `json:"timeout,omitempty" yaml:"timeout,omitempty"`
	// Retry settings
	CircuitBreaker *CircuitBreaker `json:"circuitBreaker,omitempty" yaml:"circuitBreaker,omitempty"`
	// HealthCheck defines the configuration for health checking on the upstream.
	HealthCheck *HealthCheck `json:"healthCheck,omitempty" yaml:"healthCheck,omitempty"`
	// Proxy Protocol Settings
	ProxyProtocol *ProxyProtocol `json:"proxyProtocol,omitempty" yaml:"proxyProtocol,omitempty"`
}

// TLS holds information for configuring TLS on a listener
// +k8s:deepcopy-gen=true
type TLS struct {
	// TLS information required for TLS Passthrough, If provided, incoming
	// connections' server names are inspected and routed to backends accordingly.
	TLSInspectorConfig *TLSInspectorConfig `json:"inspector,omitempty" yaml:"inspector,omitempty"`
	// TLS information required for TLS Termination
	Terminate *TLSConfig `json:"terminate,omitempty" yaml:"terminate,omitempty"`
}

// Validate the fields within the TCPListener structure
func (t TCPListener) Validate() error {
	var errs error
	if t.Name == "" {
		errs = errors.Join(errs, ErrListenerNameEmpty)
	}
	if _, err := netip.ParseAddr(t.Address); err != nil {
		errs = errors.Join(errs, ErrListenerAddressInvalid)
	}
	if t.Port == 0 {
		errs = errors.Join(errs, ErrListenerPortInvalid)
	}
	for _, route := range t.Routes {
		if err := route.Validate(); err != nil {
			errs = errors.Join(errs, err)
		}
	}
	return errs
}

func (t TCPRoute) Validate() error {
	var errs error
	if t.Name == "" {
		errs = errors.Join(errs, ErrRouteNameEmpty)
	}

	if t.TLS != nil && t.TLS.TLSInspectorConfig != nil {
		if err := t.TLS.TLSInspectorConfig.Validate(); err != nil {
			errs = errors.Join(errs, err)
		}
	}

	if t.TLS != nil && t.TLS.Terminate != nil {
		if err := t.TLS.Terminate.Validate(); err != nil {
			errs = errors.Join(errs, err)
		}
	}

	if t.Destination != nil {
		if err := t.Destination.Validate(); err != nil {
			errs = errors.Join(errs, err)
		}
	}

	if t.LoadBalancer != nil {
		if err := t.LoadBalancer.Validate(); err != nil {
			errs = errors.Join(errs, err)
		}
	}

	if t.HealthCheck != nil {
		if err := t.HealthCheck.Validate(); err != nil {
			errs = errors.Join(errs, err)
		}
	}

	return errs
}

// TLSInspectorConfig holds the configuration required for inspecting TLS
// connections.
// +k8s:deepcopy-gen=true
type TLSInspectorConfig struct {
	// Server names that are compared against the server names of a new connection.
	// Wildcard hosts are supported in the prefix form. Partial wildcards are not
	// supported, and values like *w.example.com are invalid.
	SNIs []string `json:"snis,omitempty" yaml:"snis,omitempty"`
}

func (t TLSInspectorConfig) Validate() error {
	var errs error
	if len(t.SNIs) == 0 {
		errs = errors.Join(errs, ErrTCPRouteSNIsEmpty)
	}
	return errs
}

// UDPListener holds the UDP listener configuration.
// +k8s:deepcopy-gen=true
type UDPListener struct {
	// Name of the UDPListener
	Name string `json:"name" yaml:"name"`
	// Address that the listener should listen on.
	Address string `json:"address" yaml:"address"`
	// Port on which the service can be expected to be accessed by clients.
	Port uint32 `json:"port" yaml:"port"`
	// Destination associated with UDP traffic to the service.
	Destination *RouteDestination `json:"destination,omitempty" yaml:"destination,omitempty"`
	// load balancer policy to use when routing to the backend endpoints.
	LoadBalancer *LoadBalancer `json:"loadBalancer,omitempty" yaml:"loadBalancer,omitempty"`
	// Request and connection timeout settings
	Timeout *Timeout `json:"timeout,omitempty" yaml:"timeout,omitempty"`
}

// Validate the fields within the UDPListener structure
func (h UDPListener) Validate() error {
	var errs error
	if h.Name == "" {
		errs = errors.Join(errs, ErrListenerNameEmpty)
	}
	if _, err := netip.ParseAddr(h.Address); err != nil {
		errs = errors.Join(errs, ErrListenerAddressInvalid)
	}
	if h.Port == 0 {
		errs = errors.Join(errs, ErrListenerPortInvalid)
	}
	if h.Destination != nil {
		if err := h.Destination.Validate(); err != nil {
			errs = errors.Join(errs, err)
		}
	}

	return errs
}

// RateLimit holds the rate limiting configuration.
// +k8s:deepcopy-gen=true
type RateLimit struct {
	// Global rate limit settings.
	Global *GlobalRateLimit `json:"global,omitempty" yaml:"global,omitempty"`

	// Local rate limit settings.
	Local *LocalRateLimit `json:"local,omitempty" yaml:"local,omitempty"`
}

// GlobalRateLimit holds the global rate limiting configuration.
// +k8s:deepcopy-gen=true
type GlobalRateLimit struct {
	// TODO zhaohuabing: add default values for Global rate limiting.

	// Rules for rate limiting.
	Rules []*RateLimitRule `json:"rules,omitempty" yaml:"rules,omitempty"`
}

// LocalRateLimit holds the local rate limiting configuration.
// +k8s:deepcopy-gen=true
type LocalRateLimit struct {
	// Default rate limiting values.
	// If a request does not match any of the rules, the default values are used.
	Default RateLimitValue `json:"default,omitempty" yaml:"default,omitempty"`

	// Rules for rate limiting.
	Rules []*RateLimitRule `json:"rules,omitempty" yaml:"rules,omitempty"`
}

// RateLimitRule holds the match and limit configuration for ratelimiting.
// +k8s:deepcopy-gen=true
type RateLimitRule struct {
	// HeaderMatches define the match conditions on the request headers for this route.
	HeaderMatches []*StringMatch `json:"headerMatches" yaml:"headerMatches"`
	// CIDRMatch define the match conditions on the source IP's CIDR for this route.
	CIDRMatch *CIDRMatch `json:"cidrMatch,omitempty" yaml:"cidrMatch,omitempty"`
	// Limit holds the rate limit values.
	Limit RateLimitValue `json:"limit,omitempty" yaml:"limit,omitempty"`
}

type CIDRMatch struct {
	CIDR    string `json:"cidr" yaml:"cidr"`
	IPv6    bool   `json:"ipv6" yaml:"ipv6"`
	MaskLen int    `json:"maskLen" yaml:"maskLen"`
	// Distinct means that each IP Address within the specified Source IP CIDR is treated as a distinct client selector
	// and uses a separate rate limit bucket/counter.
	Distinct bool `json:"distinct" yaml:"distinct"`
}

// TODO zhaohuabing: remove this function
func (r *RateLimitRule) IsMatchSet() bool {
	return len(r.HeaderMatches) != 0 || r.CIDRMatch != nil
}

type RateLimitUnit egv1a1.RateLimitUnit

// RateLimitValue holds the
// +k8s:deepcopy-gen=true
type RateLimitValue struct {
	// Requests are the number of requests that need to be rate limited.
	Requests uint `json:"requests" yaml:"requests"`
	// Unit of rate limiting.
	Unit RateLimitUnit `json:"unit" yaml:"unit"`
}

// AccessLog holds the access logging configuration.
// +k8s:deepcopy-gen=true
type AccessLog struct {
	Text          []*TextAccessLog          `json:"text,omitempty" yaml:"text,omitempty"`
	JSON          []*JSONAccessLog          `json:"json,omitempty" yaml:"json,omitempty"`
	OpenTelemetry []*OpenTelemetryAccessLog `json:"openTelemetry,omitempty" yaml:"openTelemetry,omitempty"`
}

// TextAccessLog holds the configuration for text access logging.
// +k8s:deepcopy-gen=true
type TextAccessLog struct {
	Format *string `json:"format,omitempty" yaml:"format,omitempty"`
	Path   string  `json:"path" yaml:"path"`
}

// JSONAccessLog holds the configuration for JSON access logging.
// +k8s:deepcopy-gen=true
type JSONAccessLog struct {
	JSON map[string]string `json:"json,omitempty" yaml:"json,omitempty"`
	Path string            `json:"path" yaml:"path"`
}

// OpenTelemetryAccessLog holds the configuration for OpenTelemetry access logging.
// +k8s:deepcopy-gen=true
type OpenTelemetryAccessLog struct {
	Text       *string           `json:"text,omitempty" yaml:"text,omitempty"`
	Attributes map[string]string `json:"attributes,omitempty" yaml:"attributes,omitempty"`
	Host       string            `json:"host" yaml:"host"`
	Port       uint32            `json:"port" yaml:"port"`
	Resources  map[string]string `json:"resources,omitempty" yaml:"resources,omitempty"`
}

// EnvoyPatchPolicy defines the intermediate representation of the EnvoyPatchPolicy resource.
// +k8s:deepcopy-gen=true
type EnvoyPatchPolicy struct {
	EnvoyPatchPolicyStatus
	// JSONPatches are the JSON Patches that
	// are to be applied to generated Xds linked to the gateway.
	JSONPatches []*JSONPatchConfig `json:"jsonPatches,omitempty" yaml:"jsonPatches,omitempty"`
}

// EnvoyPatchPolicyStatus defines the status reference for the EnvoyPatchPolicy resource
// +k8s:deepcopy-gen=true
type EnvoyPatchPolicyStatus struct {
	Name      string `json:"name,omitempty" yaml:"name"`
	Namespace string `json:"namespace,omitempty" yaml:"namespace"`
	// Status of the EnvoyPatchPolicy
	Status *gwv1a2.PolicyStatus `json:"status,omitempty" yaml:"status,omitempty"`
}

// JSONPatchConfig defines the configuration for patching a Envoy xDS Resource
// using JSONPatch semantics
// +k8s:deepcopy-gen=true
type JSONPatchConfig struct {
	// Type is the typed URL of the Envoy xDS Resource
	Type string `json:"type" yaml:"type"`
	// Name is the name of the resource
	Name string `json:"name" yaml:"name"`
	// Patch defines the JSON Patch Operation
	Operation JSONPatchOperation `json:"operation" yaml:"operation"`
}

// JSONPatchOperation defines the JSON Patch Operation as defined in
// https://datatracker.ietf.org/doc/html/rfc6902
// +k8s:deepcopy-gen=true
type JSONPatchOperation struct {
	// Op is the type of operation to perform
	Op string `json:"op" yaml:"op"`
	// Path is the location of the target document/field where the operation will be performed
	// Refer to https://datatracker.ietf.org/doc/html/rfc6901 for more details.
	Path string `json:"path" yaml:"path"`
	// From is the source location of the value to be copied or moved. Only valid
	// for move or copy operations
	// Refer to https://datatracker.ietf.org/doc/html/rfc6901 for more details.
	// +optional
	From *string `json:"from,omitempty" yaml:"from,omitempty"`
	// Value is the new value of the path location.
	Value *apiextensionsv1.JSON `json:"value,omitempty" yaml:"value,omitempty"`
}

// Tracing defines the configuration for tracing a Envoy xDS Resource
// +k8s:deepcopy-gen=true
type Tracing struct {
	ServiceName  string                      `json:"serviceName"`
	Host         string                      `json:"host"`
	Port         uint32                      `json:"port"`
	SamplingRate float64                     `json:"samplingRate,omitempty"`
	CustomTags   map[string]egv1a1.CustomTag `json:"customTags,omitempty"`
}

// Metrics defines the configuration for metrics generated by Envoy
// +k8s:deepcopy-gen=true
type Metrics struct {
	EnableVirtualHostStats bool `json:"enableVirtualHostStats" yaml:"enableVirtualHostStats"`
	EnablePerEndpointStats bool `json:"enablePerEndpointStats" yaml:"enablePerEndpointStats"`
}

// TCPKeepalive define the TCP Keepalive configuration.
// +k8s:deepcopy-gen=true
type TCPKeepalive struct {
	// The total number of unacknowledged probes to send before deciding
	// the connection is dead.
	// Defaults to 9.
	Probes *uint32 `json:"probes,omitempty" yaml:"probes,omitempty"`
	// The duration, in seconds, a connection needs to be idle before keep-alive
	// probes start being sent.
	// Defaults to `7200s`.
	IdleTime *uint32 `json:"idleTime,omitempty" yaml:"idleTime,omitempty"`
	// The duration, in seconds, between keep-alive probes.
	// Defaults to `75s`.
	Interval *uint32 `json:"interval,omitempty" yaml:"interval,omitempty"`
}

// LoadBalancer defines the load balancer settings.
// +k8s:deepcopy-gen=true
type LoadBalancer struct {
	// RoundRobin load balacning policy
	RoundRobin *RoundRobin `json:"roundRobin,omitempty" yaml:"roundRobin,omitempty"`
	// LeastRequest load balancer policy
	LeastRequest *LeastRequest `json:"leastRequest,omitempty" yaml:"leastRequest,omitempty"`
	// Random load balancer policy
	Random *Random `json:"random,omitempty" yaml:"random,omitempty"`
	// ConsistentHash load balancer policy
	ConsistentHash *ConsistentHash `json:"consistentHash,omitempty" yaml:"consistentHash,omitempty"`
}

// Validate the fields within the LoadBalancer structure
func (l *LoadBalancer) Validate() error {
	var errs error
	matchCount := 0
	if l.RoundRobin != nil {
		matchCount++
	}
	if l.LeastRequest != nil {
		matchCount++
	}
	if l.Random != nil {
		matchCount++
	}
	if l.ConsistentHash != nil {
		matchCount++
	}
	if matchCount != 1 {
		errs = errors.Join(errs, ErrLoadBalancerInvalid)
	}

	return errs
}

// RoundRobin load balancer settings
// +k8s:deepcopy-gen=true
type RoundRobin struct {
	// SlowStart defines the slow start configuration.
	// If set, slow start mode is enabled for newly added hosts in the cluster.
	SlowStart *SlowStart `json:"slowStart,omitempty" yaml:"slowStart,omitempty"`
}

// LeastRequest load balancer settings
// +k8s:deepcopy-gen=true
type LeastRequest struct {
	// SlowStart defines the slow start configuration.
	// If set, slow start mode is enabled for newly added hosts in the cluster.
	SlowStart *SlowStart `json:"slowStart,omitempty" yaml:"slowStart,omitempty"`
}

// Random load balancer settings
// +k8s:deepcopy-gen=true
type Random struct{}

// ConsistentHash load balancer settings
// +k8s:deepcopy-gen=true
type ConsistentHash struct {
	// Hash based on the Source IP Address
	SourceIP *bool   `json:"sourceIP,omitempty" yaml:"sourceIP,omitempty"`
	Header   *Header `json:"header,omitempty" yaml:"header,omitempty"`
}

// Header consistent hash type settings
type Header struct {
	Name string `json:"name" yaml:"name"`
}

type ProxyProtocolVersion string

const (
	// ProxyProtocolVersionV1 is the PROXY protocol version 1 (human readable format).
	ProxyProtocolVersionV1 ProxyProtocolVersion = "V1"
	// ProxyProtocolVersionV2 is the PROXY protocol version 2 (binary format).
	ProxyProtocolVersionV2 ProxyProtocolVersion = "V2"
)

// ProxyProtocol upstream settings
// +k8s:deepcopy-gen=true
type ProxyProtocol struct {
	// Version of proxy protocol to use
	Version ProxyProtocolVersion `json:"version,omitempty" yaml:"version,omitempty"`
}

// SlowStart defines the slow start configuration.
// +k8s:deepcopy-gen=true
type SlowStart struct {
	// Window defines the duration of the warm up period for newly added host.
	Window *metav1.Duration `json:"window" yaml:"window"`
}

// Backend CircuitBreaker settings for the DEFAULT routing priority
// +k8s:deepcopy-gen=true
type CircuitBreaker struct {
	// The maximum number of connections that Envoy will establish.
	MaxConnections *uint32 `json:"maxConnections,omitempty" yaml:"maxConnections,omitempty"`

	// The maximum number of pending requests that Envoy will queue.
	MaxPendingRequests *uint32 `json:"maxPendingRequests,omitempty" yaml:"maxPendingRequests,omitempty"`

	// The maximum number of parallel requests that Envoy will make.
	MaxParallelRequests *uint32 `json:"maxParallelRequests,omitempty" yaml:"maxParallelRequests,omitempty"`

	// The maximum number of parallel requests that Envoy will make.
	MaxRequestsPerConnection *uint32 `json:"maxRequestsPerConnection,omitempty" yaml:"maxRequestsPerConnection,omitempty"`

	// The maximum number of parallel retries that Envoy will make.
	MaxParallelRetries *uint32 `json:"maxParallelRetries,omitempty" yaml:"maxParallelRetries,omitempty"`
}

// HealthCheck defines health check settings
// +k8s:deepcopy-gen=true
type HealthCheck struct {
	Active *ActiveHealthCheck `json:"active,omitempty" yaml:"active,omitempty"`

	Passive *OutlierDetection `json:"passive,omitempty" yaml:"passive,omitempty"`
}

// OutlierDetection defines passive health check settings
// +k8s:deepcopy-gen=true
type OutlierDetection struct {
	// Interval defines the time between passive health checks.
	Interval *metav1.Duration `json:"interval,omitempty"`
	// SplitExternalLocalOriginErrors enables splitting of errors between external and local origin.
	SplitExternalLocalOriginErrors *bool `json:"splitExternalLocalOriginErrors,omitempty" yaml:"splitExternalLocalOriginErrors,omitempty"`
	// ConsecutiveLocalOriginFailures sets the number of consecutive local origin failures triggering ejection.
	ConsecutiveLocalOriginFailures *uint32 `json:"consecutiveLocalOriginFailures,omitempty" yaml:"consecutiveLocalOriginFailures,omitempty"`
	// ConsecutiveGatewayErrors sets the number of consecutive gateway errors triggering ejection.
	ConsecutiveGatewayErrors *uint32 `json:"consecutiveGatewayErrors,omitempty" yaml:"consecutiveGatewayErrors,omitempty"`
	// Consecutive5xxErrors sets the number of consecutive 5xx errors triggering ejection.
	Consecutive5xxErrors *uint32 `json:"consecutive5XxErrors,omitempty" yaml:"consecutive5XxErrors,omitempty"`
	// BaseEjectionTime defines the base duration for which a host will be ejected on consecutive failures.
	BaseEjectionTime *metav1.Duration `json:"baseEjectionTime,omitempty" yaml:"baseEjectionTime,omitempty"`
	// MaxEjectionPercent sets the maximum percentage of hosts in a cluster that can be ejected.
	MaxEjectionPercent *int32 `json:"maxEjectionPercent,omitempty" yaml:"maxEjectionPercent,omitempty"`
}

// ActiveHealthCheck defines active health check settings
// +k8s:deepcopy-gen=true
type ActiveHealthCheck struct {
	// Timeout defines the time to wait for a health check response.
	Timeout *metav1.Duration `json:"timeout"`
	// Interval defines the time between active health checks.
	Interval *metav1.Duration `json:"interval"`
	// UnhealthyThreshold defines the number of unhealthy health checks required before a backend host is marked unhealthy.
	UnhealthyThreshold *uint32 `json:"unhealthyThreshold"`
	// HealthyThreshold defines the number of healthy health checks required before a backend host is marked healthy.
	HealthyThreshold *uint32 `json:"healthyThreshold"`
	// HTTP defines the configuration of http health checker.
	HTTP *HTTPHealthChecker `json:"http,omitempty" yaml:"http,omitempty"`
	// TCP defines the configuration of tcp health checker.
	TCP *TCPHealthChecker `json:"tcp,omitempty" yaml:"tcp,omitempty"`
}

func (h *HealthCheck) SetHTTPHostIfAbsent(host string) {
	if h != nil && h.Active != nil && h.Active.HTTP != nil && h.Active.HTTP.Host == "" {
		h.Active.HTTP.Host = host
	}
}

// Validate the fields within the HealthCheck structure.
func (h *HealthCheck) Validate() error {
	var errs error
	if h.Active != nil {
		if h.Active.Timeout != nil && h.Active.Timeout.Duration == 0 {
			errs = errors.Join(errs, ErrHealthCheckTimeoutInvalid)
		}
		if h.Active.Interval != nil && h.Active.Interval.Duration == 0 {
			errs = errors.Join(errs, ErrHealthCheckIntervalInvalid)
		}
		if h.Active.UnhealthyThreshold != nil && *h.Active.UnhealthyThreshold == 0 {
			errs = errors.Join(errs, ErrHealthCheckUnhealthyThresholdInvalid)
		}
		if h.Active.HealthyThreshold != nil && *h.Active.HealthyThreshold == 0 {
			errs = errors.Join(errs, ErrHealthCheckHealthyThresholdInvalid)
		}

		matchCount := 0
		if h.Active.HTTP != nil {
			matchCount++
		}
		if h.Active.TCP != nil {
			matchCount++
		}
		if matchCount > 1 {
			errs = errors.Join(errs, ErrHealthCheckerInvalid)
		}

		if h.Active.HTTP != nil {
			if err := h.Active.HTTP.Validate(); err != nil {
				errs = errors.Join(errs, err)
			}
		}
		if h.Active.TCP != nil {
			if err := h.Active.TCP.Validate(); err != nil {
				errs = errors.Join(errs, err)
			}
		}
	}

	if h.Passive != nil {
		if h.Passive.BaseEjectionTime != nil && h.Passive.BaseEjectionTime.Duration == 0 {
			errs = errors.Join(errs, ErrOutlierDetectionBaseEjectionTimeInvalid)
		}

		if h.Passive.Interval != nil && h.Passive.Interval.Duration == 0 {
			errs = errors.Join(errs, ErrOutlierDetectionIntervalInvalid)
		}
	}

	return errs
}

// HTTPHealthChecker defines the settings of http health check.
// +k8s:deepcopy-gen=true
type HTTPHealthChecker struct {
	// Host defines the value of the host header in the HTTP health check request.
	Host string `json:"host" yaml:"host"`
	// Path defines the HTTP path that will be requested during health checking.
	Path string `json:"path" yaml:"path"`
	// Method defines the HTTP method used for health checking.
	Method *string `json:"method,omitempty" yaml:"method,omitempty"`
	// ExpectedStatuses defines a list of HTTP response statuses considered healthy.
	ExpectedStatuses []HTTPStatus `json:"expectedStatuses,omitempty" yaml:"expectedStatuses,omitempty"`
	// ExpectedResponse defines a list of HTTP expected responses to match.
	ExpectedResponse *HealthCheckPayload `json:"expectedResponse,omitempty" yaml:"expectedResponses,omitempty"`
}

// Validate the fields within the HTTPHealthChecker structure.
func (c *HTTPHealthChecker) Validate() error {
	var errs error
	if c.Host == "" {
		errs = errors.Join(errs, ErrHCHTTPHostInvalid)
	}
	if c.Path == "" {
		errs = errors.Join(errs, ErrHCHTTPPathInvalid)
	}
	if c.Method != nil {
		switch *c.Method {
		case http.MethodGet:
		case http.MethodHead:
		case http.MethodPost:
		case http.MethodPut:
		case http.MethodDelete:
		case http.MethodOptions:
		case http.MethodTrace:
		case http.MethodPatch:
		case "":
		default:
			errs = errors.Join(errs, ErrHCHTTPMethodInvalid)
		}
	}
	if len(c.ExpectedStatuses) == 0 {
		errs = errors.Join(errs, ErrHCHTTPExpectedStatusesInvalid)
	}
	for _, r := range c.ExpectedStatuses {
		if err := r.Validate(); err != nil {
			errs = errors.Join(errs, err)
		}
	}
	if c.ExpectedResponse != nil {
		if err := c.ExpectedResponse.Validate(); err != nil {
			errs = errors.Join(errs, err)
		}
	}
	return errs
}

// HTTPStatus represents http status code.
type HTTPStatus int

func (h HTTPStatus) Validate() error {
	if h < 100 || h >= 600 {
		return ErrHTTPStatusInvalid
	}
	return nil
}

// TCPHealthChecker defines the settings of tcp health check.
// +k8s:deepcopy-gen=true
type TCPHealthChecker struct {
	Send    *HealthCheckPayload `json:"send,omitempty" yaml:"send,omitempty"`
	Receive *HealthCheckPayload `json:"receive,omitempty" yaml:"receive,omitempty"`
}

// Validate the fields within the TCPHealthChecker structure.
func (c *TCPHealthChecker) Validate() error {
	var errs error
	if c.Send != nil {
		if err := c.Send.Validate(); err != nil {
			errs = errors.Join(errs, err)
		}
	}
	if c.Receive != nil {
		if err := c.Receive.Validate(); err != nil {
			errs = errors.Join(errs, err)
		}
	}
	return errs
}

// HealthCheckPayload defines the encoding of the payload bytes in the payload.
// +k8s:deepcopy-gen=true
type HealthCheckPayload struct {
	// Text payload in plain text.
	Text *string `json:"text,omitempty" yaml:"text,omitempty"`
	// Binary payload base64 encoded
	Binary []byte `json:"binary,omitempty" yaml:"binary,omitempty"`
}

// Validate the fields in the HealthCheckPayload.
func (p *HealthCheckPayload) Validate() error {
	var errs error
	matchCount := 0
	if p.Text != nil && *p.Text != "" {
		matchCount++
	}
	if len(p.Binary) > 0 {
		matchCount++
	}
	if matchCount != 1 {
		errs = errors.Join(errs, ErrHealthCheckPayloadInvalid)
	}
	return errs
}

// Backend connection timeout settings
// +k8s:deepcopy-gen=true
type Timeout struct {
	// Timeout settings for TCP.
	TCP *TCPTimeout `json:"tcp,omitempty" yaml:"tcp,omitempty"`

	// Timeout settings for HTTP.
	HTTP *HTTPTimeout `json:"http,omitempty" yaml:"tcp,omitempty"`
}

// +k8s:deepcopy-gen=true
type TCPTimeout struct {
	// The timeout for network connection establishment, including TCP and TLS handshakes.
	ConnectTimeout *metav1.Duration `json:"connectTimeout,omitempty" yaml:"connectTimeout,omitempty"`
}

// +k8s:deepcopy-gen=true
type HTTPTimeout struct {
	// RequestTimeout is the time until which entire response is received from the upstream.
	RequestTimeout *metav1.Duration `json:"requestTimeout,omitempty" yaml:"requestTimeout,omitempty"`

	// The idle timeout for an HTTP connection. Idle time is defined as a period in which there are no active requests in the connection.
	ConnectionIdleTimeout *metav1.Duration `json:"connectionIdleTimeout,omitempty" yaml:"connectionIdleTimeout,omitempty"`

	// The maximum duration of an HTTP connection.
	MaxConnectionDuration *metav1.Duration `json:"maxConnectionDuration,omitempty" yaml:"maxConnectionDuration,omitempty"`
}

// Retry define the retry policy configuration.
// +k8s:deepcopy-gen=true
type Retry struct {
	// NumRetries is the number of retries to be attempted. Defaults to 2.
	NumRetries *uint32 `json:"numRetries,omitempty"`

	// RetryOn specifies the retry trigger condition.
	RetryOn *RetryOn `json:"retryOn,omitempty"`

	// PerRetry is the retry policy to be applied per retry attempt.
	PerRetry *PerRetryPolicy `json:"perRetry,omitempty"`
}

type TriggerEnum egv1a1.TriggerEnum

const (
	Error5XX             = TriggerEnum(egv1a1.Error5XX)
	GatewayError         = TriggerEnum(egv1a1.GatewayError)
	Reset                = TriggerEnum(egv1a1.Reset)
	ConnectFailure       = TriggerEnum(egv1a1.ConnectFailure)
	Retriable4XX         = TriggerEnum(egv1a1.Retriable4XX)
	RefusedStream        = TriggerEnum(egv1a1.RefusedStream)
	RetriableStatusCodes = TriggerEnum(egv1a1.RetriableStatusCodes)
	Cancelled            = TriggerEnum(egv1a1.Cancelled)
	DeadlineExceeded     = TriggerEnum(egv1a1.DeadlineExceeded)
	Internal             = TriggerEnum(egv1a1.Internal)
	ResourceExhausted    = TriggerEnum(egv1a1.ResourceExhausted)
	Unavailable          = TriggerEnum(egv1a1.Unavailable)
)

// +k8s:deepcopy-gen=true
type RetryOn struct {
	// Triggers specifies the retry trigger condition(Http/Grpc).
	Triggers []TriggerEnum `json:"triggers,omitempty"`

	// HttpStatusCodes specifies the http status codes to be retried.
	HTTPStatusCodes []HTTPStatus `json:"httpStatusCodes,omitempty"`
}

// +k8s:deepcopy-gen=true
type PerRetryPolicy struct {
	// Timeout is the timeout per retry attempt.
	Timeout *metav1.Duration `json:"timeout,omitempty"`
	// Backoff is the backoff policy to be applied per retry attempt.
	BackOff *BackOffPolicy `json:"backOff,omitempty"`
}

// +k8s:deepcopy-gen=true
type BackOffPolicy struct {
	// BaseInterval is the base interval between retries.
	BaseInterval *metav1.Duration `json:"baseInterval,omitempty"`
	// MaxInterval is the maximum interval between retries.
	MaxInterval *metav1.Duration `json:"maxInterval,omitempty"`
}

// TLSUpstreamConfig contains sni and ca file in []byte format.
// +k8s:deepcopy-gen=true
type TLSUpstreamConfig struct {
	SNI                 string            `json:"sni,omitempty" yaml:"sni,omitempty"`
	UseSystemTrustStore bool              `json:"useSystemTrustStore,omitempty" yaml:"useSystemTrustStore,omitempty"`
	CACertificate       *TLSCACertificate `json:"caCertificate,omitempty" yaml:"caCertificate,omitempty"`
	TLSConfig           `json:",inline"`
}

// Connection settings for downstream connections
// +k8s:deepcopy-gen=true
type Connection struct {
	// ConnectionLimit is the limit of number of connections
	ConnectionLimit *ConnectionLimit `json:"limit,omitempty" yaml:"limit,omitempty"`
	// BufferLimitBytes is the maximum number of bytes that can be buffered for a connection.
	BufferLimitBytes *uint32 `json:"bufferLimit,omitempty" yaml:"bufferLimit,omitempty"`
}

// ConnectionLimit contains settings for downstream connection limits
// +k8s:deepcopy-gen=true
type ConnectionLimit struct {
	// Value of the maximum concurrent connections limit.
	// When the limit is reached, incoming connections will be closed after the CloseDelay duration.
	Value *uint64 `json:"value,omitempty" yaml:"value,omitempty"`

	// CloseDelay defines the delay to use before closing connections that are rejected
	// once the limit value is reached.
	CloseDelay *metav1.Duration `json:"closeDelay,omitempty" yaml:"closeDelay,omitempty"`
}

type ExtProcBodyProcessingMode egv1a1.ExtProcBodyProcessingMode

const (
	// ExtProcBodyStreamed sets the streamed body processing mode
	ExtProcBodyStreamed = ExtProcBodyProcessingMode(egv1a1.StreamedExtProcBodyProcessingMode)
	// ExtProcBodyBuffered sets the buffered body processing mode
	ExtProcBodyBuffered = ExtProcBodyProcessingMode(egv1a1.BufferedExtProcBodyProcessingMode)
	// ExtProcBodyBufferedPartial sets the partial buffered body processing mode
	ExtProcBodyBufferedPartial = ExtProcBodyProcessingMode(egv1a1.BufferedPartialExtBodyHeaderProcessingMode)
)

// ExtProc holds the information associated with the ExtProc extensions.
// +k8s:deepcopy-gen=true
type ExtProc struct {
	// Name is a unique name for an ExtProc configuration.
	// The xds translator only generates one ExtProc filter for each unique name.
	Name string `json:"name" yaml:"name"`

	// Destination defines the destination for the gRPC External Processing service.
	Destination RouteDestination `json:"destination" yaml:"destination"`

	// Authority is the hostname:port of the HTTP External Processing service.
	Authority string `json:"authority" yaml:"authority"`

	// MessageTimeout is the timeout for a response to be returned from the external processor
	MessageTimeout *metav1.Duration `json:"messageTimeout,omitempty" yaml:"messageTimeout,omitempty"`

	// FailOpen defines if requests or responses that cannot be processed due to connectivity to the
	// external processor are terminated or passed-through.
	FailOpen *bool `json:"failOpen,omitempty" yaml:"failOpen,omitempty"`

	// RequestHeaderProcessing Defines if request headers are processed
	RequestHeaderProcessing bool `json:"requestHeaderProcessing,omitempty" yaml:"requestHeaderProcessing,omitempty"`

	// RequestBodyProcessingMode Defines request body processing
	RequestBodyProcessingMode *ExtProcBodyProcessingMode `json:"requestBodyProcessingMode,omitempty" yaml:"requestBodyProcessingMode,omitempty"`

	// ResponseHeaderProcessingMode Defines if response headers are processed
	ResponseHeaderProcessing bool `json:"responseHeaderProcessing,omitempty" yaml:"responseHeaderProcessing,omitempty"`

	// ResponseBodyProcessingMode Defines response body processing
	ResponseBodyProcessingMode *ExtProcBodyProcessingMode `json:"responseBodyProcessingMode,omitempty" yaml:"responseBodyProcessingMode,omitempty"`
}

// Wasm holds the information associated with the Wasm extensions.
// +k8s:deepcopy-gen=true
type Wasm struct {
	// Name is a unique name for an Wasm configuration.
	// The xds translator only generates one ExtProc filter for each unique name.
	Name string `json:"name"`

	// RootID is a unique ID for a set of extensions in a VM which will share a
	// RootContext and Contexts if applicable (e.g., an Wasm HttpFilter and an Wasm AccessLog).
	// If left blank, all extensions with a blank root_id with the same vm_id will share Context(s).
	RootID *string `json:"rootID,omitempty"`

	// WasmName is used to identify the Wasm extension if multiple extensions are
	// handled by the same vm_id and root_id.
	// It's also used for logging/debugging.
	WasmName string `json:"wasmName"`

	// Config is the configuration for the Wasm extension.
	// This configuration will be passed as a JSON string to the Wasm extension.
	Config *apiextensionsv1.JSON `json:"config"`

	// FailOpen is a switch used to control the behavior when a fatal error occurs
	// during the initialization or the execution of the Wasm extension.
	FailOpen bool `json:"failOpen"`

	// HTTPWasmCode is the HTTP Wasm code source.
	HTTPWasmCode *HTTPWasmCode `json:"httpWasmCode,omitempty"`
}

// HTTPWasmCode holds the information associated with the HTTP Wasm code source.
type HTTPWasmCode struct {
	// URL is the URL of the Wasm code.
	URL string `json:"url"`

	// SHA256 checksum that will be used to verify the wasm code.
	SHA256 string `json:"sha256"`
}<|MERGE_RESOLUTION|>--- conflicted
+++ resolved
@@ -476,20 +476,6 @@
 	Destination *RouteDestination `json:"destination,omitempty" yaml:"destination,omitempty"`
 	// Rewrite to be changed for this route.
 	URLRewrite *URLRewrite `json:"urlRewrite,omitempty" yaml:"urlRewrite,omitempty"`
-	// ExtensionRefs holds unstructured resources that were introduced by an extension and used on the HTTPRoute as extensionRef filters
-	ExtensionRefs []*UnstructuredRef `json:"extensionRefs,omitempty" yaml:"extensionRefs,omitempty"`
-	// External Processing extensions
-	ExtProcs []ExtProc `json:"extProc,omitempty" yaml:"extProc,omitempty"`
-
-	// Traffic holds the features associated with BackendTrafficPolicy
-	Traffic *TrafficFeatures `json:"traffic,omitempty" yaml:"traffic,omitempty"`
-	// Security holds the features associated with SecurityPolicy
-	Security *SecurityFeatures `json:"security,omitempty" yaml:"security,omitempty"`
-}
-
-// TrafficFeatures holds the information associated with the Backend Traffic Policy.
-// +k8s:deepcopy-gen=true
-type TrafficFeatures struct {
 	// RateLimit defines the more specific match conditions as well as limits for ratelimiting
 	// the requests on this route.
 	RateLimit *RateLimit `json:"rateLimit,omitempty" yaml:"rateLimit,omitempty"`
@@ -501,6 +487,8 @@
 	HealthCheck *HealthCheck `json:"healthCheck,omitempty" yaml:"healthCheck,omitempty"`
 	// FaultInjection defines the schema for injecting faults into HTTP requests.
 	FaultInjection *FaultInjection `json:"faultInjection,omitempty" yaml:"faultInjection,omitempty"`
+	// ExtensionRefs holds unstructured resources that were introduced by an extension and used on the HTTPRoute as extensionRef filters
+	ExtensionRefs []*UnstructuredRef `json:"extensionRefs,omitempty" yaml:"extensionRefs,omitempty"`
 	// Circuit Breaker Settings
 	CircuitBreaker *CircuitBreaker `json:"circuitBreaker,omitempty" yaml:"circuitBreaker,omitempty"`
 	// Request and connection timeout settings
@@ -509,25 +497,6 @@
 	TCPKeepalive *TCPKeepalive `json:"tcpKeepalive,omitempty" yaml:"tcpKeepalive,omitempty"`
 	// Retry settings
 	Retry *Retry `json:"retry,omitempty" yaml:"retry,omitempty"`
-<<<<<<< HEAD
-}
-
-func (b *TrafficFeatures) Validate() error {
-	var errs error
-
-	if b.LoadBalancer != nil {
-		if err := b.LoadBalancer.Validate(); err != nil {
-			errs = errors.Join(errs, err)
-		}
-	}
-	if b.HealthCheck != nil {
-		if err := b.HealthCheck.Validate(); err != nil {
-			errs = errors.Join(errs, err)
-		}
-	}
-
-	return errs
-=======
 	// External Processing extensions
 	ExtProcs []ExtProc `json:"extProc,omitempty" yaml:"extProc,omitempty"`
 	// Wasm extensions
@@ -537,7 +506,6 @@
 	Security *SecurityFeatures `json:"security,omitempty" yaml:"security,omitempty"`
 	// UseClientProtocol enables using the same protocol upstream that was used downstream
 	UseClientProtocol *bool `json:"useClientProtocol,omitempty" yaml:"useClientProtocol,omitempty"`
->>>>>>> c30d09f2
 }
 
 // SecurityFeatures holds the information associated with the Security Policy.
@@ -553,6 +521,19 @@
 	BasicAuth *BasicAuth `json:"basicAuth,omitempty" yaml:"basicAuth,omitempty"`
 	// ExtAuth defines the schema for the external authorization.
 	ExtAuth *ExtAuth `json:"extAuth,omitempty" yaml:"extAuth,omitempty"`
+}
+
+// Empty returns true if all the features are not set.
+func (s *SecurityFeatures) Empty() bool {
+	if s == nil {
+		return true
+	}
+
+	return s.CORS == nil &&
+		s.JWT == nil &&
+		s.OIDC == nil &&
+		s.BasicAuth == nil &&
+		s.ExtAuth == nil
 }
 
 func (s *SecurityFeatures) Printable() *SecurityFeatures {
@@ -891,13 +872,18 @@
 			occurred.Insert(header)
 		}
 	}
-	if h.Traffic != nil {
-		if err := h.Traffic.Validate(); err != nil {
+	if h.LoadBalancer != nil {
+		if err := h.LoadBalancer.Validate(); err != nil {
 			errs = errors.Join(errs, err)
 		}
 	}
 	if h.Security != nil {
 		if err := h.Security.Validate(); err != nil {
+			errs = errors.Join(errs, err)
+		}
+	}
+	if h.HealthCheck != nil {
+		if err := h.HealthCheck.Validate(); err != nil {
 			errs = errors.Join(errs, err)
 		}
 	}
