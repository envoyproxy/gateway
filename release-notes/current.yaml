date: Pending

# Changes that are expected to cause an incompatibility with previous versions, such as deletions or modifications to existing APIs.
breaking changes: |
  The Container `ports` field of the gateway instance has been removed, which will cause the gateway Pod to be rebuilt when upgrading the version.
  ClientTrafficPolicy previously treated an empty TLS ALPNProtocols list as being undefined and applied Envoy Gateway defaults.
  An empty TLS ALPNProtocols list is now treated as user-defined disablement of the TLS ALPN extension.
  Outlier detection (passive health check) is now disabled by default.
  refer to https://gateway.envoyproxy.io/docs/api/extension_types/#backendtrafficpolicy for working with passive health checks.
  Envoy Gateway treats errors in calls to an extension service as fail-closed by default. Any error returned from the extension server will replace the affected resource with an "Internal Server Error" immediate response. The previous behavior can be enabled by setting the `failOpen` field to `true` in the extension service configuration.
  Envoy Gateway now return a 500 response when a ClientTrafficPolicy translation fails for HTTP/GRPC routes, and forwards
  client traffic to an empty cluster when a ClientTrafficPolicy translation fails for TCP routes.

# Updates addressing vulnerabilities, security flaws, or compliance requirements.
security updates: |
  Add a security update here

# New features or capabilities added in this release.
new features: |
  Added support for trusted CIDRs in the ClientIPDetectionSettings API
  Added support for sending attributes to external processor in EnvoyExtensionPolicy API
  Added support for patching EnvoyProxy.spec.provider.kubernetes.envoyHpa and EnvoyProxy.spec.provider.kubernetes.envoyPDB
  Added support for defining rateLimitHpa in EnvoyGateway API
  Added support for preserving the user defined HTTPRoute match order in EnvoyProxy API
  Added support for response compression in the BackendTrafficPolicy API
  Added support for cost specifier in the rate limit API.
  Added support for specifying dynamic metadata namespaces that External Processing services can access read from and write to in EnvoyExtensionPolicy API
  Added support for API Key Authentication in the SecurityPolicy API
  Added support for GEP-1731 (HTTPRoute Retries)
  Added support for routing to Backend resources in the GRPCRoute, TCPRoute and UDPRoute APIs

bug fixes: |
<<<<<<< HEAD
  Fixed a panic that occurred following update to the envoy-gateway-config ConfigMap
=======
  Fixed the ability to overwrite control plane certs with the certgen command by using a new command arg (-o)
>>>>>>> 784030f8

# Enhancements that improve performance.
performance improvements: |
  Add a performance improvement here

# Deprecated features or APIs.
deprecations: |
  Add a deprecation here

# Other notable changes not covered by the above sections.
Other changes: |
  Modified the base container image to gcr.io/distroless/base-nossl:nonroot
  [SecurityPolicy] Modify the JWT Provider Issuer validation constraint
  Add support for Kubernetes 1.32.x in the test matrix, and remove support for Kubernetes 1.28.x.<|MERGE_RESOLUTION|>--- conflicted
+++ resolved
@@ -30,12 +30,9 @@
   Added support for routing to Backend resources in the GRPCRoute, TCPRoute and UDPRoute APIs
 
 bug fixes: |
-<<<<<<< HEAD
+  Fixed the ability to overwrite control plane certs with the certgen command by using a new command arg (-o)
   Fixed a panic that occurred following update to the envoy-gateway-config ConfigMap
-=======
-  Fixed the ability to overwrite control plane certs with the certgen command by using a new command arg (-o)
->>>>>>> 784030f8
-
+  
 # Enhancements that improve performance.
 performance improvements: |
   Add a performance improvement here
