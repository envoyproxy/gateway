+++
title = "API Reference"
+++


## Packages
- [gateway.envoyproxy.io/v1alpha1](#gatewayenvoyproxyiov1alpha1)


## gateway.envoyproxy.io/v1alpha1

Package v1alpha1 contains API schema definitions for the gateway.envoyproxy.io
API group.


### Resource Types
- [Backend](#backend)
- [BackendList](#backendlist)
- [BackendTrafficPolicy](#backendtrafficpolicy)
- [BackendTrafficPolicyList](#backendtrafficpolicylist)
- [ClientTrafficPolicy](#clienttrafficpolicy)
- [ClientTrafficPolicyList](#clienttrafficpolicylist)
- [EnvoyExtensionPolicy](#envoyextensionpolicy)
- [EnvoyExtensionPolicyList](#envoyextensionpolicylist)
- [EnvoyGateway](#envoygateway)
- [EnvoyPatchPolicy](#envoypatchpolicy)
- [EnvoyPatchPolicyList](#envoypatchpolicylist)
- [EnvoyProxy](#envoyproxy)
- [SecurityPolicy](#securitypolicy)
- [SecurityPolicyList](#securitypolicylist)



#### ALPNProtocol

_Underlying type:_ _string_

ALPNProtocol specifies the protocol to be negotiated using ALPN

_Appears in:_
- [BackendTLSConfig](#backendtlsconfig)
- [ClientTLSSettings](#clienttlssettings)
- [TLSSettings](#tlssettings)

| Value | Description |
| ----- | ----------- |
| `http/1.0` | HTTPProtocolVersion1_0 specifies that HTTP/1.0 should be negotiable with ALPN<br /> | 
| `http/1.1` | HTTPProtocolVersion1_1 specifies that HTTP/1.1 should be negotiable with ALPN<br /> | 
| `h2` | HTTPProtocolVersion2 specifies that HTTP/2 should be negotiable with ALPN<br /> | 


#### ALSEnvoyProxyAccessLog



ALSEnvoyProxyAccessLog defines the gRPC Access Log Service (ALS) sink.
The service must implement the Envoy gRPC Access Log Service streaming API:
https://www.envoyproxy.io/docs/envoy/latest/api-v3/service/accesslog/v3/als.proto
Access log format information is passed in the form of gRPC metadata when the
stream is established. Specifically, the following metadata is passed:


- `x-accesslog-text` - The access log format string when a Text format is used.
- `x-accesslog-attr` - JSON encoded key/value pairs when a JSON format is used.

_Appears in:_
- [ProxyAccessLogSink](#proxyaccesslogsink)

| Field | Type | Required | Description |
| ---   | ---  | ---      | ---         |
| `backendRefs` | _[BackendRef](#backendref) array_ |  true  | BackendRefs references a Kubernetes object that represents the gRPC service to which<br />the access logs will be sent. Currently only Service is supported. |
| `logName` | _string_ |  false  | LogName defines the friendly name of the access log to be returned in<br />StreamAccessLogsMessage.Identifier. This allows the access log server<br />to differentiate between different access logs coming from the same Envoy. |
| `type` | _[ALSEnvoyProxyAccessLogType](#alsenvoyproxyaccesslogtype)_ |  true  | Type defines the type of accesslog. Supported types are "HTTP" and "TCP". |
| `http` | _[ALSEnvoyProxyHTTPAccessLogConfig](#alsenvoyproxyhttpaccesslogconfig)_ |  false  | HTTP defines additional configuration specific to HTTP access logs. |


#### ALSEnvoyProxyAccessLogType

_Underlying type:_ _string_



_Appears in:_
- [ALSEnvoyProxyAccessLog](#alsenvoyproxyaccesslog)

| Value | Description |
| ----- | ----------- |
| `HTTP` | ALSEnvoyProxyAccessLogTypeHTTP defines the HTTP access log type and will populate StreamAccessLogsMessage.http_logs.<br /> | 
| `TCP` | ALSEnvoyProxyAccessLogTypeTCP defines the TCP access log type and will populate StreamAccessLogsMessage.tcp_logs.<br /> | 


#### ALSEnvoyProxyHTTPAccessLogConfig





_Appears in:_
- [ALSEnvoyProxyAccessLog](#alsenvoyproxyaccesslog)

| Field | Type | Required | Description |
| ---   | ---  | ---      | ---         |
| `requestHeaders` | _string array_ |  false  | RequestHeaders defines request headers to include in log entries sent to the access log service. |
| `responseHeaders` | _string array_ |  false  | ResponseHeaders defines response headers to include in log entries sent to the access log service. |
| `responseTrailers` | _string array_ |  false  | ResponseTrailers defines response trailers to include in log entries sent to the access log service. |


#### ActiveHealthCheck



ActiveHealthCheck defines the active health check configuration.
EG supports various types of active health checking including HTTP, TCP.

_Appears in:_
- [HealthCheck](#healthcheck)

| Field | Type | Required | Description |
| ---   | ---  | ---      | ---         |
| `timeout` | _[Duration](https://kubernetes.io/docs/reference/generated/kubernetes-api/v1.29/#duration-v1-meta)_ |  false  | Timeout defines the time to wait for a health check response. |
| `interval` | _[Duration](https://kubernetes.io/docs/reference/generated/kubernetes-api/v1.29/#duration-v1-meta)_ |  false  | Interval defines the time between active health checks. |
| `unhealthyThreshold` | _integer_ |  false  | UnhealthyThreshold defines the number of unhealthy health checks required before a backend host is marked unhealthy. |
| `healthyThreshold` | _integer_ |  false  | HealthyThreshold defines the number of healthy health checks required before a backend host is marked healthy. |
| `type` | _[ActiveHealthCheckerType](#activehealthcheckertype)_ |  true  | Type defines the type of health checker. |
| `http` | _[HTTPActiveHealthChecker](#httpactivehealthchecker)_ |  false  | HTTP defines the configuration of http health checker.<br />It's required while the health checker type is HTTP. |
| `tcp` | _[TCPActiveHealthChecker](#tcpactivehealthchecker)_ |  false  | TCP defines the configuration of tcp health checker.<br />It's required while the health checker type is TCP. |


#### ActiveHealthCheckPayload



ActiveHealthCheckPayload defines the encoding of the payload bytes in the payload.

_Appears in:_
- [HTTPActiveHealthChecker](#httpactivehealthchecker)
- [TCPActiveHealthChecker](#tcpactivehealthchecker)

| Field | Type | Required | Description |
| ---   | ---  | ---      | ---         |
| `type` | _[ActiveHealthCheckPayloadType](#activehealthcheckpayloadtype)_ |  true  | Type defines the type of the payload. |
| `text` | _string_ |  false  | Text payload in plain text. |
| `binary` | _integer array_ |  false  | Binary payload base64 encoded. |


#### ActiveHealthCheckPayloadType

_Underlying type:_ _string_

ActiveHealthCheckPayloadType is the type of the payload.

_Appears in:_
- [ActiveHealthCheckPayload](#activehealthcheckpayload)

| Value | Description |
| ----- | ----------- |
| `Text` | ActiveHealthCheckPayloadTypeText defines the Text type payload.<br /> | 
| `Binary` | ActiveHealthCheckPayloadTypeBinary defines the Binary type payload.<br /> | 


#### ActiveHealthCheckerType

_Underlying type:_ _string_

ActiveHealthCheckerType is the type of health checker.

_Appears in:_
- [ActiveHealthCheck](#activehealthcheck)

| Value | Description |
| ----- | ----------- |
| `HTTP` | ActiveHealthCheckerTypeHTTP defines the HTTP type of health checking.<br /> | 
| `TCP` | ActiveHealthCheckerTypeTCP defines the TCP type of health checking.<br /> | 


#### AppProtocolType

_Underlying type:_ _string_

AppProtocolType defines various backend applications protocols supported by Envoy Gateway

_Appears in:_
- [BackendSpec](#backendspec)

| Value | Description |
| ----- | ----------- |
| `gateway.envoyproxy.io/h2c` | AppProtocolTypeH2C defines the HTTP/2 application protocol.<br /> | 
| `gateway.envoyproxy.io/ws` | AppProtocolTypeWS defines the WebSocket over HTTP protocol.<br /> | 
| `gateway.envoyproxy.io/wss` | AppProtocolTypeWSS defines the WebSocket over HTTPS protocol.<br /> | 


#### Authorization



Authorization defines the authorization configuration.


Note: if neither `Rules` nor `DefaultAction` is specified, the default action is to deny all requests.

_Appears in:_
- [SecurityPolicySpec](#securitypolicyspec)

| Field | Type | Required | Description |
| ---   | ---  | ---      | ---         |
| `rules` | _[AuthorizationRule](#authorizationrule) array_ |  false  | Rules defines a list of authorization rules.<br />These rules are evaluated in order, the first matching rule will be applied,<br />and the rest will be skipped.<br /><br />For example, if there are two rules: the first rule allows the request<br />and the second rule denies it, when a request matches both rules, it will be allowed. |
| `defaultAction` | _[AuthorizationAction](#authorizationaction)_ |  false  | DefaultAction defines the default action to be taken if no rules match.<br />If not specified, the default action is Deny. |


#### AuthorizationAction

_Underlying type:_ _string_

AuthorizationAction defines the action to be taken if a rule matches.

_Appears in:_
- [Authorization](#authorization)
- [AuthorizationRule](#authorizationrule)

| Value | Description |
| ----- | ----------- |
| `Allow` | AuthorizationActionAllow is the action to allow the request.<br /> | 
| `Deny` | AuthorizationActionDeny is the action to deny the request.<br /> | 


#### AuthorizationRule



AuthorizationRule defines a single authorization rule.

_Appears in:_
- [Authorization](#authorization)

| Field | Type | Required | Description |
| ---   | ---  | ---      | ---         |
| `name` | _string_ |  false  | Name is a user-friendly name for the rule.<br />If not specified, Envoy Gateway will generate a unique name for the rule.n |
| `action` | _[AuthorizationAction](#authorizationaction)_ |  true  | Action defines the action to be taken if the rule matches. |
| `principal` | _[Principal](#principal)_ |  true  | Principal specifies the client identity of a request. |


#### BackOffPolicy





_Appears in:_
- [PerRetryPolicy](#perretrypolicy)

| Field | Type | Required | Description |
| ---   | ---  | ---      | ---         |
| `baseInterval` | _[Duration](https://kubernetes.io/docs/reference/generated/kubernetes-api/v1.29/#duration-v1-meta)_ |  true  | BaseInterval is the base interval between retries. |
| `maxInterval` | _[Duration](https://kubernetes.io/docs/reference/generated/kubernetes-api/v1.29/#duration-v1-meta)_ |  false  | MaxInterval is the maximum interval between retries. This parameter is optional, but must be greater than or equal to the base_interval if set.<br />The default is 10 times the base_interval |


#### Backend



Backend allows the user to configure the endpoints of a backend and
the behavior of the connection from Envoy Proxy to the backend.

_Appears in:_
- [BackendList](#backendlist)

| Field | Type | Required | Description |
| ---   | ---  | ---      | ---         |
| `apiVersion` | _string_ | |`gateway.envoyproxy.io/v1alpha1`
| `kind` | _string_ | |`Backend`
| `metadata` | _[ObjectMeta](https://kubernetes.io/docs/reference/generated/kubernetes-api/v1.29/#objectmeta-v1-meta)_ |  true  | Refer to Kubernetes API documentation for fields of `metadata`. |
| `spec` | _[BackendSpec](#backendspec)_ |  true  | Spec defines the desired state of Backend. |
| `status` | _[BackendStatus](#backendstatus)_ |  true  | Status defines the current status of Backend. |






#### BackendConnection



BackendConnection allows users to configure connection-level settings of backend

_Appears in:_
- [BackendTrafficPolicySpec](#backendtrafficpolicyspec)

| Field | Type | Required | Description |
| ---   | ---  | ---      | ---         |
| `bufferLimit` | _[Quantity](https://kubernetes.io/docs/reference/generated/kubernetes-api/v1.29/#quantity-resource-api)_ |  false  | BufferLimit Soft limit on size of the cluster’s connections read and write buffers.<br />If unspecified, an implementation defined default is applied (32768 bytes).<br />For example, 20Mi, 1Gi, 256Ki etc.<br />Note: that when the suffix is not provided, the value is interpreted as bytes. |


#### BackendEndpoint



BackendEndpoint describes a backend endpoint, which can be either a fully-qualified domain name, IP address or unix domain socket
corresponding to Envoy's Address: https://www.envoyproxy.io/docs/envoy/latest/api-v3/config/core/v3/address.proto#config-core-v3-address

_Appears in:_
- [BackendSpec](#backendspec)
- [ExtensionService](#extensionservice)

| Field | Type | Required | Description |
| ---   | ---  | ---      | ---         |
| `fqdn` | _[FQDNEndpoint](#fqdnendpoint)_ |  false  | FQDN defines a FQDN endpoint |
| `ip` | _[IPEndpoint](#ipendpoint)_ |  false  | IP defines an IP endpoint. Currently, only IPv4 Addresses are supported. |
| `unix` | _[UnixSocket](#unixsocket)_ |  false  | Unix defines the unix domain socket endpoint |


#### BackendList



BackendList contains a list of Backend resources.



| Field | Type | Required | Description |
| ---   | ---  | ---      | ---         |
| `apiVersion` | _string_ | |`gateway.envoyproxy.io/v1alpha1`
| `kind` | _string_ | |`BackendList`
| `metadata` | _[ListMeta](https://kubernetes.io/docs/reference/generated/kubernetes-api/v1.29/#listmeta-v1-meta)_ |  true  | Refer to Kubernetes API documentation for fields of `metadata`. |
| `items` | _[Backend](#backend) array_ |  true  |  |


#### BackendRef



BackendRef defines how an ObjectReference that is specific to BackendRef.

_Appears in:_
- [ALSEnvoyProxyAccessLog](#alsenvoyproxyaccesslog)
- [ExtProc](#extproc)
- [GRPCExtAuthService](#grpcextauthservice)
- [HTTPExtAuthService](#httpextauthservice)
- [OpenTelemetryEnvoyProxyAccessLog](#opentelemetryenvoyproxyaccesslog)
- [ProxyOpenTelemetrySink](#proxyopentelemetrysink)
- [TracingProvider](#tracingprovider)

| Field | Type | Required | Description |
| ---   | ---  | ---      | ---         |
| `group` | _[Group](#group)_ |  false  | Group is the group of the referent. For example, "gateway.networking.k8s.io".<br />When unspecified or empty string, core API group is inferred. |
| `kind` | _[Kind](#kind)_ |  false  | Kind is the Kubernetes resource kind of the referent. For example<br />"Service".<br /><br />Defaults to "Service" when not specified.<br /><br />ExternalName services can refer to CNAME DNS records that may live<br />outside of the cluster and as such are difficult to reason about in<br />terms of conformance. They also may not be safe to forward to (see<br />CVE-2021-25740 for more information). Implementations SHOULD NOT<br />support ExternalName Services.<br /><br />Support: Core (Services with a type other than ExternalName)<br /><br />Support: Implementation-specific (Services with type ExternalName) |
| `name` | _[ObjectName](#objectname)_ |  true  | Name is the name of the referent. |
| `namespace` | _[Namespace](#namespace)_ |  false  | Namespace is the namespace of the backend. When unspecified, the local<br />namespace is inferred.<br /><br />Note that when a namespace different than the local namespace is specified,<br />a ReferenceGrant object is required in the referent namespace to allow that<br />namespace's owner to accept the reference. See the ReferenceGrant<br />documentation for details.<br /><br />Support: Core |
| `port` | _[PortNumber](#portnumber)_ |  false  | Port specifies the destination port number to use for this resource.<br />Port is required when the referent is a Kubernetes Service. In this<br />case, the port number is the service port number, not the target port.<br />For other resources, destination port might be derived from the referent<br />resource or this field. |


#### BackendSpec



BackendSpec describes the desired state of BackendSpec.

_Appears in:_
- [Backend](#backend)

| Field | Type | Required | Description |
| ---   | ---  | ---      | ---         |
| `endpoints` | _[BackendEndpoint](#backendendpoint) array_ |  true  | Endpoints defines the endpoints to be used when connecting to the backend. |
| `appProtocols` | _[AppProtocolType](#appprotocoltype) array_ |  false  | AppProtocols defines the application protocols to be supported when connecting to the backend. |


#### BackendStatus



BackendStatus defines the state of Backend

_Appears in:_
- [Backend](#backend)

| Field | Type | Required | Description |
| ---   | ---  | ---      | ---         |
| `conditions` | _[Condition](https://kubernetes.io/docs/reference/generated/kubernetes-api/v1.29/#condition-v1-meta) array_ |  false  | Conditions describe the current conditions of the Backend. |


#### BackendTLSConfig



BackendTLSConfig describes the BackendTLS configuration for Envoy Proxy.

_Appears in:_
- [EnvoyProxySpec](#envoyproxyspec)

| Field | Type | Required | Description |
| ---   | ---  | ---      | ---         |
| `clientCertificateRef` | _[SecretObjectReference](https://gateway-api.sigs.k8s.io/references/spec/#gateway.networking.k8s.io/v1.SecretObjectReference)_ |  false  | ClientCertificateRef defines the reference to a Kubernetes Secret that contains<br />the client certificate and private key for Envoy to use when connecting to<br />backend services and external services, such as ExtAuth, ALS, OpenTelemetry, etc.<br />This secret should be located within the same namespace as the Envoy proxy resource that references it. |
| `minVersion` | _[TLSVersion](#tlsversion)_ |  false  | Min specifies the minimal TLS protocol version to allow.<br />The default is TLS 1.2 if this is not specified. |
| `maxVersion` | _[TLSVersion](#tlsversion)_ |  false  | Max specifies the maximal TLS protocol version to allow<br />The default is TLS 1.3 if this is not specified. |
| `ciphers` | _string array_ |  false  | Ciphers specifies the set of cipher suites supported when<br />negotiating TLS 1.0 - 1.2. This setting has no effect for TLS 1.3.<br />In non-FIPS Envoy Proxy builds the default cipher list is:<br />- [ECDHE-ECDSA-AES128-GCM-SHA256\|ECDHE-ECDSA-CHACHA20-POLY1305]<br />- [ECDHE-RSA-AES128-GCM-SHA256\|ECDHE-RSA-CHACHA20-POLY1305]<br />- ECDHE-ECDSA-AES256-GCM-SHA384<br />- ECDHE-RSA-AES256-GCM-SHA384<br />In builds using BoringSSL FIPS the default cipher list is:<br />- ECDHE-ECDSA-AES128-GCM-SHA256<br />- ECDHE-RSA-AES128-GCM-SHA256<br />- ECDHE-ECDSA-AES256-GCM-SHA384<br />- ECDHE-RSA-AES256-GCM-SHA384 |
| `ecdhCurves` | _string array_ |  false  | ECDHCurves specifies the set of supported ECDH curves.<br />In non-FIPS Envoy Proxy builds the default curves are:<br />- X25519<br />- P-256<br />In builds using BoringSSL FIPS the default curve is:<br />- P-256 |
| `signatureAlgorithms` | _string array_ |  false  | SignatureAlgorithms specifies which signature algorithms the listener should<br />support. |
| `alpnProtocols` | _[ALPNProtocol](#alpnprotocol) array_ |  false  | ALPNProtocols supplies the list of ALPN protocols that should be<br />exposed by the listener. By default h2 and http/1.1 are enabled.<br />Supported values are:<br />- http/1.0<br />- http/1.1<br />- h2 |


#### BackendTrafficPolicy



BackendTrafficPolicy allows the user to configure the behavior of the connection
between the Envoy Proxy listener and the backend service.

_Appears in:_
- [BackendTrafficPolicyList](#backendtrafficpolicylist)

| Field | Type | Required | Description |
| ---   | ---  | ---      | ---         |
| `apiVersion` | _string_ | |`gateway.envoyproxy.io/v1alpha1`
| `kind` | _string_ | |`BackendTrafficPolicy`
| `metadata` | _[ObjectMeta](https://kubernetes.io/docs/reference/generated/kubernetes-api/v1.29/#objectmeta-v1-meta)_ |  true  | Refer to Kubernetes API documentation for fields of `metadata`. |
| `spec` | _[BackendTrafficPolicySpec](#backendtrafficpolicyspec)_ |  true  | spec defines the desired state of BackendTrafficPolicy. |
| `status` | _[PolicyStatus](https://gateway-api.sigs.k8s.io/reference/spec/#gateway.networking.k8s.io/v1alpha2.PolicyStatus)_ |  true  | status defines the current status of BackendTrafficPolicy. |




#### BackendTrafficPolicyList



BackendTrafficPolicyList contains a list of BackendTrafficPolicy resources.



| Field | Type | Required | Description |
| ---   | ---  | ---      | ---         |
| `apiVersion` | _string_ | |`gateway.envoyproxy.io/v1alpha1`
| `kind` | _string_ | |`BackendTrafficPolicyList`
| `metadata` | _[ListMeta](https://kubernetes.io/docs/reference/generated/kubernetes-api/v1.29/#listmeta-v1-meta)_ |  true  | Refer to Kubernetes API documentation for fields of `metadata`. |
| `items` | _[BackendTrafficPolicy](#backendtrafficpolicy) array_ |  true  |  |


#### BackendTrafficPolicySpec



BackendTrafficPolicySpec defines the desired state of BackendTrafficPolicy.

_Appears in:_
- [BackendTrafficPolicy](#backendtrafficpolicy)

| Field | Type | Required | Description |
| ---   | ---  | ---      | ---         |
| `targetRef` | _[LocalPolicyTargetReferenceWithSectionName](https://gateway-api.sigs.k8s.io/reference/spec/#gateway.networking.k8s.io/v1alpha2.LocalPolicyTargetReferenceWithSectionName)_ |  true  | TargetRef is the name of the resource this policy is being attached to.<br />This policy and the TargetRef MUST be in the same namespace for this<br />Policy to have effect<br /><br />Deprecated: use targetRefs/targetSelectors instead |
| `targetRefs` | _[LocalPolicyTargetReferenceWithSectionName](https://gateway-api.sigs.k8s.io/reference/spec/#gateway.networking.k8s.io/v1alpha2.LocalPolicyTargetReferenceWithSectionName) array_ |  true  | TargetRefs are the names of the Gateway resources this policy<br />is being attached to. |
| `targetSelectors` | _[TargetSelector](#targetselector) array_ |  true  | TargetSelectors allow targeting resources for this policy based on labels |
| `rateLimit` | _[RateLimitSpec](#ratelimitspec)_ |  false  | RateLimit allows the user to limit the number of incoming requests<br />to a predefined value based on attributes within the traffic flow. |
| `loadBalancer` | _[LoadBalancer](#loadbalancer)_ |  false  | LoadBalancer policy to apply when routing traffic from the gateway to<br />the backend endpoints |
| `proxyProtocol` | _[ProxyProtocol](#proxyprotocol)_ |  false  | ProxyProtocol enables the Proxy Protocol when communicating with the backend. |
| `tcpKeepalive` | _[TCPKeepalive](#tcpkeepalive)_ |  false  | TcpKeepalive settings associated with the upstream client connection.<br />Disabled by default. |
| `healthCheck` | _[HealthCheck](#healthcheck)_ |  false  | HealthCheck allows gateway to perform active health checking on backends. |
| `faultInjection` | _[FaultInjection](#faultinjection)_ |  false  | FaultInjection defines the fault injection policy to be applied. This configuration can be used to<br />inject delays and abort requests to mimic failure scenarios such as service failures and overloads |
| `circuitBreaker` | _[CircuitBreaker](#circuitbreaker)_ |  false  | Circuit Breaker settings for the upstream connections and requests.<br />If not set, circuit breakers will be enabled with the default thresholds |
| `retry` | _[Retry](#retry)_ |  false  | Retry provides more advanced usage, allowing users to customize the number of retries, retry fallback strategy, and retry triggering conditions.<br />If not set, retry will be disabled. |
| `useClientProtocol` | _boolean_ |  false  | UseClientProtocol configures Envoy to prefer sending requests to backends using<br />the same HTTP protocol that the incoming request used. Defaults to false, which means<br />that Envoy will use the protocol indicated by the attached BackendRef. |
| `timeout` | _[Timeout](#timeout)_ |  false  | Timeout settings for the backend connections. |
| `connection` | _[BackendConnection](#backendconnection)_ |  false  | Connection includes backend connection settings. |


#### BasicAuth



BasicAuth defines the configuration for 	the HTTP Basic Authentication.

_Appears in:_
- [SecurityPolicySpec](#securitypolicyspec)

| Field | Type | Required | Description |
| ---   | ---  | ---      | ---         |
| `users` | _[SecretObjectReference](https://gateway-api.sigs.k8s.io/references/spec/#gateway.networking.k8s.io/v1.SecretObjectReference)_ |  true  | The Kubernetes secret which contains the username-password pairs in<br />htpasswd format, used to verify user credentials in the "Authorization"<br />header.<br /><br />This is an Opaque secret. The username-password pairs should be stored in<br />the key ".htpasswd". As the key name indicates, the value needs to be the<br />htpasswd format, for example: "user1:\{SHA\}hashed_user1_password".<br />Right now, only SHA hash algorithm is supported.<br />Reference to https://httpd.apache.org/docs/2.4/programs/htpasswd.html<br />for more details.<br /><br />Note: The secret must be in the same namespace as the SecurityPolicy. |


#### BootstrapType

_Underlying type:_ _string_

BootstrapType defines the types of bootstrap supported by Envoy Gateway.

_Appears in:_
- [ProxyBootstrap](#proxybootstrap)

| Value | Description |
| ----- | ----------- |
| `Merge` | Merge merges the provided bootstrap with the default one. The provided bootstrap can add or override a value<br />within a map, or add a new value to a list.<br />Please note that the provided bootstrap can't override a value within a list.<br /> | 
| `Replace` | Replace replaces the default bootstrap with the provided one.<br /> | 


#### CIDR

_Underlying type:_ _string_

CIDR defines a CIDR Address range.
A CIDR can be an IPv4 address range such as "192.168.1.0/24" or an IPv6 address range such as "2001:0db8:11a3:09d7::/64".

_Appears in:_
- [Principal](#principal)



#### CORS



CORS defines the configuration for Cross-Origin Resource Sharing (CORS).

_Appears in:_
- [SecurityPolicySpec](#securitypolicyspec)

| Field | Type | Required | Description |
| ---   | ---  | ---      | ---         |
| `allowOrigins` | _[Origin](#origin) array_ |  true  | AllowOrigins defines the origins that are allowed to make requests. |
| `allowMethods` | _string array_ |  true  | AllowMethods defines the methods that are allowed to make requests. |
| `allowHeaders` | _string array_ |  true  | AllowHeaders defines the headers that are allowed to be sent with requests. |
| `exposeHeaders` | _string array_ |  true  | ExposeHeaders defines the headers that can be exposed in the responses. |
| `maxAge` | _[Duration](https://kubernetes.io/docs/reference/generated/kubernetes-api/v1.29/#duration-v1-meta)_ |  true  | MaxAge defines how long the results of a preflight request can be cached. |
| `allowCredentials` | _boolean_ |  true  | AllowCredentials indicates whether a request can include user credentials<br />like cookies, authentication headers, or TLS client certificates. |


#### CircuitBreaker



CircuitBreaker defines the Circuit Breaker configuration.

_Appears in:_
- [BackendTrafficPolicySpec](#backendtrafficpolicyspec)

| Field | Type | Required | Description |
| ---   | ---  | ---      | ---         |
| `maxConnections` | _integer_ |  false  | The maximum number of connections that Envoy will establish to the referenced backend defined within a xRoute rule. |
| `maxPendingRequests` | _integer_ |  false  | The maximum number of pending requests that Envoy will queue to the referenced backend defined within a xRoute rule. |
| `maxParallelRequests` | _integer_ |  false  | The maximum number of parallel requests that Envoy will make to the referenced backend defined within a xRoute rule. |
| `maxParallelRetries` | _integer_ |  false  | The maximum number of parallel retries that Envoy will make to the referenced backend defined within a xRoute rule. |
| `maxRequestsPerConnection` | _integer_ |  false  | The maximum number of requests that Envoy will make over a single connection to the referenced backend defined within a xRoute rule.<br />Default: unlimited. |


#### ClaimToHeader



ClaimToHeader defines a configuration to convert JWT claims into HTTP headers

_Appears in:_
- [JWTProvider](#jwtprovider)

| Field | Type | Required | Description |
| ---   | ---  | ---      | ---         |
| `header` | _string_ |  true  | Header defines the name of the HTTP request header that the JWT Claim will be saved into. |
| `claim` | _string_ |  true  | Claim is the JWT Claim that should be saved into the header : it can be a nested claim of type<br />(eg. "claim.nested.key", "sub"). The nested claim name must use dot "."<br />to separate the JSON name path. |


#### ClientConnection



ClientConnection allows users to configure connection-level settings of client

_Appears in:_
- [ClientTrafficPolicySpec](#clienttrafficpolicyspec)

| Field | Type | Required | Description |
| ---   | ---  | ---      | ---         |
| `connectionLimit` | _[ConnectionLimit](#connectionlimit)_ |  false  | ConnectionLimit defines limits related to connections |
<<<<<<< HEAD
| `bufferLimit` | _[Quantity](#quantity)_ |  false  | BufferLimit provides configuration for the maximum buffer size in bytes for each incoming connection.<br />BufferLimit applies to connection streaming (maybe non-streaming) channel between processes, it's in user space.<br />For example, 20Mi, 1Gi, 256Ki etc.<br />Note that when the suffix is not provided, the value is interpreted as bytes.<br />Default: 32768 bytes. |
=======
| `bufferLimit` | _[Quantity](https://kubernetes.io/docs/reference/generated/kubernetes-api/v1.29/#quantity-resource-api)_ |  false  | BufferLimit provides configuration for the maximum buffer size in bytes for each incoming connection.<br />For example, 20Mi, 1Gi, 256Ki etc.<br />Note that when the suffix is not provided, the value is interpreted as bytes.<br />Default: 32768 bytes. |
>>>>>>> 1a7d0c6a


#### ClientIPDetectionSettings



ClientIPDetectionSettings provides configuration for determining the original client IP address for requests.

_Appears in:_
- [ClientTrafficPolicySpec](#clienttrafficpolicyspec)

| Field | Type | Required | Description |
| ---   | ---  | ---      | ---         |
| `xForwardedFor` | _[XForwardedForSettings](#xforwardedforsettings)_ |  false  | XForwardedForSettings provides configuration for using X-Forwarded-For headers for determining the client IP address. |
| `customHeader` | _[CustomHeaderExtensionSettings](#customheaderextensionsettings)_ |  false  | CustomHeader provides configuration for determining the client IP address for a request based on<br />a trusted custom HTTP header. This uses the custom_header original IP detection extension.<br />Refer to https://www.envoyproxy.io/docs/envoy/latest/api-v3/extensions/http/original_ip_detection/custom_header/v3/custom_header.proto<br />for more details. |


#### ClientTLSSettings





_Appears in:_
- [ClientTrafficPolicySpec](#clienttrafficpolicyspec)

| Field | Type | Required | Description |
| ---   | ---  | ---      | ---         |
| `clientValidation` | _[ClientValidationContext](#clientvalidationcontext)_ |  false  | ClientValidation specifies the configuration to validate the client<br />initiating the TLS connection to the Gateway listener. |
| `minVersion` | _[TLSVersion](#tlsversion)_ |  false  | Min specifies the minimal TLS protocol version to allow.<br />The default is TLS 1.2 if this is not specified. |
| `maxVersion` | _[TLSVersion](#tlsversion)_ |  false  | Max specifies the maximal TLS protocol version to allow<br />The default is TLS 1.3 if this is not specified. |
| `ciphers` | _string array_ |  false  | Ciphers specifies the set of cipher suites supported when<br />negotiating TLS 1.0 - 1.2. This setting has no effect for TLS 1.3.<br />In non-FIPS Envoy Proxy builds the default cipher list is:<br />- [ECDHE-ECDSA-AES128-GCM-SHA256\|ECDHE-ECDSA-CHACHA20-POLY1305]<br />- [ECDHE-RSA-AES128-GCM-SHA256\|ECDHE-RSA-CHACHA20-POLY1305]<br />- ECDHE-ECDSA-AES256-GCM-SHA384<br />- ECDHE-RSA-AES256-GCM-SHA384<br />In builds using BoringSSL FIPS the default cipher list is:<br />- ECDHE-ECDSA-AES128-GCM-SHA256<br />- ECDHE-RSA-AES128-GCM-SHA256<br />- ECDHE-ECDSA-AES256-GCM-SHA384<br />- ECDHE-RSA-AES256-GCM-SHA384 |
| `ecdhCurves` | _string array_ |  false  | ECDHCurves specifies the set of supported ECDH curves.<br />In non-FIPS Envoy Proxy builds the default curves are:<br />- X25519<br />- P-256<br />In builds using BoringSSL FIPS the default curve is:<br />- P-256 |
| `signatureAlgorithms` | _string array_ |  false  | SignatureAlgorithms specifies which signature algorithms the listener should<br />support. |
| `alpnProtocols` | _[ALPNProtocol](#alpnprotocol) array_ |  false  | ALPNProtocols supplies the list of ALPN protocols that should be<br />exposed by the listener. By default h2 and http/1.1 are enabled.<br />Supported values are:<br />- http/1.0<br />- http/1.1<br />- h2 |


#### ClientTimeout





_Appears in:_
- [ClientTrafficPolicySpec](#clienttrafficpolicyspec)

| Field | Type | Required | Description |
| ---   | ---  | ---      | ---         |
| `tcp` | _[TCPClientTimeout](#tcpclienttimeout)_ |  false  | Timeout settings for TCP. |
| `http` | _[HTTPClientTimeout](#httpclienttimeout)_ |  false  | Timeout settings for HTTP. |


#### ClientTrafficPolicy



ClientTrafficPolicy allows the user to configure the behavior of the connection
between the downstream client and Envoy Proxy listener.

_Appears in:_
- [ClientTrafficPolicyList](#clienttrafficpolicylist)

| Field | Type | Required | Description |
| ---   | ---  | ---      | ---         |
| `apiVersion` | _string_ | |`gateway.envoyproxy.io/v1alpha1`
| `kind` | _string_ | |`ClientTrafficPolicy`
| `metadata` | _[ObjectMeta](https://kubernetes.io/docs/reference/generated/kubernetes-api/v1.29/#objectmeta-v1-meta)_ |  true  | Refer to Kubernetes API documentation for fields of `metadata`. |
| `spec` | _[ClientTrafficPolicySpec](#clienttrafficpolicyspec)_ |  true  | Spec defines the desired state of ClientTrafficPolicy. |
| `status` | _[PolicyStatus](https://gateway-api.sigs.k8s.io/reference/spec/#gateway.networking.k8s.io/v1alpha2.PolicyStatus)_ |  true  | Status defines the current status of ClientTrafficPolicy. |


#### ClientTrafficPolicyList



ClientTrafficPolicyList contains a list of ClientTrafficPolicy resources.



| Field | Type | Required | Description |
| ---   | ---  | ---      | ---         |
| `apiVersion` | _string_ | |`gateway.envoyproxy.io/v1alpha1`
| `kind` | _string_ | |`ClientTrafficPolicyList`
| `metadata` | _[ListMeta](https://kubernetes.io/docs/reference/generated/kubernetes-api/v1.29/#listmeta-v1-meta)_ |  true  | Refer to Kubernetes API documentation for fields of `metadata`. |
| `items` | _[ClientTrafficPolicy](#clienttrafficpolicy) array_ |  true  |  |


#### ClientTrafficPolicySpec



ClientTrafficPolicySpec defines the desired state of ClientTrafficPolicy.

_Appears in:_
- [ClientTrafficPolicy](#clienttrafficpolicy)

| Field | Type | Required | Description |
| ---   | ---  | ---      | ---         |
| `targetRef` | _[LocalPolicyTargetReferenceWithSectionName](https://gateway-api.sigs.k8s.io/reference/spec/#gateway.networking.k8s.io/v1alpha2.LocalPolicyTargetReferenceWithSectionName)_ |  true  | TargetRef is the name of the resource this policy is being attached to.<br />This policy and the TargetRef MUST be in the same namespace for this<br />Policy to have effect<br /><br />Deprecated: use targetRefs/targetSelectors instead |
| `targetRefs` | _[LocalPolicyTargetReferenceWithSectionName](https://gateway-api.sigs.k8s.io/reference/spec/#gateway.networking.k8s.io/v1alpha2.LocalPolicyTargetReferenceWithSectionName) array_ |  true  | TargetRefs are the names of the Gateway resources this policy<br />is being attached to. |
| `targetSelectors` | _[TargetSelector](#targetselector) array_ |  true  | TargetSelectors allow targeting resources for this policy based on labels |
| `tcpKeepalive` | _[TCPKeepalive](#tcpkeepalive)_ |  false  | TcpKeepalive settings associated with the downstream client connection.<br />If defined, sets SO_KEEPALIVE on the listener socket to enable TCP Keepalives.<br />Disabled by default. |
| `enableProxyProtocol` | _boolean_ |  false  | EnableProxyProtocol interprets the ProxyProtocol header and adds the<br />Client Address into the X-Forwarded-For header.<br />Note Proxy Protocol must be present when this field is set, else the connection<br />is closed. |
| `clientIPDetection` | _[ClientIPDetectionSettings](#clientipdetectionsettings)_ |  false  | ClientIPDetectionSettings provides configuration for determining the original client IP address for requests. |
| `tls` | _[ClientTLSSettings](#clienttlssettings)_ |  false  | TLS settings configure TLS termination settings with the downstream client. |
| `path` | _[PathSettings](#pathsettings)_ |  false  | Path enables managing how the incoming path set by clients can be normalized. |
| `headers` | _[HeaderSettings](#headersettings)_ |  false  | HeaderSettings provides configuration for header management. |
| `timeout` | _[ClientTimeout](#clienttimeout)_ |  false  | Timeout settings for the client connections. |
| `connection` | _[ClientConnection](#clientconnection)_ |  false  | Connection includes client connection settings. |
| `http1` | _[HTTP1Settings](#http1settings)_ |  false  | HTTP1 provides HTTP/1 configuration on the listener. |
| `http2` | _[HTTP2Settings](#http2settings)_ |  false  | HTTP2 provides HTTP/2 configuration on the listener. |
| `http3` | _[HTTP3Settings](#http3settings)_ |  false  | HTTP3 provides HTTP/3 configuration on the listener. |
| `healthCheck` | _[HealthCheckSettings](#healthchecksettings)_ |  false  | HealthCheck provides configuration for determining whether the HTTP/HTTPS listener is healthy. |


#### ClientValidationContext



ClientValidationContext holds configuration that can be used to validate the client initiating the TLS connection
to the Gateway.
By default, no client specific configuration is validated.

_Appears in:_
- [ClientTLSSettings](#clienttlssettings)

| Field | Type | Required | Description |
| ---   | ---  | ---      | ---         |
| `optional` | _boolean_ |  false  | Optional set to true accepts connections even when a client doesn't present a certificate.<br />Defaults to false, which rejects connections without a valid client certificate. |
| `caCertificateRefs` | _[SecretObjectReference](https://gateway-api.sigs.k8s.io/references/spec/#gateway.networking.k8s.io/v1.SecretObjectReference) array_ |  false  | CACertificateRefs contains one or more references to<br />Kubernetes objects that contain TLS certificates of<br />the Certificate Authorities that can be used<br />as a trust anchor to validate the certificates presented by the client.<br /><br />A single reference to a Kubernetes ConfigMap or a Kubernetes Secret,<br />with the CA certificate in a key named `ca.crt` is currently supported.<br /><br />References to a resource in different namespace are invalid UNLESS there<br />is a ReferenceGrant in the target namespace that allows the certificate<br />to be attached. |


#### Compression



Compression defines the config of enabling compression.
This can help reduce the bandwidth at the expense of higher CPU.

_Appears in:_
- [BackendTrafficPolicySpec](#backendtrafficpolicyspec)
- [ProxyPrometheusProvider](#proxyprometheusprovider)

| Field | Type | Required | Description |
| ---   | ---  | ---      | ---         |
| `type` | _[CompressorType](#compressortype)_ |  true  | CompressorType defines the compressor type to use for compression. |
| `gzip` | _[GzipCompressor](#gzipcompressor)_ |  false  | The configuration for GZIP compressor. |


#### CompressorType

_Underlying type:_ _string_

CompressorType defines the types of compressor library supported by Envoy Gateway.

_Appears in:_
- [Compression](#compression)



#### ConnectionLimit





_Appears in:_
- [ClientConnection](#clientconnection)

| Field | Type | Required | Description |
| ---   | ---  | ---      | ---         |
| `value` | _integer_ |  true  | Value of the maximum concurrent connections limit.<br />When the limit is reached, incoming connections will be closed after the CloseDelay duration.<br />Default: unlimited. |
| `closeDelay` | _[Duration](https://gateway-api.sigs.k8s.io/reference/spec/#gateway.networking.k8s.io/v1.Duration)_ |  false  | CloseDelay defines the delay to use before closing connections that are rejected<br />once the limit value is reached.<br />Default: none. |


#### ConsistentHash



ConsistentHash defines the configuration related to the consistent hash
load balancer policy.

_Appears in:_
- [LoadBalancer](#loadbalancer)

| Field | Type | Required | Description |
| ---   | ---  | ---      | ---         |
| `type` | _[ConsistentHashType](#consistenthashtype)_ |  true  | ConsistentHashType defines the type of input to hash on. Valid Type values are<br />"SourceIP",<br />"Header",<br />"Cookie". |
| `header` | _[Header](#header)_ |  false  | Header configures the header hash policy when the consistent hash type is set to Header. |
| `cookie` | _[Cookie](#cookie)_ |  false  | Cookie configures the cookie hash policy when the consistent hash type is set to Cookie. |
| `tableSize` | _integer_ |  false  | The table size for consistent hashing, must be prime number limited to 5000011. |


#### ConsistentHashType

_Underlying type:_ _string_

ConsistentHashType defines the type of input to hash on.

_Appears in:_
- [ConsistentHash](#consistenthash)

| Value | Description |
| ----- | ----------- |
| `SourceIP` | SourceIPConsistentHashType hashes based on the source IP address.<br /> | 
| `Header` | HeaderConsistentHashType hashes based on a request header.<br /> | 
| `Cookie` | CookieConsistentHashType hashes based on a cookie.<br /> | 


#### Cookie



Cookie defines the cookie hashing configuration for consistent hash based
load balancing.

_Appears in:_
- [ConsistentHash](#consistenthash)

| Field | Type | Required | Description |
| ---   | ---  | ---      | ---         |
| `name` | _string_ |  true  | Name of the cookie to hash.<br />If this cookie does not exist in the request, Envoy will generate a cookie and set<br />the TTL on the response back to the client based on Layer 4<br />attributes of the backend endpoint, to ensure that these future requests<br />go to the same backend endpoint. Make sure to set the TTL field for this case. |
| `ttl` | _[Duration](https://kubernetes.io/docs/reference/generated/kubernetes-api/v1.29/#duration-v1-meta)_ |  false  | TTL of the generated cookie if the cookie is not present. This value sets the<br />Max-Age attribute value. |
| `attributes` | _object (keys:string, values:string)_ |  false  | Additional Attributes to set for the generated cookie. |


#### CustomHeaderExtensionSettings



CustomHeaderExtensionSettings provides configuration for determining the client IP address for a request based on
a trusted custom HTTP header. This uses the the custom_header original IP detection extension.
Refer to https://www.envoyproxy.io/docs/envoy/latest/api-v3/extensions/http/original_ip_detection/custom_header/v3/custom_header.proto
for more details.

_Appears in:_
- [ClientIPDetectionSettings](#clientipdetectionsettings)

| Field | Type | Required | Description |
| ---   | ---  | ---      | ---         |
| `name` | _string_ |  true  | Name of the header containing the original downstream remote address, if present. |
| `failClosed` | _boolean_ |  false  | FailClosed is a switch used to control the flow of traffic when client IP detection<br />fails. If set to true, the listener will respond with 403 Forbidden when the client<br />IP address cannot be determined. |


#### CustomTag





_Appears in:_
- [ProxyTracing](#proxytracing)

| Field | Type | Required | Description |
| ---   | ---  | ---      | ---         |
| `type` | _[CustomTagType](#customtagtype)_ |  true  | Type defines the type of custom tag. |
| `literal` | _[LiteralCustomTag](#literalcustomtag)_ |  true  | Literal adds hard-coded value to each span.<br />It's required when the type is "Literal". |
| `environment` | _[EnvironmentCustomTag](#environmentcustomtag)_ |  true  | Environment adds value from environment variable to each span.<br />It's required when the type is "Environment". |
| `requestHeader` | _[RequestHeaderCustomTag](#requestheadercustomtag)_ |  true  | RequestHeader adds value from request header to each span.<br />It's required when the type is "RequestHeader". |


#### CustomTagType

_Underlying type:_ _string_



_Appears in:_
- [CustomTag](#customtag)

| Value | Description |
| ----- | ----------- |
| `Literal` | CustomTagTypeLiteral adds hard-coded value to each span.<br /> | 
| `Environment` | CustomTagTypeEnvironment adds value from environment variable to each span.<br /> | 
| `RequestHeader` | CustomTagTypeRequestHeader adds value from request header to each span.<br /> | 


#### EnvironmentCustomTag



EnvironmentCustomTag adds value from environment variable to each span.

_Appears in:_
- [CustomTag](#customtag)

| Field | Type | Required | Description |
| ---   | ---  | ---      | ---         |
| `name` | _string_ |  true  | Name defines the name of the environment variable which to extract the value from. |
| `defaultValue` | _string_ |  false  | DefaultValue defines the default value to use if the environment variable is not set. |


#### EnvoyExtensionPolicy



EnvoyExtensionPolicy allows the user to configure various envoy extensibility options for the Gateway.

_Appears in:_
- [EnvoyExtensionPolicyList](#envoyextensionpolicylist)

| Field | Type | Required | Description |
| ---   | ---  | ---      | ---         |
| `apiVersion` | _string_ | |`gateway.envoyproxy.io/v1alpha1`
| `kind` | _string_ | |`EnvoyExtensionPolicy`
| `metadata` | _[ObjectMeta](https://kubernetes.io/docs/reference/generated/kubernetes-api/v1.29/#objectmeta-v1-meta)_ |  true  | Refer to Kubernetes API documentation for fields of `metadata`. |
| `spec` | _[EnvoyExtensionPolicySpec](#envoyextensionpolicyspec)_ |  true  | Spec defines the desired state of EnvoyExtensionPolicy. |
| `status` | _[PolicyStatus](https://gateway-api.sigs.k8s.io/reference/spec/#gateway.networking.k8s.io/v1alpha2.PolicyStatus)_ |  true  | Status defines the current status of EnvoyExtensionPolicy. |


#### EnvoyExtensionPolicyList



EnvoyExtensionPolicyList contains a list of EnvoyExtensionPolicy resources.



| Field | Type | Required | Description |
| ---   | ---  | ---      | ---         |
| `apiVersion` | _string_ | |`gateway.envoyproxy.io/v1alpha1`
| `kind` | _string_ | |`EnvoyExtensionPolicyList`
| `metadata` | _[ListMeta](https://kubernetes.io/docs/reference/generated/kubernetes-api/v1.29/#listmeta-v1-meta)_ |  true  | Refer to Kubernetes API documentation for fields of `metadata`. |
| `items` | _[EnvoyExtensionPolicy](#envoyextensionpolicy) array_ |  true  |  |


#### EnvoyExtensionPolicySpec



EnvoyExtensionPolicySpec defines the desired state of EnvoyExtensionPolicy.

_Appears in:_
- [EnvoyExtensionPolicy](#envoyextensionpolicy)

| Field | Type | Required | Description |
| ---   | ---  | ---      | ---         |
| `targetRef` | _[LocalPolicyTargetReferenceWithSectionName](https://gateway-api.sigs.k8s.io/reference/spec/#gateway.networking.k8s.io/v1alpha2.LocalPolicyTargetReferenceWithSectionName)_ |  true  | TargetRef is the name of the resource this policy is being attached to.<br />This policy and the TargetRef MUST be in the same namespace for this<br />Policy to have effect<br /><br />Deprecated: use targetRefs/targetSelectors instead |
| `targetRefs` | _[LocalPolicyTargetReferenceWithSectionName](https://gateway-api.sigs.k8s.io/reference/spec/#gateway.networking.k8s.io/v1alpha2.LocalPolicyTargetReferenceWithSectionName) array_ |  true  | TargetRefs are the names of the Gateway resources this policy<br />is being attached to. |
| `targetSelectors` | _[TargetSelector](#targetselector) array_ |  true  | TargetSelectors allow targeting resources for this policy based on labels |
| `wasm` | _[Wasm](#wasm) array_ |  false  | Wasm is a list of Wasm extensions to be loaded by the Gateway.<br />Order matters, as the extensions will be loaded in the order they are<br />defined in this list. |
| `extProc` | _[ExtProc](#extproc) array_ |  false  | ExtProc is an ordered list of external processing filters<br />that should added to the envoy filter chain |


#### EnvoyFilter

_Underlying type:_ _string_

EnvoyFilter defines the type of Envoy HTTP filter.

_Appears in:_
- [FilterPosition](#filterposition)

| Value | Description |
| ----- | ----------- |
| `envoy.filters.http.health_check` | EnvoyFilterHealthCheck defines the Envoy HTTP health check filter.<br /> | 
| `envoy.filters.http.fault` | EnvoyFilterFault defines the Envoy HTTP fault filter.<br /> | 
| `envoy.filters.http.cors` | EnvoyFilterCORS defines the Envoy HTTP CORS filter.<br /> | 
| `envoy.filters.http.ext_authz` | EnvoyFilterExtAuthz defines the Envoy HTTP external authorization filter.<br /> | 
| `envoy.filters.http.basic_auth` | EnvoyFilterBasicAuth defines the Envoy HTTP basic authentication filter.<br /> | 
| `envoy.filters.http.oauth2` | EnvoyFilterOAuth2 defines the Envoy HTTP OAuth2 filter.<br /> | 
| `envoy.filters.http.jwt_authn` | EnvoyFilterJWTAuthn defines the Envoy HTTP JWT authentication filter.<br /> | 
| `envoy.filters.http.ext_proc` | EnvoyFilterExtProc defines the Envoy HTTP external process filter.<br /> | 
| `envoy.filters.http.wasm` | EnvoyFilterWasm defines the Envoy HTTP WebAssembly filter.<br /> | 
| `envoy.filters.http.rbac` | EnvoyFilterRBAC defines the Envoy RBAC filter.<br /> | 
| `envoy.filters.http.local_ratelimit` | EnvoyFilterLocalRateLimit defines the Envoy HTTP local rate limit filter.<br /> | 
| `envoy.filters.http.ratelimit` | EnvoyFilterRateLimit defines the Envoy HTTP rate limit filter.<br /> | 
| `envoy.filters.http.router` | EnvoyFilterRouter defines the Envoy HTTP router filter.<br /> | 


#### EnvoyGateway



EnvoyGateway is the schema for the envoygateways API.



| Field | Type | Required | Description |
| ---   | ---  | ---      | ---         |
| `apiVersion` | _string_ | |`gateway.envoyproxy.io/v1alpha1`
| `kind` | _string_ | |`EnvoyGateway`
| `gateway` | _[Gateway](#gateway)_ |  false  | Gateway defines desired Gateway API specific configuration. If unset,<br />default configuration parameters will apply. |
| `provider` | _[EnvoyGatewayProvider](#envoygatewayprovider)_ |  false  | Provider defines the desired provider and provider-specific configuration.<br />If unspecified, the Kubernetes provider is used with default configuration<br />parameters. |
| `logging` | _[EnvoyGatewayLogging](#envoygatewaylogging)_ |  false  | Logging defines logging parameters for Envoy Gateway. |
| `admin` | _[EnvoyGatewayAdmin](#envoygatewayadmin)_ |  false  | Admin defines the desired admin related abilities.<br />If unspecified, the Admin is used with default configuration<br />parameters. |
| `telemetry` | _[EnvoyGatewayTelemetry](#envoygatewaytelemetry)_ |  false  | Telemetry defines the desired control plane telemetry related abilities.<br />If unspecified, the telemetry is used with default configuration. |
| `rateLimit` | _[RateLimit](#ratelimit)_ |  false  | RateLimit defines the configuration associated with the Rate Limit service<br />deployed by Envoy Gateway required to implement the Global Rate limiting<br />functionality. The specific rate limit service used here is the reference<br />implementation in Envoy. For more details visit https://github.com/envoyproxy/ratelimit.<br />This configuration is unneeded for "Local" rate limiting. |
| `extensionManager` | _[ExtensionManager](#extensionmanager)_ |  false  | ExtensionManager defines an extension manager to register for the Envoy Gateway Control Plane. |
| `extensionApis` | _[ExtensionAPISettings](#extensionapisettings)_ |  false  | ExtensionAPIs defines the settings related to specific Gateway API Extensions<br />implemented by Envoy Gateway |


#### EnvoyGatewayAdmin



EnvoyGatewayAdmin defines the Envoy Gateway Admin configuration.

_Appears in:_
- [EnvoyGateway](#envoygateway)
- [EnvoyGatewaySpec](#envoygatewayspec)

| Field | Type | Required | Description |
| ---   | ---  | ---      | ---         |
| `address` | _[EnvoyGatewayAdminAddress](#envoygatewayadminaddress)_ |  false  | Address defines the address of Envoy Gateway Admin Server. |
| `enableDumpConfig` | _boolean_ |  false  | EnableDumpConfig defines if enable dump config in Envoy Gateway logs. |
| `enablePprof` | _boolean_ |  false  | EnablePprof defines if enable pprof in Envoy Gateway Admin Server. |


#### EnvoyGatewayAdminAddress



EnvoyGatewayAdminAddress defines the Envoy Gateway Admin Address configuration.

_Appears in:_
- [EnvoyGatewayAdmin](#envoygatewayadmin)

| Field | Type | Required | Description |
| ---   | ---  | ---      | ---         |
| `port` | _integer_ |  false  | Port defines the port the admin server is exposed on. |
| `host` | _string_ |  false  | Host defines the admin server hostname. |


#### EnvoyGatewayCustomProvider



EnvoyGatewayCustomProvider defines configuration for the Custom provider.

_Appears in:_
- [EnvoyGatewayProvider](#envoygatewayprovider)

| Field | Type | Required | Description |
| ---   | ---  | ---      | ---         |
| `resource` | _[EnvoyGatewayResourceProvider](#envoygatewayresourceprovider)_ |  true  | Resource defines the desired resource provider.<br />This provider is used to specify the provider to be used<br />to retrieve the resource configurations such as Gateway API<br />resources |
| `infrastructure` | _[EnvoyGatewayInfrastructureProvider](#envoygatewayinfrastructureprovider)_ |  true  | Infrastructure defines the desired infrastructure provider.<br />This provider is used to specify the provider to be used<br />to provide an environment to deploy the out resources like<br />the Envoy Proxy data plane. |


#### EnvoyGatewayFileResourceProvider



EnvoyGatewayFileResourceProvider defines configuration for the File Resource provider.

_Appears in:_
- [EnvoyGatewayResourceProvider](#envoygatewayresourceprovider)

| Field | Type | Required | Description |
| ---   | ---  | ---      | ---         |
| `paths` | _string array_ |  true  | Paths are the paths to a directory or file containing the resource configuration.<br />Recursive sub directories are not currently supported. |


#### EnvoyGatewayHostInfrastructureProvider



EnvoyGatewayHostInfrastructureProvider defines configuration for the Host Infrastructure provider.

_Appears in:_
- [EnvoyGatewayInfrastructureProvider](#envoygatewayinfrastructureprovider)



#### EnvoyGatewayInfrastructureProvider



EnvoyGatewayInfrastructureProvider defines configuration for the Custom Infrastructure provider.

_Appears in:_
- [EnvoyGatewayCustomProvider](#envoygatewaycustomprovider)

| Field | Type | Required | Description |
| ---   | ---  | ---      | ---         |
| `type` | _[InfrastructureProviderType](#infrastructureprovidertype)_ |  true  | Type is the type of infrastructure providers to use. Supported types are "Host". |
| `host` | _[EnvoyGatewayHostInfrastructureProvider](#envoygatewayhostinfrastructureprovider)_ |  false  | Host defines the configuration of the Host provider. Host provides runtime<br />deployment of the data plane as a child process on the host environment. |


#### EnvoyGatewayKubernetesProvider



EnvoyGatewayKubernetesProvider defines configuration for the Kubernetes provider.

_Appears in:_
- [EnvoyGatewayProvider](#envoygatewayprovider)

| Field | Type | Required | Description |
| ---   | ---  | ---      | ---         |
| `rateLimitDeployment` | _[KubernetesDeploymentSpec](#kubernetesdeploymentspec)_ |  false  | RateLimitDeployment defines the desired state of the Envoy ratelimit deployment resource.<br />If unspecified, default settings for the managed Envoy ratelimit deployment resource<br />are applied. |
| `watch` | _[KubernetesWatchMode](#kuberneteswatchmode)_ |  false  | Watch holds configuration of which input resources should be watched and reconciled. |
| `deploy` | _[KubernetesDeployMode](#kubernetesdeploymode)_ |  false  | Deploy holds configuration of how output managed resources such as the Envoy Proxy data plane<br />should be deployed |
| `overwriteControlPlaneCerts` | _boolean_ |  false  | OverwriteControlPlaneCerts updates the secrets containing the control plane certs, when set. |
| `leaderElection` | _[LeaderElection](#leaderelection)_ |  false  | LeaderElection specifies the configuration for leader election.<br />If it's not set up, leader election will be active by default, using Kubernetes' standard settings. |
| `shutdownManager` | _[ShutdownManager](#shutdownmanager)_ |  false  | ShutdownManager defines the configuration for the shutdown manager. |


#### EnvoyGatewayLogComponent

_Underlying type:_ _string_

EnvoyGatewayLogComponent defines a component that supports a configured logging level.

_Appears in:_
- [EnvoyGatewayLogging](#envoygatewaylogging)

| Value | Description |
| ----- | ----------- |
| `default` | LogComponentGatewayDefault defines the "default"-wide logging component. When specified,<br />all other logging components are ignored.<br /> | 
| `provider` | LogComponentProviderRunner defines the "provider" runner component.<br /> | 
| `gateway-api` | LogComponentGatewayAPIRunner defines the "gateway-api" runner component.<br /> | 
| `xds-translator` | LogComponentXdsTranslatorRunner defines the "xds-translator" runner component.<br /> | 
| `xds-server` | LogComponentXdsServerRunner defines the "xds-server" runner component.<br /> | 
| `infrastructure` | LogComponentInfrastructureRunner defines the "infrastructure" runner component.<br /> | 
| `global-ratelimit` | LogComponentGlobalRateLimitRunner defines the "global-ratelimit" runner component.<br /> | 


#### EnvoyGatewayLogging



EnvoyGatewayLogging defines logging for Envoy Gateway.

_Appears in:_
- [EnvoyGateway](#envoygateway)
- [EnvoyGatewaySpec](#envoygatewayspec)

| Field | Type | Required | Description |
| ---   | ---  | ---      | ---         |
| `level` | _object (keys:[EnvoyGatewayLogComponent](#envoygatewaylogcomponent), values:[LogLevel](#loglevel))_ |  true  | Level is the logging level. If unspecified, defaults to "info".<br />EnvoyGatewayLogComponent options: default/provider/gateway-api/xds-translator/xds-server/infrastructure/global-ratelimit.<br />LogLevel options: debug/info/error/warn. |


#### EnvoyGatewayMetricSink



EnvoyGatewayMetricSink defines control plane
metric sinks where metrics are sent to.

_Appears in:_
- [EnvoyGatewayMetrics](#envoygatewaymetrics)

| Field | Type | Required | Description |
| ---   | ---  | ---      | ---         |
| `type` | _[MetricSinkType](#metricsinktype)_ |  true  | Type defines the metric sink type.<br />EG control plane currently supports OpenTelemetry. |
| `openTelemetry` | _[EnvoyGatewayOpenTelemetrySink](#envoygatewayopentelemetrysink)_ |  true  | OpenTelemetry defines the configuration for OpenTelemetry sink.<br />It's required if the sink type is OpenTelemetry. |


#### EnvoyGatewayMetrics



EnvoyGatewayMetrics defines control plane push/pull metrics configurations.

_Appears in:_
- [EnvoyGatewayTelemetry](#envoygatewaytelemetry)

| Field | Type | Required | Description |
| ---   | ---  | ---      | ---         |
| `sinks` | _[EnvoyGatewayMetricSink](#envoygatewaymetricsink) array_ |  true  | Sinks defines the metric sinks where metrics are sent to. |
| `prometheus` | _[EnvoyGatewayPrometheusProvider](#envoygatewayprometheusprovider)_ |  true  | Prometheus defines the configuration for prometheus endpoint. |


#### EnvoyGatewayOpenTelemetrySink





_Appears in:_
- [EnvoyGatewayMetricSink](#envoygatewaymetricsink)

| Field | Type | Required | Description |
| ---   | ---  | ---      | ---         |
| `host` | _string_ |  true  | Host define the sink service hostname. |
| `protocol` | _string_ |  true  | Protocol define the sink service protocol. |
| `port` | _integer_ |  false  | Port defines the port the sink service is exposed on. |
| `exportInterval` | _[Duration](https://gateway-api.sigs.k8s.io/reference/spec/#gateway.networking.k8s.io/v1.Duration)_ |  true  | ExportInterval configures the intervening time between exports for a<br />Sink. This option overrides any value set for the<br />OTEL_METRIC_EXPORT_INTERVAL environment variable.<br />If ExportInterval is less than or equal to zero, 60 seconds<br />is used as the default. |
| `exportTimeout` | _[Duration](https://gateway-api.sigs.k8s.io/reference/spec/#gateway.networking.k8s.io/v1.Duration)_ |  true  | ExportTimeout configures the time a Sink waits for an export to<br />complete before canceling it. This option overrides any value set for the<br />OTEL_METRIC_EXPORT_TIMEOUT environment variable.<br />If ExportTimeout is less than or equal to zero, 30 seconds<br />is used as the default. |


#### EnvoyGatewayPrometheusProvider



EnvoyGatewayPrometheusProvider will expose prometheus endpoint in pull mode.

_Appears in:_
- [EnvoyGatewayMetrics](#envoygatewaymetrics)

| Field | Type | Required | Description |
| ---   | ---  | ---      | ---         |
| `disable` | _boolean_ |  true  | Disable defines if disables the prometheus metrics in pull mode. |


#### EnvoyGatewayProvider



EnvoyGatewayProvider defines the desired configuration of a provider.

_Appears in:_
- [EnvoyGateway](#envoygateway)
- [EnvoyGatewaySpec](#envoygatewayspec)

| Field | Type | Required | Description |
| ---   | ---  | ---      | ---         |
| `type` | _[ProviderType](#providertype)_ |  true  | Type is the type of provider to use. Supported types are "Kubernetes". |
| `kubernetes` | _[EnvoyGatewayKubernetesProvider](#envoygatewaykubernetesprovider)_ |  false  | Kubernetes defines the configuration of the Kubernetes provider. Kubernetes<br />provides runtime configuration via the Kubernetes API. |
| `custom` | _[EnvoyGatewayCustomProvider](#envoygatewaycustomprovider)_ |  false  | Custom defines the configuration for the Custom provider. This provider<br />allows you to define a specific resource provider and a infrastructure<br />provider. |


#### EnvoyGatewayResourceProvider



EnvoyGatewayResourceProvider defines configuration for the Custom Resource provider.

_Appears in:_
- [EnvoyGatewayCustomProvider](#envoygatewaycustomprovider)

| Field | Type | Required | Description |
| ---   | ---  | ---      | ---         |
| `type` | _[ResourceProviderType](#resourceprovidertype)_ |  true  | Type is the type of resource provider to use. Supported types are "File". |
| `file` | _[EnvoyGatewayFileResourceProvider](#envoygatewayfileresourceprovider)_ |  false  | File defines the configuration of the File provider. File provides runtime<br />configuration defined by one or more files. |


#### EnvoyGatewaySpec



EnvoyGatewaySpec defines the desired state of Envoy Gateway.

_Appears in:_
- [EnvoyGateway](#envoygateway)

| Field | Type | Required | Description |
| ---   | ---  | ---      | ---         |
| `gateway` | _[Gateway](#gateway)_ |  false  | Gateway defines desired Gateway API specific configuration. If unset,<br />default configuration parameters will apply. |
| `provider` | _[EnvoyGatewayProvider](#envoygatewayprovider)_ |  false  | Provider defines the desired provider and provider-specific configuration.<br />If unspecified, the Kubernetes provider is used with default configuration<br />parameters. |
| `logging` | _[EnvoyGatewayLogging](#envoygatewaylogging)_ |  false  | Logging defines logging parameters for Envoy Gateway. |
| `admin` | _[EnvoyGatewayAdmin](#envoygatewayadmin)_ |  false  | Admin defines the desired admin related abilities.<br />If unspecified, the Admin is used with default configuration<br />parameters. |
| `telemetry` | _[EnvoyGatewayTelemetry](#envoygatewaytelemetry)_ |  false  | Telemetry defines the desired control plane telemetry related abilities.<br />If unspecified, the telemetry is used with default configuration. |
| `rateLimit` | _[RateLimit](#ratelimit)_ |  false  | RateLimit defines the configuration associated with the Rate Limit service<br />deployed by Envoy Gateway required to implement the Global Rate limiting<br />functionality. The specific rate limit service used here is the reference<br />implementation in Envoy. For more details visit https://github.com/envoyproxy/ratelimit.<br />This configuration is unneeded for "Local" rate limiting. |
| `extensionManager` | _[ExtensionManager](#extensionmanager)_ |  false  | ExtensionManager defines an extension manager to register for the Envoy Gateway Control Plane. |
| `extensionApis` | _[ExtensionAPISettings](#extensionapisettings)_ |  false  | ExtensionAPIs defines the settings related to specific Gateway API Extensions<br />implemented by Envoy Gateway |


#### EnvoyGatewayTelemetry



EnvoyGatewayTelemetry defines telemetry configurations for envoy gateway control plane.
Control plane will focus on metrics observability telemetry and tracing telemetry later.

_Appears in:_
- [EnvoyGateway](#envoygateway)
- [EnvoyGatewaySpec](#envoygatewayspec)

| Field | Type | Required | Description |
| ---   | ---  | ---      | ---         |
| `metrics` | _[EnvoyGatewayMetrics](#envoygatewaymetrics)_ |  true  | Metrics defines metrics configuration for envoy gateway. |


#### EnvoyJSONPatchConfig



EnvoyJSONPatchConfig defines the configuration for patching a Envoy xDS Resource
using JSONPatch semantic

_Appears in:_
- [EnvoyPatchPolicySpec](#envoypatchpolicyspec)

| Field | Type | Required | Description |
| ---   | ---  | ---      | ---         |
| `type` | _[EnvoyResourceType](#envoyresourcetype)_ |  true  | Type is the typed URL of the Envoy xDS Resource |
| `name` | _string_ |  true  | Name is the name of the resource |
| `operation` | _[JSONPatchOperation](#jsonpatchoperation)_ |  true  | Patch defines the JSON Patch Operation |


#### EnvoyPatchPolicy



EnvoyPatchPolicy allows the user to modify the generated Envoy xDS
resources by Envoy Gateway using this patch API

_Appears in:_
- [EnvoyPatchPolicyList](#envoypatchpolicylist)

| Field | Type | Required | Description |
| ---   | ---  | ---      | ---         |
| `apiVersion` | _string_ | |`gateway.envoyproxy.io/v1alpha1`
| `kind` | _string_ | |`EnvoyPatchPolicy`
| `metadata` | _[ObjectMeta](https://kubernetes.io/docs/reference/generated/kubernetes-api/v1.29/#objectmeta-v1-meta)_ |  true  | Refer to Kubernetes API documentation for fields of `metadata`. |
| `spec` | _[EnvoyPatchPolicySpec](#envoypatchpolicyspec)_ |  true  | Spec defines the desired state of EnvoyPatchPolicy. |
| `status` | _[PolicyStatus](https://gateway-api.sigs.k8s.io/reference/spec/#gateway.networking.k8s.io/v1alpha2.PolicyStatus)_ |  true  | Status defines the current status of EnvoyPatchPolicy. |


#### EnvoyPatchPolicyList



EnvoyPatchPolicyList contains a list of EnvoyPatchPolicy resources.



| Field | Type | Required | Description |
| ---   | ---  | ---      | ---         |
| `apiVersion` | _string_ | |`gateway.envoyproxy.io/v1alpha1`
| `kind` | _string_ | |`EnvoyPatchPolicyList`
| `metadata` | _[ListMeta](https://kubernetes.io/docs/reference/generated/kubernetes-api/v1.29/#listmeta-v1-meta)_ |  true  | Refer to Kubernetes API documentation for fields of `metadata`. |
| `items` | _[EnvoyPatchPolicy](#envoypatchpolicy) array_ |  true  |  |


#### EnvoyPatchPolicySpec



EnvoyPatchPolicySpec defines the desired state of EnvoyPatchPolicy.

_Appears in:_
- [EnvoyPatchPolicy](#envoypatchpolicy)

| Field | Type | Required | Description |
| ---   | ---  | ---      | ---         |
| `type` | _[EnvoyPatchType](#envoypatchtype)_ |  true  | Type decides the type of patch.<br />Valid EnvoyPatchType values are "JSONPatch". |
| `jsonPatches` | _[EnvoyJSONPatchConfig](#envoyjsonpatchconfig) array_ |  false  | JSONPatch defines the JSONPatch configuration. |
| `targetRef` | _[LocalPolicyTargetReference](https://gateway-api.sigs.k8s.io/reference/spec/#gateway.networking.k8s.io/v1alpha2.LocalPolicyTargetReference)_ |  true  | TargetRef is the name of the Gateway API resource this policy<br />is being attached to.<br />By default, attaching to Gateway is supported and<br />when mergeGateways is enabled it should attach to GatewayClass.<br />This Policy and the TargetRef MUST be in the same namespace<br />for this Policy to have effect and be applied to the Gateway<br />TargetRef |
| `priority` | _integer_ |  true  | Priority of the EnvoyPatchPolicy.<br />If multiple EnvoyPatchPolicies are applied to the same<br />TargetRef, they will be applied in the ascending order of<br />the priority i.e. int32.min has the highest priority and<br />int32.max has the lowest priority.<br />Defaults to 0. |


#### EnvoyPatchType

_Underlying type:_ _string_

EnvoyPatchType specifies the types of Envoy patching mechanisms.

_Appears in:_
- [EnvoyPatchPolicySpec](#envoypatchpolicyspec)

| Value | Description |
| ----- | ----------- |
| `JSONPatch` | JSONPatchEnvoyPatchType allows the user to patch the generated xDS resources using JSONPatch semantics.<br />For more details on the semantics, please refer to https://datatracker.ietf.org/doc/html/rfc6902<br /> | 


#### EnvoyProxy



EnvoyProxy is the schema for the envoyproxies API.



| Field | Type | Required | Description |
| ---   | ---  | ---      | ---         |
| `apiVersion` | _string_ | |`gateway.envoyproxy.io/v1alpha1`
| `kind` | _string_ | |`EnvoyProxy`
| `metadata` | _[ObjectMeta](https://kubernetes.io/docs/reference/generated/kubernetes-api/v1.29/#objectmeta-v1-meta)_ |  true  | Refer to Kubernetes API documentation for fields of `metadata`. |
| `spec` | _[EnvoyProxySpec](#envoyproxyspec)_ |  true  | EnvoyProxySpec defines the desired state of EnvoyProxy. |
| `status` | _[EnvoyProxyStatus](#envoyproxystatus)_ |  true  | EnvoyProxyStatus defines the actual state of EnvoyProxy. |


#### EnvoyProxyKubernetesProvider



EnvoyProxyKubernetesProvider defines configuration for the Kubernetes resource
provider.

_Appears in:_
- [EnvoyProxyProvider](#envoyproxyprovider)

| Field | Type | Required | Description |
| ---   | ---  | ---      | ---         |
| `envoyDeployment` | _[KubernetesDeploymentSpec](#kubernetesdeploymentspec)_ |  false  | EnvoyDeployment defines the desired state of the Envoy deployment resource.<br />If unspecified, default settings for the managed Envoy deployment resource<br />are applied. |
| `envoyDaemonSet` | _[KubernetesDaemonSetSpec](#kubernetesdaemonsetspec)_ |  false  | EnvoyDaemonSet defines the desired state of the Envoy daemonset resource.<br />Disabled by default, a deployment resource is used instead to provision the Envoy Proxy fleet |
| `envoyService` | _[KubernetesServiceSpec](#kubernetesservicespec)_ |  false  | EnvoyService defines the desired state of the Envoy service resource.<br />If unspecified, default settings for the managed Envoy service resource<br />are applied. |
| `envoyHpa` | _[KubernetesHorizontalPodAutoscalerSpec](#kuberneteshorizontalpodautoscalerspec)_ |  false  | EnvoyHpa defines the Horizontal Pod Autoscaler settings for Envoy Proxy Deployment.<br />Once the HPA is being set, Replicas field from EnvoyDeployment will be ignored. |
| `useListenerPortAsContainerPort` | _boolean_ |  false  | UseListenerPortAsContainerPort disables the port shifting feature in the Envoy Proxy.<br />When set to false (default value), if the service port is a privileged port (1-1023), add a constant to the value converting it into an ephemeral port.<br />This allows the container to bind to the port without needing a CAP_NET_BIND_SERVICE capability. |
| `envoyPDB` | _[KubernetesPodDisruptionBudgetSpec](#kubernetespoddisruptionbudgetspec)_ |  false  | EnvoyPDB allows to control the pod disruption budget of an Envoy Proxy. |


#### EnvoyProxyProvider



EnvoyProxyProvider defines the desired state of a resource provider.

_Appears in:_
- [EnvoyProxySpec](#envoyproxyspec)

| Field | Type | Required | Description |
| ---   | ---  | ---      | ---         |
| `type` | _[ProviderType](#providertype)_ |  true  | Type is the type of resource provider to use. A resource provider provides<br />infrastructure resources for running the data plane, e.g. Envoy proxy, and<br />optional auxiliary control planes. Supported types are "Kubernetes". |
| `kubernetes` | _[EnvoyProxyKubernetesProvider](#envoyproxykubernetesprovider)_ |  false  | Kubernetes defines the desired state of the Kubernetes resource provider.<br />Kubernetes provides infrastructure resources for running the data plane,<br />e.g. Envoy proxy. If unspecified and type is "Kubernetes", default settings<br />for managed Kubernetes resources are applied. |


#### EnvoyProxySpec



EnvoyProxySpec defines the desired state of EnvoyProxy.

_Appears in:_
- [EnvoyProxy](#envoyproxy)

| Field | Type | Required | Description |
| ---   | ---  | ---      | ---         |
| `provider` | _[EnvoyProxyProvider](#envoyproxyprovider)_ |  false  | Provider defines the desired resource provider and provider-specific configuration.<br />If unspecified, the "Kubernetes" resource provider is used with default configuration<br />parameters. |
| `logging` | _[ProxyLogging](#proxylogging)_ |  true  | Logging defines logging parameters for managed proxies. |
| `telemetry` | _[ProxyTelemetry](#proxytelemetry)_ |  false  | Telemetry defines telemetry parameters for managed proxies. |
| `bootstrap` | _[ProxyBootstrap](#proxybootstrap)_ |  false  | Bootstrap defines the Envoy Bootstrap as a YAML string.<br />Visit https://www.envoyproxy.io/docs/envoy/latest/api-v3/config/bootstrap/v3/bootstrap.proto#envoy-v3-api-msg-config-bootstrap-v3-bootstrap<br />to learn more about the syntax.<br />If set, this is the Bootstrap configuration used for the managed Envoy Proxy fleet instead of the default Bootstrap configuration<br />set by Envoy Gateway.<br />Some fields within the Bootstrap that are required to communicate with the xDS Server (Envoy Gateway) and receive xDS resources<br />from it are not configurable and will result in the `EnvoyProxy` resource being rejected.<br />Backward compatibility across minor versions is not guaranteed.<br />We strongly recommend using `egctl x translate` to generate a `EnvoyProxy` resource with the `Bootstrap` field set to the default<br />Bootstrap configuration used. You can edit this configuration, and rerun `egctl x translate` to ensure there are no validation errors. |
| `concurrency` | _integer_ |  false  | Concurrency defines the number of worker threads to run. If unset, it defaults to<br />the number of cpuset threads on the platform. |
| `routingType` | _[RoutingType](#routingtype)_ |  false  | RoutingType can be set to "Service" to use the Service Cluster IP for routing to the backend,<br />or it can be set to "Endpoint" to use Endpoint routing. The default is "Endpoint". |
| `extraArgs` | _string array_ |  false  | ExtraArgs defines additional command line options that are provided to Envoy.<br />More info: https://www.envoyproxy.io/docs/envoy/latest/operations/cli#command-line-options<br />Note: some command line options are used internally(e.g. --log-level) so they cannot be provided here. |
| `mergeGateways` | _boolean_ |  false  | MergeGateways defines if Gateway resources should be merged onto the same Envoy Proxy Infrastructure.<br />Setting this field to true would merge all Gateway Listeners under the parent Gateway Class.<br />This means that the port, protocol and hostname tuple must be unique for every listener.<br />If a duplicate listener is detected, the newer listener (based on timestamp) will be rejected and its status will be updated with a "Accepted=False" condition. |
| `shutdown` | _[ShutdownConfig](#shutdownconfig)_ |  false  | Shutdown defines configuration for graceful envoy shutdown process. |
| `filterOrder` | _[FilterPosition](#filterposition) array_ |  false  | FilterOrder defines the order of filters in the Envoy proxy's HTTP filter chain.<br />The FilterPosition in the list will be applied in the order they are defined.<br />If unspecified, the default filter order is applied.<br />Default filter order is:<br /><br />- envoy.filters.http.health_check<br /><br />- envoy.filters.http.fault<br /><br />- envoy.filters.http.cors<br /><br />- envoy.filters.http.ext_authz<br /><br />- envoy.filters.http.basic_auth<br /><br />- envoy.filters.http.oauth2<br /><br />- envoy.filters.http.jwt_authn<br /><br />- envoy.filters.http.ext_proc<br /><br />- envoy.filters.http.wasm<br /><br />- envoy.filters.http.rbac<br /><br />- envoy.filters.http.local_ratelimit<br /><br />- envoy.filters.http.ratelimit<br /><br />- envoy.filters.http.router<br /><br />Note: "envoy.filters.http.router" cannot be reordered, it's always the last filter in the chain. |
| `backendTLS` | _[BackendTLSConfig](#backendtlsconfig)_ |  false  | BackendTLS is the TLS configuration for the Envoy proxy to use when connecting to backends.<br />These settings are applied on backends for which TLS policies are specified. |


#### EnvoyProxyStatus



EnvoyProxyStatus defines the observed state of EnvoyProxy. This type is not implemented
until https://github.com/envoyproxy/gateway/issues/1007 is fixed.

_Appears in:_
- [EnvoyProxy](#envoyproxy)



#### EnvoyResourceType

_Underlying type:_ _string_

EnvoyResourceType specifies the type URL of the Envoy resource.

_Appears in:_
- [EnvoyJSONPatchConfig](#envoyjsonpatchconfig)

| Value | Description |
| ----- | ----------- |
| `type.googleapis.com/envoy.config.listener.v3.Listener` | ListenerEnvoyResourceType defines the Type URL of the Listener resource<br /> | 
| `type.googleapis.com/envoy.config.route.v3.RouteConfiguration` | RouteConfigurationEnvoyResourceType defines the Type URL of the RouteConfiguration resource<br /> | 
| `type.googleapis.com/envoy.config.cluster.v3.Cluster` | ClusterEnvoyResourceType defines the Type URL of the Cluster resource<br /> | 
| `type.googleapis.com/envoy.config.endpoint.v3.ClusterLoadAssignment` | ClusterLoadAssignmentEnvoyResourceType defines the Type URL of the ClusterLoadAssignment resource<br /> | 


#### ExtAuth



ExtAuth defines the configuration for External Authorization.

_Appears in:_
- [SecurityPolicySpec](#securitypolicyspec)

| Field | Type | Required | Description |
| ---   | ---  | ---      | ---         |
| `grpc` | _[GRPCExtAuthService](#grpcextauthservice)_ |  true  | GRPC defines the gRPC External Authorization service.<br />Either GRPCService or HTTPService must be specified,<br />and only one of them can be provided. |
| `http` | _[HTTPExtAuthService](#httpextauthservice)_ |  true  | HTTP defines the HTTP External Authorization service.<br />Either GRPCService or HTTPService must be specified,<br />and only one of them can be provided. |
| `headersToExtAuth` | _string array_ |  false  | HeadersToExtAuth defines the client request headers that will be included<br />in the request to the external authorization service.<br />Note: If not specified, the default behavior for gRPC and HTTP external<br />authorization services is different due to backward compatibility reasons.<br />All headers will be included in the check request to a gRPC authorization server.<br />Only the following headers will be included in the check request to an HTTP<br />authorization server: Host, Method, Path, Content-Length, and Authorization.<br />And these headers will always be included to the check request to an HTTP<br />authorization server by default, no matter whether they are specified<br />in HeadersToExtAuth or not. |
| `failOpen` | _boolean_ |  false  | FailOpen is a switch used to control the behavior when a response from the External Authorization service cannot be obtained.<br />If FailOpen is set to true, the system allows the traffic to pass through.<br />Otherwise, if it is set to false or not set (defaulting to false),<br />the system blocks the traffic and returns a HTTP 5xx error, reflecting a fail-closed approach.<br />This setting determines whether to prioritize accessibility over strict security in case of authorization service failure. |


#### ExtProc



ExtProc defines the configuration for External Processing filter.

_Appears in:_
- [EnvoyExtensionPolicySpec](#envoyextensionpolicyspec)

| Field | Type | Required | Description |
| ---   | ---  | ---      | ---         |
| `backendRefs` | _[BackendRef](#backendref) array_ |  true  | BackendRefs defines the configuration of the external processing service |
| `messageTimeout` | _[Duration](https://gateway-api.sigs.k8s.io/reference/spec/#gateway.networking.k8s.io/v1.Duration)_ |  false  | MessageTimeout is the timeout for a response to be returned from the external processor<br />Default: 200ms |
| `failOpen` | _boolean_ |  false  | FailOpen defines if requests or responses that cannot be processed due to connectivity to the<br />external processor are terminated or passed-through.<br />Default: false |
| `processingMode` | _[ExtProcProcessingMode](#extprocprocessingmode)_ |  false  | ProcessingMode defines how request and response body is processed<br />Default: header and body are not sent to the external processor |


#### ExtProcBodyProcessingMode

_Underlying type:_ _string_



_Appears in:_
- [ProcessingModeOptions](#processingmodeoptions)

| Value | Description |
| ----- | ----------- |
| `Streamed` | StreamedExtProcBodyProcessingMode will stream the body to the server in pieces as they arrive at the proxy.<br /> | 
| `Buffered` | BufferedExtProcBodyProcessingMode will buffer the message body in memory and send the entire body at once. If the body exceeds the configured buffer limit, then the downstream system will receive an error.<br /> | 
| `BufferedPartial` | BufferedPartialExtBodyHeaderProcessingMode will buffer the message body in memory and send the entire body in one chunk. If the body exceeds the configured buffer limit, then the body contents up to the buffer limit will be sent.<br /> | 


#### ExtProcProcessingMode



ExtProcProcessingMode defines if and how headers and bodies are sent to the service.
https://www.envoyproxy.io/docs/envoy/latest/api-v3/extensions/filters/http/ext_proc/v3/processing_mode.proto#envoy-v3-api-msg-extensions-filters-http-ext-proc-v3-processingmode

_Appears in:_
- [ExtProc](#extproc)

| Field | Type | Required | Description |
| ---   | ---  | ---      | ---         |
| `request` | _[ProcessingModeOptions](#processingmodeoptions)_ |  false  | Defines processing mode for requests. If present, request headers are sent. Request body is processed according<br />to the specified mode. |
| `response` | _[ProcessingModeOptions](#processingmodeoptions)_ |  false  | Defines processing mode for responses. If present, response headers are sent. Response body is processed according<br />to the specified mode. |


#### ExtensionAPISettings



ExtensionAPISettings defines the settings specific to Gateway API Extensions.

_Appears in:_
- [EnvoyGateway](#envoygateway)
- [EnvoyGatewaySpec](#envoygatewayspec)

| Field | Type | Required | Description |
| ---   | ---  | ---      | ---         |
| `enableEnvoyPatchPolicy` | _boolean_ |  true  | EnableEnvoyPatchPolicy enables Envoy Gateway to<br />reconcile and implement the EnvoyPatchPolicy resources. |
| `enableBackend` | _boolean_ |  true  | EnableBackend enables Envoy Gateway to<br />reconcile and implement the Backend resources. |


#### ExtensionHooks



ExtensionHooks defines extension hooks across all supported runners

_Appears in:_
- [ExtensionManager](#extensionmanager)

| Field | Type | Required | Description |
| ---   | ---  | ---      | ---         |
| `xdsTranslator` | _[XDSTranslatorHooks](#xdstranslatorhooks)_ |  true  | XDSTranslator defines all the supported extension hooks for the xds-translator runner |


#### ExtensionManager



ExtensionManager defines the configuration for registering an extension manager to
the Envoy Gateway control plane.

_Appears in:_
- [EnvoyGateway](#envoygateway)
- [EnvoyGatewaySpec](#envoygatewayspec)

| Field | Type | Required | Description |
| ---   | ---  | ---      | ---         |
| `resources` | _[GroupVersionKind](#groupversionkind) array_ |  false  | Resources defines the set of K8s resources the extension will handle as route<br />filter resources |
| `policyResources` | _[GroupVersionKind](#groupversionkind) array_ |  false  | PolicyResources defines the set of K8S resources the extension server will handle<br />as directly attached GatewayAPI policies |
| `hooks` | _[ExtensionHooks](#extensionhooks)_ |  true  | Hooks defines the set of hooks the extension supports |
| `service` | _[ExtensionService](#extensionservice)_ |  true  | Service defines the configuration of the extension service that the Envoy<br />Gateway Control Plane will call through extension hooks. |


#### ExtensionService



ExtensionService defines the configuration for connecting to a registered extension service.

_Appears in:_
- [ExtensionManager](#extensionmanager)

| Field | Type | Required | Description |
| ---   | ---  | ---      | ---         |
| `fqdn` | _[FQDNEndpoint](#fqdnendpoint)_ |  false  | FQDN defines a FQDN endpoint |
| `ip` | _[IPEndpoint](#ipendpoint)_ |  false  | IP defines an IP endpoint. Currently, only IPv4 Addresses are supported. |
| `unix` | _[UnixSocket](#unixsocket)_ |  false  | Unix defines the unix domain socket endpoint |
| `host` | _string_ |  false  | Host define the extension service hostname.<br />Deprecated: use the appropriate transport attribute instead (FQDN,IP,Unix) |
| `port` | _integer_ |  false  | Port defines the port the extension service is exposed on.<br />Deprecated: use the appropriate transport attribute instead (FQDN,IP,Unix) |
| `tls` | _[ExtensionTLS](#extensiontls)_ |  false  | TLS defines TLS configuration for communication between Envoy Gateway and<br />the extension service. |


#### ExtensionTLS



ExtensionTLS defines the TLS configuration when connecting to an extension service

_Appears in:_
- [ExtensionService](#extensionservice)

| Field | Type | Required | Description |
| ---   | ---  | ---      | ---         |
| `certificateRef` | _[SecretObjectReference](https://gateway-api.sigs.k8s.io/references/spec/#gateway.networking.k8s.io/v1.SecretObjectReference)_ |  true  | CertificateRef contains a references to objects (Kubernetes objects or otherwise) that<br />contains a TLS certificate and private keys. These certificates are used to<br />establish a TLS handshake to the extension server.<br /><br />CertificateRef can only reference a Kubernetes Secret at this time. |


#### FQDNEndpoint



FQDNEndpoint describes TCP/UDP socket address, corresponding to Envoy's Socket Address
https://www.envoyproxy.io/docs/envoy/latest/api-v3/config/core/v3/address.proto#config-core-v3-socketaddress

_Appears in:_
- [BackendEndpoint](#backendendpoint)
- [ExtensionService](#extensionservice)

| Field | Type | Required | Description |
| ---   | ---  | ---      | ---         |
| `hostname` | _string_ |  true  | Hostname defines the FQDN hostname of the backend endpoint. |
| `port` | _integer_ |  true  | Port defines the port of the backend endpoint. |


#### FaultInjection



FaultInjection defines the fault injection policy to be applied. This configuration can be used to
inject delays and abort requests to mimic failure scenarios such as service failures and overloads

_Appears in:_
- [BackendTrafficPolicySpec](#backendtrafficpolicyspec)

| Field | Type | Required | Description |
| ---   | ---  | ---      | ---         |
| `delay` | _[FaultInjectionDelay](#faultinjectiondelay)_ |  false  | If specified, a delay will be injected into the request. |
| `abort` | _[FaultInjectionAbort](#faultinjectionabort)_ |  false  | If specified, the request will be aborted if it meets the configuration criteria. |


#### FaultInjectionAbort



FaultInjectionAbort defines the abort fault injection configuration

_Appears in:_
- [FaultInjection](#faultinjection)

| Field | Type | Required | Description |
| ---   | ---  | ---      | ---         |
| `httpStatus` | _integer_ |  false  | StatusCode specifies the HTTP status code to be returned |
| `grpcStatus` | _integer_ |  false  | GrpcStatus specifies the GRPC status code to be returned |
| `percentage` | _float_ |  false  | Percentage specifies the percentage of requests to be aborted. Default 100%, if set 0, no requests will be aborted. Accuracy to 0.0001%. |


#### FaultInjectionDelay



FaultInjectionDelay defines the delay fault injection configuration

_Appears in:_
- [FaultInjection](#faultinjection)

| Field | Type | Required | Description |
| ---   | ---  | ---      | ---         |
| `fixedDelay` | _[Duration](https://kubernetes.io/docs/reference/generated/kubernetes-api/v1.29/#duration-v1-meta)_ |  true  | FixedDelay specifies the fixed delay duration |
| `percentage` | _float_ |  false  | Percentage specifies the percentage of requests to be delayed. Default 100%, if set 0, no requests will be delayed. Accuracy to 0.0001%. |


#### FileEnvoyProxyAccessLog





_Appears in:_
- [ProxyAccessLogSink](#proxyaccesslogsink)

| Field | Type | Required | Description |
| ---   | ---  | ---      | ---         |
| `path` | _string_ |  true  | Path defines the file path used to expose envoy access log(e.g. /dev/stdout). |


#### FilterPosition



FilterPosition defines the position of an Envoy HTTP filter in the filter chain.

_Appears in:_
- [EnvoyProxySpec](#envoyproxyspec)

| Field | Type | Required | Description |
| ---   | ---  | ---      | ---         |
| `name` | _[EnvoyFilter](#envoyfilter)_ |  true  | Name of the filter. |
| `before` | _[EnvoyFilter](#envoyfilter)_ |  true  | Before defines the filter that should come before the filter.<br />Only one of Before or After must be set. |
| `after` | _[EnvoyFilter](#envoyfilter)_ |  true  | After defines the filter that should come after the filter.<br />Only one of Before or After must be set. |


#### GRPCExtAuthService



GRPCExtAuthService defines the gRPC External Authorization service
The authorization request message is defined in
https://www.envoyproxy.io/docs/envoy/latest/api-v3/service/auth/v3/external_auth.proto

_Appears in:_
- [ExtAuth](#extauth)

| Field | Type | Required | Description |
| ---   | ---  | ---      | ---         |
| `backendRef` | _[BackendObjectReference](https://gateway-api.sigs.k8s.io/references/spec/#gateway.networking.k8s.io/v1.BackendObjectReference)_ |  true  | BackendRef references a Kubernetes object that represents the<br />backend server to which the authorization request will be sent.<br />Only Service kind is supported for now.<br /><br />Deprecated: Use BackendRefs instead. |
| `backendRefs` | _[BackendRef](#backendref) array_ |  false  | BackendRefs references a Kubernetes object that represents the<br />backend server to which the authorization request will be sent.<br />Only Service kind is supported for now. |


#### Gateway



Gateway defines the desired Gateway API configuration of Envoy Gateway.

_Appears in:_
- [EnvoyGateway](#envoygateway)
- [EnvoyGatewaySpec](#envoygatewayspec)

| Field | Type | Required | Description |
| ---   | ---  | ---      | ---         |
| `controllerName` | _string_ |  false  | ControllerName defines the name of the Gateway API controller. If unspecified,<br />defaults to "gateway.envoyproxy.io/gatewayclass-controller". See the following<br />for additional details:<br />  https://gateway-api.sigs.k8s.io/reference/spec/#gateway.networking.k8s.io/v1.GatewayClass |


#### GlobalRateLimit



GlobalRateLimit defines global rate limit configuration.

_Appears in:_
- [RateLimitSpec](#ratelimitspec)

| Field | Type | Required | Description |
| ---   | ---  | ---      | ---         |
| `rules` | _[RateLimitRule](#ratelimitrule) array_ |  true  | Rules are a list of RateLimit selectors and limits. Each rule and its<br />associated limit is applied in a mutually exclusive way. If a request<br />matches multiple rules, each of their associated limits get applied, so a<br />single request might increase the rate limit counters for multiple rules<br />if selected. The rate limit service will return a logical OR of the individual<br />rate limit decisions of all matching rules. For example, if a request<br />matches two rules, one rate limited and one not, the final decision will be<br />to rate limit the request. |


#### GroupVersionKind



GroupVersionKind unambiguously identifies a Kind.
It can be converted to k8s.io/apimachinery/pkg/runtime/schema.GroupVersionKind

_Appears in:_
- [ExtensionManager](#extensionmanager)

| Field | Type | Required | Description |
| ---   | ---  | ---      | ---         |
| `group` | _string_ |  true  |  |
| `version` | _string_ |  true  |  |
| `kind` | _string_ |  true  |  |


#### GzipCompressor



GzipCompressor defines the config for the Gzip compressor.
The default values can be found here:
https://www.envoyproxy.io/docs/envoy/latest/api-v3/extensions/compression/gzip/compressor/v3/gzip.proto#extension-envoy-compression-gzip-compressor

_Appears in:_
- [Compression](#compression)



#### HTTP10Settings



HTTP10Settings provides HTTP/1.0 configuration on the listener.

_Appears in:_
- [HTTP1Settings](#http1settings)

| Field | Type | Required | Description |
| ---   | ---  | ---      | ---         |
| `useDefaultHost` | _boolean_ |  false  | UseDefaultHost defines if the HTTP/1.0 request is missing the Host header,<br />then the hostname associated with the listener should be injected into the<br />request.<br />If this is not set and an HTTP/1.0 request arrives without a host, then<br />it will be rejected. |


#### HTTP1Settings



HTTP1Settings provides HTTP/1 configuration on the listener.

_Appears in:_
- [ClientTrafficPolicySpec](#clienttrafficpolicyspec)

| Field | Type | Required | Description |
| ---   | ---  | ---      | ---         |
| `enableTrailers` | _boolean_ |  false  | EnableTrailers defines if HTTP/1 trailers should be proxied by Envoy. |
| `preserveHeaderCase` | _boolean_ |  false  | PreserveHeaderCase defines if Envoy should preserve the letter case of headers.<br />By default, Envoy will lowercase all the headers. |
| `http10` | _[HTTP10Settings](#http10settings)_ |  false  | HTTP10 turns on support for HTTP/1.0 and HTTP/0.9 requests. |


#### HTTP2Settings



HTTP2Settings provides HTTP/2 configuration on the listener.

_Appears in:_
- [ClientTrafficPolicySpec](#clienttrafficpolicyspec)

| Field | Type | Required | Description |
| ---   | ---  | ---      | ---         |
| `initialStreamWindowSize` | _[Quantity](https://kubernetes.io/docs/reference/generated/kubernetes-api/v1.29/#quantity-resource-api)_ |  false  | InitialStreamWindowSize sets the initial window size for HTTP/2 streams.<br />If not set, the default value is 64 KiB(64*1024). |
| `initialConnectionWindowSize` | _[Quantity](https://kubernetes.io/docs/reference/generated/kubernetes-api/v1.29/#quantity-resource-api)_ |  false  | InitialConnectionWindowSize sets the initial window size for HTTP/2 connections.<br />If not set, the default value is 1 MiB. |
| `maxConcurrentStreams` | _integer_ |  false  | MaxConcurrentStreams sets the maximum number of concurrent streams allowed per connection.<br />If not set, the default value is 100. |


#### HTTP3Settings



HTTP3Settings provides HTTP/3 configuration on the listener.

_Appears in:_
- [ClientTrafficPolicySpec](#clienttrafficpolicyspec)



#### HTTPActiveHealthChecker



HTTPActiveHealthChecker defines the settings of http health check.

_Appears in:_
- [ActiveHealthCheck](#activehealthcheck)

| Field | Type | Required | Description |
| ---   | ---  | ---      | ---         |
| `path` | _string_ |  true  | Path defines the HTTP path that will be requested during health checking. |
| `method` | _string_ |  false  | Method defines the HTTP method used for health checking.<br />Defaults to GET |
| `expectedStatuses` | _[HTTPStatus](#httpstatus) array_ |  false  | ExpectedStatuses defines a list of HTTP response statuses considered healthy.<br />Defaults to 200 only |
| `expectedResponse` | _[ActiveHealthCheckPayload](#activehealthcheckpayload)_ |  false  | ExpectedResponse defines a list of HTTP expected responses to match. |


#### HTTPClientTimeout





_Appears in:_
- [ClientTimeout](#clienttimeout)

| Field | Type | Required | Description |
| ---   | ---  | ---      | ---         |
| `requestReceivedTimeout` | _[Duration](https://gateway-api.sigs.k8s.io/reference/spec/#gateway.networking.k8s.io/v1.Duration)_ |  false  | RequestReceivedTimeout is the duration envoy waits for the complete request reception. This timer starts upon request<br />initiation and stops when either the last byte of the request is sent upstream or when the response begins. |
| `idleTimeout` | _[Duration](https://gateway-api.sigs.k8s.io/reference/spec/#gateway.networking.k8s.io/v1.Duration)_ |  false  | IdleTimeout for an HTTP connection. Idle time is defined as a period in which there are no active requests in the connection.<br />Default: 1 hour. |


#### HTTPExtAuthService



HTTPExtAuthService defines the HTTP External Authorization service

_Appears in:_
- [ExtAuth](#extauth)

| Field | Type | Required | Description |
| ---   | ---  | ---      | ---         |
| `backendRef` | _[BackendObjectReference](https://gateway-api.sigs.k8s.io/references/spec/#gateway.networking.k8s.io/v1.BackendObjectReference)_ |  true  | BackendRef references a Kubernetes object that represents the<br />backend server to which the authorization request will be sent.<br />Only Service kind is supported for now.<br /><br />Deprecated: Use BackendRefs instead. |
| `backendRefs` | _[BackendRef](#backendref) array_ |  false  | BackendRefs references a Kubernetes object that represents the<br />backend server to which the authorization request will be sent.<br />Only Service kind is supported for now. |
| `path` | _string_ |  true  | Path is the path of the HTTP External Authorization service.<br />If path is specified, the authorization request will be sent to that path,<br />or else the authorization request will be sent to the root path. |
| `headersToBackend` | _string array_ |  false  | HeadersToBackend are the authorization response headers that will be added<br />to the original client request before sending it to the backend server.<br />Note that coexisting headers will be overridden.<br />If not specified, no authorization response headers will be added to the<br />original client request. |


#### HTTPStatus

_Underlying type:_ _integer_

HTTPStatus defines the http status code.

_Appears in:_
- [HTTPActiveHealthChecker](#httpactivehealthchecker)
- [RetryOn](#retryon)



#### HTTPTimeout





_Appears in:_
- [Timeout](#timeout)

| Field | Type | Required | Description |
| ---   | ---  | ---      | ---         |
| `connectionIdleTimeout` | _[Duration](https://gateway-api.sigs.k8s.io/reference/spec/#gateway.networking.k8s.io/v1.Duration)_ |  false  | The idle timeout for an HTTP connection. Idle time is defined as a period in which there are no active requests in the connection.<br />Default: 1 hour. |
| `maxConnectionDuration` | _[Duration](https://gateway-api.sigs.k8s.io/reference/spec/#gateway.networking.k8s.io/v1.Duration)_ |  false  | The maximum duration of an HTTP connection.<br />Default: unlimited. |


#### HTTPWasmCodeSource



HTTPWasmCodeSource defines the HTTP URL containing the Wasm code.

_Appears in:_
- [WasmCodeSource](#wasmcodesource)

| Field | Type | Required | Description |
| ---   | ---  | ---      | ---         |
| `url` | _string_ |  true  | URL is the URL containing the Wasm code. |
| `sha256` | _string_ |  false  | SHA256 checksum that will be used to verify the Wasm code.<br /><br />If not specified, Envoy Gateway will not verify the downloaded Wasm code.<br />kubebuilder:validation:Pattern=`^[a-f0-9]\{64\}$` |


#### Header



Header defines the header hashing configuration for consistent hash based
load balancing.

_Appears in:_
- [ConsistentHash](#consistenthash)

| Field | Type | Required | Description |
| ---   | ---  | ---      | ---         |
| `name` | _string_ |  true  | Name of the header to hash. |




#### HeaderMatchType

_Underlying type:_ _string_

HeaderMatchType specifies the semantics of how HTTP header values should be compared.
Valid HeaderMatchType values are "Exact", "RegularExpression", and "Distinct".

_Appears in:_
- [HeaderMatch](#headermatch)

| Value | Description |
| ----- | ----------- |
| `Exact` | HeaderMatchExact matches the exact value of the Value field against the value of<br />the specified HTTP Header.<br /> | 
| `RegularExpression` | HeaderMatchRegularExpression matches a regular expression against the value of the<br />specified HTTP Header. The regex string must adhere to the syntax documented in<br />https://github.com/google/re2/wiki/Syntax.<br /> | 
| `Distinct` | HeaderMatchDistinct matches any and all possible unique values encountered in the<br />specified HTTP Header. Note that each unique value will receive its own rate limit<br />bucket.<br />Note: This is only supported for Global Rate Limits.<br /> | 


#### HeaderSettings



HeaderSettings provides configuration options for headers on the listener.

_Appears in:_
- [ClientTrafficPolicySpec](#clienttrafficpolicyspec)

| Field | Type | Required | Description |
| ---   | ---  | ---      | ---         |
| `enableEnvoyHeaders` | _boolean_ |  false  | EnableEnvoyHeaders configures Envoy Proxy to add the "X-Envoy-" headers to requests<br />and responses. |
| `disableRateLimitHeaders` | _boolean_ |  false  | DisableRateLimitHeaders configures Envoy Proxy to omit the "X-RateLimit-" response headers<br />when rate limiting is enabled. |
| `xForwardedClientCert` | _[XForwardedClientCert](#xforwardedclientcert)_ |  false  | XForwardedClientCert configures how Envoy Proxy handle the x-forwarded-client-cert (XFCC) HTTP header.<br /><br />x-forwarded-client-cert (XFCC) is an HTTP header used to forward the certificate<br />information of part or all of the clients or proxies that a request has flowed through,<br />on its way from the client to the server.<br /><br />Envoy proxy may choose to sanitize/append/forward the XFCC header before proxying the request.<br /><br />If not set, the default behavior is sanitizing the XFCC header. |
| `withUnderscoresAction` | _[WithUnderscoresAction](#withunderscoresaction)_ |  false  | WithUnderscoresAction configures the action to take when an HTTP header with underscores<br />is encountered. The default action is to reject the request. |
| `preserveXRequestID` | _boolean_ |  false  | PreserveXRequestID configures Envoy to keep the X-Request-ID header if passed for a request that is edge<br />(Edge request is the request from external clients to front Envoy) and not reset it, which is the current Envoy behaviour.<br />It defaults to false. |


#### HealthCheck



HealthCheck configuration to decide which endpoints
are healthy and can be used for routing.

_Appears in:_
- [BackendTrafficPolicySpec](#backendtrafficpolicyspec)

| Field | Type | Required | Description |
| ---   | ---  | ---      | ---         |
| `active` | _[ActiveHealthCheck](#activehealthcheck)_ |  false  | Active health check configuration |
| `passive` | _[PassiveHealthCheck](#passivehealthcheck)_ |  false  | Passive passive check configuration |


#### HealthCheckSettings



HealthCheckSettings provides HealthCheck configuration on the HTTP/HTTPS listener.

_Appears in:_
- [ClientTrafficPolicySpec](#clienttrafficpolicyspec)

| Field | Type | Required | Description |
| ---   | ---  | ---      | ---         |
| `path` | _string_ |  true  | Path specifies the HTTP path to match on for health check requests. |


#### IPEndpoint



IPEndpoint describes TCP/UDP socket address, corresponding to Envoy's Socket Address
https://www.envoyproxy.io/docs/envoy/latest/api-v3/config/core/v3/address.proto#config-core-v3-socketaddress

_Appears in:_
- [BackendEndpoint](#backendendpoint)
- [ExtensionService](#extensionservice)

| Field | Type | Required | Description |
| ---   | ---  | ---      | ---         |
| `address` | _string_ |  true  | Address defines the IP address of the backend endpoint. |
| `port` | _integer_ |  true  | Port defines the port of the backend endpoint. |


#### ImagePullPolicy

_Underlying type:_ _string_

ImagePullPolicy defines the policy to use when pulling an OIC image.

_Appears in:_
- [WasmCodeSource](#wasmcodesource)

| Value | Description |
| ----- | ----------- |
| `IfNotPresent` | ImagePullPolicyIfNotPresent will only pull the image if it does not already exist in the EG cache.<br /> | 
| `Always` | ImagePullPolicyAlways will pull the image when the EnvoyExtension resource version changes.<br />Note: EG does not update the Wasm module every time an Envoy proxy requests the Wasm module.<br /> | 


#### ImageWasmCodeSource



ImageWasmCodeSource defines the OCI image containing the Wasm code.

_Appears in:_
- [WasmCodeSource](#wasmcodesource)

| Field | Type | Required | Description |
| ---   | ---  | ---      | ---         |
| `url` | _string_ |  true  | URL is the URL of the OCI image.<br />URL can be in the format of `registry/image:tag` or `registry/image@sha256:digest`. |
| `sha256` | _string_ |  false  | SHA256 checksum that will be used to verify the OCI image.<br /><br />It must match the digest of the OCI image.<br /><br />If not specified, Envoy Gateway will not verify the downloaded OCI image.<br />kubebuilder:validation:Pattern=`^[a-f0-9]\{64\}$` |
| `pullSecretRef` | _[SecretObjectReference](https://gateway-api.sigs.k8s.io/references/spec/#gateway.networking.k8s.io/v1.SecretObjectReference)_ |  false  | PullSecretRef is a reference to the secret containing the credentials to pull the image.<br />Only support Kubernetes Secret resource from the same namespace. |


#### InfrastructureProviderType

_Underlying type:_ _string_

InfrastructureProviderType defines the types of custom infrastructure providers supported by Envoy Gateway.

_Appears in:_
- [EnvoyGatewayInfrastructureProvider](#envoygatewayinfrastructureprovider)

| Value | Description |
| ----- | ----------- |
| `Host` | InfrastructureProviderTypeHost defines the "Host" provider.<br /> | 


#### JSONPatchOperation



JSONPatchOperation defines the JSON Patch Operation as defined in
https://datatracker.ietf.org/doc/html/rfc6902

_Appears in:_
- [EnvoyJSONPatchConfig](#envoyjsonpatchconfig)

| Field | Type | Required | Description |
| ---   | ---  | ---      | ---         |
| `op` | _[JSONPatchOperationType](#jsonpatchoperationtype)_ |  true  | Op is the type of operation to perform |
| `path` | _string_ |  true  | Path is the location of the target document/field where the operation will be performed<br />Refer to https://datatracker.ietf.org/doc/html/rfc6901 for more details. |
| `from` | _string_ |  false  | From is the source location of the value to be copied or moved. Only valid<br />for move or copy operations<br />Refer to https://datatracker.ietf.org/doc/html/rfc6901 for more details. |
| `value` | _[JSON](https://kubernetes.io/docs/reference/generated/kubernetes-api/v1.29/#json-v1-apiextensions-k8s-io)_ |  false  | Value is the new value of the path location. The value is only used by<br />the `add` and `replace` operations. |


#### JSONPatchOperationType

_Underlying type:_ _string_

JSONPatchOperationType specifies the JSON Patch operations that can be performed.

_Appears in:_
- [JSONPatchOperation](#jsonpatchoperation)



#### JWT



JWT defines the configuration for JSON Web Token (JWT) authentication.

_Appears in:_
- [SecurityPolicySpec](#securitypolicyspec)

| Field | Type | Required | Description |
| ---   | ---  | ---      | ---         |
| `optional` | _boolean_ |  true  | Optional determines whether a missing JWT is acceptable, defaulting to false if not specified.<br />Note: Even if optional is set to true, JWT authentication will still fail if an invalid JWT is presented. |
| `providers` | _[JWTProvider](#jwtprovider) array_ |  true  | Providers defines the JSON Web Token (JWT) authentication provider type.<br />When multiple JWT providers are specified, the JWT is considered valid if<br />any of the providers successfully validate the JWT. For additional details,<br />see https://www.envoyproxy.io/docs/envoy/latest/configuration/http/http_filters/jwt_authn_filter.html. |


#### JWTExtractor



JWTExtractor defines a custom JWT token extraction from HTTP request.
If specified, Envoy will extract the JWT token from the listed extractors (headers, cookies, or params) and validate each of them.
If any value extracted is found to be an invalid JWT, a 401 error will be returned.

_Appears in:_
- [JWTProvider](#jwtprovider)

| Field | Type | Required | Description |
| ---   | ---  | ---      | ---         |
| `headers` | _[JWTHeaderExtractor](#jwtheaderextractor) array_ |  false  | Headers represents a list of HTTP request headers to extract the JWT token from. |
| `cookies` | _string array_ |  false  | Cookies represents a list of cookie names to extract the JWT token from. |
| `params` | _string array_ |  false  | Params represents a list of query parameters to extract the JWT token from. |


#### JWTHeaderExtractor



JWTHeaderExtractor defines an HTTP header location to extract JWT token

_Appears in:_
- [JWTExtractor](#jwtextractor)

| Field | Type | Required | Description |
| ---   | ---  | ---      | ---         |
| `name` | _string_ |  true  | Name is the HTTP header name to retrieve the token |
| `valuePrefix` | _string_ |  false  | ValuePrefix is the prefix that should be stripped before extracting the token.<br />The format would be used by Envoy like "\{ValuePrefix\}<TOKEN>".<br />For example, "Authorization: Bearer <TOKEN>", then the ValuePrefix="Bearer " with a space at the end. |


#### JWTProvider



JWTProvider defines how a JSON Web Token (JWT) can be verified.

_Appears in:_
- [JWT](#jwt)

| Field | Type | Required | Description |
| ---   | ---  | ---      | ---         |
| `name` | _string_ |  true  | Name defines a unique name for the JWT provider. A name can have a variety of forms,<br />including RFC1123 subdomains, RFC 1123 labels, or RFC 1035 labels. |
| `issuer` | _string_ |  false  | Issuer is the principal that issued the JWT and takes the form of a URL or email address.<br />For additional details, see https://tools.ietf.org/html/rfc7519#section-4.1.1 for<br />URL format and https://rfc-editor.org/rfc/rfc5322.html for email format. If not provided,<br />the JWT issuer is not checked. |
| `audiences` | _string array_ |  false  | Audiences is a list of JWT audiences allowed access. For additional details, see<br />https://tools.ietf.org/html/rfc7519#section-4.1.3. If not provided, JWT audiences<br />are not checked. |
| `remoteJWKS` | _[RemoteJWKS](#remotejwks)_ |  true  | RemoteJWKS defines how to fetch and cache JSON Web Key Sets (JWKS) from a remote<br />HTTP/HTTPS endpoint. |
| `claimToHeaders` | _[ClaimToHeader](#claimtoheader) array_ |  false  | ClaimToHeaders is a list of JWT claims that must be extracted into HTTP request headers<br />For examples, following config:<br />The claim must be of type; string, int, double, bool. Array type claims are not supported |
| `recomputeRoute` | _boolean_ |  false  | RecomputeRoute clears the route cache and recalculates the routing decision.<br />This field must be enabled if the headers generated from the claim are used for<br />route matching decisions. If the recomputation selects a new route, features targeting<br />the new matched route will be applied. |
| `extractFrom` | _[JWTExtractor](#jwtextractor)_ |  false  | ExtractFrom defines different ways to extract the JWT token from HTTP request.<br />If empty, it defaults to extract JWT token from the Authorization HTTP request header using Bearer schema<br />or access_token from query parameters. |


#### KubernetesContainerSpec



KubernetesContainerSpec defines the desired state of the Kubernetes container resource.

_Appears in:_
- [KubernetesDaemonSetSpec](#kubernetesdaemonsetspec)
- [KubernetesDeploymentSpec](#kubernetesdeploymentspec)

| Field | Type | Required | Description |
| ---   | ---  | ---      | ---         |
| `env` | _[EnvVar](https://kubernetes.io/docs/reference/generated/kubernetes-api/v1.29/#envvar-v1-core) array_ |  false  | List of environment variables to set in the container. |
| `resources` | _[ResourceRequirements](https://kubernetes.io/docs/reference/generated/kubernetes-api/v1.29/#resourcerequirements-v1-core)_ |  false  | Resources required by this container.<br />More info: https://kubernetes.io/docs/concepts/configuration/manage-resources-containers/ |
| `securityContext` | _[SecurityContext](https://kubernetes.io/docs/reference/generated/kubernetes-api/v1.29/#securitycontext-v1-core)_ |  false  | SecurityContext defines the security options the container should be run with.<br />If set, the fields of SecurityContext override the equivalent fields of PodSecurityContext.<br />More info: https://kubernetes.io/docs/tasks/configure-pod-container/security-context/ |
| `image` | _string_ |  false  | Image specifies the EnvoyProxy container image to be used, instead of the default image. |
| `volumeMounts` | _[VolumeMount](https://kubernetes.io/docs/reference/generated/kubernetes-api/v1.29/#volumemount-v1-core) array_ |  false  | VolumeMounts are volumes to mount into the container's filesystem.<br />Cannot be updated. |


#### KubernetesDaemonSetSpec



KubernetesDaemonsetSpec defines the desired state of the Kubernetes daemonset resource.

_Appears in:_
- [EnvoyProxyKubernetesProvider](#envoyproxykubernetesprovider)

| Field | Type | Required | Description |
| ---   | ---  | ---      | ---         |
| `patch` | _[KubernetesPatchSpec](#kubernetespatchspec)_ |  false  | Patch defines how to perform the patch operation to daemonset |
| `strategy` | _[DaemonSetUpdateStrategy](https://kubernetes.io/docs/reference/generated/kubernetes-api/v1.29/#daemonsetupdatestrategy-v1-apps)_ |  false  | The daemonset strategy to use to replace existing pods with new ones. |
| `pod` | _[KubernetesPodSpec](#kubernetespodspec)_ |  false  | Pod defines the desired specification of pod. |
| `container` | _[KubernetesContainerSpec](#kubernetescontainerspec)_ |  false  | Container defines the desired specification of main container. |
| `name` | _string_ |  false  | Name of the daemonSet.<br />When unset, this defaults to an autogenerated name. |


#### KubernetesDeployMode



KubernetesDeployMode holds configuration for how to deploy managed resources such as the Envoy Proxy
data plane fleet.

_Appears in:_
- [EnvoyGatewayKubernetesProvider](#envoygatewaykubernetesprovider)



#### KubernetesDeploymentSpec



KubernetesDeploymentSpec defines the desired state of the Kubernetes deployment resource.

_Appears in:_
- [EnvoyGatewayKubernetesProvider](#envoygatewaykubernetesprovider)
- [EnvoyProxyKubernetesProvider](#envoyproxykubernetesprovider)

| Field | Type | Required | Description |
| ---   | ---  | ---      | ---         |
| `patch` | _[KubernetesPatchSpec](#kubernetespatchspec)_ |  false  | Patch defines how to perform the patch operation to deployment |
| `replicas` | _integer_ |  false  | Replicas is the number of desired pods. Defaults to 1. |
| `strategy` | _[DeploymentStrategy](https://kubernetes.io/docs/reference/generated/kubernetes-api/v1.29/#deploymentstrategy-v1-apps)_ |  false  | The deployment strategy to use to replace existing pods with new ones. |
| `pod` | _[KubernetesPodSpec](#kubernetespodspec)_ |  false  | Pod defines the desired specification of pod. |
| `container` | _[KubernetesContainerSpec](#kubernetescontainerspec)_ |  false  | Container defines the desired specification of main container. |
| `initContainers` | _[Container](https://kubernetes.io/docs/reference/generated/kubernetes-api/v1.29/#container-v1-core) array_ |  false  | List of initialization containers belonging to the pod.<br />More info: https://kubernetes.io/docs/concepts/workloads/pods/init-containers/ |
| `name` | _string_ |  false  | Name of the deployment.<br />When unset, this defaults to an autogenerated name. |


#### KubernetesHorizontalPodAutoscalerSpec



KubernetesHorizontalPodAutoscalerSpec defines Kubernetes Horizontal Pod Autoscaler settings of Envoy Proxy Deployment.
When HPA is enabled, it is recommended that the value in `KubernetesDeploymentSpec.replicas` be removed, otherwise
Envoy Gateway will revert back to this value every time reconciliation occurs.
See k8s.io.autoscaling.v2.HorizontalPodAutoScalerSpec.

_Appears in:_
- [EnvoyProxyKubernetesProvider](#envoyproxykubernetesprovider)

| Field | Type | Required | Description |
| ---   | ---  | ---      | ---         |
| `minReplicas` | _integer_ |  false  | minReplicas is the lower limit for the number of replicas to which the autoscaler<br />can scale down. It defaults to 1 replica. |
| `maxReplicas` | _integer_ |  true  | maxReplicas is the upper limit for the number of replicas to which the autoscaler can scale up.<br />It cannot be less that minReplicas. |
| `metrics` | _[MetricSpec](https://kubernetes.io/docs/reference/generated/kubernetes-api/v1.29/#metricspec-v2-autoscaling) array_ |  false  | metrics contains the specifications for which to use to calculate the<br />desired replica count (the maximum replica count across all metrics will<br />be used).<br />If left empty, it defaults to being based on CPU utilization with average on 80% usage. |
| `behavior` | _[HorizontalPodAutoscalerBehavior](https://kubernetes.io/docs/reference/generated/kubernetes-api/v1.29/#horizontalpodautoscalerbehavior-v2-autoscaling)_ |  false  | behavior configures the scaling behavior of the target<br />in both Up and Down directions (scaleUp and scaleDown fields respectively).<br />If not set, the default HPAScalingRules for scale up and scale down are used.<br />See k8s.io.autoscaling.v2.HorizontalPodAutoScalerBehavior. |


#### KubernetesPatchSpec



KubernetesPatchSpec defines how to perform the patch operation

_Appears in:_
- [KubernetesDaemonSetSpec](#kubernetesdaemonsetspec)
- [KubernetesDeploymentSpec](#kubernetesdeploymentspec)
- [KubernetesServiceSpec](#kubernetesservicespec)

| Field | Type | Required | Description |
| ---   | ---  | ---      | ---         |
| `type` | _[MergeType](#mergetype)_ |  false  | Type is the type of merge operation to perform<br /><br />By default, StrategicMerge is used as the patch type. |
| `value` | _[JSON](https://kubernetes.io/docs/reference/generated/kubernetes-api/v1.29/#json-v1-apiextensions-k8s-io)_ |  true  | Object contains the raw configuration for merged object |


#### KubernetesPodDisruptionBudgetSpec



KubernetesPodDisruptionBudgetSpec defines Kubernetes PodDisruptionBudget settings of Envoy Proxy Deployment.

_Appears in:_
- [EnvoyProxyKubernetesProvider](#envoyproxykubernetesprovider)

| Field | Type | Required | Description |
| ---   | ---  | ---      | ---         |
| `minAvailable` | _integer_ |  false  | MinAvailable specifies the minimum number of pods that must be available at all times during voluntary disruptions,<br />such as node drains or updates. This setting ensures that your envoy proxy maintains a certain level of availability<br />and resilience during maintenance operations. |


#### KubernetesPodSpec



KubernetesPodSpec defines the desired state of the Kubernetes pod resource.

_Appears in:_
- [KubernetesDaemonSetSpec](#kubernetesdaemonsetspec)
- [KubernetesDeploymentSpec](#kubernetesdeploymentspec)

| Field | Type | Required | Description |
| ---   | ---  | ---      | ---         |
| `annotations` | _object (keys:string, values:string)_ |  false  | Annotations are the annotations that should be appended to the pods.<br />By default, no pod annotations are appended. |
| `labels` | _object (keys:string, values:string)_ |  false  | Labels are the additional labels that should be tagged to the pods.<br />By default, no additional pod labels are tagged. |
| `securityContext` | _[PodSecurityContext](https://kubernetes.io/docs/reference/generated/kubernetes-api/v1.29/#podsecuritycontext-v1-core)_ |  false  | SecurityContext holds pod-level security attributes and common container settings.<br />Optional: Defaults to empty.  See type description for default values of each field. |
| `affinity` | _[Affinity](https://kubernetes.io/docs/reference/generated/kubernetes-api/v1.29/#affinity-v1-core)_ |  false  | If specified, the pod's scheduling constraints. |
| `tolerations` | _[Toleration](https://kubernetes.io/docs/reference/generated/kubernetes-api/v1.29/#toleration-v1-core) array_ |  false  | If specified, the pod's tolerations. |
| `volumes` | _[Volume](https://kubernetes.io/docs/reference/generated/kubernetes-api/v1.29/#volume-v1-core) array_ |  false  | Volumes that can be mounted by containers belonging to the pod.<br />More info: https://kubernetes.io/docs/concepts/storage/volumes |
| `imagePullSecrets` | _[LocalObjectReference](https://kubernetes.io/docs/reference/generated/kubernetes-api/v1.29/#localobjectreference-v1-core) array_ |  false  | ImagePullSecrets is an optional list of references to secrets<br />in the same namespace to use for pulling any of the images used by this PodSpec.<br />If specified, these secrets will be passed to individual puller implementations for them to use.<br />More info: https://kubernetes.io/docs/concepts/containers/images#specifying-imagepullsecrets-on-a-pod |
| `nodeSelector` | _object (keys:string, values:string)_ |  false  | NodeSelector is a selector which must be true for the pod to fit on a node.<br />Selector which must match a node's labels for the pod to be scheduled on that node.<br />More info: https://kubernetes.io/docs/concepts/configuration/assign-pod-node/ |
| `topologySpreadConstraints` | _[TopologySpreadConstraint](https://kubernetes.io/docs/reference/generated/kubernetes-api/v1.29/#topologyspreadconstraint-v1-core) array_ |  false  | TopologySpreadConstraints describes how a group of pods ought to spread across topology<br />domains. Scheduler will schedule pods in a way which abides by the constraints.<br />All topologySpreadConstraints are ANDed. |


#### KubernetesServiceSpec



KubernetesServiceSpec defines the desired state of the Kubernetes service resource.

_Appears in:_
- [EnvoyProxyKubernetesProvider](#envoyproxykubernetesprovider)

| Field | Type | Required | Description |
| ---   | ---  | ---      | ---         |
| `annotations` | _object (keys:string, values:string)_ |  false  | Annotations that should be appended to the service.<br />By default, no annotations are appended. |
| `type` | _[ServiceType](#servicetype)_ |  false  | Type determines how the Service is exposed. Defaults to LoadBalancer.<br />Valid options are ClusterIP, LoadBalancer and NodePort.<br />"LoadBalancer" means a service will be exposed via an external load balancer (if the cloud provider supports it).<br />"ClusterIP" means a service will only be accessible inside the cluster, via the cluster IP.<br />"NodePort" means a service will be exposed on a static Port on all Nodes of the cluster. |
| `loadBalancerClass` | _string_ |  false  | LoadBalancerClass, when specified, allows for choosing the LoadBalancer provider<br />implementation if more than one are available or is otherwise expected to be specified |
| `allocateLoadBalancerNodePorts` | _boolean_ |  false  | AllocateLoadBalancerNodePorts defines if NodePorts will be automatically allocated for<br />services with type LoadBalancer. Default is "true". It may be set to "false" if the cluster<br />load-balancer does not rely on NodePorts. If the caller requests specific NodePorts (by specifying a<br />value), those requests will be respected, regardless of this field. This field may only be set for<br />services with type LoadBalancer and will be cleared if the type is changed to any other type. |
| `loadBalancerSourceRanges` | _string array_ |  false  | LoadBalancerSourceRanges defines a list of allowed IP addresses which will be configured as<br />firewall rules on the platform providers load balancer. This is not guaranteed to be working as<br />it happens outside of kubernetes and has to be supported and handled by the platform provider.<br />This field may only be set for services with type LoadBalancer and will be cleared if the type<br />is changed to any other type. |
| `loadBalancerIP` | _string_ |  false  | LoadBalancerIP defines the IP Address of the underlying load balancer service. This field<br />may be ignored if the load balancer provider does not support this feature.<br />This field has been deprecated in Kubernetes, but it is still used for setting the IP Address in some cloud<br />providers such as GCP. |
| `externalTrafficPolicy` | _[ServiceExternalTrafficPolicy](#serviceexternaltrafficpolicy)_ |  false  | ExternalTrafficPolicy determines the externalTrafficPolicy for the Envoy Service. Valid options<br />are Local and Cluster. Default is "Local". "Local" means traffic will only go to pods on the node<br />receiving the traffic. "Cluster" means connections are loadbalanced to all pods in the cluster. |
| `patch` | _[KubernetesPatchSpec](#kubernetespatchspec)_ |  false  | Patch defines how to perform the patch operation to the service |
| `name` | _string_ |  false  | Name of the service.<br />When unset, this defaults to an autogenerated name. |


#### KubernetesWatchMode



KubernetesWatchMode holds the configuration for which input resources to watch and reconcile.

_Appears in:_
- [EnvoyGatewayKubernetesProvider](#envoygatewaykubernetesprovider)

| Field | Type | Required | Description |
| ---   | ---  | ---      | ---         |
| `type` | _[KubernetesWatchModeType](#kuberneteswatchmodetype)_ |  true  | Type indicates what watch mode to use. KubernetesWatchModeTypeNamespaces and<br />KubernetesWatchModeTypeNamespaceSelector are currently supported<br />By default, when this field is unset or empty, Envoy Gateway will watch for input namespaced resources<br />from all namespaces. |
| `namespaces` | _string array_ |  true  | Namespaces holds the list of namespaces that Envoy Gateway will watch for namespaced scoped<br />resources such as Gateway, HTTPRoute and Service.<br />Note that Envoy Gateway will continue to reconcile relevant cluster scoped resources such as<br />GatewayClass that it is linked to. Precisely one of Namespaces and NamespaceSelector must be set. |
| `namespaceSelector` | _[LabelSelector](https://kubernetes.io/docs/reference/generated/kubernetes-api/v1.29/#labelselector-v1-meta)_ |  true  | NamespaceSelector holds the label selector used to dynamically select namespaces.<br />Envoy Gateway will watch for namespaces matching the specified label selector.<br />Precisely one of Namespaces and NamespaceSelector must be set. |


#### KubernetesWatchModeType

_Underlying type:_ _string_

KubernetesWatchModeType defines the type of KubernetesWatchMode

_Appears in:_
- [KubernetesWatchMode](#kuberneteswatchmode)



#### LeaderElection



LeaderElection defines the desired leader election settings.

_Appears in:_
- [EnvoyGatewayKubernetesProvider](#envoygatewaykubernetesprovider)

| Field | Type | Required | Description |
| ---   | ---  | ---      | ---         |
| `leaseDuration` | _[Duration](https://gateway-api.sigs.k8s.io/reference/spec/#gateway.networking.k8s.io/v1.Duration)_ |  true  | LeaseDuration defines the time non-leader contenders will wait before attempting to claim leadership.<br />It's based on the timestamp of the last acknowledged signal. The default setting is 15 seconds. |
| `renewDeadline` | _[Duration](https://gateway-api.sigs.k8s.io/reference/spec/#gateway.networking.k8s.io/v1.Duration)_ |  true  | RenewDeadline represents the time frame within which the current leader will attempt to renew its leadership<br />status before relinquishing its position. The default setting is 10 seconds. |
| `retryPeriod` | _[Duration](https://gateway-api.sigs.k8s.io/reference/spec/#gateway.networking.k8s.io/v1.Duration)_ |  true  | RetryPeriod denotes the interval at which LeaderElector clients should perform action retries.<br />The default setting is 2 seconds. |
| `disable` | _boolean_ |  true  | Disable provides the option to turn off leader election, which is enabled by default. |


#### LiteralCustomTag



LiteralCustomTag adds hard-coded value to each span.

_Appears in:_
- [CustomTag](#customtag)

| Field | Type | Required | Description |
| ---   | ---  | ---      | ---         |
| `value` | _string_ |  true  | Value defines the hard-coded value to add to each span. |


#### LoadBalancer



LoadBalancer defines the load balancer policy to be applied.

_Appears in:_
- [BackendTrafficPolicySpec](#backendtrafficpolicyspec)

| Field | Type | Required | Description |
| ---   | ---  | ---      | ---         |
| `type` | _[LoadBalancerType](#loadbalancertype)_ |  true  | Type decides the type of Load Balancer policy.<br />Valid LoadBalancerType values are<br />"ConsistentHash",<br />"LeastRequest",<br />"Random",<br />"RoundRobin". |
| `consistentHash` | _[ConsistentHash](#consistenthash)_ |  false  | ConsistentHash defines the configuration when the load balancer type is<br />set to ConsistentHash |
| `slowStart` | _[SlowStart](#slowstart)_ |  false  | SlowStart defines the configuration related to the slow start load balancer policy.<br />If set, during slow start window, traffic sent to the newly added hosts will gradually increase.<br />Currently this is only supported for RoundRobin and LeastRequest load balancers |


#### LoadBalancerType

_Underlying type:_ _string_

LoadBalancerType specifies the types of LoadBalancer.

_Appears in:_
- [LoadBalancer](#loadbalancer)

| Value | Description |
| ----- | ----------- |
| `ConsistentHash` | ConsistentHashLoadBalancerType load balancer policy.<br /> | 
| `LeastRequest` | LeastRequestLoadBalancerType load balancer policy.<br /> | 
| `Random` | RandomLoadBalancerType load balancer policy.<br /> | 
| `RoundRobin` | RoundRobinLoadBalancerType load balancer policy.<br /> | 


#### LocalRateLimit



LocalRateLimit defines local rate limit configuration.

_Appears in:_
- [RateLimitSpec](#ratelimitspec)

| Field | Type | Required | Description |
| ---   | ---  | ---      | ---         |
| `rules` | _[RateLimitRule](#ratelimitrule) array_ |  false  | Rules are a list of RateLimit selectors and limits. If a request matches<br />multiple rules, the strictest limit is applied. For example, if a request<br />matches two rules, one with 10rps and one with 20rps, the final limit will<br />be based on the rule with 10rps. |


#### LogLevel

_Underlying type:_ _string_

LogLevel defines a log level for Envoy Gateway and EnvoyProxy system logs.

_Appears in:_
- [EnvoyGatewayLogging](#envoygatewaylogging)
- [ProxyLogging](#proxylogging)

| Value | Description |
| ----- | ----------- |
| `debug` | LogLevelDebug defines the "debug" logging level.<br /> | 
| `info` | LogLevelInfo defines the "Info" logging level.<br /> | 
| `warn` | LogLevelWarn defines the "Warn" logging level.<br /> | 
| `error` | LogLevelError defines the "Error" logging level.<br /> | 




#### MetricSinkType

_Underlying type:_ _string_



_Appears in:_
- [EnvoyGatewayMetricSink](#envoygatewaymetricsink)
- [ProxyMetricSink](#proxymetricsink)

| Value | Description |
| ----- | ----------- |
| `OpenTelemetry` |  | 


#### OIDC



OIDC defines the configuration for the OpenID Connect (OIDC) authentication.

_Appears in:_
- [SecurityPolicySpec](#securitypolicyspec)

| Field | Type | Required | Description |
| ---   | ---  | ---      | ---         |
| `provider` | _[OIDCProvider](#oidcprovider)_ |  true  | The OIDC Provider configuration. |
| `clientID` | _string_ |  true  | The client ID to be used in the OIDC<br />[Authentication Request](https://openid.net/specs/openid-connect-core-1_0.html#AuthRequest). |
| `clientSecret` | _[SecretObjectReference](https://gateway-api.sigs.k8s.io/references/spec/#gateway.networking.k8s.io/v1.SecretObjectReference)_ |  true  | The Kubernetes secret which contains the OIDC client secret to be used in the<br />[Authentication Request](https://openid.net/specs/openid-connect-core-1_0.html#AuthRequest).<br /><br />This is an Opaque secret. The client secret should be stored in the key<br />"client-secret". |
| `cookieNames` | _[OIDCCookieNames](#oidccookienames)_ |  false  | The optional cookie name overrides to be used for Bearer and IdToken cookies in the<br />[Authentication Request](https://openid.net/specs/openid-connect-core-1_0.html#AuthRequest).<br />If not specified, uses a randomly generated suffix |
| `scopes` | _string array_ |  false  | The OIDC scopes to be used in the<br />[Authentication Request](https://openid.net/specs/openid-connect-core-1_0.html#AuthRequest).<br />The "openid" scope is always added to the list of scopes if not already<br />specified. |
| `resources` | _string array_ |  false  | The OIDC resources to be used in the<br />[Authentication Request](https://openid.net/specs/openid-connect-core-1_0.html#AuthRequest). |
| `redirectURL` | _string_ |  true  | The redirect URL to be used in the OIDC<br />[Authentication Request](https://openid.net/specs/openid-connect-core-1_0.html#AuthRequest).<br />If not specified, uses the default redirect URI "%REQ(x-forwarded-proto)%://%REQ(:authority)%/oauth2/callback" |
| `logoutPath` | _string_ |  true  | The path to log a user out, clearing their credential cookies.<br /><br />If not specified, uses a default logout path "/logout" |
| `forwardAccessToken` | _boolean_ |  false  | ForwardAccessToken indicates whether the Envoy should forward the access token<br />via the Authorization header Bearer scheme to the upstream.<br />If not specified, defaults to false. |
| `defaultTokenTTL` | _[Duration](https://kubernetes.io/docs/reference/generated/kubernetes-api/v1.29/#duration-v1-meta)_ |  false  | DefaultTokenTTL is the default lifetime of the id token and access token.<br />Please note that Envoy will always use the expiry time from the response<br />of the authorization server if it is provided. This field is only used when<br />the expiry time is not provided by the authorization.<br /><br />If not specified, defaults to 0. In this case, the "expires_in" field in<br />the authorization response must be set by the authorization server, or the<br />OAuth flow will fail. |
| `refreshToken` | _boolean_ |  false  | RefreshToken indicates whether the Envoy should automatically refresh the<br />id token and access token when they expire.<br />When set to true, the Envoy will use the refresh token to get a new id token<br />and access token when they expire.<br /><br />If not specified, defaults to false. |
| `defaultRefreshTokenTTL` | _[Duration](https://kubernetes.io/docs/reference/generated/kubernetes-api/v1.29/#duration-v1-meta)_ |  false  | DefaultRefreshTokenTTL is the default lifetime of the refresh token.<br />This field is only used when the exp (expiration time) claim is omitted in<br />the refresh token or the refresh token is not JWT.<br /><br />If not specified, defaults to 604800s (one week).<br />Note: this field is only applicable when the "refreshToken" field is set to true. |


#### OIDCCookieNames



OIDCCookieNames defines the names of cookies to use in the Envoy OIDC filter.

_Appears in:_
- [OIDC](#oidc)

| Field | Type | Required | Description |
| ---   | ---  | ---      | ---         |
| `accessToken` | _string_ |  false  | The name of the cookie used to store the AccessToken in the<br />[Authentication Request](https://openid.net/specs/openid-connect-core-1_0.html#AuthRequest).<br />If not specified, defaults to "AccessToken-(randomly generated uid)" |
| `idToken` | _string_ |  false  | The name of the cookie used to store the IdToken in the<br />[Authentication Request](https://openid.net/specs/openid-connect-core-1_0.html#AuthRequest).<br />If not specified, defaults to "IdToken-(randomly generated uid)" |


#### OIDCProvider



OIDCProvider defines the OIDC Provider configuration.

_Appears in:_
- [OIDC](#oidc)

| Field | Type | Required | Description |
| ---   | ---  | ---      | ---         |
| `issuer` | _string_ |  true  | The OIDC Provider's [issuer identifier](https://openid.net/specs/openid-connect-discovery-1_0.html#IssuerDiscovery).<br />Issuer MUST be a URI RFC 3986 [RFC3986] with a scheme component that MUST<br />be https, a host component, and optionally, port and path components and<br />no query or fragment components. |
| `authorizationEndpoint` | _string_ |  false  | The OIDC Provider's [authorization endpoint](https://openid.net/specs/openid-connect-core-1_0.html#AuthorizationEndpoint).<br />If not provided, EG will try to discover it from the provider's [Well-Known Configuration Endpoint](https://openid.net/specs/openid-connect-discovery-1_0.html#ProviderConfigurationResponse). |
| `tokenEndpoint` | _string_ |  false  | The OIDC Provider's [token endpoint](https://openid.net/specs/openid-connect-core-1_0.html#TokenEndpoint).<br />If not provided, EG will try to discover it from the provider's [Well-Known Configuration Endpoint](https://openid.net/specs/openid-connect-discovery-1_0.html#ProviderConfigurationResponse). |


#### OpenTelemetryEnvoyProxyAccessLog



OpenTelemetryEnvoyProxyAccessLog defines the OpenTelemetry access log sink.

_Appears in:_
- [ProxyAccessLogSink](#proxyaccesslogsink)

| Field | Type | Required | Description |
| ---   | ---  | ---      | ---         |
| `host` | _string_ |  false  | Host define the extension service hostname.<br />Deprecated: Use BackendRefs instead. |
| `port` | _integer_ |  false  | Port defines the port the extension service is exposed on.<br />Deprecated: Use BackendRefs instead. |
| `backendRefs` | _[BackendRef](#backendref) array_ |  false  | BackendRefs references a Kubernetes object that represents the<br />backend server to which the access log will be sent.<br />Only Service kind is supported for now. |
| `resources` | _object (keys:string, values:string)_ |  false  | Resources is a set of labels that describe the source of a log entry, including envoy node info.<br />It's recommended to follow [semantic conventions](https://opentelemetry.io/docs/reference/specification/resource/semantic_conventions/). |


#### Origin

_Underlying type:_ _string_

Origin is defined by the scheme (protocol), hostname (domain), and port of
the URL used to access it. The hostname can be "precise" which is just the
domain name or "wildcard" which is a domain name prefixed with a single
wildcard label such as "*.example.com".
In addition to that a single wildcard (with or without scheme) can be
configured to match any origin.


For example, the following are valid origins:
- https://foo.example.com
- https://*.example.com
- http://foo.example.com:8080
- http://*.example.com:8080
- https://*

_Appears in:_
- [CORS](#cors)



#### PassiveHealthCheck



PassiveHealthCheck defines the configuration for passive health checks in the context of Envoy's Outlier Detection,
see https://www.envoyproxy.io/docs/envoy/latest/intro/arch_overview/upstream/outlier

_Appears in:_
- [HealthCheck](#healthcheck)

| Field | Type | Required | Description |
| ---   | ---  | ---      | ---         |
| `splitExternalLocalOriginErrors` | _boolean_ |  false  | SplitExternalLocalOriginErrors enables splitting of errors between external and local origin. |
| `interval` | _[Duration](https://kubernetes.io/docs/reference/generated/kubernetes-api/v1.29/#duration-v1-meta)_ |  false  | Interval defines the time between passive health checks. |
| `consecutiveLocalOriginFailures` | _integer_ |  false  | ConsecutiveLocalOriginFailures sets the number of consecutive local origin failures triggering ejection.<br />Parameter takes effect only when split_external_local_origin_errors is set to true. |
| `consecutiveGatewayErrors` | _integer_ |  false  | ConsecutiveGatewayErrors sets the number of consecutive gateway errors triggering ejection. |
| `consecutive5XxErrors` | _integer_ |  false  | Consecutive5xxErrors sets the number of consecutive 5xx errors triggering ejection. |
| `baseEjectionTime` | _[Duration](https://kubernetes.io/docs/reference/generated/kubernetes-api/v1.29/#duration-v1-meta)_ |  false  | BaseEjectionTime defines the base duration for which a host will be ejected on consecutive failures. |
| `maxEjectionPercent` | _integer_ |  false  | MaxEjectionPercent sets the maximum percentage of hosts in a cluster that can be ejected. |


#### PathEscapedSlashAction

_Underlying type:_ _string_

PathEscapedSlashAction determines the action for requests that contain %2F, %2f, %5C, or %5c
sequences in the URI path.

_Appears in:_
- [PathSettings](#pathsettings)

| Value | Description |
| ----- | ----------- |
| `KeepUnchanged` | KeepUnchangedAction keeps escaped slashes as they arrive without changes<br /> | 
| `RejectRequest` | RejectRequestAction rejects client requests containing escaped slashes<br />with a 400 status. gRPC requests will be rejected with the INTERNAL (13)<br />error code.<br />The "httpN.downstream_rq_failed_path_normalization" counter is incremented<br />for each rejected request.<br /> | 
| `UnescapeAndRedirect` | UnescapeAndRedirect unescapes %2F and %5C sequences and redirects to the new path<br />if these sequences were present.<br />Redirect occurs after path normalization and merge slashes transformations if<br />they were configured. gRPC requests will be rejected with the INTERNAL (13)<br />error code.<br />This option minimizes possibility of path confusion exploits by forcing request<br />with unescaped slashes to traverse all parties: downstream client, intermediate<br />proxies, Envoy and upstream server.<br />The “httpN.downstream_rq_redirected_with_normalized_path” counter is incremented<br />for each redirected request.<br /> | 
| `UnescapeAndForward` | UnescapeAndForward unescapes %2F and %5C sequences and forwards the request.<br />Note: this option should not be enabled if intermediaries perform path based access<br />control as it may lead to path confusion vulnerabilities.<br /> | 


#### PathSettings



PathSettings provides settings that managing how the incoming path set by clients is handled.

_Appears in:_
- [ClientTrafficPolicySpec](#clienttrafficpolicyspec)

| Field | Type | Required | Description |
| ---   | ---  | ---      | ---         |
| `escapedSlashesAction` | _[PathEscapedSlashAction](#pathescapedslashaction)_ |  false  | EscapedSlashesAction determines how %2f, %2F, %5c, or %5C sequences in the path URI<br />should be handled.<br />The default is UnescapeAndRedirect. |
| `disableMergeSlashes` | _boolean_ |  false  | DisableMergeSlashes allows disabling the default configuration of merging adjacent<br />slashes in the path.<br />Note that slash merging is not part of the HTTP spec and is provided for convenience. |


#### PerRetryPolicy





_Appears in:_
- [Retry](#retry)

| Field | Type | Required | Description |
| ---   | ---  | ---      | ---         |
| `timeout` | _[Duration](https://kubernetes.io/docs/reference/generated/kubernetes-api/v1.29/#duration-v1-meta)_ |  false  | Timeout is the timeout per retry attempt. |
| `backOff` | _[BackOffPolicy](#backoffpolicy)_ |  false  | Backoff is the backoff policy to be applied per retry attempt. gateway uses a fully jittered exponential<br />back-off algorithm for retries. For additional details,<br />see https://www.envoyproxy.io/docs/envoy/latest/configuration/http/http_filters/router_filter#config-http-filters-router-x-envoy-max-retries |


#### PolicyTargetReferences





_Appears in:_
- [BackendTrafficPolicySpec](#backendtrafficpolicyspec)
- [ClientTrafficPolicySpec](#clienttrafficpolicyspec)
- [EnvoyExtensionPolicySpec](#envoyextensionpolicyspec)
- [SecurityPolicySpec](#securitypolicyspec)

| Field | Type | Required | Description |
| ---   | ---  | ---      | ---         |
| `targetRef` | _[LocalPolicyTargetReferenceWithSectionName](https://gateway-api.sigs.k8s.io/reference/spec/#gateway.networking.k8s.io/v1alpha2.LocalPolicyTargetReferenceWithSectionName)_ |  true  | TargetRef is the name of the resource this policy is being attached to.<br />This policy and the TargetRef MUST be in the same namespace for this<br />Policy to have effect<br /><br />Deprecated: use targetRefs/targetSelectors instead |
| `targetRefs` | _[LocalPolicyTargetReferenceWithSectionName](https://gateway-api.sigs.k8s.io/reference/spec/#gateway.networking.k8s.io/v1alpha2.LocalPolicyTargetReferenceWithSectionName) array_ |  true  | TargetRefs are the names of the Gateway resources this policy<br />is being attached to. |
| `targetSelectors` | _[TargetSelector](#targetselector) array_ |  true  | TargetSelectors allow targeting resources for this policy based on labels |


#### Principal



Principal specifies the client identity of a request.
A client identity can be a client IP, a JWT claim, username from the Authorization header,
or any other identity that can be extracted from a custom header.
Currently, only the client IP is supported.

_Appears in:_
- [AuthorizationRule](#authorizationrule)

| Field | Type | Required | Description |
| ---   | ---  | ---      | ---         |
| `clientCIDRs` | _[CIDR](#cidr) array_ |  true  | ClientCIDRs are the IP CIDR ranges of the client.<br />Valid examples are "192.168.1.0/24" or "2001:db8::/64"<br /><br />The client IP is inferred from the X-Forwarded-For header, a custom header,<br />or the proxy protocol.<br />You can use the `ClientIPDetection` or the `EnableProxyProtocol` field in<br />the `ClientTrafficPolicy` to configure how the client IP is detected. |


#### ProcessingModeOptions



ProcessingModeOptions defines if headers or body should be processed by the external service

_Appears in:_
- [ExtProcProcessingMode](#extprocprocessingmode)

| Field | Type | Required | Description |
| ---   | ---  | ---      | ---         |
| `body` | _[ExtProcBodyProcessingMode](#extprocbodyprocessingmode)_ |  false  | Defines body processing mode |


#### ProviderType

_Underlying type:_ _string_

ProviderType defines the types of providers supported by Envoy Gateway.

_Appears in:_
- [EnvoyGatewayProvider](#envoygatewayprovider)
- [EnvoyProxyProvider](#envoyproxyprovider)

| Value | Description |
| ----- | ----------- |
| `Kubernetes` | ProviderTypeKubernetes defines the "Kubernetes" provider.<br /> | 
| `File` | ProviderTypeFile defines the "File" provider. This type is not implemented<br />until https://github.com/envoyproxy/gateway/issues/1001 is fixed.<br /> | 


#### ProxyAccessLog





_Appears in:_
- [ProxyTelemetry](#proxytelemetry)

| Field | Type | Required | Description |
| ---   | ---  | ---      | ---         |
| `disable` | _boolean_ |  true  | Disable disables access logging for managed proxies if set to true. |
| `settings` | _[ProxyAccessLogSetting](#proxyaccesslogsetting) array_ |  false  | Settings defines accesslog settings for managed proxies.<br />If unspecified, will send default format to stdout. |


#### ProxyAccessLogFormat



ProxyAccessLogFormat defines the format of accesslog.
By default accesslogs are written to standard output.

_Appears in:_
- [ProxyAccessLogSetting](#proxyaccesslogsetting)

| Field | Type | Required | Description |
| ---   | ---  | ---      | ---         |
| `type` | _[ProxyAccessLogFormatType](#proxyaccesslogformattype)_ |  true  | Type defines the type of accesslog format. |
| `text` | _string_ |  false  | Text defines the text accesslog format, following Envoy accesslog formatting,<br />It's required when the format type is "Text".<br />Envoy [command operators](https://www.envoyproxy.io/docs/envoy/latest/configuration/observability/access_log/usage#command-operators) may be used in the format.<br />The [format string documentation](https://www.envoyproxy.io/docs/envoy/latest/configuration/observability/access_log/usage#config-access-log-format-strings) provides more information. |
| `json` | _object (keys:string, values:string)_ |  false  | JSON is additional attributes that describe the specific event occurrence.<br />Structured format for the envoy access logs. Envoy [command operators](https://www.envoyproxy.io/docs/envoy/latest/configuration/observability/access_log/usage#command-operators)<br />can be used as values for fields within the Struct.<br />It's required when the format type is "JSON". |


#### ProxyAccessLogFormatType

_Underlying type:_ _string_



_Appears in:_
- [ProxyAccessLogFormat](#proxyaccesslogformat)

| Value | Description |
| ----- | ----------- |
| `Text` | ProxyAccessLogFormatTypeText defines the text accesslog format.<br /> | 
| `JSON` | ProxyAccessLogFormatTypeJSON defines the JSON accesslog format.<br /> | 


#### ProxyAccessLogSetting





_Appears in:_
- [ProxyAccessLog](#proxyaccesslog)

| Field | Type | Required | Description |
| ---   | ---  | ---      | ---         |
| `format` | _[ProxyAccessLogFormat](#proxyaccesslogformat)_ |  false  | Format defines the format of accesslog.<br />This will be ignored if sink type is ALS. |
| `sinks` | _[ProxyAccessLogSink](#proxyaccesslogsink) array_ |  true  | Sinks defines the sinks of accesslog. |


#### ProxyAccessLogSink



ProxyAccessLogSink defines the sink of accesslog.

_Appears in:_
- [ProxyAccessLogSetting](#proxyaccesslogsetting)

| Field | Type | Required | Description |
| ---   | ---  | ---      | ---         |
| `type` | _[ProxyAccessLogSinkType](#proxyaccesslogsinktype)_ |  true  | Type defines the type of accesslog sink. |
| `als` | _[ALSEnvoyProxyAccessLog](#alsenvoyproxyaccesslog)_ |  false  | ALS defines the gRPC Access Log Service (ALS) sink. |
| `file` | _[FileEnvoyProxyAccessLog](#fileenvoyproxyaccesslog)_ |  false  | File defines the file accesslog sink. |
| `openTelemetry` | _[OpenTelemetryEnvoyProxyAccessLog](#opentelemetryenvoyproxyaccesslog)_ |  false  | OpenTelemetry defines the OpenTelemetry accesslog sink. |


#### ProxyAccessLogSinkType

_Underlying type:_ _string_



_Appears in:_
- [ProxyAccessLogSink](#proxyaccesslogsink)

| Value | Description |
| ----- | ----------- |
| `ALS` | ProxyAccessLogSinkTypeALS defines the gRPC Access Log Service (ALS) sink.<br />The service must implement the Envoy gRPC Access Log Service streaming API:<br />https://www.envoyproxy.io/docs/envoy/latest/api-v3/service/accesslog/v3/als.proto<br /> | 
| `File` | ProxyAccessLogSinkTypeFile defines the file accesslog sink.<br /> | 
| `OpenTelemetry` | ProxyAccessLogSinkTypeOpenTelemetry defines the OpenTelemetry accesslog sink.<br />When the provider is Kubernetes, EnvoyGateway always sends `k8s.namespace.name`<br />and `k8s.pod.name` as additional attributes.<br /> | 


#### ProxyBootstrap



ProxyBootstrap defines Envoy Bootstrap configuration.

_Appears in:_
- [EnvoyProxySpec](#envoyproxyspec)

| Field | Type | Required | Description |
| ---   | ---  | ---      | ---         |
| `type` | _[BootstrapType](#bootstraptype)_ |  false  | Type is the type of the bootstrap configuration, it should be either Replace or Merge.<br />If unspecified, it defaults to Replace. |
| `value` | _string_ |  true  | Value is a YAML string of the bootstrap. |


#### ProxyLogComponent

_Underlying type:_ _string_

ProxyLogComponent defines a component that supports a configured logging level.

_Appears in:_
- [ProxyLogging](#proxylogging)

| Value | Description |
| ----- | ----------- |
| `default` | LogComponentDefault defines the default logging component.<br />See more details: https://www.envoyproxy.io/docs/envoy/latest/operations/cli#cmdoption-l<br /> | 
| `upstream` | LogComponentUpstream defines the "upstream" logging component.<br /> | 
| `http` | LogComponentHTTP defines the "http" logging component.<br /> | 
| `connection` | LogComponentConnection defines the "connection" logging component.<br /> | 
| `admin` | LogComponentAdmin defines the "admin" logging component.<br /> | 
| `client` | LogComponentClient defines the "client" logging component.<br /> | 
| `filter` | LogComponentFilter defines the "filter" logging component.<br /> | 
| `main` | LogComponentMain defines the "main" logging component.<br /> | 
| `router` | LogComponentRouter defines the "router" logging component.<br /> | 
| `runtime` | LogComponentRuntime defines the "runtime" logging component.<br /> | 


#### ProxyLogging



ProxyLogging defines logging parameters for managed proxies.

_Appears in:_
- [EnvoyProxySpec](#envoyproxyspec)

| Field | Type | Required | Description |
| ---   | ---  | ---      | ---         |
| `level` | _object (keys:[ProxyLogComponent](#proxylogcomponent), values:[LogLevel](#loglevel))_ |  true  | Level is a map of logging level per component, where the component is the key<br />and the log level is the value. If unspecified, defaults to "default: warn". |


#### ProxyMetricSink



ProxyMetricSink defines the sink of metrics.
Default metrics sink is OpenTelemetry.

_Appears in:_
- [ProxyMetrics](#proxymetrics)

| Field | Type | Required | Description |
| ---   | ---  | ---      | ---         |
| `type` | _[MetricSinkType](#metricsinktype)_ |  true  | Type defines the metric sink type.<br />EG currently only supports OpenTelemetry. |
| `openTelemetry` | _[ProxyOpenTelemetrySink](#proxyopentelemetrysink)_ |  false  | OpenTelemetry defines the configuration for OpenTelemetry sink.<br />It's required if the sink type is OpenTelemetry. |


#### ProxyMetrics





_Appears in:_
- [ProxyTelemetry](#proxytelemetry)

| Field | Type | Required | Description |
| ---   | ---  | ---      | ---         |
| `prometheus` | _[ProxyPrometheusProvider](#proxyprometheusprovider)_ |  true  | Prometheus defines the configuration for Admin endpoint `/stats/prometheus`. |
| `sinks` | _[ProxyMetricSink](#proxymetricsink) array_ |  true  | Sinks defines the metric sinks where metrics are sent to. |
| `matches` | _[StringMatch](#stringmatch) array_ |  true  | Matches defines configuration for selecting specific metrics instead of generating all metrics stats<br />that are enabled by default. This helps reduce CPU and memory overhead in Envoy, but eliminating some stats<br />may after critical functionality. Here are the stats that we strongly recommend not disabling:<br />`cluster_manager.warming_clusters`, `cluster.<cluster_name>.membership_total`,`cluster.<cluster_name>.membership_healthy`,<br />`cluster.<cluster_name>.membership_degraded`，reference  https://github.com/envoyproxy/envoy/issues/9856,<br />https://github.com/envoyproxy/envoy/issues/14610 |
| `enableVirtualHostStats` | _boolean_ |  true  | EnableVirtualHostStats enables envoy stat metrics for virtual hosts. |
| `enablePerEndpointStats` | _boolean_ |  true  | EnablePerEndpointStats enables per endpoint envoy stats metrics.<br />Please use with caution. |


#### ProxyOpenTelemetrySink



ProxyOpenTelemetrySink defines the configuration for OpenTelemetry sink.

_Appears in:_
- [ProxyMetricSink](#proxymetricsink)

| Field | Type | Required | Description |
| ---   | ---  | ---      | ---         |
| `host` | _string_ |  false  | Host define the service hostname.<br />Deprecated: Use BackendRefs instead. |
| `port` | _integer_ |  false  | Port defines the port the service is exposed on.<br />Deprecated: Use BackendRefs instead. |
| `backendRefs` | _[BackendRef](#backendref) array_ |  false  | BackendRefs references a Kubernetes object that represents the<br />backend server to which the metric will be sent.<br />Only Service kind is supported for now. |


#### ProxyPrometheusProvider





_Appears in:_
- [ProxyMetrics](#proxymetrics)

| Field | Type | Required | Description |
| ---   | ---  | ---      | ---         |
| `disable` | _boolean_ |  true  | Disable the Prometheus endpoint. |
| `compression` | _[Compression](#compression)_ |  false  | Configure the compression on Prometheus endpoint. Compression is useful in situations when bandwidth is scarce and large payloads can be effectively compressed at the expense of higher CPU load. |


#### ProxyProtocol



ProxyProtocol defines the configuration related to the proxy protocol
when communicating with the backend.

_Appears in:_
- [BackendTrafficPolicySpec](#backendtrafficpolicyspec)

| Field | Type | Required | Description |
| ---   | ---  | ---      | ---         |
| `version` | _[ProxyProtocolVersion](#proxyprotocolversion)_ |  true  | Version of ProxyProtol<br />Valid ProxyProtocolVersion values are<br />"V1"<br />"V2" |


#### ProxyProtocolVersion

_Underlying type:_ _string_

ProxyProtocolVersion defines the version of the Proxy Protocol to use.

_Appears in:_
- [ProxyProtocol](#proxyprotocol)

| Value | Description |
| ----- | ----------- |
| `V1` | ProxyProtocolVersionV1 is the PROXY protocol version 1 (human readable format).<br /> | 
| `V2` | ProxyProtocolVersionV2 is the PROXY protocol version 2 (binary format).<br /> | 


#### ProxyTelemetry





_Appears in:_
- [EnvoyProxySpec](#envoyproxyspec)

| Field | Type | Required | Description |
| ---   | ---  | ---      | ---         |
| `accessLog` | _[ProxyAccessLog](#proxyaccesslog)_ |  false  | AccessLogs defines accesslog parameters for managed proxies.<br />If unspecified, will send default format to stdout. |
| `tracing` | _[ProxyTracing](#proxytracing)_ |  false  | Tracing defines tracing configuration for managed proxies.<br />If unspecified, will not send tracing data. |
| `metrics` | _[ProxyMetrics](#proxymetrics)_ |  true  | Metrics defines metrics configuration for managed proxies. |


#### ProxyTracing





_Appears in:_
- [ProxyTelemetry](#proxytelemetry)

| Field | Type | Required | Description |
| ---   | ---  | ---      | ---         |
| `samplingRate` | _integer_ |  false  | SamplingRate controls the rate at which traffic will be<br />selected for tracing if no prior sampling decision has been made.<br />Defaults to 100, valid values [0-100]. 100 indicates 100% sampling. |
| `customTags` | _object (keys:string, values:[CustomTag](#customtag))_ |  true  | CustomTags defines the custom tags to add to each span.<br />If provider is kubernetes, pod name and namespace are added by default. |
| `provider` | _[TracingProvider](#tracingprovider)_ |  true  | Provider defines the tracing provider. |


#### RateLimit



RateLimit defines the configuration associated with the Rate Limit Service
used for Global Rate Limiting.

_Appears in:_
- [EnvoyGateway](#envoygateway)
- [EnvoyGatewaySpec](#envoygatewayspec)

| Field | Type | Required | Description |
| ---   | ---  | ---      | ---         |
| `backend` | _[RateLimitDatabaseBackend](#ratelimitdatabasebackend)_ |  true  | Backend holds the configuration associated with the<br />database backend used by the rate limit service to store<br />state associated with global ratelimiting. |
| `timeout` | _[Duration](https://kubernetes.io/docs/reference/generated/kubernetes-api/v1.29/#duration-v1-meta)_ |  false  | Timeout specifies the timeout period for the proxy to access the ratelimit server<br />If not set, timeout is 20ms. |
| `failClosed` | _boolean_ |  true  | FailClosed is a switch used to control the flow of traffic<br />when the response from the ratelimit server cannot be obtained.<br />If FailClosed is false, let the traffic pass,<br />otherwise, don't let the traffic pass and return 500.<br />If not set, FailClosed is False. |
| `telemetry` | _[RateLimitTelemetry](#ratelimittelemetry)_ |  false  | Telemetry defines telemetry configuration for RateLimit. |


#### RateLimitDatabaseBackend



RateLimitDatabaseBackend defines the configuration associated with
the database backend used by the rate limit service.

_Appears in:_
- [RateLimit](#ratelimit)

| Field | Type | Required | Description |
| ---   | ---  | ---      | ---         |
| `type` | _[RateLimitDatabaseBackendType](#ratelimitdatabasebackendtype)_ |  true  | Type is the type of database backend to use. Supported types are:<br />	* Redis: Connects to a Redis database. |
| `redis` | _[RateLimitRedisSettings](#ratelimitredissettings)_ |  false  | Redis defines the settings needed to connect to a Redis database. |


#### RateLimitDatabaseBackendType

_Underlying type:_ _string_

RateLimitDatabaseBackendType specifies the types of database backend
to be used by the rate limit service.

_Appears in:_
- [RateLimitDatabaseBackend](#ratelimitdatabasebackend)

| Value | Description |
| ----- | ----------- |
| `Redis` | RedisBackendType uses a redis database for the rate limit service.<br /> | 


#### RateLimitMetrics





_Appears in:_
- [RateLimitTelemetry](#ratelimittelemetry)

| Field | Type | Required | Description |
| ---   | ---  | ---      | ---         |
| `prometheus` | _[RateLimitMetricsPrometheusProvider](#ratelimitmetricsprometheusprovider)_ |  true  | Prometheus defines the configuration for prometheus endpoint. |


#### RateLimitMetricsPrometheusProvider





_Appears in:_
- [RateLimitMetrics](#ratelimitmetrics)

| Field | Type | Required | Description |
| ---   | ---  | ---      | ---         |
| `disable` | _boolean_ |  true  | Disable the Prometheus endpoint. |


#### RateLimitRedisSettings



RateLimitRedisSettings defines the configuration for connecting to redis database.

_Appears in:_
- [RateLimitDatabaseBackend](#ratelimitdatabasebackend)

| Field | Type | Required | Description |
| ---   | ---  | ---      | ---         |
| `url` | _string_ |  true  | URL of the Redis Database. |
| `tls` | _[RedisTLSSettings](#redistlssettings)_ |  false  | TLS defines TLS configuration for connecting to redis database. |


#### RateLimitRule



RateLimitRule defines the semantics for matching attributes
from the incoming requests, and setting limits for them.

_Appears in:_
- [GlobalRateLimit](#globalratelimit)
- [LocalRateLimit](#localratelimit)

| Field | Type | Required | Description |
| ---   | ---  | ---      | ---         |
| `clientSelectors` | _[RateLimitSelectCondition](#ratelimitselectcondition) array_ |  false  | ClientSelectors holds the list of select conditions to select<br />specific clients using attributes from the traffic flow.<br />All individual select conditions must hold True for this rule<br />and its limit to be applied.<br /><br />If no client selectors are specified, the rule applies to all traffic of<br />the targeted Route.<br /><br />If the policy targets a Gateway, the rule applies to each Route of the Gateway.<br />Please note that each Route has its own rate limit counters. For example,<br />if a Gateway has two Routes, and the policy has a rule with limit 10rps,<br />each Route will have its own 10rps limit. |
| `limit` | _[RateLimitValue](#ratelimitvalue)_ |  true  | Limit holds the rate limit values.<br />This limit is applied for traffic flows when the selectors<br />compute to True, causing the request to be counted towards the limit.<br />The limit is enforced and the request is ratelimited, i.e. a response with<br />429 HTTP status code is sent back to the client when<br />the selected requests have reached the limit. |


#### RateLimitSelectCondition



RateLimitSelectCondition specifies the attributes within the traffic flow that can
be used to select a subset of clients to be ratelimited.
All the individual conditions must hold True for the overall condition to hold True.

_Appears in:_
- [RateLimitRule](#ratelimitrule)

| Field | Type | Required | Description |
| ---   | ---  | ---      | ---         |
| `headers` | _[HeaderMatch](#headermatch) array_ |  false  | Headers is a list of request headers to match. Multiple header values are ANDed together,<br />meaning, a request MUST match all the specified headers.<br />At least one of headers or sourceCIDR condition must be specified. |
| `sourceCIDR` | _[SourceMatch](#sourcematch)_ |  false  | SourceCIDR is the client IP Address range to match on.<br />At least one of headers or sourceCIDR condition must be specified. |


#### RateLimitSpec



RateLimitSpec defines the desired state of RateLimitSpec.

_Appears in:_
- [BackendTrafficPolicySpec](#backendtrafficpolicyspec)

| Field | Type | Required | Description |
| ---   | ---  | ---      | ---         |
| `type` | _[RateLimitType](#ratelimittype)_ |  true  | Type decides the scope for the RateLimits.<br />Valid RateLimitType values are "Global" or "Local". |
| `global` | _[GlobalRateLimit](#globalratelimit)_ |  false  | Global defines global rate limit configuration. |
| `local` | _[LocalRateLimit](#localratelimit)_ |  false  | Local defines local rate limit configuration. |


#### RateLimitTelemetry





_Appears in:_
- [RateLimit](#ratelimit)

| Field | Type | Required | Description |
| ---   | ---  | ---      | ---         |
| `metrics` | _[RateLimitMetrics](#ratelimitmetrics)_ |  true  | Metrics defines metrics configuration for RateLimit. |
| `tracing` | _[RateLimitTracing](#ratelimittracing)_ |  true  | Tracing defines traces configuration for RateLimit. |


#### RateLimitTracing





_Appears in:_
- [RateLimitTelemetry](#ratelimittelemetry)

| Field | Type | Required | Description |
| ---   | ---  | ---      | ---         |
| `samplingRate` | _integer_ |  false  | SamplingRate controls the rate at which traffic will be<br />selected for tracing if no prior sampling decision has been made.<br />Defaults to 100, valid values [0-100]. 100 indicates 100% sampling. |
| `provider` | _[RateLimitTracingProvider](#ratelimittracingprovider)_ |  true  | Provider defines the rateLimit tracing provider.<br />Only OpenTelemetry is supported currently. |


#### RateLimitTracingProvider



RateLimitTracingProvider defines the tracing provider configuration of RateLimit

_Appears in:_
- [RateLimitTracing](#ratelimittracing)

| Field | Type | Required | Description |
| ---   | ---  | ---      | ---         |
| `type` | _[RateLimitTracingProviderType](#ratelimittracingprovidertype)_ |  true  | Type defines the tracing provider type.<br />Since to RateLimit Exporter currently using OpenTelemetry, only OpenTelemetry is supported |
| `url` | _string_ |  true  | URL is the endpoint of the trace collector that supports the OTLP protocol |




#### RateLimitType

_Underlying type:_ _string_

RateLimitType specifies the types of RateLimiting.

_Appears in:_
- [RateLimitSpec](#ratelimitspec)

| Value | Description |
| ----- | ----------- |
| `Global` | GlobalRateLimitType allows the rate limits to be applied across all Envoy<br />proxy instances.<br /> | 
| `Local` | LocalRateLimitType allows the rate limits to be applied on a per Envoy<br />proxy instance basis.<br /> | 


#### RateLimitUnit

_Underlying type:_ _string_

RateLimitUnit specifies the intervals for setting rate limits.
Valid RateLimitUnit values are "Second", "Minute", "Hour", and "Day".

_Appears in:_
- [RateLimitValue](#ratelimitvalue)

| Value | Description |
| ----- | ----------- |
| `Second` | RateLimitUnitSecond specifies the rate limit interval to be 1 second.<br /> | 
| `Minute` | RateLimitUnitMinute specifies the rate limit interval to be 1 minute.<br /> | 
| `Hour` | RateLimitUnitHour specifies the rate limit interval to be 1 hour.<br /> | 
| `Day` | RateLimitUnitDay specifies the rate limit interval to be 1 day.<br /> | 


#### RateLimitValue



RateLimitValue defines the limits for rate limiting.

_Appears in:_
- [RateLimitRule](#ratelimitrule)

| Field | Type | Required | Description |
| ---   | ---  | ---      | ---         |
| `requests` | _integer_ |  true  |  |
| `unit` | _[RateLimitUnit](#ratelimitunit)_ |  true  |  |


#### RedisTLSSettings



RedisTLSSettings defines the TLS configuration for connecting to redis database.

_Appears in:_
- [RateLimitRedisSettings](#ratelimitredissettings)

| Field | Type | Required | Description |
| ---   | ---  | ---      | ---         |
| `certificateRef` | _[SecretObjectReference](https://gateway-api.sigs.k8s.io/references/spec/#gateway.networking.k8s.io/v1.SecretObjectReference)_ |  false  | CertificateRef defines the client certificate reference for TLS connections.<br />Currently only a Kubernetes Secret of type TLS is supported. |


#### RemoteJWKS



RemoteJWKS defines how to fetch and cache JSON Web Key Sets (JWKS) from a remote
HTTP/HTTPS endpoint.

_Appears in:_
- [JWTProvider](#jwtprovider)

| Field | Type | Required | Description |
| ---   | ---  | ---      | ---         |
| `uri` | _string_ |  true  | URI is the HTTPS URI to fetch the JWKS. Envoy's system trust bundle is used to<br />validate the server certificate. |


#### RequestHeaderCustomTag



RequestHeaderCustomTag adds value from request header to each span.

_Appears in:_
- [CustomTag](#customtag)

| Field | Type | Required | Description |
| ---   | ---  | ---      | ---         |
| `name` | _string_ |  true  | Name defines the name of the request header which to extract the value from. |
| `defaultValue` | _string_ |  false  | DefaultValue defines the default value to use if the request header is not set. |


#### ResourceProviderType

_Underlying type:_ _string_

ResourceProviderType defines the types of custom resource providers supported by Envoy Gateway.

_Appears in:_
- [EnvoyGatewayResourceProvider](#envoygatewayresourceprovider)

| Value | Description |
| ----- | ----------- |
| `File` | ResourceProviderTypeFile defines the "File" provider.<br /> | 


#### Retry



Retry defines the retry strategy to be applied.

_Appears in:_
- [BackendTrafficPolicySpec](#backendtrafficpolicyspec)

| Field | Type | Required | Description |
| ---   | ---  | ---      | ---         |
| `numRetries` | _integer_ |  false  | NumRetries is the number of retries to be attempted. Defaults to 2. |
| `retryOn` | _[RetryOn](#retryon)_ |  false  | RetryOn specifies the retry trigger condition.<br /><br />If not specified, the default is to retry on connect-failure,refused-stream,unavailable,cancelled,retriable-status-codes(503). |
| `perRetry` | _[PerRetryPolicy](#perretrypolicy)_ |  false  | PerRetry is the retry policy to be applied per retry attempt. |


#### RetryOn





_Appears in:_
- [Retry](#retry)

| Field | Type | Required | Description |
| ---   | ---  | ---      | ---         |
| `triggers` | _[TriggerEnum](#triggerenum) array_ |  false  | Triggers specifies the retry trigger condition(Http/Grpc). |
| `httpStatusCodes` | _[HTTPStatus](#httpstatus) array_ |  false  | HttpStatusCodes specifies the http status codes to be retried.<br />The retriable-status-codes trigger must also be configured for these status codes to trigger a retry. |


#### RoutingType

_Underlying type:_ _string_

RoutingType defines the type of routing of this Envoy proxy.

_Appears in:_
- [EnvoyProxySpec](#envoyproxyspec)

| Value | Description |
| ----- | ----------- |
| `Service` | ServiceRoutingType is the RoutingType for Service Cluster IP routing.<br /> | 
| `Endpoint` | EndpointRoutingType is the RoutingType for Endpoint routing.<br /> | 


#### SecurityPolicy



SecurityPolicy allows the user to configure various security settings for a
Gateway.

_Appears in:_
- [SecurityPolicyList](#securitypolicylist)

| Field | Type | Required | Description |
| ---   | ---  | ---      | ---         |
| `apiVersion` | _string_ | |`gateway.envoyproxy.io/v1alpha1`
| `kind` | _string_ | |`SecurityPolicy`
| `metadata` | _[ObjectMeta](https://kubernetes.io/docs/reference/generated/kubernetes-api/v1.29/#objectmeta-v1-meta)_ |  true  | Refer to Kubernetes API documentation for fields of `metadata`. |
| `spec` | _[SecurityPolicySpec](#securitypolicyspec)_ |  true  | Spec defines the desired state of SecurityPolicy. |
| `status` | _[PolicyStatus](https://gateway-api.sigs.k8s.io/reference/spec/#gateway.networking.k8s.io/v1alpha2.PolicyStatus)_ |  true  | Status defines the current status of SecurityPolicy. |


#### SecurityPolicyList



SecurityPolicyList contains a list of SecurityPolicy resources.



| Field | Type | Required | Description |
| ---   | ---  | ---      | ---         |
| `apiVersion` | _string_ | |`gateway.envoyproxy.io/v1alpha1`
| `kind` | _string_ | |`SecurityPolicyList`
| `metadata` | _[ListMeta](https://kubernetes.io/docs/reference/generated/kubernetes-api/v1.29/#listmeta-v1-meta)_ |  true  | Refer to Kubernetes API documentation for fields of `metadata`. |
| `items` | _[SecurityPolicy](#securitypolicy) array_ |  true  |  |


#### SecurityPolicySpec



SecurityPolicySpec defines the desired state of SecurityPolicy.

_Appears in:_
- [SecurityPolicy](#securitypolicy)

| Field | Type | Required | Description |
| ---   | ---  | ---      | ---         |
| `targetRef` | _[LocalPolicyTargetReferenceWithSectionName](https://gateway-api.sigs.k8s.io/reference/spec/#gateway.networking.k8s.io/v1alpha2.LocalPolicyTargetReferenceWithSectionName)_ |  true  | TargetRef is the name of the resource this policy is being attached to.<br />This policy and the TargetRef MUST be in the same namespace for this<br />Policy to have effect<br /><br />Deprecated: use targetRefs/targetSelectors instead |
| `targetRefs` | _[LocalPolicyTargetReferenceWithSectionName](https://gateway-api.sigs.k8s.io/reference/spec/#gateway.networking.k8s.io/v1alpha2.LocalPolicyTargetReferenceWithSectionName) array_ |  true  | TargetRefs are the names of the Gateway resources this policy<br />is being attached to. |
| `targetSelectors` | _[TargetSelector](#targetselector) array_ |  true  | TargetSelectors allow targeting resources for this policy based on labels |
| `cors` | _[CORS](#cors)_ |  false  | CORS defines the configuration for Cross-Origin Resource Sharing (CORS). |
| `basicAuth` | _[BasicAuth](#basicauth)_ |  false  | BasicAuth defines the configuration for the HTTP Basic Authentication. |
| `jwt` | _[JWT](#jwt)_ |  false  | JWT defines the configuration for JSON Web Token (JWT) authentication. |
| `oidc` | _[OIDC](#oidc)_ |  false  | OIDC defines the configuration for the OpenID Connect (OIDC) authentication. |
| `extAuth` | _[ExtAuth](#extauth)_ |  false  | ExtAuth defines the configuration for External Authorization. |
| `authorization` | _[Authorization](#authorization)_ |  false  | Authorization defines the authorization configuration. |


#### ServiceExternalTrafficPolicy

_Underlying type:_ _string_

ServiceExternalTrafficPolicy describes how nodes distribute service traffic they
receive on one of the Service's "externally-facing" addresses (NodePorts, ExternalIPs,
and LoadBalancer IPs.

_Appears in:_
- [KubernetesServiceSpec](#kubernetesservicespec)

| Value | Description |
| ----- | ----------- |
| `Cluster` | ServiceExternalTrafficPolicyCluster routes traffic to all endpoints.<br /> | 
| `Local` | ServiceExternalTrafficPolicyLocal preserves the source IP of the traffic by<br />routing only to endpoints on the same node as the traffic was received on<br />(dropping the traffic if there are no local endpoints).<br /> | 


#### ServiceType

_Underlying type:_ _string_

ServiceType string describes ingress methods for a service

_Appears in:_
- [KubernetesServiceSpec](#kubernetesservicespec)

| Value | Description |
| ----- | ----------- |
| `ClusterIP` | ServiceTypeClusterIP means a service will only be accessible inside the<br />cluster, via the cluster IP.<br /> | 
| `LoadBalancer` | ServiceTypeLoadBalancer means a service will be exposed via an<br />external load balancer (if the cloud provider supports it).<br /> | 
| `NodePort` | ServiceTypeNodePort means a service will be exposed on each Kubernetes Node<br />at a static Port, common across all Nodes.<br /> | 


#### ShutdownConfig



ShutdownConfig defines configuration for graceful envoy shutdown process.

_Appears in:_
- [EnvoyProxySpec](#envoyproxyspec)

| Field | Type | Required | Description |
| ---   | ---  | ---      | ---         |
| `drainTimeout` | _[Duration](https://kubernetes.io/docs/reference/generated/kubernetes-api/v1.29/#duration-v1-meta)_ |  false  | DrainTimeout defines the graceful drain timeout. This should be less than the pod's terminationGracePeriodSeconds.<br />If unspecified, defaults to 600 seconds. |
| `minDrainDuration` | _[Duration](https://kubernetes.io/docs/reference/generated/kubernetes-api/v1.29/#duration-v1-meta)_ |  false  | MinDrainDuration defines the minimum drain duration allowing time for endpoint deprogramming to complete.<br />If unspecified, defaults to 5 seconds. |


#### ShutdownManager



ShutdownManager defines the configuration for the shutdown manager.

_Appears in:_
- [EnvoyGatewayKubernetesProvider](#envoygatewaykubernetesprovider)

| Field | Type | Required | Description |
| ---   | ---  | ---      | ---         |
| `image` | _string_ |  true  | Image specifies the ShutdownManager container image to be used, instead of the default image. |


#### SlowStart



SlowStart defines the configuration related to the slow start load balancer policy.

_Appears in:_
- [LoadBalancer](#loadbalancer)

| Field | Type | Required | Description |
| ---   | ---  | ---      | ---         |
| `window` | _[Duration](https://kubernetes.io/docs/reference/generated/kubernetes-api/v1.29/#duration-v1-meta)_ |  true  | Window defines the duration of the warm up period for newly added host.<br />During slow start window, traffic sent to the newly added hosts will gradually increase.<br />Currently only supports linear growth of traffic. For additional details,<br />see https://www.envoyproxy.io/docs/envoy/latest/api-v3/config/cluster/v3/cluster.proto#config-cluster-v3-cluster-slowstartconfig |




#### SourceMatchType

_Underlying type:_ _string_



_Appears in:_
- [SourceMatch](#sourcematch)

| Value | Description |
| ----- | ----------- |
| `Exact` | SourceMatchExact All IP Addresses within the specified Source IP CIDR are treated as a single client selector<br />and share the same rate limit bucket.<br /> | 
| `Distinct` | SourceMatchDistinct Each IP Address within the specified Source IP CIDR is treated as a distinct client selector<br />and uses a separate rate limit bucket/counter.<br />Note: This is only supported for Global Rate Limits.<br /> | 


#### StringMatch



StringMatch defines how to match any strings.
This is a general purpose match condition that can be used by other EG APIs
that need to match against a string.

_Appears in:_
- [ProxyMetrics](#proxymetrics)

| Field | Type | Required | Description |
| ---   | ---  | ---      | ---         |
| `type` | _[StringMatchType](#stringmatchtype)_ |  false  | Type specifies how to match against a string. |
| `value` | _string_ |  true  | Value specifies the string value that the match must have. |


#### StringMatchType

_Underlying type:_ _string_

StringMatchType specifies the semantics of how a string value should be compared.
Valid MatchType values are "Exact", "Prefix", "Suffix", "RegularExpression".

_Appears in:_
- [StringMatch](#stringmatch)

| Value | Description |
| ----- | ----------- |
| `Exact` | StringMatchExact :the input string must match exactly the match value.<br /> | 
| `Prefix` | StringMatchPrefix :the input string must start with the match value.<br /> | 
| `Suffix` | StringMatchSuffix :the input string must end with the match value.<br /> | 
| `RegularExpression` | StringMatchRegularExpression :The input string must match the regular expression<br />specified in the match value.<br />The regex string must adhere to the syntax documented in<br />https://github.com/google/re2/wiki/Syntax.<br /> | 


#### TCPActiveHealthChecker



TCPActiveHealthChecker defines the settings of tcp health check.

_Appears in:_
- [ActiveHealthCheck](#activehealthcheck)

| Field | Type | Required | Description |
| ---   | ---  | ---      | ---         |
| `send` | _[ActiveHealthCheckPayload](#activehealthcheckpayload)_ |  false  | Send defines the request payload. |
| `receive` | _[ActiveHealthCheckPayload](#activehealthcheckpayload)_ |  false  | Receive defines the expected response payload. |


#### TCPClientTimeout



TCPClientTimeout only provides timeout configuration on the listener whose protocol is TCP or TLS.

_Appears in:_
- [ClientTimeout](#clienttimeout)

| Field | Type | Required | Description |
| ---   | ---  | ---      | ---         |
| `idleTimeout` | _[Duration](https://gateway-api.sigs.k8s.io/reference/spec/#gateway.networking.k8s.io/v1.Duration)_ |  false  | IdleTimeout for a TCP connection. Idle time is defined as a period in which there are no<br />bytes sent or received on either the upstream or downstream connection.<br />Default: 1 hour. |


#### TCPKeepalive



TCPKeepalive define the TCP Keepalive configuration.

_Appears in:_
- [BackendTrafficPolicySpec](#backendtrafficpolicyspec)
- [ClientTrafficPolicySpec](#clienttrafficpolicyspec)

| Field | Type | Required | Description |
| ---   | ---  | ---      | ---         |
| `probes` | _integer_ |  false  | The total number of unacknowledged probes to send before deciding<br />the connection is dead.<br />Defaults to 9. |
| `idleTime` | _[Duration](https://gateway-api.sigs.k8s.io/reference/spec/#gateway.networking.k8s.io/v1.Duration)_ |  false  | The duration a connection needs to be idle before keep-alive<br />probes start being sent.<br />The duration format is<br />Defaults to `7200s`. |
| `interval` | _[Duration](https://gateway-api.sigs.k8s.io/reference/spec/#gateway.networking.k8s.io/v1.Duration)_ |  false  | The duration between keep-alive probes.<br />Defaults to `75s`. |


#### TCPTimeout





_Appears in:_
- [Timeout](#timeout)

| Field | Type | Required | Description |
| ---   | ---  | ---      | ---         |
| `connectTimeout` | _[Duration](https://gateway-api.sigs.k8s.io/reference/spec/#gateway.networking.k8s.io/v1.Duration)_ |  false  | The timeout for network connection establishment, including TCP and TLS handshakes.<br />Default: 10 seconds. |


#### TLSSettings





_Appears in:_
- [BackendTLSConfig](#backendtlsconfig)
- [ClientTLSSettings](#clienttlssettings)

| Field | Type | Required | Description |
| ---   | ---  | ---      | ---         |
| `minVersion` | _[TLSVersion](#tlsversion)_ |  false  | Min specifies the minimal TLS protocol version to allow.<br />The default is TLS 1.2 if this is not specified. |
| `maxVersion` | _[TLSVersion](#tlsversion)_ |  false  | Max specifies the maximal TLS protocol version to allow<br />The default is TLS 1.3 if this is not specified. |
| `ciphers` | _string array_ |  false  | Ciphers specifies the set of cipher suites supported when<br />negotiating TLS 1.0 - 1.2. This setting has no effect for TLS 1.3.<br />In non-FIPS Envoy Proxy builds the default cipher list is:<br />- [ECDHE-ECDSA-AES128-GCM-SHA256\|ECDHE-ECDSA-CHACHA20-POLY1305]<br />- [ECDHE-RSA-AES128-GCM-SHA256\|ECDHE-RSA-CHACHA20-POLY1305]<br />- ECDHE-ECDSA-AES256-GCM-SHA384<br />- ECDHE-RSA-AES256-GCM-SHA384<br />In builds using BoringSSL FIPS the default cipher list is:<br />- ECDHE-ECDSA-AES128-GCM-SHA256<br />- ECDHE-RSA-AES128-GCM-SHA256<br />- ECDHE-ECDSA-AES256-GCM-SHA384<br />- ECDHE-RSA-AES256-GCM-SHA384 |
| `ecdhCurves` | _string array_ |  false  | ECDHCurves specifies the set of supported ECDH curves.<br />In non-FIPS Envoy Proxy builds the default curves are:<br />- X25519<br />- P-256<br />In builds using BoringSSL FIPS the default curve is:<br />- P-256 |
| `signatureAlgorithms` | _string array_ |  false  | SignatureAlgorithms specifies which signature algorithms the listener should<br />support. |
| `alpnProtocols` | _[ALPNProtocol](#alpnprotocol) array_ |  false  | ALPNProtocols supplies the list of ALPN protocols that should be<br />exposed by the listener. By default h2 and http/1.1 are enabled.<br />Supported values are:<br />- http/1.0<br />- http/1.1<br />- h2 |


#### TLSVersion

_Underlying type:_ _string_

TLSVersion specifies the TLS version

_Appears in:_
- [BackendTLSConfig](#backendtlsconfig)
- [ClientTLSSettings](#clienttlssettings)
- [TLSSettings](#tlssettings)

| Value | Description |
| ----- | ----------- |
| `Auto` | TLSAuto allows Envoy to choose the optimal TLS Version<br /> | 
| `1.0` | TLS1.0 specifies TLS version 1.0<br /> | 
| `1.1` | TLS1.1 specifies TLS version 1.1<br /> | 
| `1.2` | TLSv1.2 specifies TLS version 1.2<br /> | 
| `1.3` | TLSv1.3 specifies TLS version 1.3<br /> | 


#### TargetSelector





_Appears in:_
- [BackendTrafficPolicySpec](#backendtrafficpolicyspec)
- [ClientTrafficPolicySpec](#clienttrafficpolicyspec)
- [EnvoyExtensionPolicySpec](#envoyextensionpolicyspec)
- [PolicyTargetReferences](#policytargetreferences)
- [SecurityPolicySpec](#securitypolicyspec)

| Field | Type | Required | Description |
| ---   | ---  | ---      | ---         |
| `group` | _[Group](#group)_ |  true  | Group is the group that this selector targets. Defaults to gateway.networking.k8s.io |
| `kind` | _[Kind](#kind)_ |  true  | Kind is the resource kind that this selector targets. |
| `matchLabels` | _object (keys:string, values:string)_ |  true  | MatchLabels are the set of label selectors for identifying the targeted resource |


#### Timeout



Timeout defines configuration for timeouts related to connections.

_Appears in:_
- [BackendTrafficPolicySpec](#backendtrafficpolicyspec)

| Field | Type | Required | Description |
| ---   | ---  | ---      | ---         |
| `tcp` | _[TCPTimeout](#tcptimeout)_ |  false  | Timeout settings for TCP. |
| `http` | _[HTTPTimeout](#httptimeout)_ |  false  | Timeout settings for HTTP. |


#### TracingProvider



TracingProvider defines the tracing provider configuration.

_Appears in:_
- [ProxyTracing](#proxytracing)

| Field | Type | Required | Description |
| ---   | ---  | ---      | ---         |
| `type` | _[TracingProviderType](#tracingprovidertype)_ |  true  | Type defines the tracing provider type. |
| `host` | _string_ |  false  | Host define the provider service hostname.<br />Deprecated: Use BackendRefs instead. |
| `port` | _integer_ |  false  | Port defines the port the provider service is exposed on.<br />Deprecated: Use BackendRefs instead. |
| `backendRefs` | _[BackendRef](#backendref) array_ |  false  | BackendRefs references a Kubernetes object that represents the<br />backend server to which the trace will be sent.<br />Only Service kind is supported for now. |
| `zipkin` | _[ZipkinTracingProvider](#zipkintracingprovider)_ |  false  | Zipkin defines the Zipkin tracing provider configuration |


#### TracingProviderType

_Underlying type:_ _string_



_Appears in:_
- [TracingProvider](#tracingprovider)

| Value | Description |
| ----- | ----------- |
| `OpenTelemetry` |  | 
| `OpenTelemetry` |  | 
| `Zipkin` |  | 


#### TriggerEnum

_Underlying type:_ _string_

TriggerEnum specifies the conditions that trigger retries.

_Appears in:_
- [RetryOn](#retryon)

| Value | Description |
| ----- | ----------- |
| `5xx` | The upstream server responds with any 5xx response code, or does not respond at all (disconnect/reset/read timeout).<br />Includes connect-failure and refused-stream.<br /> | 
| `gateway-error` | The response is a gateway error (502,503 or 504).<br /> | 
| `reset` | The upstream server does not respond at all (disconnect/reset/read timeout.)<br /> | 
| `connect-failure` | Connection failure to the upstream server (connect timeout, etc.). (Included in *5xx*)<br /> | 
| `retriable-4xx` | The upstream server responds with a retriable 4xx response code.<br />Currently, the only response code in this category is 409.<br /> | 
| `refused-stream` | The upstream server resets the stream with a REFUSED_STREAM error code.<br /> | 
| `retriable-status-codes` | The upstream server responds with any response code matching one defined in the RetriableStatusCodes.<br /> | 
| `cancelled` | The gRPC status code in the response headers is “cancelled”.<br /> | 
| `deadline-exceeded` | The gRPC status code in the response headers is “deadline-exceeded”.<br /> | 
| `internal` | The gRPC status code in the response headers is “internal”.<br /> | 
| `resource-exhausted` | The gRPC status code in the response headers is “resource-exhausted”.<br /> | 
| `unavailable` | The gRPC status code in the response headers is “unavailable”.<br /> | 


#### UnixSocket



UnixSocket describes TCP/UDP unix domain socket address, corresponding to Envoy's Pipe
https://www.envoyproxy.io/docs/envoy/latest/api-v3/config/core/v3/address.proto#config-core-v3-pipe

_Appears in:_
- [BackendEndpoint](#backendendpoint)
- [ExtensionService](#extensionservice)

| Field | Type | Required | Description |
| ---   | ---  | ---      | ---         |
| `path` | _string_ |  true  | Path defines the unix domain socket path of the backend endpoint. |


#### Wasm



Wasm defines a Wasm extension.


Note: at the moment, Envoy Gateway does not support configuring Wasm runtime.
v8 is used as the VM runtime for the Wasm extensions.

_Appears in:_
- [EnvoyExtensionPolicySpec](#envoyextensionpolicyspec)

| Field | Type | Required | Description |
| ---   | ---  | ---      | ---         |
| `name` | _string_ |  false  | Name is a unique name for this Wasm extension. It is used to identify the<br />Wasm extension if multiple extensions are handled by the same vm_id and root_id.<br />It's also used for logging/debugging.<br />If not specified, EG will generate a unique name for the Wasm extension. |
| `rootID` | _string_ |  true  | RootID is a unique ID for a set of extensions in a VM which will share a<br />RootContext and Contexts if applicable (e.g., an Wasm HttpFilter and an Wasm AccessLog).<br />If left blank, all extensions with a blank root_id with the same vm_id will share Context(s).<br /><br />Note: RootID must match the root_id parameter used to register the Context in the Wasm code. |
| `code` | _[WasmCodeSource](#wasmcodesource)_ |  true  | Code is the Wasm code for the extension. |
| `config` | _[JSON](https://kubernetes.io/docs/reference/generated/kubernetes-api/v1.29/#json-v1-apiextensions-k8s-io)_ |  false  | Config is the configuration for the Wasm extension.<br />This configuration will be passed as a JSON string to the Wasm extension. |
| `failOpen` | _boolean_ |  false  | FailOpen is a switch used to control the behavior when a fatal error occurs<br />during the initialization or the execution of the Wasm extension.<br />If FailOpen is set to true, the system bypasses the Wasm extension and<br />allows the traffic to pass through. Otherwise, if it is set to false or<br />not set (defaulting to false), the system blocks the traffic and returns<br />an HTTP 5xx error. |


#### WasmCodeSource



WasmCodeSource defines the source of the Wasm code.

_Appears in:_
- [Wasm](#wasm)

| Field | Type | Required | Description |
| ---   | ---  | ---      | ---         |
| `type` | _[WasmCodeSourceType](#wasmcodesourcetype)_ |  true  | Type is the type of the source of the Wasm code.<br />Valid WasmCodeSourceType values are "HTTP" or "Image". |
| `http` | _[HTTPWasmCodeSource](#httpwasmcodesource)_ |  false  | HTTP is the HTTP URL containing the Wasm code.<br /><br />Note that the HTTP server must be accessible from the Envoy proxy. |
| `image` | _[ImageWasmCodeSource](#imagewasmcodesource)_ |  false  | Image is the OCI image containing the Wasm code.<br /><br />Note that the image must be accessible from the Envoy Gateway. |
| `pullPolicy` | _[ImagePullPolicy](#imagepullpolicy)_ |  false  | PullPolicy is the policy to use when pulling the Wasm module by either the HTTP or Image source.<br />This field is only applicable when the SHA256 field is not set.<br /><br />If not specified, the default policy is IfNotPresent except for OCI images whose tag is latest.<br /><br />Note: EG does not update the Wasm module every time an Envoy proxy requests<br />the Wasm module even if the pull policy is set to Always.<br />It only updates the Wasm module when the EnvoyExtension resource version changes. |


#### WasmCodeSourceType

_Underlying type:_ _string_

WasmCodeSourceType specifies the types of sources for the Wasm code.

_Appears in:_
- [WasmCodeSource](#wasmcodesource)

| Value | Description |
| ----- | ----------- |
| `HTTP` | HTTPWasmCodeSourceType allows the user to specify the Wasm code in an HTTP URL.<br /> | 
| `Image` | ImageWasmCodeSourceType allows the user to specify the Wasm code in an OCI image.<br /> | 


#### WithUnderscoresAction

_Underlying type:_ _string_

WithUnderscoresAction configures the action to take when an HTTP header with underscores
is encountered.

_Appears in:_
- [HeaderSettings](#headersettings)

| Value | Description |
| ----- | ----------- |
| `Allow` | WithUnderscoresActionAllow allows headers with underscores to be passed through.<br /> | 
| `RejectRequest` | WithUnderscoresActionRejectRequest rejects the client request. HTTP/1 requests are rejected with<br />the 400 status. HTTP/2 requests end with the stream reset.<br /> | 
| `DropHeader` | WithUnderscoresActionDropHeader drops the client header with name containing underscores. The header<br />is dropped before the filter chain is invoked and as such filters will not see<br />dropped headers.<br /> | 


#### XDSTranslatorHook

_Underlying type:_ _string_

XDSTranslatorHook defines the types of hooks that an Envoy Gateway extension may support
for the xds-translator

_Appears in:_
- [XDSTranslatorHooks](#xdstranslatorhooks)

| Value | Description |
| ----- | ----------- |
| `VirtualHost` |  | 
| `Route` |  | 
| `HTTPListener` |  | 
| `Translation` |  | 


#### XDSTranslatorHooks



XDSTranslatorHooks contains all the pre and post hooks for the xds-translator runner.

_Appears in:_
- [ExtensionHooks](#extensionhooks)

| Field | Type | Required | Description |
| ---   | ---  | ---      | ---         |
| `pre` | _[XDSTranslatorHook](#xdstranslatorhook) array_ |  true  |  |
| `post` | _[XDSTranslatorHook](#xdstranslatorhook) array_ |  true  |  |


#### XFCCCertData

_Underlying type:_ _string_

XFCCCertData specifies the fields in the client certificate to be forwarded in the XFCC header.

_Appears in:_
- [XForwardedClientCert](#xforwardedclientcert)

| Value | Description |
| ----- | ----------- |
| `Subject` | XFCCCertDataSubject is the Subject field of the current client certificate.<br /> | 
| `Cert` | XFCCCertDataCert is the entire client certificate in URL encoded PEM format.<br /> | 
| `Chain` | XFCCCertDataChain is the entire client certificate chain (including the leaf certificate) in URL encoded PEM format.<br /> | 
| `DNS` | XFCCCertDataDNS is the DNS type Subject Alternative Name field of the current client certificate.<br /> | 
| `URI` | XFCCCertDataURI is the URI type Subject Alternative Name field of the current client certificate.<br /> | 


#### XFCCForwardMode

_Underlying type:_ _string_

XFCCForwardMode defines how XFCC header is handled by Envoy Proxy.

_Appears in:_
- [XForwardedClientCert](#xforwardedclientcert)

| Value | Description |
| ----- | ----------- |
| `Sanitize` | XFCCForwardModeSanitize removes the XFCC header from the request. This is the default mode.<br /> | 
| `ForwardOnly` | XFCCForwardModeForwardOnly forwards the XFCC header in the request if the client connection is mTLS.<br /> | 
| `AppendForward` | XFCCForwardModeAppendForward appends the client certificate information to the request’s XFCC header and forward it if the client connection is mTLS.<br /> | 
| `SanitizeSet` | XFCCForwardModeSanitizeSet resets the XFCC header with the client certificate information and forward it if the client connection is mTLS.<br />The existing certificate information in the XFCC header is removed.<br /> | 
| `AlwaysForwardOnly` | XFCCForwardModeAlwaysForwardOnly always forwards the XFCC header in the request, regardless of whether the client connection is mTLS.<br /> | 


#### XForwardedClientCert



XForwardedClientCert configures how Envoy Proxy handle the x-forwarded-client-cert (XFCC) HTTP header.

_Appears in:_
- [HeaderSettings](#headersettings)

| Field | Type | Required | Description |
| ---   | ---  | ---      | ---         |
| `mode` | _[XFCCForwardMode](#xfccforwardmode)_ |  false  | Mode defines how XFCC header is handled by Envoy Proxy.<br />If not set, the default mode is `Sanitize`. |
| `certDetailsToAdd` | _[XFCCCertData](#xfcccertdata) array_ |  false  | CertDetailsToAdd specifies the fields in the client certificate to be forwarded in the XFCC header.<br /><br />Hash(the SHA 256 digest of the current client certificate) and By(the Subject Alternative Name)<br />are always included if the client certificate is forwarded.<br /><br />This field is only applicable when the mode is set to `AppendForward` or<br />`SanitizeSet` and the client connection is mTLS. |


#### XForwardedForSettings



XForwardedForSettings provides configuration for using X-Forwarded-For headers for determining the client IP address.

_Appears in:_
- [ClientIPDetectionSettings](#clientipdetectionsettings)

| Field | Type | Required | Description |
| ---   | ---  | ---      | ---         |
| `numTrustedHops` | _integer_ |  false  | NumTrustedHops controls the number of additional ingress proxy hops from the right side of XFF HTTP<br />headers to trust when determining the origin client's IP address.<br />Refer to https://www.envoyproxy.io/docs/envoy/latest/configuration/http/http_conn_man/headers#x-forwarded-for<br />for more details. |


#### ZipkinTracingProvider



ZipkinTracingProvider defines the Zipkin tracing provider configuration.

_Appears in:_
- [TracingProvider](#tracingprovider)

| Field | Type | Required | Description |
| ---   | ---  | ---      | ---         |
| `enable128BitTraceId` | _boolean_ |  false  | Enable128BitTraceID determines whether a 128bit trace id will be used<br />when creating a new trace instance. If set to false, a 64bit trace<br />id will be used. |
| `disableSharedSpanContext` | _boolean_ |  false  | DisableSharedSpanContext determines whether the default Envoy behaviour of<br />client and server spans sharing the same span context should be disabled. |

<|MERGE_RESOLUTION|>--- conflicted
+++ resolved
@@ -567,11 +567,7 @@
 | Field | Type | Required | Description |
 | ---   | ---  | ---      | ---         |
 | `connectionLimit` | _[ConnectionLimit](#connectionlimit)_ |  false  | ConnectionLimit defines limits related to connections |
-<<<<<<< HEAD
-| `bufferLimit` | _[Quantity](#quantity)_ |  false  | BufferLimit provides configuration for the maximum buffer size in bytes for each incoming connection.<br />BufferLimit applies to connection streaming (maybe non-streaming) channel between processes, it's in user space.<br />For example, 20Mi, 1Gi, 256Ki etc.<br />Note that when the suffix is not provided, the value is interpreted as bytes.<br />Default: 32768 bytes. |
-=======
-| `bufferLimit` | _[Quantity](https://kubernetes.io/docs/reference/generated/kubernetes-api/v1.29/#quantity-resource-api)_ |  false  | BufferLimit provides configuration for the maximum buffer size in bytes for each incoming connection.<br />For example, 20Mi, 1Gi, 256Ki etc.<br />Note that when the suffix is not provided, the value is interpreted as bytes.<br />Default: 32768 bytes. |
->>>>>>> 1a7d0c6a
+| `bufferLimit` | _[Quantity](https://kubernetes.io/docs/reference/generated/kubernetes-api/v1.29/#quantity-resource-api)_ |  false  | BufferLimit provides configuration for the maximum buffer size in bytes for each incoming connection.<br />BufferLimit applies to connection streaming (maybe non-streaming) channel between processes, it's in user space.<br />For example, 20Mi, 1Gi, 256Ki etc.<br />Note that when the suffix is not provided, the value is interpreted as bytes.<br />Default: 32768 bytes. |
 
 
 #### ClientIPDetectionSettings
