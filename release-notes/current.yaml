--- conflicted
+++ resolved
@@ -13,11 +13,8 @@
   Added support for RetryPolicy in gRPC ExtAuth callouts via SecurityPolicy backend settings fields.
   Added support for late response headers in ClientTrafficPolicy.
   Added max connection/stream duration and max requests per connection to ClientTrafficPolicy.
-<<<<<<< HEAD
   Added PercentageEnabled to ZoneAware lb config.
-=======
   Added cacheDuration for remoteJWKS in SecurityPolicy.
->>>>>>> 276ba9fb
 
 bug fixes: |
   Fixed %ROUTE_KIND% operator to be lower-cased when used by clusterStatName in EnvoyProxy API.
