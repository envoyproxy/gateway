--- conflicted
+++ resolved
@@ -148,28 +148,6 @@
 	LogComponentRuntime LogComponent = "runtime"
 )
 
-<<<<<<< HEAD
-=======
-// LogLevel defines a log level for system logs. This type is not implemented until
-// https://github.com/envoyproxy/gateway/issues/280 is fixed.
-// +kubebuilder:validation:Enum=debug;info;warn;error
-type LogLevel string
-
-const (
-	// LogLevelDebug defines the "debug" logging level.
-	LogLevelDebug LogLevel = "debug"
-
-	// LogLevelInfo defines the "Info" logging level.
-	LogLevelInfo LogLevel = "info"
-
-	// LogLevelWarn defines the "Warn" logging level.
-	LogLevelWarn LogLevel = "warn"
-
-	// LogLevelError defines the "Error" logging level.
-	LogLevelError LogLevel = "error"
-)
-
->>>>>>> 1907687b
 // EnvoyProxyStatus defines the observed state of EnvoyProxy. This type is not implemented
 // until https://github.com/envoyproxy/gateway/issues/1007 is fixed.
 type EnvoyProxyStatus struct {
