--- conflicted
+++ resolved
@@ -205,14 +205,10 @@
 				translateToIRSpan.End()
 				if err != nil {
 					// Currently all errors that Translate returns should just be logged
-<<<<<<< HEAD
 					traceLogger.Error(err, "errors detected during translation", "gateway-class", resources.GatewayClass.Name)
-=======
-					r.Logger.Error(err, "errors detected during translation", "gateway-class", resources.GatewayClass.Name)
 					// Notify the main control loop about translation errors. This may be a critical error in standalone mode, so
 					// notify the control loop in case this needs to be handled.
 					r.RunnerErrors.Store(r.Name(), message.NewWatchableError(err))
->>>>>>> 174a3aa0
 				}
 
 				// Publish the IRs.
