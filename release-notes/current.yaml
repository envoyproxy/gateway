date: Pending

# Changes that are expected to cause an incompatibility with previous versions, such as deletions or modifications to existing APIs.
breaking changes: |
  The Container `ports` field of the gateway instance has been removed, which will cause the gateway Pod to be rebuilt when upgrading the version.
  ClientTrafficPolicy previously treated an empty TLS ALPNProtocols list as being undefined and applied Envoy Gateway defaults.
  An empty TLS ALPNProtocols list is now treated as user-defined disablement of the TLS ALPN extension.
  Outlier detection (passive health check) is now disabled by default.
  refer to https://gateway.envoyproxy.io/docs/api/extension_types/#backendtrafficpolicy for working with passive health checks.
  Envoy Gateway treats errors in calls to an extension service as fail-closed by default. Any error returned from the extension server will replace the affected resource with an "Internal Server Error" immediate response. The previous behavior can be enabled by setting the `failOpen` field to `true` in the extension service configuration.
  Envoy Gateway now return a 500 response when a ClientTrafficPolicy translation fails for HTTP/GRPC routes, and forwards
  client traffic to an empty cluster when a ClientTrafficPolicy translation fails for TCP routes.

# Updates addressing vulnerabilities, security flaws, or compliance requirements.
security updates: |
  Add a security update here

# New features or capabilities added in this release.
new features: |
  Added support for trusted CIDRs in the ClientIPDetectionSettings API
  Added support for sending attributes to external processor in EnvoyExtensionPolicy API
  Added support for patching EnvoyProxy.spec.provider.kubernetes.envoyHpa and EnvoyProxy.spec.provider.kubernetes.envoyPDB
  Added support for defining rateLimitHpa in EnvoyGateway API
  Added support for preserving the user defined HTTPRoute match order in EnvoyProxy API
  Added support for response compression in the BackendTrafficPolicy API
  Added support for cost specifier in the rate limit API.
  Added support for specifying dynamic metadata namespaces that External Processing services can access read from and write to in EnvoyExtensionPolicy API
  Added support for API Key Authentication in the SecurityPolicy API
<<<<<<< HEAD
  Continue using and drain endpoints during their graceful termination, as indicated by their respective EndpointConditions
=======
  Added support for GEP-1731 (HTTPRoute Retries)
  Added support for routing to Backend resources in the GRPCRoute, TCPRoute and UDPRoute APIs
>>>>>>> 75b2d84d

bug fixes: |
  Fixed the ability to overwrite control plane certs with the certgen command by using a new command arg (-o)

# Enhancements that improve performance.
performance improvements: |
  Add a performance improvement here

# Deprecated features or APIs.
deprecations: |
  Add a deprecation here

# Other notable changes not covered by the above sections.
Other changes: |
  Modified the base container image to gcr.io/distroless/base-nossl:nonroot
  [SecurityPolicy] Modify the JWT Provider Issuer validation constraint
  Add support for Kubernetes 1.32.x in the test matrix, and remove support for Kubernetes 1.28.x.<|MERGE_RESOLUTION|>--- conflicted
+++ resolved
@@ -26,12 +26,9 @@
   Added support for cost specifier in the rate limit API.
   Added support for specifying dynamic metadata namespaces that External Processing services can access read from and write to in EnvoyExtensionPolicy API
   Added support for API Key Authentication in the SecurityPolicy API
-<<<<<<< HEAD
   Continue using and drain endpoints during their graceful termination, as indicated by their respective EndpointConditions
-=======
   Added support for GEP-1731 (HTTPRoute Retries)
   Added support for routing to Backend resources in the GRPCRoute, TCPRoute and UDPRoute APIs
->>>>>>> 75b2d84d
 
 bug fixes: |
   Fixed the ability to overwrite control plane certs with the certgen command by using a new command arg (-o)
