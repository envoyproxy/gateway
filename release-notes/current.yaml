date: Pending

# Changes that are expected to cause an incompatibility with previous versions, such as deletions or modifications to existing APIs.
breaking changes: |
  ALPNProtocols in EnvoyProxy Backend TLS setting use [h2, http/1.1] if not set.
  When a Backend resource specifies TLS settings and SNI is not specified or a BackendTLSPolicy is not attached to it, the value of upstream TLS SNI is determined by the HTTP Host header.
  When a Backend resource specifies TLS settings and SNI is not specified or a BackendTLSPolicy is not attached to it, the upstream certificate is validated for DNS SAN matching the SNI value sent.

# Updates addressing vulnerabilities, security flaws, or compliance requirements.
security updates: |

# New features or capabilities added in this release.
new features: |
  Added support for mTLS configuration for ExtensionServer.
  Added support for RetryPolicy in gRPC ExtAuth callouts via SecurityPolicy backend settings fields.
  Added support for late response headers in ClientTrafficPolicy.
  Added max connection/stream duration and max requests per connection to ClientTrafficPolicy.
<<<<<<< HEAD
  Added support rate limit based on path and method in BackendTrafficPolicy.
=======
  Added cacheDuration for remoteJWKS in SecurityPolicy.
  Added support for DisableTokenEncryption in OIDC authn to disable encryption of ID and access tokens stored in cookies.
  Added support for OCSP stapling in the listener TLS certificates.
>>>>>>> 481a2ca3

bug fixes: |
  Fixed %ROUTE_KIND% operator to be lower-cased when used by clusterStatName in EnvoyProxy API.
  Fixed maxAcceptPerSocketEvent being ignored in ClientTrafficPolicy.
  Fixed the topologyInjectorDisabled and the local cluster was not defined.
  Fixed log formatting of improper key-value pairs to avoid DPANIC in controller-runtime logger.
  Fixed handling of context-related transient errors to prevent incorrect state reconciliation and unintended behavior.
  Fixed the controller cannot read the EnvoyProxy attached gatewayclass only.
  Fixed adding metadata for proxyService and oidc xds clusters.
  Fixed handling of millisecond-level retry durations and token TTLs in OIDC authn.
  Fixed indexer and controller crashing when BackendTrafficPolicy has a redirect response override.
  Fixed Lua validator log level to be suppressed by default.
  Fixed ProxyTopologyInjector cache sync race condition that caused injection failures
  Fixed validation for grpc routes with extension ref filters.
  Fixed service account token handling in GatewayNamespaceMode to use SDS for properly refreshing expired token.
  Fixed handling of regex meta characters in prefix match replace for URL rewrite.
  Disabled the default emission of `x-envoy-ratelimited` headers from the rate limit filter; re-enable with the `enableEnvoyHeaders` setting in ClientTrafficPolicy.
  Fixed a nil pointer panic in the XDS translator when building API key authentication filter configurations with `sanitize` enabled and no `forwardClientIDHeader` set.
  Truncated Gateway API status condition messages to stay within Kubernetes limits and prevent update failures.
  Fixed an issue in EnvoyPatchPolicy where it didn't match the target Gateway/GatewayClass due to an incorrect name reference.

# Enhancements that improve performance.
performance improvements: |

# Deprecated features or APIs.
deprecations: |

# Other notable changes not covered by the above sections.
Other changes: |<|MERGE_RESOLUTION|>--- conflicted
+++ resolved
@@ -15,13 +15,10 @@
   Added support for RetryPolicy in gRPC ExtAuth callouts via SecurityPolicy backend settings fields.
   Added support for late response headers in ClientTrafficPolicy.
   Added max connection/stream duration and max requests per connection to ClientTrafficPolicy.
-<<<<<<< HEAD
-  Added support rate limit based on path and method in BackendTrafficPolicy.
-=======
   Added cacheDuration for remoteJWKS in SecurityPolicy.
   Added support for DisableTokenEncryption in OIDC authn to disable encryption of ID and access tokens stored in cookies.
   Added support for OCSP stapling in the listener TLS certificates.
->>>>>>> 481a2ca3
+  Added support rate limit based on path and method in BackendTrafficPolicy.
 
 bug fixes: |
   Fixed %ROUTE_KIND% operator to be lower-cased when used by clusterStatName in EnvoyProxy API.
