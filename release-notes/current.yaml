--- conflicted
+++ resolved
@@ -18,11 +18,8 @@
   Added support for HorizontalPodAutoscaler to helm chart
 
 bug fixes: |
-<<<<<<< HEAD
   Added support for Secret and ConfigMap parsing in Standalone mode.
-=======
   Bypass overload manager for stats and ready listeners
->>>>>>> affc4111
 
 # Enhancements that improve performance.
 performance improvements: |
