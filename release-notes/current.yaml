date: Pending

# Changes that are expected to cause an incompatibility with previous versions, such as deletions or modifications to existing APIs.
breaking changes: |
  Use a dedicated listener port(19003) for envoy proxy readiness
  Uses the envoy JSON formatter for the default access log instead of text formatter.

# Updates addressing vulnerabilities, security flaws, or compliance requirements.
security updates: |
  Fixed CVE-2025-25294

# New features or capabilities added in this release.
new features: |
  Added support for configuring maxUnavailable in KubernetesPodDisruptionBudgetSpec
  Added support for percentage-based request mirroring
  Allow matchExpressions in TargetSelector
  Add defaulter for gateway-api resources loading from file to be able to set default values.
  Added support for defining Lua EnvoyExtensionPolicies
  Added RequestID field in ClientTrafficPolicy.HeaderSettings to configure Envoy X-Request-ID behavior.
  Added support for HorizontalPodAutoscaler to helm chart
  Added support for distinct header and distinct source CIDR based local rate limiting
  Added support for forwarding the authenticated username to the backend via a configurable header in BasicAuth
  Added support for HTTP Methods and Headers based authorization in SecurityPolicy
  Added support for zone aware routing

bug fixes: |
  Fix traffic splitting when filters are attached to the backendRef.
  Added support for Secret and ConfigMap parsing in Standalone mode.
  Bypass overload manager for stats and ready listeners
  Fix translating backendSettings for extAuth
  Fix an issue that stats compressor was not working.
<<<<<<< HEAD
  Added support for BackendTLSPolicy parsing in Standalone mode.
  Retrigger reconciliation when backendRef of type ServiceImport is updated or when EndpointSlice(s) for a ServiceImport are updated.
=======
  Added support for BackendTLSPolicy and EnvoyExtensionPolicy parsing in Standalone mode.
>>>>>>> bfd239bc

# Enhancements that improve performance.
performance improvements: |
  Added a cache for the Wasm OCI image permission checks and check the pullSecrets against the OCI image registry in
  a background goroutine.
# Deprecated features or APIs.
deprecations: |
  Deprecated the PreserveXRequestID field.

# Other notable changes not covered by the above sections.
Other changes: |<|MERGE_RESOLUTION|>--- conflicted
+++ resolved
@@ -29,12 +29,8 @@
   Bypass overload manager for stats and ready listeners
   Fix translating backendSettings for extAuth
   Fix an issue that stats compressor was not working.
-<<<<<<< HEAD
-  Added support for BackendTLSPolicy parsing in Standalone mode.
+  Added support for BackendTLSPolicy and EnvoyExtensionPolicy parsing in Standalone mode.
   Retrigger reconciliation when backendRef of type ServiceImport is updated or when EndpointSlice(s) for a ServiceImport are updated.
-=======
-  Added support for BackendTLSPolicy and EnvoyExtensionPolicy parsing in Standalone mode.
->>>>>>> bfd239bc
 
 # Enhancements that improve performance.
 performance improvements: |
