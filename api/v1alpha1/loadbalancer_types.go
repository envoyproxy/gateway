--- conflicted
+++ resolved
@@ -62,7 +62,12 @@
 	// +unionDiscriminator
 	Type ConsistentHashType `json:"type"`
 
-<<<<<<< HEAD
+	// Header configures the header hash policy when the consistent hash type is set to Header.
+	//
+	// +optional
+	// +notImplementedHide
+	Header *Header `json:"header,omitempty"`
+
 	// The table size for consistent hashing, must be prime number limited to 5000011.
 	//
 	// +kubebuilder:validation:Minimum=2
@@ -70,12 +75,6 @@
 	// +kubebuilder:default=65537
 	// +optional
 	TableSize *uint64 `json:"tableSize,omitempty"`
-=======
-	// Header configures the header hash policy when the consistent hash type is set to Header.
-	//
-	// +optional
-	// +notImplementedHide
-	Header *Header `json:"header,omitempty"`
 }
 
 // Header defines the header hashing configuration for consistent hash based
@@ -83,7 +82,6 @@
 type Header struct {
 	// Name of the header to hash.
 	Name string `json:"name"`
->>>>>>> 7c9dfc54
 }
 
 // ConsistentHashType defines the type of input to hash on.
