gateways:
- apiVersion: gateway.networking.k8s.io/v1beta1
  kind: Gateway
  metadata:
    namespace: envoy-gateway
    name: gateway-1
  spec:
    gatewayClassName: envoy-gateway-class
    listeners:
    - name: http
      protocol: HTTP
      port: 80
      allowedRoutes:
        namespaces:
          from: All
  status:
    listeners:
    - name: http
      supportedKinds:
      - group: gateway.networking.k8s.io
        kind: HTTPRoute
      - group: gateway.networking.k8s.io
        kind: GRPCRoute
<<<<<<< HEAD
      - group: gateway.networking.k8s.io
        kind: CustomGRPCRoute      
=======
>>>>>>> 278e02fe
      attachedRoutes: 1
      conditions:
      - type: Programmed
        status: "True"
        reason: Programmed
        message: Sending translated listener configuration to the data plane
      - type: Accepted
        status: "True"
        reason: Accepted
        message: Listener has been successfully translated
httpRoutes:
- apiVersion: gateway.networking.k8s.io/v1beta1
  kind: HTTPRoute
  metadata:
    namespace: default
    name: httproute-1
  spec:
    parentRefs:
    - namespace: envoy-gateway
      name: gateway-1
    rules:
    - matches:
      - path:
          type: Exact
          value: "/exact"
      backendRefs:
      - name: service-1
  status:
    parents:
    - parentRef:
        namespace: envoy-gateway
        name: gateway-1
      controllerName: gateway.envoyproxy.io/gatewayclass-controller
      conditions:
      - type: Accepted
        status: "True"
        reason: Accepted
        message: Route is accepted
      - type: ResolvedRefs
        status: "False"
        reason: PortNotSpecified
        message: "A valid port number corresponding to a port on the Service must be specified"
xdsIR:
  envoy-gateway-gateway-1:
    accessLog:
      text:
      - path: /dev/stdout
    http:
    - name: envoy-gateway-gateway-1-http
      address: 0.0.0.0
      port: 10080
      hostnames:
      - "*"
      routes:
      - name: default-httproute-1-rule-0-match-0-*
        pathMatch:
          exact: "/exact"
        backendWeights:
          invalid: 1
        directResponse:
          statusCode: 500
infraIR:
  envoy-gateway-gateway-1:
    proxy:
      metadata:
        labels:
          gateway.envoyproxy.io/owning-gateway-name: gateway-1
          gateway.envoyproxy.io/owning-gateway-namespace: envoy-gateway
      name: envoy-gateway-gateway-1

      listeners:
      - address: ""
        ports:
        - name: http
          protocol: "HTTP"
          containerPort: 10080
          servicePort: 80
<|MERGE_RESOLUTION|>--- conflicted
+++ resolved
@@ -21,11 +21,8 @@
         kind: HTTPRoute
       - group: gateway.networking.k8s.io
         kind: GRPCRoute
-<<<<<<< HEAD
       - group: gateway.networking.k8s.io
         kind: CustomGRPCRoute      
-=======
->>>>>>> 278e02fe
       attachedRoutes: 1
       conditions:
       - type: Programmed
