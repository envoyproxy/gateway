--- conflicted
+++ resolved
@@ -60,14 +60,7 @@
   #     name: github-pages
   #     url: ${{ steps.deployment.outputs.page_url }}
 
-<<<<<<< HEAD
   #   steps:
   #     - name: Deploy to GitHub Pages
   #       id: deployment
-  #       uses: actions/deploy-pages@v1.2.5
-=======
-    steps:
-      - name: Deploy to GitHub Pages
-        id: deployment
-        uses: actions/deploy-pages@v2.0.2
->>>>>>> ee244d9b
+  #       uses: actions/deploy-pages@v1.2.5