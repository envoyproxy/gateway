backendTrafficPolicies:
- apiVersion: gateway.envoyproxy.io/v1alpha1
  kind: BackendTrafficPolicy
  metadata:
    name: policy-for-route
    namespace: default
  spec:
    rateLimit:
      global:
        rules:
        - clientSelectors:
          - sourceCIDR:
              type: Distinct
              value: 192.168.0.0/16
          cost:
            request:
              from: Number
              number: 1
            response:
              from: Metadata
              metadata:
                key: some_cost_set_by_foo
                namespace: something.com
          limit:
            requests: 20
            unit: Hour
      type: Global
    targetRef:
      group: gateway.networking.k8s.io
      kind: HTTPRoute
      name: httproute-1
  status:
    ancestors:
    - ancestorRef:
        group: gateway.networking.k8s.io
        kind: Gateway
        name: gateway-2
        namespace: envoy-gateway
        sectionName: http
      conditions:
      - lastTransitionTime: null
        message: Policy has been accepted.
        reason: Accepted
        status: "True"
        type: Accepted
      controllerName: gateway.envoyproxy.io/gatewayclass-controller
- apiVersion: gateway.envoyproxy.io/v1alpha1
  kind: BackendTrafficPolicy
  metadata:
<<<<<<< HEAD
    creationTimestamp: null
    name: policy-for-grpc-route
    namespace: default
  spec:
    rateLimit:
      global:
        rules:
        - clientSelectors:
          - path:
              type: Exact
              value: /test
          - methods:
            - invert: true
              value: GET
          limit:
            requests: 30
            unit: Hour
      type: Global
    targetRef:
      group: gateway.networking.k8s.io
      kind: GRPCRoute
      name: grpcroute-1
  status:
    ancestors:
    - ancestorRef:
        group: gateway.networking.k8s.io
        kind: Gateway
        name: gateway-1
        namespace: envoy-gateway
        sectionName: http
      conditions:
      - lastTransitionTime: null
        message: Policy has been accepted.
        reason: Accepted
        status: "True"
        type: Accepted
      controllerName: gateway.envoyproxy.io/gatewayclass-controller
- apiVersion: gateway.envoyproxy.io/v1alpha1
  kind: BackendTrafficPolicy
  metadata:
    creationTimestamp: null
=======
>>>>>>> 481a2ca3
    name: policy-for-gateway
    namespace: envoy-gateway
  spec:
    rateLimit:
      global:
        rules:
        - clientSelectors:
          - headers:
            - name: x-user-id
              value: one
            - name: x-org-id
              type: Distinct
            - invert: true
              name: x-org-id
              value: admin
          limit:
            requests: 10
            unit: Hour
      type: Global
    targetRef:
      group: gateway.networking.k8s.io
      kind: Gateway
      name: gateway-1
  status:
    ancestors:
    - ancestorRef:
        group: gateway.networking.k8s.io
        kind: Gateway
        name: gateway-1
        namespace: envoy-gateway
      conditions:
      - lastTransitionTime: null
        message: Policy has been accepted.
        reason: Accepted
        status: "True"
        type: Accepted
      - lastTransitionTime: null
        message: 'This policy is being overridden by other backendTrafficPolicies
          for these routes: [default/grpcroute-1]'
        reason: Overridden
        status: "True"
        type: Overridden
      controllerName: gateway.envoyproxy.io/gatewayclass-controller
gateways:
- apiVersion: gateway.networking.k8s.io/v1
  kind: Gateway
  metadata:
    name: gateway-1
    namespace: envoy-gateway
  spec:
    gatewayClassName: envoy-gateway-class
    listeners:
    - allowedRoutes:
        namespaces:
          from: All
      name: http
      port: 80
      protocol: HTTP
  status:
    listeners:
    - attachedRoutes: 1
      conditions:
      - lastTransitionTime: null
        message: Sending translated listener configuration to the data plane
        reason: Programmed
        status: "True"
        type: Programmed
      - lastTransitionTime: null
        message: Listener has been successfully translated
        reason: Accepted
        status: "True"
        type: Accepted
      - lastTransitionTime: null
        message: Listener references have been resolved
        reason: ResolvedRefs
        status: "True"
        type: ResolvedRefs
      name: http
      supportedKinds:
      - group: gateway.networking.k8s.io
        kind: HTTPRoute
      - group: gateway.networking.k8s.io
        kind: GRPCRoute
- apiVersion: gateway.networking.k8s.io/v1
  kind: Gateway
  metadata:
    name: gateway-2
    namespace: envoy-gateway
  spec:
    gatewayClassName: envoy-gateway-class
    listeners:
    - allowedRoutes:
        namespaces:
          from: All
      name: http
      port: 80
      protocol: HTTP
  status:
    listeners:
    - attachedRoutes: 1
      conditions:
      - lastTransitionTime: null
        message: Sending translated listener configuration to the data plane
        reason: Programmed
        status: "True"
        type: Programmed
      - lastTransitionTime: null
        message: Listener has been successfully translated
        reason: Accepted
        status: "True"
        type: Accepted
      - lastTransitionTime: null
        message: Listener references have been resolved
        reason: ResolvedRefs
        status: "True"
        type: ResolvedRefs
      name: http
      supportedKinds:
      - group: gateway.networking.k8s.io
        kind: HTTPRoute
      - group: gateway.networking.k8s.io
        kind: GRPCRoute
grpcRoutes:
- apiVersion: gateway.networking.k8s.io/v1alpha2
  kind: GRPCRoute
  metadata:
    name: grpcroute-1
    namespace: default
  spec:
    parentRefs:
    - name: gateway-1
      namespace: envoy-gateway
      sectionName: http
    rules:
    - backendRefs:
      - name: service-1
        port: 8080
  status:
    parents:
    - conditions:
      - lastTransitionTime: null
        message: Route is accepted
        reason: Accepted
        status: "True"
        type: Accepted
      - lastTransitionTime: null
        message: Resolved all the Object references for the Route
        reason: ResolvedRefs
        status: "True"
        type: ResolvedRefs
      controllerName: gateway.envoyproxy.io/gatewayclass-controller
      parentRef:
        name: gateway-1
        namespace: envoy-gateway
        sectionName: http
httpRoutes:
- apiVersion: gateway.networking.k8s.io/v1
  kind: HTTPRoute
  metadata:
    name: httproute-1
    namespace: default
  spec:
    hostnames:
    - gateway.envoyproxy.io
    parentRefs:
    - name: gateway-2
      namespace: envoy-gateway
      sectionName: http
    rules:
    - backendRefs:
      - name: service-1
        port: 8080
      matches:
      - path:
          value: /
  status:
    parents:
    - conditions:
      - lastTransitionTime: null
        message: Route is accepted
        reason: Accepted
        status: "True"
        type: Accepted
      - lastTransitionTime: null
        message: Resolved all the Object references for the Route
        reason: ResolvedRefs
        status: "True"
        type: ResolvedRefs
      controllerName: gateway.envoyproxy.io/gatewayclass-controller
      parentRef:
        name: gateway-2
        namespace: envoy-gateway
        sectionName: http
infraIR:
  envoy-gateway/gateway-1:
    proxy:
      listeners:
      - address: null
        name: envoy-gateway/gateway-1/http
        ports:
        - containerPort: 10080
          name: http-80
          protocol: HTTP
          servicePort: 80
      metadata:
        labels:
          gateway.envoyproxy.io/owning-gateway-name: gateway-1
          gateway.envoyproxy.io/owning-gateway-namespace: envoy-gateway
        ownerReference:
          kind: GatewayClass
          name: envoy-gateway-class
      name: envoy-gateway/gateway-1
      namespace: envoy-gateway-system
  envoy-gateway/gateway-2:
    proxy:
      listeners:
      - address: null
        name: envoy-gateway/gateway-2/http
        ports:
        - containerPort: 10080
          name: http-80
          protocol: HTTP
          servicePort: 80
      metadata:
        labels:
          gateway.envoyproxy.io/owning-gateway-name: gateway-2
          gateway.envoyproxy.io/owning-gateway-namespace: envoy-gateway
        ownerReference:
          kind: GatewayClass
          name: envoy-gateway-class
      name: envoy-gateway/gateway-2
      namespace: envoy-gateway-system
xdsIR:
  envoy-gateway/gateway-1:
    accessLog:
      json:
      - path: /dev/stdout
    globalResources:
      envoyClientCertificate:
        certificate: LS0tLS1CRUdJTiBDRVJUSUZJQ0FURS0tLS0tCk1JSUREVENDQWZXZ0F3SUJBZ0lVRUZNaFA5ZUo5WEFCV3NRNVptNmJSazJjTE5Rd0RRWUpLb1pJaHZjTkFRRUwKQlFBd0ZqRVVNQklHQTFVRUF3d0xabTl2TG1KaGNpNWpiMjB3SGhjTk1qUXdNakk1TURrek1ERXdXaGNOTXpRdwpNakkyTURrek1ERXdXakFXTVJRd0VnWURWUVFEREF0bWIyOHVZbUZ5TG1OdmJUQ0NBU0l3RFFZSktvWklodmNOCkFRRUJCUUFEZ2dFUEFEQ0NBUW9DZ2dFQkFKbEk2WXhFOVprQ1BzNnBDUXhickNtZWl4OVA1RGZ4OVJ1NUxENFQKSm1kVzdJS2R0UVYvd2ZMbXRzdTc2QithVGRDaldlMEJUZmVPT1JCYlIzY1BBRzZFbFFMaWNsUVVydW4zcStncwpKcEsrSTdjSStqNXc4STY4WEg1V1E3clZVdGJ3SHBxYncrY1ZuQnFJVU9MaUlhdGpJZjdLWDUxTTF1RjljZkVICkU0RG5jSDZyYnI1OS9SRlpCc2toeHM1T3p3Sklmb2hreXZGd2V1VHd4Sy9WcGpJKzdPYzQ4QUJDWHBOTzlEL3EKRWgrck9hdWpBTWNYZ0hRSVRrQ2lpVVRjVW82TFNIOXZMWlB0YXFmem9acTZuaE1xcFc2NUUxcEF3RjNqeVRUeAphNUk4SmNmU0Zqa2llWjIwTFVRTW43TThVNHhIamFvL2d2SDBDQWZkQjdSTFUyc0NBd0VBQWFOVE1GRXdIUVlEClZSME9CQllFRk9SQ0U4dS8xRERXN2loWnA3Y3g5dFNtUG02T01COEdBMVVkSXdRWU1CYUFGT1JDRTh1LzFERFcKN2loWnA3Y3g5dFNtUG02T01BOEdBMVVkRXdFQi93UUZNQU1CQWY4d0RRWUpLb1pJaHZjTkFRRUxCUUFEZ2dFQgpBRnQ1M3pqc3FUYUg1YThFMmNodm1XQWdDcnhSSzhiVkxNeGl3TkdqYm1FUFJ6K3c2TngrazBBOEtFY0lEc0tjClNYY2k1OHU0b1didFZKQmx6YS9adWpIUjZQMUJuT3BsK2FveTc4NGJiZDRQMzl3VExvWGZNZmJCQ20xdmV2aDkKQUpLbncyWnRxcjRta2JMY3hFcWxxM3NCTEZBUzlzUUxuS05DZTJjR0xkVHAyYm9HK3FjZ3lRZ0NJTTZmOEVNdgpXUGlmQ01NR3V6Sy9HUkY0YlBPL1lGNDhld0R1M1VlaWgwWFhkVUFPRTlDdFVhOE5JaGMxVVBhT3pQcnRZVnFyClpPR2t2L0t1K0I3OGg4U0VzTzlYclFjdXdiT25KeDZLdFIrYWV5a3ZBcFhDUTNmWkMvYllLQUFSK1A4QUpvUVoKYndJVW1YaTRnajVtK2JLUGhlK2lyK0U9Ci0tLS0tRU5EIENFUlRJRklDQVRFLS0tLS0=
        name: envoy-gateway-system/envoy
        privateKey: '[redacted]'
    http:
    - address: 0.0.0.0
      externalPort: 80
      hostnames:
      - '*'
      isHTTP2: true
      metadata:
        kind: Gateway
        name: gateway-1
        namespace: envoy-gateway
        sectionName: http
      name: envoy-gateway/gateway-1/http
      path:
        escapedSlashesAction: UnescapeAndRedirect
        mergeSlashes: true
      port: 10080
      routes:
      - destination:
          metadata:
            kind: GRPCRoute
            name: grpcroute-1
            namespace: default
          name: grpcroute/default/grpcroute-1/rule/0
          settings:
          - addressType: IP
            endpoints:
            - host: 7.7.7.7
              port: 8080
            metadata:
              name: service-1
              namespace: default
              sectionName: "8080"
            name: grpcroute/default/grpcroute-1/rule/0/backend/0
            protocol: GRPC
            weight: 1
        hostname: '*'
        isHTTP2: true
        metadata:
          kind: GRPCRoute
          name: grpcroute-1
          namespace: default
        name: grpcroute/default/grpcroute-1/rule/0/match/-1/*
        traffic:
          rateLimit:
            global:
              rules:
              - headerMatches: []
                limit:
                  requests: 30
                  unit: Hour
                methodMatches:
                - distinct: false
                  exact: GET
                  invert: true
                  name: ""
                name: default/policy-for-grpc-route/rule/0
                pathMatch:
                  distinct: false
                  exact: /test
                  name: ""
    readyListener:
      address: 0.0.0.0
      ipFamily: IPv4
      path: /ready
      port: 19003
  envoy-gateway/gateway-2:
    accessLog:
      json:
      - path: /dev/stdout
    globalResources:
      envoyClientCertificate:
        certificate: LS0tLS1CRUdJTiBDRVJUSUZJQ0FURS0tLS0tCk1JSUREVENDQWZXZ0F3SUJBZ0lVRUZNaFA5ZUo5WEFCV3NRNVptNmJSazJjTE5Rd0RRWUpLb1pJaHZjTkFRRUwKQlFBd0ZqRVVNQklHQTFVRUF3d0xabTl2TG1KaGNpNWpiMjB3SGhjTk1qUXdNakk1TURrek1ERXdXaGNOTXpRdwpNakkyTURrek1ERXdXakFXTVJRd0VnWURWUVFEREF0bWIyOHVZbUZ5TG1OdmJUQ0NBU0l3RFFZSktvWklodmNOCkFRRUJCUUFEZ2dFUEFEQ0NBUW9DZ2dFQkFKbEk2WXhFOVprQ1BzNnBDUXhickNtZWl4OVA1RGZ4OVJ1NUxENFQKSm1kVzdJS2R0UVYvd2ZMbXRzdTc2QithVGRDaldlMEJUZmVPT1JCYlIzY1BBRzZFbFFMaWNsUVVydW4zcStncwpKcEsrSTdjSStqNXc4STY4WEg1V1E3clZVdGJ3SHBxYncrY1ZuQnFJVU9MaUlhdGpJZjdLWDUxTTF1RjljZkVICkU0RG5jSDZyYnI1OS9SRlpCc2toeHM1T3p3Sklmb2hreXZGd2V1VHd4Sy9WcGpJKzdPYzQ4QUJDWHBOTzlEL3EKRWgrck9hdWpBTWNYZ0hRSVRrQ2lpVVRjVW82TFNIOXZMWlB0YXFmem9acTZuaE1xcFc2NUUxcEF3RjNqeVRUeAphNUk4SmNmU0Zqa2llWjIwTFVRTW43TThVNHhIamFvL2d2SDBDQWZkQjdSTFUyc0NBd0VBQWFOVE1GRXdIUVlEClZSME9CQllFRk9SQ0U4dS8xRERXN2loWnA3Y3g5dFNtUG02T01COEdBMVVkSXdRWU1CYUFGT1JDRTh1LzFERFcKN2loWnA3Y3g5dFNtUG02T01BOEdBMVVkRXdFQi93UUZNQU1CQWY4d0RRWUpLb1pJaHZjTkFRRUxCUUFEZ2dFQgpBRnQ1M3pqc3FUYUg1YThFMmNodm1XQWdDcnhSSzhiVkxNeGl3TkdqYm1FUFJ6K3c2TngrazBBOEtFY0lEc0tjClNYY2k1OHU0b1didFZKQmx6YS9adWpIUjZQMUJuT3BsK2FveTc4NGJiZDRQMzl3VExvWGZNZmJCQ20xdmV2aDkKQUpLbncyWnRxcjRta2JMY3hFcWxxM3NCTEZBUzlzUUxuS05DZTJjR0xkVHAyYm9HK3FjZ3lRZ0NJTTZmOEVNdgpXUGlmQ01NR3V6Sy9HUkY0YlBPL1lGNDhld0R1M1VlaWgwWFhkVUFPRTlDdFVhOE5JaGMxVVBhT3pQcnRZVnFyClpPR2t2L0t1K0I3OGg4U0VzTzlYclFjdXdiT25KeDZLdFIrYWV5a3ZBcFhDUTNmWkMvYllLQUFSK1A4QUpvUVoKYndJVW1YaTRnajVtK2JLUGhlK2lyK0U9Ci0tLS0tRU5EIENFUlRJRklDQVRFLS0tLS0=
        name: envoy-gateway-system/envoy
        privateKey: '[redacted]'
      proxyServiceCluster:
        metadata:
          name: envoy-envoy-gateway-gateway-1-196ae069
          namespace: envoy-gateway-system
          sectionName: "8080"
        name: envoy-gateway/gateway-2
        settings:
        - metadata:
            name: envoy-envoy-gateway-gateway-1-196ae069
            namespace: envoy-gateway-system
            sectionName: "8080"
          name: envoy-gateway/gateway-2
          protocol: TCP
    http:
    - address: 0.0.0.0
      externalPort: 80
      hostnames:
      - '*'
      isHTTP2: false
      metadata:
        kind: Gateway
        name: gateway-2
        namespace: envoy-gateway
        sectionName: http
      name: envoy-gateway/gateway-2/http
      path:
        escapedSlashesAction: UnescapeAndRedirect
        mergeSlashes: true
      port: 10080
      routes:
      - destination:
          metadata:
            kind: HTTPRoute
            name: httproute-1
            namespace: default
          name: httproute/default/httproute-1/rule/0
          settings:
          - addressType: IP
            endpoints:
            - host: 7.7.7.7
              port: 8080
            metadata:
              name: service-1
              namespace: default
              sectionName: "8080"
            name: httproute/default/httproute-1/rule/0/backend/0
            protocol: HTTP
            weight: 1
        hostname: gateway.envoyproxy.io
        isHTTP2: false
        metadata:
          kind: HTTPRoute
          name: httproute-1
          namespace: default
        name: httproute/default/httproute-1/rule/0/match/0/gateway_envoyproxy_io
        pathMatch:
          distinct: false
          name: ""
          prefix: /
        traffic:
          rateLimit:
            global:
              rules:
              - cidrMatch:
                  cidr: 192.168.0.0/16
                  distinct: true
                  ip: 192.168.0.0
                  isIPv6: false
                  maskLen: 16
                headerMatches: []
                limit:
                  requests: 20
                  unit: Hour
                name: default/policy-for-route/rule/0
                requestCost:
                  number: 1
                responseCost:
                  format: '%DYNAMIC_METADATA(something.com:some_cost_set_by_foo)%'
    readyListener:
      address: 0.0.0.0
      ipFamily: IPv4
      path: /ready
      port: 19003<|MERGE_RESOLUTION|>--- conflicted
+++ resolved
@@ -47,7 +47,6 @@
 - apiVersion: gateway.envoyproxy.io/v1alpha1
   kind: BackendTrafficPolicy
   metadata:
-<<<<<<< HEAD
     creationTimestamp: null
     name: policy-for-grpc-route
     namespace: default
@@ -89,8 +88,6 @@
   kind: BackendTrafficPolicy
   metadata:
     creationTimestamp: null
-=======
->>>>>>> 481a2ca3
     name: policy-for-gateway
     namespace: envoy-gateway
   spec:
