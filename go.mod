module github.com/envoyproxy/gateway

go 1.23.1

replace github.com/imdario/mergo => github.com/imdario/mergo v0.3.16

require (
	fortio.org/fortio v1.66.3
	fortio.org/log v1.16.0
	github.com/Masterminds/semver/v3 v3.3.0
	github.com/cncf/xds/go v0.0.0-20240723142845-024c85f92f20
	github.com/davecgh/go-spew v1.1.2-0.20180830191138-d8f796af33cc
	github.com/docker/cli v27.3.1+incompatible
	github.com/dominikbraun/graph v0.23.0
	github.com/envoyproxy/go-control-plane v0.13.1-0.20240917224354-20d038a70568
	github.com/envoyproxy/ratelimit v1.4.1-0.20230427142404-e2a87f41d3a7
	github.com/evanphx/json-patch/v5 v5.9.0
	github.com/fatih/color v1.17.0
	github.com/go-logfmt/logfmt v0.6.0
	github.com/go-logr/logr v1.4.2
	github.com/go-logr/zapr v1.3.0
	github.com/gogo/protobuf v1.3.2 // indirect
	github.com/golang/protobuf v1.5.4
	github.com/google/cel-go v0.21.0
	github.com/google/go-cmp v0.6.0
	github.com/google/go-containerregistry v0.20.2
	github.com/hashicorp/go-multierror v1.1.1
	github.com/miekg/dns v1.1.62
	github.com/ohler55/ojg v1.24.1
	github.com/prometheus/client_golang v1.20.4
	github.com/prometheus/common v0.59.1
	github.com/spf13/cobra v1.8.1
	github.com/spf13/pflag v1.0.5
	github.com/stretchr/testify v1.9.0
	github.com/telepresenceio/watchable v0.0.0-20220726211108-9bb86f92afa7
	github.com/tsaarni/certyaml v0.9.3
	go.opentelemetry.io/otel v1.30.0
	go.opentelemetry.io/otel/exporters/otlp/otlpmetric/otlpmetricgrpc v1.30.0
	go.opentelemetry.io/otel/exporters/otlp/otlpmetric/otlpmetrichttp v1.30.0
	go.opentelemetry.io/otel/exporters/prometheus v0.52.0
	go.opentelemetry.io/otel/exporters/stdout/stdoutmetric v1.30.0
	go.opentelemetry.io/otel/metric v1.30.0
	go.opentelemetry.io/otel/sdk/metric v1.30.0
	go.opentelemetry.io/proto/otlp v1.3.1
	go.uber.org/zap v1.27.0
	golang.org/x/exp v0.0.0-20240904232852-e7e105dedf7e
	golang.org/x/sys v0.26.0
	google.golang.org/protobuf v1.34.2
	gopkg.in/yaml.v3 v3.0.1
	helm.sh/helm/v3 v3.16.1
	k8s.io/api v0.31.1
	k8s.io/apiextensions-apiserver v0.31.1
	k8s.io/apimachinery v0.31.1
	k8s.io/cli-runtime v0.31.1
	k8s.io/client-go v0.31.1
	k8s.io/kubectl v0.31.1
	k8s.io/utils v0.0.0-20240821151609-f90d01438635
	sigs.k8s.io/controller-runtime v0.19.0
	sigs.k8s.io/gateway-api v1.2.0-rc2
	sigs.k8s.io/mcs-api v0.1.0
	sigs.k8s.io/yaml v1.4.0
)

require (
	github.com/docker/docker v27.3.1+incompatible
<<<<<<< HEAD
	github.com/gohugoio/hugo v0.134.3
	github.com/replicatedhq/troubleshoot v0.105.1
=======
	github.com/replicatedhq/troubleshoot v0.105.2
>>>>>>> 87131851
	google.golang.org/grpc v1.66.2
	sigs.k8s.io/kubectl-validate v0.0.5-0.20240827210056-ce13d95db263
)

require (
	cel.dev/expr v0.16.0 // indirect
	dario.cat/mergo v1.0.1 // indirect
	filippo.io/edwards25519 v1.1.0 // indirect
	fortio.org/cli v1.9.0 // indirect
	fortio.org/dflag v1.7.2 // indirect
	fortio.org/scli v1.15.2 // indirect
	fortio.org/sets v1.2.0 // indirect
	fortio.org/struct2env v0.4.1 // indirect
	fortio.org/version v1.0.4 // indirect
	github.com/AdaLogics/go-fuzz-headers v0.0.0-20230811130428-ced1acdcaa24 // indirect
	github.com/BurntSushi/toml v1.4.0 // indirect
	github.com/Masterminds/goutils v1.1.1 // indirect
	github.com/Masterminds/sprig/v3 v3.3.0 // indirect
	github.com/Masterminds/squirrel v1.5.4 // indirect
	github.com/Microsoft/go-winio v0.6.2 // indirect
	github.com/Microsoft/hcsshim v0.12.5 // indirect
	github.com/NYTimes/gziphandler v1.1.1 // indirect
	github.com/antlr4-go/antlr/v4 v4.13.0 // indirect
	github.com/apparentlymart/go-cidr v1.1.0 // indirect
	github.com/asaskevich/govalidator v0.0.0-20230301143203-a9d515a09cc2 // indirect
	github.com/bep/godartsass v1.2.0 // indirect
	github.com/bep/godartsass/v2 v2.1.0 // indirect
	github.com/bep/golibsass v1.2.0 // indirect
	github.com/blang/semver/v4 v4.0.0 // indirect
	github.com/c9s/goprocinfo v0.0.0-20170724085704-0010a05ce49f // indirect
	github.com/cilium/ebpf v0.16.0 // indirect
	github.com/cli/safeexec v1.0.1 // indirect
	github.com/containerd/cgroups/v3 v3.0.3 // indirect
	github.com/containerd/containerd v1.7.20 // indirect
	github.com/containerd/errdefs v0.1.0 // indirect
	github.com/containerd/log v0.1.0 // indirect
	github.com/containerd/platforms v0.2.1 // indirect
	github.com/containerd/stargz-snapshotter/estargz v0.15.1 // indirect
	github.com/containers/image/v5 v5.32.2 // indirect
	github.com/containers/libtrust v0.0.0-20230121012942-c1716e8a8d01 // indirect
	github.com/containers/ocicrypt v1.2.0 // indirect
	github.com/containers/storage v1.55.0 // indirect
	github.com/coreos/go-semver v0.3.1 // indirect
	github.com/coreos/go-systemd/v22 v22.5.0 // indirect
	github.com/cyphar/filepath-securejoin v0.3.1 // indirect
	github.com/distribution/distribution/v3 v3.0.0-beta.1 // indirect
	github.com/distribution/reference v0.6.0 // indirect
	github.com/docker/distribution v2.8.3+incompatible // indirect
	github.com/docker/docker-credential-helpers v0.8.2 // indirect
	github.com/docker/go-connections v0.5.0 // indirect
	github.com/docker/go-metrics v0.0.1 // indirect
	github.com/docker/go-units v0.5.0 // indirect
	github.com/felixge/httpsnoop v1.0.4 // indirect
	github.com/fxamacker/cbor/v2 v2.7.0 // indirect
	github.com/go-gorp/gorp/v3 v3.1.0 // indirect
	github.com/go-ole/go-ole v1.3.0 // indirect
	github.com/go-redis/redis/v7 v7.4.1 // indirect
	github.com/go-sql-driver/mysql v1.8.1 // indirect
	github.com/gobwas/glob v0.2.3 // indirect
	github.com/godbus/dbus/v5 v5.1.0 // indirect
	github.com/golang-sql/civil v0.0.0-20220223132316-b832511892a9 // indirect
	github.com/golang-sql/sqlexp v0.1.0 // indirect
	github.com/google/go-intervals v0.0.2 // indirect
	github.com/gorilla/handlers v1.5.2 // indirect
	github.com/gorilla/mux v1.8.1 // indirect
	github.com/gosuri/uitable v0.0.4 // indirect
	github.com/grpc-ecosystem/go-grpc-prometheus v1.2.0 // indirect
	github.com/hashicorp/errwrap v1.1.0 // indirect
	github.com/hashicorp/hcl v1.0.0 // indirect
	github.com/huandu/xstrings v1.5.0 // indirect
	github.com/jackc/pgpassfile v1.0.0 // indirect
	github.com/jackc/pgservicefile v0.0.0-20240606120523-5a60cdf6a761 // indirect
	github.com/jackc/pgx/v5 v5.7.1 // indirect
	github.com/jmoiron/sqlx v1.4.0 // indirect
	github.com/klauspost/compress v1.17.9 // indirect
	github.com/klauspost/pgzip v1.2.6 // indirect
	github.com/kortschak/goroutine v1.1.2 // indirect
	github.com/kylelemons/godebug v1.1.0 // indirect
	github.com/lann/builder v0.0.0-20180802200727-47ae307949d0 // indirect
	github.com/lann/ps v0.0.0-20150810152359-62de8c46ede0 // indirect
	github.com/lib/pq v1.10.9 // indirect
	github.com/longhorn/go-iscsi-helper v0.0.0-20210330030558-49a327fb024e // indirect
	github.com/lufia/plan9stats v0.0.0-20211012122336-39d0f177ccd0 // indirect
	github.com/magiconair/properties v1.8.7 // indirect
	github.com/mattn/go-colorable v0.1.13 // indirect
	github.com/mattn/go-isatty v0.0.20 // indirect
	github.com/mattn/go-runewidth v0.0.16 // indirect
	github.com/microsoft/go-mssqldb v1.7.2 // indirect
	github.com/mistifyio/go-zfs/v3 v3.0.1 // indirect
	github.com/mitchellh/copystructure v1.2.0 // indirect
	github.com/mitchellh/go-homedir v1.1.0 // indirect
	github.com/mitchellh/mapstructure v1.5.1-0.20231216201459-8508981c8b6c // indirect
	github.com/mitchellh/reflectwalk v1.0.2 // indirect
	github.com/moby/docker-image-spec v1.3.1 // indirect
	github.com/moby/locker v1.0.1 // indirect
	github.com/moby/patternmatcher v0.6.0 // indirect
	github.com/moby/sys/mountinfo v0.7.2 // indirect
	github.com/moby/sys/sequential v0.5.0 // indirect
	github.com/moby/sys/user v0.2.0 // indirect
	github.com/moby/sys/userns v0.1.0 // indirect
	github.com/onsi/ginkgo v1.16.5 // indirect
	github.com/opencontainers/go-digest v1.0.0 // indirect
	github.com/opencontainers/image-spec v1.1.0 // indirect
	github.com/opencontainers/runtime-spec v1.2.0 // indirect
	github.com/opencontainers/selinux v1.11.0 // indirect
	github.com/ostreedev/ostree-go v0.0.0-20210805093236-719684c64e4f // indirect
	github.com/pelletier/go-toml/v2 v2.2.3 // indirect
	github.com/planetscale/vtprotobuf v0.6.1-0.20240319094008-0393e58bdf10 // indirect
	github.com/power-devops/perfstat v0.0.0-20210106213030-5aafc221ea8c // indirect
	github.com/rivo/uniseg v0.4.7 // indirect
	github.com/rubenv/sql-migrate v1.7.0 // indirect
	github.com/sagikazarmark/locafero v0.4.0 // indirect
	github.com/sagikazarmark/slog-shim v0.1.0 // indirect
	github.com/segmentio/ksuid v1.0.4 // indirect
	github.com/shirou/gopsutil/v3 v3.24.5 // indirect
	github.com/shoenig/go-m1cpu v0.1.6 // indirect
	github.com/shopspring/decimal v1.4.0 // indirect
	github.com/sourcegraph/conc v0.3.0 // indirect
	github.com/spf13/afero v1.11.0 // indirect
	github.com/spf13/cast v1.7.0 // indirect
	github.com/spf13/viper v1.19.0 // indirect
	github.com/stoewer/go-strcase v1.3.0 // indirect
	github.com/subosito/gotenv v1.6.0 // indirect
	github.com/sylabs/sif/v2 v2.18.0 // indirect
	github.com/syndtr/gocapability v0.0.0-20200815063812-42c35b437635 // indirect
	github.com/tchap/go-patricia/v2 v2.3.1 // indirect
	github.com/tdewolff/parse/v2 v2.7.15 // indirect
	github.com/tdewolff/test v1.0.11-0.20240106005702-7de5f7df4739 // indirect
	github.com/tklauser/go-sysconf v0.3.12 // indirect
	github.com/tklauser/numcpus v0.6.1 // indirect
	github.com/ulikunitz/xz v0.5.12 // indirect
	github.com/vbatts/tar-split v0.11.5 // indirect
	github.com/x448/float16 v0.8.4 // indirect
	github.com/xeipuuv/gojsonpointer v0.0.0-20190905194746-02993c407bfb // indirect
	github.com/xeipuuv/gojsonreference v0.0.0-20180127040603-bd5ef7bd5415 // indirect
	github.com/xeipuuv/gojsonschema v1.2.0 // indirect
	github.com/yusufpapurcu/wmi v1.2.4 // indirect
	go.etcd.io/etcd/api/v3 v3.5.14 // indirect
	go.etcd.io/etcd/client/pkg/v3 v3.5.14 // indirect
	go.etcd.io/etcd/client/v3 v3.5.14 // indirect
	go.opencensus.io v0.24.0 // indirect
	go.opentelemetry.io/contrib/instrumentation/google.golang.org/grpc/otelgrpc v0.53.0 // indirect
	go.opentelemetry.io/contrib/instrumentation/net/http/otelhttp v0.53.0 // indirect
	go.opentelemetry.io/otel/exporters/otlp/otlptrace v1.28.0 // indirect
	go.opentelemetry.io/otel/exporters/otlp/otlptrace/otlptracegrpc v1.27.0 // indirect
	golang.org/x/crypto v0.28.0 // indirect
	golang.org/x/crypto/x509roots/fallback v0.0.0-20240904212608-c9da6b9a4008 // indirect
	gopkg.in/evanphx/json-patch.v4 v4.12.0 // indirect
	gopkg.in/ini.v1 v1.67.0 // indirect
	k8s.io/apiserver v0.31.1 // indirect
	k8s.io/metrics v0.31.1 // indirect
	oras.land/oras-go v1.2.6 // indirect
	periph.io/x/host/v3 v3.8.2 // indirect
	sigs.k8s.io/apiserver-network-proxy/konnectivity-client v0.30.3 // indirect
)

require (
	github.com/Azure/go-ansiterm v0.0.0-20230124172434-306776ec8161 // indirect
	github.com/MakeNowJust/heredoc v1.0.0 // indirect
	github.com/beorn7/perks v1.0.1 // indirect
	github.com/cenkalti/backoff/v4 v4.3.0
	github.com/census-instrumentation/opencensus-proto v0.4.1 // indirect
	github.com/cespare/xxhash/v2 v2.3.0 // indirect
	github.com/chai2010/gettext-go v1.0.3 // indirect
	github.com/emicklei/go-restful/v3 v3.12.1 // indirect
	github.com/envoyproxy/protoc-gen-validate v1.1.0 // indirect
	github.com/evanphx/json-patch v5.9.0+incompatible
	github.com/exponent-io/jsonpath v0.0.0-20210407135951-1de76d718b3f // indirect
	github.com/fsnotify/fsnotify v1.7.0
	github.com/go-asn1-ber/asn1-ber v1.5.5 // indirect
	github.com/go-errors/errors v1.5.1 // indirect
	github.com/go-logr/stdr v1.2.2 // indirect
	github.com/go-openapi/jsonpointer v0.21.0 // indirect
	github.com/go-openapi/jsonreference v0.21.0 // indirect
	github.com/go-openapi/swag v0.23.0 // indirect
	github.com/golang/groupcache v0.0.0-20210331224755-41bb18bfe9da // indirect
	github.com/google/btree v1.1.2 // indirect
	github.com/google/gnostic-models v0.6.8 // indirect
	github.com/google/gofuzz v1.2.0 // indirect
	github.com/google/shlex v0.0.0-20191202100458-e7afc7fbc510 // indirect
	github.com/google/uuid v1.6.0 // indirect
	github.com/gorilla/websocket v1.5.3 // indirect
	github.com/gregjones/httpcache v0.0.0-20190611155906-901d90724c79 // indirect
	github.com/grpc-ecosystem/grpc-gateway/v2 v2.22.0 // indirect
	github.com/imdario/mergo v1.0.0 // indirect
	github.com/inconshreveable/mousetrap v1.1.0 // indirect
	github.com/josharian/intern v1.0.0 // indirect
	github.com/json-iterator/go v1.1.12 // indirect
	github.com/kelseyhightower/envconfig v1.4.0 // indirect
	github.com/liggitt/tabwriter v0.0.0-20181228230101-89fcab3d43de // indirect
	github.com/lyft/gostats v0.4.14 // indirect
	github.com/mailru/easyjson v0.7.7 // indirect
	github.com/mitchellh/go-wordwrap v1.0.1 // indirect
	github.com/moby/spdystream v0.4.0 // indirect
	github.com/moby/term v0.5.0 // indirect
	github.com/modern-go/concurrent v0.0.0-20180306012644-bacd9c7ef1dd // indirect
	github.com/modern-go/reflect2 v1.0.2 // indirect
	github.com/monochromegane/go-gitignore v0.0.0-20200626010858-205db1a8cc00 // indirect
	github.com/munnerz/goautoneg v0.0.0-20191010083416-a7dc8b61c822 // indirect
	github.com/mxk/go-flowrate v0.0.0-20140419014527-cca7078d478f // indirect
	github.com/peterbourgon/diskv v2.0.1+incompatible // indirect
	github.com/pkg/errors v0.9.1
	github.com/pmezard/go-difflib v1.0.1-0.20181226105442-5d4384ee4fb2 // indirect
	github.com/prometheus/client_model v0.6.1
	github.com/prometheus/procfs v0.15.1 // indirect
	github.com/russross/blackfriday/v2 v2.1.0 // indirect
	github.com/sirupsen/logrus v1.9.3 // indirect
	github.com/tsaarni/x500dn v1.0.0 // indirect
	github.com/xlab/treeprint v1.2.0 // indirect
	go.opentelemetry.io/otel/sdk v1.30.0
	go.opentelemetry.io/otel/trace v1.30.0 // indirect
	go.starlark.net v0.0.0-20240520160348-046347dcd104 // indirect
	go.uber.org/multierr v1.11.0 // indirect
	golang.org/x/mod v0.21.0 // indirect
	golang.org/x/net v0.30.0
	golang.org/x/oauth2 v0.22.0 // indirect
	golang.org/x/sync v0.8.0 // indirect
<<<<<<< HEAD
	golang.org/x/term v0.24.0 // indirect
	golang.org/x/text v0.18.0 // indirect
	golang.org/x/time v0.6.0 // indirect
=======
	golang.org/x/term v0.25.0 // indirect
	golang.org/x/text v0.19.0 // indirect
	golang.org/x/time v0.5.0 // indirect
>>>>>>> 87131851
	golang.org/x/tools v0.24.0 // indirect
	gomodules.xyz/jsonpatch/v2 v2.4.0 // indirect
	google.golang.org/genproto/googleapis/api v0.0.0-20240903143218-8af14fe29dc1 // indirect
	google.golang.org/genproto/googleapis/rpc v0.0.0-20240924160255-9d4c2d233b61 // indirect
	gopkg.in/inf.v0 v0.9.1 // indirect
	gopkg.in/yaml.v2 v2.4.0 // indirect
	k8s.io/component-base v0.31.1 // indirect
	k8s.io/klog/v2 v2.130.1 // indirect
	k8s.io/kube-openapi v0.0.0-20240521193020-835d969ad83a // indirect
	sigs.k8s.io/json v0.0.0-20221116044647-bc3834ca7abd // indirect
	sigs.k8s.io/kustomize/api v0.17.2 // indirect
	sigs.k8s.io/kustomize/kyaml v0.17.1 // indirect
	sigs.k8s.io/structured-merge-diff/v4 v4.4.1 // indirect
)<|MERGE_RESOLUTION|>--- conflicted
+++ resolved
@@ -63,12 +63,8 @@
 
 require (
 	github.com/docker/docker v27.3.1+incompatible
-<<<<<<< HEAD
 	github.com/gohugoio/hugo v0.134.3
-	github.com/replicatedhq/troubleshoot v0.105.1
-=======
 	github.com/replicatedhq/troubleshoot v0.105.2
->>>>>>> 87131851
 	google.golang.org/grpc v1.66.2
 	sigs.k8s.io/kubectl-validate v0.0.5-0.20240827210056-ce13d95db263
 )
@@ -286,15 +282,9 @@
 	golang.org/x/net v0.30.0
 	golang.org/x/oauth2 v0.22.0 // indirect
 	golang.org/x/sync v0.8.0 // indirect
-<<<<<<< HEAD
-	golang.org/x/term v0.24.0 // indirect
-	golang.org/x/text v0.18.0 // indirect
-	golang.org/x/time v0.6.0 // indirect
-=======
 	golang.org/x/term v0.25.0 // indirect
 	golang.org/x/text v0.19.0 // indirect
-	golang.org/x/time v0.5.0 // indirect
->>>>>>> 87131851
+	golang.org/x/time v0.6.0 // indirect
 	golang.org/x/tools v0.24.0 // indirect
 	gomodules.xyz/jsonpatch/v2 v2.4.0 // indirect
 	google.golang.org/genproto/googleapis/api v0.0.0-20240903143218-8af14fe29dc1 // indirect
