--- conflicted
+++ resolved
@@ -61,7 +61,6 @@
 			tests.HTTPRouteRedirectHostAndStatus.ShortName,
 			// Remove once https://github.com/envoyproxy/gateway/issues/994 is fixed
 			tests.HTTPRouteRedirectScheme.ShortName,
-<<<<<<< HEAD
 			// Remove once https://github.com/envoyproxy/gateway/issues/1016 is fixed
 			tests.GatewayObservedGenerationBump.ShortName,
 			// Remove once https://github.com/envoyproxy/gateway/issues/1016 is fixed
@@ -76,10 +75,8 @@
 			tests.HTTPRouteListenerHostnameMatching.ShortName,
 			tests.HTTPRouteHostnameIntersection.ShortName,
 			// tests.HTTPRouteMatchingAcrossRoutes.ShortName,
-=======
 			// Remove once https://github.com/envoyproxy/gateway/issues/1201 is fixed
 			tests.GatewayWithAttachedRoutes.ShortName,
->>>>>>> 6936ac76
 		},
 	})
 	cSuite.Setup(t)
