// Copyright Envoy Gateway Authors
// SPDX-License-Identifier: Apache-2.0
// The full text of the Apache license is available in the LICENSE file at
// the root of the repo.

package gatewayapi

import (
	"k8s.io/apimachinery/pkg/runtime/schema"
	"sigs.k8s.io/gateway-api/apis/v1beta1"
)

const (
	KindEnvoyProxy   = "EnvoyProxy"
	KindGateway      = "Gateway"
	KindGatewayClass = "GatewayClass"
	KindGRPCRoute    = "GRPCRoute"
	KindHTTPRoute    = "HTTPRoute"
	KindNamespace    = "Namespace"
	KindTLSRoute     = "TLSRoute"
	KindTCPRoute     = "TCPRoute"
	KindUDPRoute     = "UDPRoute"
	KindService      = "Service"
	KindSecret       = "Secret"

	// OwningGatewayNamespaceLabel is the owner reference label used for managed infra.
	// The value should be the namespace of the accepted Envoy Gateway.
	OwningGatewayNamespaceLabel = "gateway.envoyproxy.io/owning-gateway-namespace"

	// OwningGatewayNameLabel is the owner reference label used for managed infra.
	// The value should be the name of the accepted Envoy Gateway.
	OwningGatewayNameLabel = "gateway.envoyproxy.io/owning-gateway-name"

	// minEphemeralPort is the first port in the ephemeral port range.
	minEphemeralPort = 1024
	// wellKnownPortShift is the constant added to the well known port (1-1023)
	// to convert it into an ephemeral port.
	wellKnownPortShift = 10000

	KindCustomGRPCRoute = "CustomGRPCRoute"
)

var _ TranslatorManager = (*Translator)(nil)

type TranslatorManager interface {
	Translate(resources *Resources) *TranslateResult
	GetRelevantGateways(gateways []*v1beta1.Gateway) []*GatewayContext

	RoutesTranslator
	ListenersTranslator
	FiltersTranslator
}

// Translator translates Gateway API resources to IRs and computes status
// for Gateway API resources.
type Translator struct {
	// GatewayControllerName is the name of the Gateway API controller
	GatewayControllerName string

	// GatewayClassName is the name of the GatewayClass
	// to process Gateways for.
	GatewayClassName v1beta1.ObjectName

	// GlobalRateLimitEnabled is true when global
	// ratelimiting has been configured by the admin.
	GlobalRateLimitEnabled bool

<<<<<<< HEAD
	// GlobalCorsEnabled is true when global
	// cors global has been configured by the admin.
	GlobalCorsEnabled bool
=======
	// ExtensionGroupKinds stores the group/kind for all resources
	// introduced by an Extension so that the translator can
	// store referenced resources in the IR for later use.
	ExtensionGroupKinds []schema.GroupKind
>>>>>>> a5f3a1af
}

type TranslateResult struct {
	Resources
	XdsIR   XdsIRMap
	InfraIR InfraIRMap
}

func newTranslateResult(gateways []*GatewayContext,
	httpRoutes []*HTTPRouteContext,
	grpcRoutes []*GRPCRouteContext,
	customgrpcRoutes []*CustomGRPCRouteContext,
	tlsRoutes []*TLSRouteContext,
	tcpRoutes []*TCPRouteContext,
	udpRoutes []*UDPRouteContext,
	xdsIR XdsIRMap, infraIR InfraIRMap) *TranslateResult {

	translateResult := &TranslateResult{
		XdsIR:   xdsIR,
		InfraIR: infraIR,
	}

	for _, gateway := range gateways {
		translateResult.Gateways = append(translateResult.Gateways, gateway.Gateway)
	}
	for _, httpRoute := range httpRoutes {
		translateResult.HTTPRoutes = append(translateResult.HTTPRoutes, httpRoute.HTTPRoute)
	}
	for _, grpcRoute := range grpcRoutes {
		translateResult.GRPCRoutes = append(translateResult.GRPCRoutes, grpcRoute.GRPCRoute)
	}
	for _, customgrpcRoute := range customgrpcRoutes {
		translateResult.CustomGRPCRoutes = append(translateResult.CustomGRPCRoutes, customgrpcRoute.CustomGRPCRoute)
	}
	for _, tlsRoute := range tlsRoutes {
		translateResult.TLSRoutes = append(translateResult.TLSRoutes, tlsRoute.TLSRoute)
	}
	for _, tcpRoute := range tcpRoutes {
		translateResult.TCPRoutes = append(translateResult.TCPRoutes, tcpRoute.TCPRoute)
	}
	for _, udpRoute := range udpRoutes {
		translateResult.UDPRoutes = append(translateResult.UDPRoutes, udpRoute.UDPRoute)
	}

	return translateResult
}

func (t *Translator) Translate(resources *Resources) *TranslateResult {
	xdsIR := make(XdsIRMap)
	infraIR := make(InfraIRMap)

	// Get Gateways belonging to our GatewayClass.
	gateways := t.GetRelevantGateways(resources.Gateways)

	// Process all Listeners for all relevant Gateways.
	t.ProcessListeners(gateways, xdsIR, infraIR, resources)

	// Process all relevant HTTPRoutes.
	httpRoutes := t.ProcessHTTPRoutes(resources.HTTPRoutes, gateways, resources, xdsIR)

	// Process all relevant GRPCRoutes.
	grpcRoutes := t.ProcessGRPCRoutes(resources.GRPCRoutes, gateways, resources, xdsIR)

	// Process all relevant GRPCRoutes.
	customgrpcRoutes := t.ProcessCustomGRPCRoutes(resources.CustomGRPCRoutes, gateways, resources, xdsIR)

	// Process all relevant TLSRoutes.
	tlsRoutes := t.ProcessTLSRoutes(resources.TLSRoutes, gateways, resources, xdsIR)

	// Process all relevant TCPRoutes.
	tcpRoutes := t.ProcessTCPRoutes(resources.TCPRoutes, gateways, resources, xdsIR)

	// Process all relevant UDPRoutes.
	udpRoutes := t.ProcessUDPRoutes(resources.UDPRoutes, gateways, resources, xdsIR)

	// Sort xdsIR based on the Gateway API spec
	sortXdsIRMap(xdsIR)

	return newTranslateResult(gateways, httpRoutes, grpcRoutes, customgrpcRoutes, tlsRoutes, tcpRoutes, udpRoutes, xdsIR, infraIR)
}

// GetRelevantGateways returns GatewayContexts, containing a copy of the original
// Gateway with the Listener statuses reset.
func (t *Translator) GetRelevantGateways(gateways []*v1beta1.Gateway) []*GatewayContext {
	var relevant []*GatewayContext

	for _, gateway := range gateways {
		if gateway == nil {
			panic("received nil gateway")
		}

		if gateway.Spec.GatewayClassName == t.GatewayClassName {
			gc := &GatewayContext{
				Gateway: gateway.DeepCopy(),
			}
			gc.ResetListeners()

			relevant = append(relevant, gc)
		}
	}

	return relevant
}<|MERGE_RESOLUTION|>--- conflicted
+++ resolved
@@ -65,16 +65,13 @@
 	// ratelimiting has been configured by the admin.
 	GlobalRateLimitEnabled bool
 
-<<<<<<< HEAD
 	// GlobalCorsEnabled is true when global
 	// cors global has been configured by the admin.
 	GlobalCorsEnabled bool
-=======
 	// ExtensionGroupKinds stores the group/kind for all resources
 	// introduced by an Extension so that the translator can
 	// store referenced resources in the IR for later use.
 	ExtensionGroupKinds []schema.GroupKind
->>>>>>> a5f3a1af
 }
 
 type TranslateResult struct {
