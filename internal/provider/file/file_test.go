--- conflicted
+++ resolved
@@ -288,16 +288,4 @@
 	content, err := os.ReadFile(path)
 	require.NoError(t, err)
 	require.NoError(t, yaml.UnmarshalStrict(content, out, yaml.DisallowUnknownFields))
-<<<<<<< HEAD
-}
-
-func cmpResources(t *testing.T, x, y interface{}) {
-	opts := []cmp.Option{
-		cmpopts.IgnoreFields(metav1.ObjectMeta{}, "ResourceVersion"),
-		cmpopts.IgnoreFields(metav1.TypeMeta{}, "Kind", "APIVersion"),
-		cmpopts.EquateEmpty(),
-	}
-	require.Empty(t, cmp.Diff(x, y, opts...))
-=======
->>>>>>> 2835e6fb
 }