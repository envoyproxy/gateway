- address:
    socketAddress:
      address: 0.0.0.0
      portValue: 10080
  filterChains:
  - filterChainMatch:
      serverNames:
      - foo.com
    filters:
    - name: envoy.filters.network.tcp_proxy
      typedConfig:
        '@type': type.googleapis.com/envoy.extensions.filters.network.tcp_proxy.v3.TcpProxy
<<<<<<< HEAD
        cluster: tls-route
=======
        cluster: tls-passthrough-dest
>>>>>>> 4285f4e2
        statPrefix: passthrough
  listenerFilters:
  - name: envoy.filters.listener.tls_inspector
    typedConfig:
      '@type': type.googleapis.com/envoy.extensions.filters.listener.tls_inspector.v3.TlsInspector
  name: tls-passthrough
  perConnectionBufferLimitBytes: 32768<|MERGE_RESOLUTION|>--- conflicted
+++ resolved
@@ -10,11 +10,7 @@
     - name: envoy.filters.network.tcp_proxy
       typedConfig:
         '@type': type.googleapis.com/envoy.extensions.filters.network.tcp_proxy.v3.TcpProxy
-<<<<<<< HEAD
-        cluster: tls-route
-=======
         cluster: tls-passthrough-dest
->>>>>>> 4285f4e2
         statPrefix: passthrough
   listenerFilters:
   - name: envoy.filters.listener.tls_inspector
