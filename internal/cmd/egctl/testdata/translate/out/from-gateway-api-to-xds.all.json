{
	"xds": {
		"default-eg": {
			"configs": [
				{
					"@type": "type.googleapis.com/envoy.admin.v3.BootstrapConfigDump",
					"bootstrap": {
						"admin": {
							"accessLog": [
								{
									"name": "envoy.access_loggers.file",
									"typedConfig": {
										"@type": "type.googleapis.com/envoy.extensions.access_loggers.file.v3.FileAccessLog",
										"path": "/dev/null"
									}
								}
							],
							"address": {
								"socketAddress": {
									"address": "127.0.0.1",
									"portValue": 19000
								}
							}
						},
						"dynamicResources": {
							"adsConfig": {
								"apiType": "DELTA_GRPC",
								"grpcServices": [
									{
										"envoyGrpc": {
											"clusterName": "xds_cluster"
										}
									}
								],
								"setNodeOnFirstMessageOnly": true,
								"transportApiVersion": "V3"
							},
							"cdsConfig": {
								"ads": {}
							},
							"ldsConfig": {
								"ads": {}
							}
						},
						"layeredRuntime": {
							"layers": [
								{
									"name": "runtime-0",
									"rtdsLayer": {
										"name": "runtime-0",
										"rtdsConfig": {
											"ads": {}
										}
									}
								}
							]
						},
						"staticResources": {
							"clusters": [
								{
									"connectTimeout": "10s",
									"loadAssignment": {
										"clusterName": "xds_cluster",
										"endpoints": [
											{
												"lbEndpoints": [
													{
														"endpoint": {
															"address": {
																"socketAddress": {
																	"address": "envoy-gateway",
																	"portValue": 18000
																}
															}
														}
													}
												]
											}
										]
									},
									"name": "xds_cluster",
									"transportSocket": {
										"name": "envoy.transport_sockets.tls",
										"typedConfig": {
											"@type": "type.googleapis.com/envoy.extensions.transport_sockets.tls.v3.UpstreamTlsContext",
											"commonTlsContext": {
												"tlsCertificateSdsSecretConfigs": [
													{
														"name": "xds_certificate",
														"sdsConfig": {
															"pathConfigSource": {
																"path": "/sds/xds-certificate.json"
															},
															"resourceApiVersion": "V3"
														}
													}
												],
												"tlsParams": {
													"tlsMaximumProtocolVersion": "TLSv1_3"
												},
												"validationContextSdsSecretConfig": {
													"name": "xds_trusted_ca",
													"sdsConfig": {
														"pathConfigSource": {
															"path": "/sds/xds-trusted-ca.json"
														},
														"resourceApiVersion": "V3"
													}
												}
											}
										}
									},
									"type": "STRICT_DNS",
									"typedExtensionProtocolOptions": {
										"envoy.extensions.upstreams.http.v3.HttpProtocolOptions": {
											"@type": "type.googleapis.com/envoy.extensions.upstreams.http.v3.HttpProtocolOptions",
											"explicitHttpConfig": {
												"http2ProtocolOptions": {}
											}
										}
									}
								}
							]
						}
					}
				},
				{
					"@type": "type.googleapis.com/envoy.admin.v3.EndpointsConfigDump",
					"dynamicEndpointConfigs": [
						{
							"endpointConfig": {
								"@type": "type.googleapis.com/envoy.config.endpoint.v3.ClusterLoadAssignment",
								"clusterName": "default-backend-rule-0-match-0-www.example.com",
								"endpoints": [
									{
										"lbEndpoints": [
											{
												"endpoint": {
													"address": {
														"socketAddress": {
															"address": "1.1.1.1",
															"portValue": 3000
														}
													}
												},
												"loadBalancingWeight": 1
											}
										],
										"loadBalancingWeight": 1,
										"locality": {}
									}
								]
							}
						},
						{
							"endpointConfig": {
								"@type": "type.googleapis.com/envoy.config.endpoint.v3.ClusterLoadAssignment",
								"clusterName": "default-backend-rule-0-match-0-www.grpc-example.com",
								"endpoints": [
									{
										"lbEndpoints": [
											{
												"endpoint": {
													"address": {
														"socketAddress": {
															"address": "1.1.1.1",
															"portValue": 9000
														}
													}
												},
												"loadBalancingWeight": 1
											}
										],
										"loadBalancingWeight": 1,
										"locality": {}
									}
								]
							}
						},
						{
							"endpointConfig": {
								"@type": "type.googleapis.com/envoy.config.endpoint.v3.ClusterLoadAssignment",
								"clusterName": "default-eg-tls-passthrough-backend",
								"endpoints": [
									{
										"lbEndpoints": [
											{
												"endpoint": {
													"address": {
														"socketAddress": {
															"address": "1.1.1.1",
															"portValue": 3000
														}
													}
												},
												"loadBalancingWeight": 1
											}
										],
										"loadBalancingWeight": 1,
										"locality": {}
									}
								]
							}
						},
						{
							"endpointConfig": {
								"@type": "type.googleapis.com/envoy.config.endpoint.v3.ClusterLoadAssignment",
								"clusterName": "default-eg-tcp-backend",
								"endpoints": [
									{
										"lbEndpoints": [
											{
												"endpoint": {
													"address": {
														"socketAddress": {
															"address": "1.1.1.1",
															"portValue": 3000
														}
													}
												}
											}
										],
										"loadBalancingWeight": 1,
										"locality": {}
									}
								]
							}
						},
						{
							"endpointConfig": {
								"@type": "type.googleapis.com/envoy.config.endpoint.v3.ClusterLoadAssignment",
								"clusterName": "default-eg-udp-backend",
								"endpoints": [
									{
										"lbEndpoints": [
											{
												"endpoint": {
													"address": {
														"socketAddress": {
															"address": "1.1.1.1",
															"portValue": 3000
														}
													}
												}
											}
										],
										"loadBalancingWeight": 1,
										"locality": {}
									}
								]
							}
						}
					]
				},
				{
					"@type": "type.googleapis.com/envoy.admin.v3.ClustersConfigDump",
					"dynamicActiveClusters": [
						{
							"cluster": {
								"@type": "type.googleapis.com/envoy.config.cluster.v3.Cluster",
								"commonLbConfig": {
									"localityWeightedLbConfig": {}
								},
								"connectTimeout": "10s",
								"dnsLookupFamily": "V4_ONLY",
								"edsClusterConfig": {
									"edsConfig": {
										"ads": {},
										"resourceApiVersion": "V3"
									}
								},
								"name": "default-backend-rule-0-match-0-www.example.com",
								"outlierDetection": {},
								"perConnectionBufferLimitBytes": 32768,
								"type": "EDS"
							}
						},
						{
							"cluster": {
								"@type": "type.googleapis.com/envoy.config.cluster.v3.Cluster",
								"commonLbConfig": {
									"localityWeightedLbConfig": {}
								},
								"connectTimeout": "10s",
								"dnsLookupFamily": "V4_ONLY",
								"edsClusterConfig": {
									"edsConfig": {
										"ads": {},
										"resourceApiVersion": "V3"
									}
								},
								"name": "default-backend-rule-0-match-0-www.grpc-example.com",
								"outlierDetection": {},
								"perConnectionBufferLimitBytes": 32768,
								"type": "EDS",
								"typedExtensionProtocolOptions": {
									"envoy.extensions.upstreams.http.v3.HttpProtocolOptions": {
										"@type": "type.googleapis.com/envoy.extensions.upstreams.http.v3.HttpProtocolOptions",
										"explicitHttpConfig": {
											"http2ProtocolOptions": {}
										}
									}
								}
							}
						},
						{
							"cluster": {
								"@type": "type.googleapis.com/envoy.config.cluster.v3.Cluster",
								"commonLbConfig": {
									"localityWeightedLbConfig": {}
								},
								"connectTimeout": "10s",
								"dnsLookupFamily": "V4_ONLY",
								"edsClusterConfig": {
									"edsConfig": {
										"ads": {},
										"resourceApiVersion": "V3"
									}
								},
								"name": "default-eg-tls-passthrough-backend",
								"outlierDetection": {},
								"perConnectionBufferLimitBytes": 32768,
								"type": "EDS"
							}
						},
						{
							"cluster": {
								"@type": "type.googleapis.com/envoy.config.cluster.v3.Cluster",
								"commonLbConfig": {
									"localityWeightedLbConfig": {}
								},
								"connectTimeout": "10s",
								"dnsLookupFamily": "V4_ONLY",
								"edsClusterConfig": {
									"edsConfig": {
										"ads": {},
										"resourceApiVersion": "V3"
									}
								},
								"name": "default-eg-tcp-backend",
								"outlierDetection": {},
								"perConnectionBufferLimitBytes": 32768,
								"type": "EDS"
							}
						},
						{
							"cluster": {
								"@type": "type.googleapis.com/envoy.config.cluster.v3.Cluster",
								"commonLbConfig": {
									"localityWeightedLbConfig": {}
								},
								"connectTimeout": "10s",
								"dnsLookupFamily": "V4_ONLY",
								"edsClusterConfig": {
									"edsConfig": {
										"ads": {},
										"resourceApiVersion": "V3"
									}
								},
								"name": "default-eg-udp-backend",
								"outlierDetection": {},
								"perConnectionBufferLimitBytes": 32768,
								"type": "EDS"
							}
						}
					]
				},
				{
					"@type": "type.googleapis.com/envoy.admin.v3.ListenersConfigDump",
					"dynamicListeners": [
						{
							"activeState": {
								"listener": {
									"@type": "type.googleapis.com/envoy.config.listener.v3.Listener",
									"accessLog": [
										{
											"filter": {
												"responseFlagFilter": {
													"flags": [
														"NR"
													]
												}
											},
											"name": "envoy.access_loggers.file",
											"typedConfig": {
												"@type": "type.googleapis.com/envoy.extensions.access_loggers.file.v3.FileAccessLog",
												"path": "/dev/stdout"
											}
										}
									],
									"address": {
										"socketAddress": {
											"address": "0.0.0.0",
											"portValue": 10080
										}
									},
									"defaultFilterChain": {
										"filters": [
											{
												"name": "envoy.filters.network.http_connection_manager",
												"typedConfig": {
													"@type": "type.googleapis.com/envoy.extensions.filters.network.http_connection_manager.v3.HttpConnectionManager",
													"accessLog": [
														{
															"name": "envoy.access_loggers.file",
															"typedConfig": {
																"@type": "type.googleapis.com/envoy.extensions.access_loggers.file.v3.FileAccessLog",
																"path": "/dev/stdout"
															}
														}
													],
													"httpFilters": [
														{
															"name": "envoy.filters.http.health_check",
															"typedConfig": {
																"@type": "type.googleapis.com/envoy.extensions.filters.http.health_check.v3.HealthCheck",
																"headers": [
																	{
																		"exactMatch": "/status",
																		"name": ":path"
																	}
																],
																"passThroughMode": false
															}
														},
														{
															"name": "envoy.filters.http.router",
															"typedConfig": {
																"@type": "type.googleapis.com/envoy.extensions.filters.http.router.v3.Router"
															}
														}
													],
													"rds": {
														"configSource": {
															"ads": {},
															"resourceApiVersion": "V3"
														},
														"routeConfigName": "default-eg-http"
													},
													"statPrefix": "http",
													"upgradeConfigs": [
														{
															"upgradeType": "websocket"
														}
													],
													"useRemoteAddress": true
												}
											}
<<<<<<< HEAD
										]
									},
									"name": "default-eg-http",
									"perConnectionBufferLimitBytes": 32768
=======
										}],
										"rds": {
											"configSource": {
												"ads": {},
												"resourceApiVersion": "V3"
											},
											"routeConfigName": "default-eg-http"
										},
										"statPrefix": "http",
										"upgradeConfigs": [{
											"upgradeType": "websocket"
										}],
										"useRemoteAddress": true,
										"normalizePath": true,
										"mergeSlashes": true,
										"pathWithEscapedSlashesAction": "UNESCAPE_AND_REDIRECT"
									}
								}]
							},
							"name": "default-eg-http",
							"perConnectionBufferLimitBytes": 32768
						}
					}
				}, {
					"activeState": {
						"listener": {
							"@type": "type.googleapis.com/envoy.config.listener.v3.Listener",
							"accessLog": [{
								"filter": {
									"responseFlagFilter": {
										"flags": ["NR"]
									}
								},
								"name": "envoy.access_loggers.file",
								"typedConfig": {
									"@type": "type.googleapis.com/envoy.extensions.access_loggers.file.v3.FileAccessLog",
									"path": "/dev/stdout"
								}
							}],
							"address": {
								"socketAddress": {
									"address": "0.0.0.0",
									"portValue": 8080
>>>>>>> 29ef4547
								}
							}
						},
						{
							"activeState": {
								"listener": {
									"@type": "type.googleapis.com/envoy.config.listener.v3.Listener",
									"accessLog": [
										{
											"filter": {
												"responseFlagFilter": {
													"flags": [
														"NR"
													]
												}
											},
											"name": "envoy.access_loggers.file",
											"typedConfig": {
												"@type": "type.googleapis.com/envoy.extensions.access_loggers.file.v3.FileAccessLog",
												"path": "/dev/stdout"
											}
										}
									],
									"address": {
										"socketAddress": {
											"address": "0.0.0.0",
											"portValue": 8080
										}
									},
									"defaultFilterChain": {
										"filters": [
											{
												"name": "envoy.filters.network.http_connection_manager",
												"typedConfig": {
													"@type": "type.googleapis.com/envoy.extensions.filters.network.http_connection_manager.v3.HttpConnectionManager",
													"accessLog": [
														{
															"name": "envoy.access_loggers.file",
															"typedConfig": {
																"@type": "type.googleapis.com/envoy.extensions.access_loggers.file.v3.FileAccessLog",
																"path": "/dev/stdout"
															}
														}
													],
													"httpFilters": [
														{
															"name": "envoy.filters.http.grpc_web",
															"typedConfig": {
																"@type": "type.googleapis.com/envoy.extensions.filters.http.grpc_web.v3.GrpcWeb"
															}
														},
														{
															"name": "envoy.filters.http.health_check",
															"typedConfig": {
																"@type": "type.googleapis.com/envoy.extensions.filters.http.health_check.v3.HealthCheck",
																"headers": [
																	{
																		"exactMatch": "/status",
																		"name": ":path"
																	}
																],
																"passThroughMode": false
															}
														},
														{
															"name": "envoy.filters.http.router",
															"typedConfig": {
																"@type": "type.googleapis.com/envoy.extensions.filters.http.router.v3.Router"
															}
														}
													],
													"rds": {
														"configSource": {
															"ads": {},
															"resourceApiVersion": "V3"
														},
														"routeConfigName": "default-eg-grpc"
													},
													"statPrefix": "http",
													"useRemoteAddress": true
												}
											}
										]
									},
									"name": "default-eg-grpc",
									"perConnectionBufferLimitBytes": 32768
								}
							}
						},
						{
							"activeState": {
								"listener": {
									"@type": "type.googleapis.com/envoy.config.listener.v3.Listener",
									"accessLog": [
										{
											"filter": {
												"responseFlagFilter": {
													"flags": [
														"NR"
													]
												}
											},
											"name": "envoy.access_loggers.file",
											"typedConfig": {
												"@type": "type.googleapis.com/envoy.extensions.access_loggers.file.v3.FileAccessLog",
												"path": "/dev/stdout"
											}
										}
									],
									"address": {
										"socketAddress": {
											"address": "0.0.0.0",
											"portValue": 8443
										}
									},
									"filterChains": [
										{
											"filterChainMatch": {
												"serverNames": [
													"foo.com"
												]
											},
<<<<<<< HEAD
											"filters": [
												{
													"name": "envoy.filters.network.tcp_proxy",
													"typedConfig": {
														"@type": "type.googleapis.com/envoy.extensions.filters.network.tcp_proxy.v3.TcpProxy",
														"accessLog": [
															{
																"name": "envoy.access_loggers.file",
																"typedConfig": {
																	"@type": "type.googleapis.com/envoy.extensions.access_loggers.file.v3.FileAccessLog",
																	"path": "/dev/stdout"
																}
															}
														],
														"cluster": "default-eg-tls-passthrough-backend",
														"statPrefix": "passthrough"
													}
												}
											]
										}
									],
									"listenerFilters": [
										{
											"name": "envoy.filters.listener.tls_inspector",
											"typedConfig": {
												"@type": "type.googleapis.com/envoy.extensions.filters.listener.tls_inspector.v3.TlsInspector"
											}
										}
									],
									"name": "default-eg-tls-passthrough-backend",
									"perConnectionBufferLimitBytes": 32768
=======
											"routeConfigName": "default-eg-grpc"
										},
										"statPrefix": "http",
										"useRemoteAddress": true,
										"normalizePath": true,
										"mergeSlashes": true,
										"pathWithEscapedSlashesAction": "UNESCAPE_AND_REDIRECT"
									}
								}]
							},
							"name": "default-eg-grpc",
							"perConnectionBufferLimitBytes": 32768
						}
					}
				}, {
					"activeState": {
						"listener": {
							"@type": "type.googleapis.com/envoy.config.listener.v3.Listener",
							"accessLog": [{
								"filter": {
									"responseFlagFilter": {
										"flags": ["NR"]
									}
								},
								"name": "envoy.access_loggers.file",
								"typedConfig": {
									"@type": "type.googleapis.com/envoy.extensions.access_loggers.file.v3.FileAccessLog",
									"path": "/dev/stdout"
								}
							}],
							"address": {
								"socketAddress": {
									"address": "0.0.0.0",
									"portValue": 8443
>>>>>>> 29ef4547
								}
							}
						},
						{
							"activeState": {
								"listener": {
									"@type": "type.googleapis.com/envoy.config.listener.v3.Listener",
									"accessLog": [
										{
											"filter": {
												"responseFlagFilter": {
													"flags": [
														"NR"
													]
												}
											},
											"name": "envoy.access_loggers.file",
											"typedConfig": {
												"@type": "type.googleapis.com/envoy.extensions.access_loggers.file.v3.FileAccessLog",
												"path": "/dev/stdout"
											}
										}
									],
									"address": {
										"socketAddress": {
											"address": "0.0.0.0",
											"portValue": 1234
										}
									},
									"filterChains": [
										{
											"filters": [
												{
													"name": "envoy.filters.network.tcp_proxy",
													"typedConfig": {
														"@type": "type.googleapis.com/envoy.extensions.filters.network.tcp_proxy.v3.TcpProxy",
														"accessLog": [
															{
																"name": "envoy.access_loggers.file",
																"typedConfig": {
																	"@type": "type.googleapis.com/envoy.extensions.access_loggers.file.v3.FileAccessLog",
																	"path": "/dev/stdout"
																}
															}
														],
														"cluster": "default-eg-tcp-backend",
														"statPrefix": "tcp"
													}
												}
											]
										}
									],
									"name": "default-eg-tcp-backend",
									"perConnectionBufferLimitBytes": 32768
								}
							}
						},
						{
							"activeState": {
								"listener": {
									"@type": "type.googleapis.com/envoy.config.listener.v3.Listener",
									"accessLog": [
										{
											"name": "envoy.access_loggers.file",
											"typedConfig": {
												"@type": "type.googleapis.com/envoy.extensions.access_loggers.file.v3.FileAccessLog",
												"path": "/dev/stdout"
											}
										}
									],
									"address": {
										"socketAddress": {
											"address": "0.0.0.0",
											"portValue": 1234,
											"protocol": "UDP"
										}
									},
									"listenerFilters": [
										{
											"name": "envoy.filters.udp_listener.udp_proxy",
											"typedConfig": {
												"@type": "type.googleapis.com/envoy.extensions.filters.udp.udp_proxy.v3.UdpProxyConfig",
												"accessLog": [
													{
														"name": "envoy.access_loggers.file",
														"typedConfig": {
															"@type": "type.googleapis.com/envoy.extensions.access_loggers.file.v3.FileAccessLog",
															"path": "/dev/stdout"
														}
													}
												],
												"matcher": {
													"onNoMatch": {
														"action": {
															"name": "route",
															"typedConfig": {
																"@type": "type.googleapis.com/envoy.extensions.filters.udp.udp_proxy.v3.Route",
																"cluster": "default-eg-udp-backend"
															}
														}
													}
												},
												"statPrefix": "service"
											}
										}
									],
									"name": "default-eg-udp-backend"
								}
							}
						}
					]
				},
				{
					"@type": "type.googleapis.com/envoy.admin.v3.RoutesConfigDump",
					"dynamicRouteConfigs": [
						{
							"routeConfig": {
								"@type": "type.googleapis.com/envoy.config.route.v3.RouteConfiguration",
								"name": "default-eg-http",
								"virtualHosts": [
									{
										"domains": [
											"*"
										],
										"name": "default-eg-http",
										"routes": [
											{
												"match": {
													"headers": [
														{
															"name": ":authority",
															"stringMatch": {
																"exact": "www.example.com"
															}
														}
													],
													"prefix": "/"
												},
												"name": "default-backend-rule-0-match-0-www.example.com",
												"route": {
													"cluster": "default-backend-rule-0-match-0-www.example.com"
												}
											}
										]
									}
								]
							}
						},
						{
							"routeConfig": {
								"@type": "type.googleapis.com/envoy.config.route.v3.RouteConfiguration",
								"name": "default-eg-grpc",
								"virtualHosts": [
									{
										"domains": [
											"*"
										],
										"name": "default-eg-grpc",
										"routes": [
											{
												"match": {
													"headers": [
														{
															"name": ":authority",
															"stringMatch": {
																"exact": "www.grpc-example.com"
															}
														}
													],
													"path": "/com.example.Things/DoThing"
												},
												"name": "default-backend-rule-0-match-0-www.grpc-example.com",
												"route": {
													"cluster": "default-backend-rule-0-match-0-www.grpc-example.com"
												}
											}
										]
									}
								]
							}
						}
					]
				}
			]
		}
	}
}<|MERGE_RESOLUTION|>--- conflicted
+++ resolved
@@ -443,59 +443,16 @@
 															"upgradeType": "websocket"
 														}
 													],
-													"useRemoteAddress": true
-												}
-											}
-<<<<<<< HEAD
+													"useRemoteAddress": true,
+													"normalizePath": true,
+													"mergeSlashes": true,
+													"pathWithEscapedSlashesAction": "UNESCAPE_AND_REDIRECT"
+												}
+											}
 										]
 									},
 									"name": "default-eg-http",
 									"perConnectionBufferLimitBytes": 32768
-=======
-										}],
-										"rds": {
-											"configSource": {
-												"ads": {},
-												"resourceApiVersion": "V3"
-											},
-											"routeConfigName": "default-eg-http"
-										},
-										"statPrefix": "http",
-										"upgradeConfigs": [{
-											"upgradeType": "websocket"
-										}],
-										"useRemoteAddress": true,
-										"normalizePath": true,
-										"mergeSlashes": true,
-										"pathWithEscapedSlashesAction": "UNESCAPE_AND_REDIRECT"
-									}
-								}]
-							},
-							"name": "default-eg-http",
-							"perConnectionBufferLimitBytes": 32768
-						}
-					}
-				}, {
-					"activeState": {
-						"listener": {
-							"@type": "type.googleapis.com/envoy.config.listener.v3.Listener",
-							"accessLog": [{
-								"filter": {
-									"responseFlagFilter": {
-										"flags": ["NR"]
-									}
-								},
-								"name": "envoy.access_loggers.file",
-								"typedConfig": {
-									"@type": "type.googleapis.com/envoy.extensions.access_loggers.file.v3.FileAccessLog",
-									"path": "/dev/stdout"
-								}
-							}],
-							"address": {
-								"socketAddress": {
-									"address": "0.0.0.0",
-									"portValue": 8080
->>>>>>> 29ef4547
 								}
 							}
 						},
@@ -575,7 +532,10 @@
 														"routeConfigName": "default-eg-grpc"
 													},
 													"statPrefix": "http",
-													"useRemoteAddress": true
+													"useRemoteAddress": true,
+													"normalizePath": true,
+													"mergeSlashes": true,
+													"pathWithEscapedSlashesAction": "UNESCAPE_AND_REDIRECT"
 												}
 											}
 										]
@@ -618,7 +578,6 @@
 													"foo.com"
 												]
 											},
-<<<<<<< HEAD
 											"filters": [
 												{
 													"name": "envoy.filters.network.tcp_proxy",
@@ -650,42 +609,6 @@
 									],
 									"name": "default-eg-tls-passthrough-backend",
 									"perConnectionBufferLimitBytes": 32768
-=======
-											"routeConfigName": "default-eg-grpc"
-										},
-										"statPrefix": "http",
-										"useRemoteAddress": true,
-										"normalizePath": true,
-										"mergeSlashes": true,
-										"pathWithEscapedSlashesAction": "UNESCAPE_AND_REDIRECT"
-									}
-								}]
-							},
-							"name": "default-eg-grpc",
-							"perConnectionBufferLimitBytes": 32768
-						}
-					}
-				}, {
-					"activeState": {
-						"listener": {
-							"@type": "type.googleapis.com/envoy.config.listener.v3.Listener",
-							"accessLog": [{
-								"filter": {
-									"responseFlagFilter": {
-										"flags": ["NR"]
-									}
-								},
-								"name": "envoy.access_loggers.file",
-								"typedConfig": {
-									"@type": "type.googleapis.com/envoy.extensions.access_loggers.file.v3.FileAccessLog",
-									"path": "/dev/stdout"
-								}
-							}],
-							"address": {
-								"socketAddress": {
-									"address": "0.0.0.0",
-									"portValue": 8443
->>>>>>> 29ef4547
 								}
 							}
 						},
