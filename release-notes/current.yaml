--- conflicted
+++ resolved
@@ -30,12 +30,9 @@
   Added support for client certificate validation (SPKI, hash, SAN) in ClientTrafficPolicy.
   Added support for OIDC RP initialized logout. If the end session endpoint is explicitly specified or discovered from the issuer's well-known url, the end session endpoint will be invoked when the user logs out.
   Added support for specifying deployment annotations through the helm chart.
-<<<<<<< HEAD
-  Added support for specifying dynamic metadata namespaces that External Authorization services can access in SecurityPolicy API 
-=======
+  Added support for specifying dynamic metadata namespaces that External Authorization services can access in SecurityPolicy API.
   Added support for customizing the name of the ServiceAccount used by the Proxy.
   Added support for custom backendRefs via extension server using PostClusterModify hook.
->>>>>>> e97b0e66
 
 
 bug fixes: |
