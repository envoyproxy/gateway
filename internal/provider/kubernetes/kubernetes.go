// Copyright Envoy Gateway Authors
// SPDX-License-Identifier: Apache-2.0
// The full text of the Apache license is available in the LICENSE file at
// the root of the repo.

package kubernetes

import (
	"context"
	"fmt"
	"time"

	"k8s.io/client-go/rest"
	"k8s.io/utils/ptr"
	ctrl "sigs.k8s.io/controller-runtime"
	"sigs.k8s.io/controller-runtime/pkg/cache"
	"sigs.k8s.io/controller-runtime/pkg/client"
	"sigs.k8s.io/controller-runtime/pkg/config"
	"sigs.k8s.io/controller-runtime/pkg/healthz"
	"sigs.k8s.io/controller-runtime/pkg/manager"

	"github.com/envoyproxy/gateway/internal/envoygateway"
	ec "github.com/envoyproxy/gateway/internal/envoygateway/config"
	"github.com/envoyproxy/gateway/internal/message"
	"github.com/envoyproxy/gateway/internal/probs"
	"github.com/envoyproxy/gateway/internal/status"
)

// Provider is the scaffolding for the Kubernetes provider. It sets up dependencies
// and defines the topology of the provider and its managed components, wiring
// them together.
type Provider struct {
	client  client.Client
	manager manager.Manager
}

// New creates a new Provider from the provided EnvoyGateway.
<<<<<<< HEAD
func New(cfg *rest.Config, svr *config.Server, resources *message.ProviderResources, xdsReady probs.HealthProb) (*Provider, error) {
=======
func New(cfg *rest.Config, svr *ec.Server, resources *message.ProviderResources) (*Provider, error) {
>>>>>>> cc91a51d
	// TODO: Decide which mgr opts should be exposed through envoygateway.provider.kubernetes API.

	mgrOpts := manager.Options{
		Scheme:                  envoygateway.GetScheme(),
		Logger:                  svr.Logger.Logger,
		HealthProbeBindAddress:  ":8081",
		LeaderElectionID:        "5b9825d2.gateway.envoyproxy.io",
		LeaderElectionNamespace: svr.Namespace,
	}

	if !ptr.Deref(svr.EnvoyGateway.Provider.Kubernetes.LeaderElection.Disable, false) {
		mgrOpts.LeaderElection = true
		if svr.EnvoyGateway.Provider.Kubernetes.LeaderElection.LeaseDuration != nil {
			ld, err := time.ParseDuration(string(*svr.EnvoyGateway.Provider.Kubernetes.LeaderElection.LeaseDuration))
			if err != nil {
				return nil, err
			}
			mgrOpts.LeaseDuration = ptr.To(ld)
		}

		if svr.EnvoyGateway.Provider.Kubernetes.LeaderElection.RetryPeriod != nil {
			rp, err := time.ParseDuration(string(*svr.EnvoyGateway.Provider.Kubernetes.LeaderElection.RetryPeriod))
			if err != nil {
				return nil, err
			}
			mgrOpts.RetryPeriod = ptr.To(rp)
		}

		if svr.EnvoyGateway.Provider.Kubernetes.LeaderElection.RenewDeadline != nil {
			rd, err := time.ParseDuration(string(*svr.EnvoyGateway.Provider.Kubernetes.LeaderElection.RenewDeadline))
			if err != nil {
				return nil, err
			}
			mgrOpts.RenewDeadline = ptr.To(rd)
		}
		mgrOpts.Controller = config.Controller{NeedLeaderElection: ptr.To(false)}
	}

	if svr.EnvoyGateway.NamespaceMode() {
		mgrOpts.Cache.DefaultNamespaces = make(map[string]cache.Config)
		for _, watchNS := range svr.EnvoyGateway.Provider.Kubernetes.Watch.Namespaces {
			mgrOpts.Cache.DefaultNamespaces[watchNS] = cache.Config{}
		}
	}
	mgr, err := ctrl.NewManager(cfg, mgrOpts)
	if err != nil {
		return nil, fmt.Errorf("failed to create manager: %w", err)
	}

	updateHandler := status.NewUpdateHandler(mgr.GetLogger(), mgr.GetClient())
	if err := mgr.Add(updateHandler); err != nil {
		return nil, fmt.Errorf("failed to add status update handler %w", err)
	}

	// Create and register the controllers with the manager.
	if err := newGatewayAPIController(mgr, svr, updateHandler.Writer(), resources, xdsReady); err != nil {
		return nil, fmt.Errorf("failted to create gatewayapi controller: %w", err)
	}

	// Add health check health probes.
	if err := mgr.AddHealthzCheck("healthz", healthz.Ping); err != nil {
		return nil, fmt.Errorf("unable to set up health check: %w", err)
	}

	if err = mgr.AddReadyzCheck("readyz", xdsReady.GetHealthCheckerProb()); err != nil {
		return nil, fmt.Errorf("unable to set up ready check: %w", err)
	}

	// Emit elected & continue with deployment of infra resources
	go func() {
		<-mgr.Elected()
		close(svr.Elected)
	}()

	return &Provider{
		manager: mgr,
		client:  mgr.GetClient(),
	}, nil
}

// Start starts the Provider synchronously until a message is received from ctx.
func (p *Provider) Start(ctx context.Context) error {
	errChan := make(chan error)
	go func() {
		errChan <- p.manager.Start(ctx)
	}()

	// Wait for the manager to exit or an explicit stop.
	select {
	case <-ctx.Done():
		return nil
	case err := <-errChan:
		return err
	}
}<|MERGE_RESOLUTION|>--- conflicted
+++ resolved
@@ -35,13 +35,8 @@
 }
 
 // New creates a new Provider from the provided EnvoyGateway.
-<<<<<<< HEAD
-func New(cfg *rest.Config, svr *config.Server, resources *message.ProviderResources, xdsReady probs.HealthProb) (*Provider, error) {
-=======
-func New(cfg *rest.Config, svr *ec.Server, resources *message.ProviderResources) (*Provider, error) {
->>>>>>> cc91a51d
+func New(cfg *rest.Config, svr *ec.Server, resources *message.ProviderResources, xdsReady probs.HealthProb) (*Provider, error) {
 	// TODO: Decide which mgr opts should be exposed through envoygateway.provider.kubernetes API.
-
 	mgrOpts := manager.Options{
 		Scheme:                  envoygateway.GetScheme(),
 		Logger:                  svr.Logger.Logger,
