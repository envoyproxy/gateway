--- conflicted
+++ resolved
@@ -188,7 +188,6 @@
 	}
 }
 
-<<<<<<< HEAD
 func TestEnvoyPodSelector(t *testing.T) {
 	cases := []struct {
 		name     string
@@ -209,7 +208,10 @@
 		t.Run("", func(t *testing.T) {
 			got := EnvoyPodSelector(tc.gcName)
 			require.Equal(t, tc.expected, got.MatchLabels)
-=======
+		})
+	}
+}
+
 func TestDeleteDeployment(t *testing.T) {
 	testCases := []struct {
 		name   string
@@ -231,7 +233,6 @@
 			}
 			err := kube.deleteDeployment(context.Background())
 			require.NoError(t, err)
->>>>>>> 5563b883
 		})
 	}
 }