--- conflicted
+++ resolved
@@ -19,11 +19,8 @@
   Fixed the controller cannot read the EnvoyProxy attached gatewayclass only.
   Fixed handling of millisecond-level retry durations and token TTLs in OIDC authn.
   Fixed indexer and controller crashing when BackendTrafficPolicy has a redirect response override.
-<<<<<<< HEAD
+  Fixed Lua validator log level to be suppressed by default.
   Fixed ProxyTopologyInjector cache sync race condition that caused injection failures
-=======
-  Fixed Lua validator log level to be suppressed by default.
->>>>>>> a7f40bb5
 
 # Enhancements that improve performance.
 performance improvements: |
