// Copyright Envoy Gateway Authors
// SPDX-License-Identifier: Apache-2.0
// The full text of the Apache license is available in the LICENSE file at
// the root of the repo.

package translator

import (
	"errors"
	"fmt"

	corev3 "github.com/envoyproxy/go-control-plane/envoy/config/core/v3"
	routev3 "github.com/envoyproxy/go-control-plane/envoy/config/route/v3"
	oauth2v3 "github.com/envoyproxy/go-control-plane/envoy/extensions/filters/http/oauth2/v3"
	hcmv3 "github.com/envoyproxy/go-control-plane/envoy/extensions/filters/network/http_connection_manager/v3"
	tlsv3 "github.com/envoyproxy/go-control-plane/envoy/extensions/transport_sockets/tls/v3"
	matcherv3 "github.com/envoyproxy/go-control-plane/envoy/type/matcher/v3"
	"github.com/golang/protobuf/ptypes/duration"
	"google.golang.org/protobuf/types/known/anypb"
	"k8s.io/utils/ptr"

	"github.com/envoyproxy/gateway/internal/ir"
	"github.com/envoyproxy/gateway/internal/xds/types"
)

const (
	oauth2Filter = "envoy.filters.http.oauth2"
)

func init() {
	registerHTTPFilter(&oidc{})
}

type oidc struct {
}

var _ httpFilter = &oidc{}

// patchHCM builds and appends the oauth2 Filters to the HTTP Connection Manager
// if applicable, and it does not already exist.
// Note: this method creates an oauth2 filter for each route that contains an OIDC config.
// the filter is disabled by default. It is enabled on the route level.
func (*oidc) patchHCM(mgr *hcmv3.HttpConnectionManager, irListener *ir.HTTPListener) error {
	var errs error

	if mgr == nil {
		return errors.New("hcm is nil")
	}

	if irListener == nil {
		return errors.New("ir listener is nil")
	}

	for _, route := range irListener.Routes {
		if !routeContainsOIDC(route) {
			continue
		}

		// Only generates one BasicAuth Envoy filter for each unique name.
		// For example, if there are two routes under the same gateway with the
		// same BasicAuth config, only one BasicAuth filter will be generated.
		if hcmContainsFilter(mgr, oauth2FilterName(route.Security.OIDC)) {
			continue
		}

		filter, err := buildHCMOAuth2Filter(route.Security.OIDC)
		if err != nil {
			errs = errors.Join(errs, err)
			continue
		}

		mgr.HttpFilters = append(mgr.HttpFilters, filter)
	}

	return errs
}

// buildHCMOAuth2Filter returns an OAuth2 HTTP filter from the provided IR HTTPRoute.
func buildHCMOAuth2Filter(oidc *ir.OIDC) (*hcmv3.HttpFilter, error) {
	oauth2Proto, err := oauth2Config(oidc)
	if err != nil {
		return nil, err
	}

	if err := oauth2Proto.ValidateAll(); err != nil {
		return nil, err
	}

	OAuth2Any, err := anypb.New(oauth2Proto)
	if err != nil {
		return nil, err
	}

	return &hcmv3.HttpFilter{
		Name:     oauth2FilterName(oidc),
		Disabled: true,
		ConfigType: &hcmv3.HttpFilter_TypedConfig{
			TypedConfig: OAuth2Any,
		},
	}, nil
}

func oauth2FilterName(oidc *ir.OIDC) string {
	return perRouteFilterName(oauth2Filter, oidc.Name)
}

func oauth2Config(oidc *ir.OIDC) (*oauth2v3.OAuth2, error) {
	cluster, err := url2Cluster(oidc.Provider.TokenEndpoint)
	if err != nil {
		return nil, err
	}
	if cluster.endpointType == EndpointTypeStatic {
		return nil, fmt.Errorf(
			"static IP cluster is not allowed: %s",
			oidc.Provider.TokenEndpoint)
	}

	oauth2 := &oauth2v3.OAuth2{
		Config: &oauth2v3.OAuth2Config{
			TokenEndpoint: &corev3.HttpUri{
				Uri: oidc.Provider.TokenEndpoint,
				HttpUpstreamType: &corev3.HttpUri_Cluster{
					Cluster: cluster.name,
				},
				Timeout: &duration.Duration{
					Seconds: defaultExtServiceRequestTimeout,
				},
			},
			AuthorizationEndpoint: oidc.Provider.AuthorizationEndpoint,
			RedirectUri:           oidc.RedirectURL,
			RedirectPathMatcher: &matcherv3.PathMatcher{
				Rule: &matcherv3.PathMatcher_Path{
					Path: &matcherv3.StringMatcher{
						MatchPattern: &matcherv3.StringMatcher_Exact{
							Exact: oidc.RedirectPath,
						},
					},
				},
			},
			SignoutPath: &matcherv3.PathMatcher{
				Rule: &matcherv3.PathMatcher_Path{
					Path: &matcherv3.StringMatcher{
						MatchPattern: &matcherv3.StringMatcher_Exact{
							Exact: oidc.LogoutPath,
						},
					},
				},
			},
			ForwardBearerToken: true,
			Credentials: &oauth2v3.OAuth2Credentials{
				ClientId: oidc.ClientID,
				TokenSecret: &tlsv3.SdsSecretConfig{
					Name:      oauth2ClientSecretName(oidc),
					SdsConfig: makeConfigSource(),
				},
				TokenFormation: &oauth2v3.OAuth2Credentials_HmacSecret{
					HmacSecret: &tlsv3.SdsSecretConfig{
						Name:      oauth2HMACSecretName(oidc),
						SdsConfig: makeConfigSource(),
					},
				},
				CookieNames: &oauth2v3.OAuth2Credentials_CookieNames{
					BearerToken:  fmt.Sprintf("BearerToken-%s", oidc.CookieSuffix),
					OauthHmac:    fmt.Sprintf("OauthHMAC-%s", oidc.CookieSuffix),
					OauthExpires: fmt.Sprintf("OauthExpires-%s", oidc.CookieSuffix),
					IdToken:      fmt.Sprintf("IdToken-%s", oidc.CookieSuffix),
					RefreshToken: fmt.Sprintf("RefreshToken-%s", oidc.CookieSuffix),
				},
			},
			// every OIDC provider supports basic auth
			AuthType:   oauth2v3.OAuth2Config_BASIC_AUTH,
			AuthScopes: oidc.Scopes,
			Resources:  oidc.Resources,
		},
	}
	return oauth2, nil
}

// routeContainsOIDC returns true if OIDC exists for the provided route.
func routeContainsOIDC(irRoute *ir.HTTPRoute) bool {
<<<<<<< HEAD
	if irRoute == nil {
		return false
	}

	if irRoute != nil &&
		irRoute.Security != nil &&
		irRoute.Security.OIDC != nil {
=======
	if irRoute != nil && irRoute.OIDC != nil {
>>>>>>> cc91a51d
		return true
	}
	return false
}

func (*oidc) patchResources(tCtx *types.ResourceVersionTable,
	routes []*ir.HTTPRoute) error {
	if err := createOAuth2TokenEndpointClusters(tCtx, routes); err != nil {
		return err
	}
	if err := createOAuth2Secrets(tCtx, routes); err != nil {
		return err
	}
	return nil
}

// createOAuth2TokenEndpointClusters creates token endpoint clusters from the
// provided routes, if needed.
func createOAuth2TokenEndpointClusters(tCtx *types.ResourceVersionTable,
	routes []*ir.HTTPRoute) error {
	if tCtx == nil || tCtx.XdsResources == nil {
		return errors.New("xds resource table is nil")
	}

	var errs error
	for _, route := range routes {
		if !routeContainsOIDC(route) {
			continue
		}

		var (
			cluster *urlCluster
			ds      *ir.DestinationSetting
			tSocket *corev3.TransportSocket
			err     error
		)

		cluster, err = url2Cluster(route.Security.OIDC.Provider.TokenEndpoint)
		if err != nil {
			errs = errors.Join(errs, err)
			continue
		}

		// EG does not support static IP clusters for token endpoint clusters.
		// This validation could be removed since it's already validated in the
		// Gateway API translator.
		if cluster.endpointType == EndpointTypeStatic {
			errs = errors.Join(errs, fmt.Errorf(
				"static IP cluster is not allowed: %s",
				route.Security.OIDC.Provider.TokenEndpoint))
			continue
		}

		ds = &ir.DestinationSetting{
			Weight: ptr.To[uint32](1),
			Endpoints: []*ir.DestinationEndpoint{ir.NewDestEndpoint(
				cluster.hostname,
				cluster.port),
			},
		}

		clusterArgs := &xdsClusterArgs{
			name:         cluster.name,
			settings:     []*ir.DestinationSetting{ds},
			tSocket:      tSocket,
			endpointType: cluster.endpointType,
		}
		if cluster.tls {
			tSocket, err = buildXdsUpstreamTLSSocket(cluster.hostname)
			if err != nil {
				errs = errors.Join(errs, err)
				continue
			}
			clusterArgs.tSocket = tSocket
		}

		if err = addXdsCluster(tCtx, clusterArgs); err != nil && !errors.Is(err, ErrXdsClusterExists) {
			errs = errors.Join(errs, err)
		}
	}

	return errs
}

// createOAuth2Secrets creates OAuth2 client and HMAC secrets from the provided
// routes, if needed.
func createOAuth2Secrets(tCtx *types.ResourceVersionTable, routes []*ir.HTTPRoute) error {
	var errs error

	for _, route := range routes {
		if !routeContainsOIDC(route) {
			continue
		}

		// a separate secret is created for each route, even they share the same
		// oauth2 client ID and secret.
		clientSecret := buildOAuth2ClientSecret(route.Security.OIDC)
		if err := addXdsSecret(tCtx, clientSecret); err != nil {
			errs = errors.Join(errs, err)
		}

		if err := addXdsSecret(tCtx, buildOAuth2HMACSecret(route.Security.OIDC)); err != nil {
			errs = errors.Join(errs, err)
		}
	}

	return errs
}

func buildOAuth2ClientSecret(oidc *ir.OIDC) *tlsv3.Secret {
	clientSecret := &tlsv3.Secret{
		Name: oauth2ClientSecretName(oidc),
		Type: &tlsv3.Secret_GenericSecret{
			GenericSecret: &tlsv3.GenericSecret{
				Secret: &corev3.DataSource{
					Specifier: &corev3.DataSource_InlineBytes{
						InlineBytes: oidc.ClientSecret,
					},
				},
			},
		},
	}

	return clientSecret
}

func buildOAuth2HMACSecret(oidc *ir.OIDC) *tlsv3.Secret {
	hmacSecret := &tlsv3.Secret{
		Name: oauth2HMACSecretName(oidc),
		Type: &tlsv3.Secret_GenericSecret{
			GenericSecret: &tlsv3.GenericSecret{
				Secret: &corev3.DataSource{
					Specifier: &corev3.DataSource_InlineBytes{
						InlineBytes: oidc.HMACSecret,
					},
				},
			},
		},
	}

	return hmacSecret
}

func oauth2ClientSecretName(oidc *ir.OIDC) string {
	return fmt.Sprintf("oauth2/client_secret/%s", oidc.Name)
}

func oauth2HMACSecretName(oidc *ir.OIDC) string {
	return fmt.Sprintf("oauth2/hmac_secret/%s", oidc.Name)
}

// patchRoute patches the provided route with the oauth2 config if applicable.
// Note: this method enables the corresponding oauth2 filter for the provided route.
func (*oidc) patchRoute(route *routev3.Route, irRoute *ir.HTTPRoute) error {
	if route == nil {
		return errors.New("xds route is nil")
	}
	if irRoute == nil {
		return errors.New("ir route is nil")
	}
	if irRoute.Security == nil || irRoute.Security.OIDC == nil {
		return nil
	}
	filterName := oauth2FilterName(irRoute.Security.OIDC)
	if err := enableFilterOnRoute(route, filterName); err != nil {
		return err
	}
	return nil
}<|MERGE_RESOLUTION|>--- conflicted
+++ resolved
@@ -178,17 +178,9 @@
 
 // routeContainsOIDC returns true if OIDC exists for the provided route.
 func routeContainsOIDC(irRoute *ir.HTTPRoute) bool {
-<<<<<<< HEAD
-	if irRoute == nil {
-		return false
-	}
-
 	if irRoute != nil &&
 		irRoute.Security != nil &&
 		irRoute.Security.OIDC != nil {
-=======
-	if irRoute != nil && irRoute.OIDC != nil {
->>>>>>> cc91a51d
 		return true
 	}
 	return false
