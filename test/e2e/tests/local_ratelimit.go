// Copyright Envoy Gateway Authors
// SPDX-License-Identifier: Apache-2.0
// The full text of the Apache license is available in the LICENSE file at
// the root of the repo.

//go:build e2e
// +build e2e

package tests

import (
	"testing"

	"k8s.io/apimachinery/pkg/types"
	gwv1 "sigs.k8s.io/gateway-api/apis/v1"
	gwv1a2 "sigs.k8s.io/gateway-api/apis/v1alpha2"
	"sigs.k8s.io/gateway-api/conformance/utils/http"
	"sigs.k8s.io/gateway-api/conformance/utils/kubernetes"
	"sigs.k8s.io/gateway-api/conformance/utils/suite"

	"github.com/envoyproxy/gateway/internal/gatewayapi"
)

func init() {
	ConformanceTests = append(ConformanceTests, LocalRateLimitSpecificUserTest)
	ConformanceTests = append(ConformanceTests, LocalRateLimitAllTrafficTest)
	ConformanceTests = append(ConformanceTests, LocalRateLimitNoLimitRouteTest)
}

var LocalRateLimitSpecificUserTest = suite.ConformanceTest{
	ShortName:   "LocalRateLimitSpecificUser",
	Description: "Limit a specific user",
	Manifests:   []string{"testdata/local-ratelimit.yaml"},
	Test: func(t *testing.T, suite *suite.ConformanceTestSuite) {
		t.Run("limit a specific user", func(t *testing.T) {
			ns := "gateway-conformance-infra"
			routeNN := types.NamespacedName{Name: "http-ratelimit-specific-user", Namespace: ns}
			gwNN := types.NamespacedName{Name: "same-namespace", Namespace: ns}
			gwAddr := kubernetes.GatewayAndHTTPRoutesMustBeAccepted(t, suite.Client, suite.TimeoutConfig, suite.ControllerName, kubernetes.NewGatewayRef(gwNN), routeNN)
<<<<<<< HEAD

			ancestorRef := gwv1a2.ParentReference{
				Group:     gatewayapi.GroupPtr(gwv1.GroupName),
				Kind:      gatewayapi.KindPtr(gatewayapi.KindGateway),
				Namespace: gatewayapi.NamespacePtr(gwNN.Namespace),
				Name:      gwv1.ObjectName(gwNN.Name),
			}
			backendTrafficPolicyMustBeAccepted(t, suite.Client, types.NamespacedName{Name: "ratelimit-specific-user", Namespace: ns}, suite.ControllerName, ancestorRef)
=======
			BackendTrafficPolicyMustBeAccepted(t, suite.Client, types.NamespacedName{Name: "ratelimit-specific-user", Namespace: ns})
>>>>>>> 47a9e547

			expectOkResp := http.ExpectedResponse{
				Request: http.Request{
					Path: "/ratelimit-specific-user",
					Headers: map[string]string{
						"x-user-id": "john",
					},
				},
				Response: http.Response{
					StatusCode: 200,
				},
				Namespace: ns,
			}

			expectOkReq := http.MakeRequest(t, &expectOkResp, gwAddr, "HTTP", "http")

			expectLimitResp := http.ExpectedResponse{
				Request: http.Request{
					Path: "/ratelimit-specific-user",
					Headers: map[string]string{
						"x-user-id": "john",
					},
				},
				Response: http.Response{
					StatusCode: 429,
				},
				Namespace: ns,
			}
			expectLimitReq := http.MakeRequest(t, &expectLimitResp, gwAddr, "HTTP", "http")

			// should just send exactly 4 requests, and expect 429

			// keep sending requests till get 200 first, that will cost one 200
			http.MakeRequestAndExpectEventuallyConsistentResponse(t, suite.RoundTripper, suite.TimeoutConfig, gwAddr, expectOkResp)

			// fire the rest request
			if err := GotExactExpectedResponse(t, 2, suite.RoundTripper, expectOkReq, expectOkResp); err != nil {
				t.Errorf("fail to get expected response at first three request: %v", err)
			}

			// this request should be limited because the user is john and the limit is 3
			if err := GotExactExpectedResponse(t, 1, suite.RoundTripper, expectLimitReq, expectLimitResp); err != nil {
				t.Errorf("fail to get expected response at last fourth request: %v", err)
			}

			// test another user
			expectOkResp = http.ExpectedResponse{
				Request: http.Request{
					Path: "/ratelimit-specific-user",
					Headers: map[string]string{
						"x-user-id": "mike",
					},
				},
				Response: http.Response{
					StatusCode: 200,
				},
				Namespace: ns,
			}
			expectOkReq = http.MakeRequest(t, &expectOkResp, gwAddr, "HTTP", "http")
			// the requests should not be limited because the user is mike
			if err := GotExactExpectedResponse(t, 4, suite.RoundTripper, expectOkReq, expectOkResp); err != nil {
				t.Errorf("fail to get expected response at first three request: %v", err)
			}
		})
	},
}

var LocalRateLimitAllTrafficTest = suite.ConformanceTest{
	ShortName:   "LocalRateLimitAllTraffic",
	Description: "Limit all traffic on a route",
	Manifests:   []string{"testdata/local-ratelimit.yaml"},
	Test: func(t *testing.T, suite *suite.ConformanceTestSuite) {
		t.Run("limit all traffic on a route", func(t *testing.T) {
			ns := "gateway-conformance-infra"
			routeNN := types.NamespacedName{Name: "http-ratelimit-all-traffic", Namespace: ns}
			gwNN := types.NamespacedName{Name: "same-namespace", Namespace: ns}
			gwAddr := kubernetes.GatewayAndHTTPRoutesMustBeAccepted(t, suite.Client, suite.TimeoutConfig, suite.ControllerName, kubernetes.NewGatewayRef(gwNN), routeNN)
<<<<<<< HEAD

			ancestorRef := gwv1a2.ParentReference{
				Group:     gatewayapi.GroupPtr(gwv1.GroupName),
				Kind:      gatewayapi.KindPtr(gatewayapi.KindGateway),
				Namespace: gatewayapi.NamespacePtr(gwNN.Namespace),
				Name:      gwv1.ObjectName(gwNN.Name),
			}
			backendTrafficPolicyMustBeAccepted(t, suite.Client, types.NamespacedName{Name: "ratelimit-all-traffic", Namespace: ns}, suite.ControllerName, ancestorRef)
=======
			BackendTrafficPolicyMustBeAccepted(t, suite.Client, types.NamespacedName{Name: "ratelimit-all-traffic", Namespace: ns})
>>>>>>> 47a9e547

			expectOkResp := http.ExpectedResponse{
				Request: http.Request{
					Path: "/ratelimit-all-traffic",
				},
				Response: http.Response{
					StatusCode: 200,
				},
				Namespace: ns,
			}

			expectOkReq := http.MakeRequest(t, &expectOkResp, gwAddr, "HTTP", "http")

			expectLimitResp := http.ExpectedResponse{
				Request: http.Request{
					Path: "/ratelimit-all-traffic",
				},
				Response: http.Response{
					StatusCode: 429,
				},
				Namespace: ns,
			}
			expectLimitReq := http.MakeRequest(t, &expectLimitResp, gwAddr, "HTTP", "http")

			// should just send exactly 4 requests, and expect 429

			// keep sending requests till get 200 first, that will cost one 200
			http.MakeRequestAndExpectEventuallyConsistentResponse(t, suite.RoundTripper, suite.TimeoutConfig, gwAddr, expectOkResp)

			// fire the rest request
			if err := GotExactExpectedResponse(t, 2, suite.RoundTripper, expectOkReq, expectOkResp); err != nil {
				t.Errorf("fail to get expected response at first three request: %v", err)
			}

			// this request should be limited because the limit is 3
			if err := GotExactExpectedResponse(t, 1, suite.RoundTripper, expectLimitReq, expectLimitResp); err != nil {
				t.Errorf("fail to get expected response at last fourth request: %v", err)
			}
		})
	},
}

var LocalRateLimitNoLimitRouteTest = suite.ConformanceTest{
	ShortName:   "LocalRateLimitNoLimitRoute",
	Description: "No rate limit on this route",
	Manifests:   []string{"testdata/local-ratelimit.yaml"},
	Test: func(t *testing.T, suite *suite.ConformanceTestSuite) {
		t.Run("no rate limit on this route", func(t *testing.T) {
			ns := "gateway-conformance-infra"
			routeNN := types.NamespacedName{Name: "http-no-ratelimit", Namespace: ns}
			gwNN := types.NamespacedName{Name: "same-namespace", Namespace: ns}
			gwAddr := kubernetes.GatewayAndHTTPRoutesMustBeAccepted(t, suite.Client, suite.TimeoutConfig, suite.ControllerName, kubernetes.NewGatewayRef(gwNN), routeNN)

			expectOkResp := http.ExpectedResponse{
				Request: http.Request{
					Path: "/no-ratelimit",
				},
				Response: http.Response{
					StatusCode: 200,
				},
				Namespace: ns,
			}

			expectOkReq := http.MakeRequest(t, &expectOkResp, gwAddr, "HTTP", "http")

			// should just send exactly 4 requests, and expect 429

			// keep sending requests till get 200 first, that will cost one 200
			http.MakeRequestAndExpectEventuallyConsistentResponse(t, suite.RoundTripper, suite.TimeoutConfig, gwAddr, expectOkResp)

			// the requests should not be limited because there is no rate limit on this route
			if err := GotExactExpectedResponse(t, 3, suite.RoundTripper, expectOkReq, expectOkResp); err != nil {
				t.Errorf("fail to get expected response at last fourth request: %v", err)
			}
		})
	},
}<|MERGE_RESOLUTION|>--- conflicted
+++ resolved
@@ -37,7 +37,6 @@
 			routeNN := types.NamespacedName{Name: "http-ratelimit-specific-user", Namespace: ns}
 			gwNN := types.NamespacedName{Name: "same-namespace", Namespace: ns}
 			gwAddr := kubernetes.GatewayAndHTTPRoutesMustBeAccepted(t, suite.Client, suite.TimeoutConfig, suite.ControllerName, kubernetes.NewGatewayRef(gwNN), routeNN)
-<<<<<<< HEAD
 
 			ancestorRef := gwv1a2.ParentReference{
 				Group:     gatewayapi.GroupPtr(gwv1.GroupName),
@@ -45,10 +44,7 @@
 				Namespace: gatewayapi.NamespacePtr(gwNN.Namespace),
 				Name:      gwv1.ObjectName(gwNN.Name),
 			}
-			backendTrafficPolicyMustBeAccepted(t, suite.Client, types.NamespacedName{Name: "ratelimit-specific-user", Namespace: ns}, suite.ControllerName, ancestorRef)
-=======
-			BackendTrafficPolicyMustBeAccepted(t, suite.Client, types.NamespacedName{Name: "ratelimit-specific-user", Namespace: ns})
->>>>>>> 47a9e547
+			BackendTrafficPolicyMustBeAccepted(t, suite.Client, types.NamespacedName{Name: "ratelimit-specific-user", Namespace: ns}, suite.ControllerName, ancestorRef)
 
 			expectOkResp := http.ExpectedResponse{
 				Request: http.Request{
@@ -126,7 +122,6 @@
 			routeNN := types.NamespacedName{Name: "http-ratelimit-all-traffic", Namespace: ns}
 			gwNN := types.NamespacedName{Name: "same-namespace", Namespace: ns}
 			gwAddr := kubernetes.GatewayAndHTTPRoutesMustBeAccepted(t, suite.Client, suite.TimeoutConfig, suite.ControllerName, kubernetes.NewGatewayRef(gwNN), routeNN)
-<<<<<<< HEAD
 
 			ancestorRef := gwv1a2.ParentReference{
 				Group:     gatewayapi.GroupPtr(gwv1.GroupName),
@@ -134,10 +129,7 @@
 				Namespace: gatewayapi.NamespacePtr(gwNN.Namespace),
 				Name:      gwv1.ObjectName(gwNN.Name),
 			}
-			backendTrafficPolicyMustBeAccepted(t, suite.Client, types.NamespacedName{Name: "ratelimit-all-traffic", Namespace: ns}, suite.ControllerName, ancestorRef)
-=======
-			BackendTrafficPolicyMustBeAccepted(t, suite.Client, types.NamespacedName{Name: "ratelimit-all-traffic", Namespace: ns})
->>>>>>> 47a9e547
+			BackendTrafficPolicyMustBeAccepted(t, suite.Client, types.NamespacedName{Name: "ratelimit-all-traffic", Namespace: ns}, suite.ControllerName, ancestorRef)
 
 			expectOkResp := http.ExpectedResponse{
 				Request: http.Request{
