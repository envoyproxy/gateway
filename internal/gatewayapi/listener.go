// Copyright Envoy Gateway Authors
// SPDX-License-Identifier: Apache-2.0
// The full text of the Apache license is available in the LICENSE file at
// the root of the repo.

package gatewayapi

import (
	"fmt"

	v1 "k8s.io/api/core/v1"
	metav1 "k8s.io/apimachinery/pkg/apis/meta/v1"
	"k8s.io/utils/ptr"
	gwapiv1 "sigs.k8s.io/gateway-api/apis/v1"

	egv1a1 "github.com/envoyproxy/gateway/api/v1alpha1"
	"github.com/envoyproxy/gateway/internal/ir"
	"github.com/envoyproxy/gateway/internal/utils"
	"github.com/envoyproxy/gateway/internal/utils/naming"
)

var _ ListenersTranslator = (*Translator)(nil)

type ListenersTranslator interface {
	ProcessListeners(gateways []*GatewayContext, xdsIR XdsIRMap, infraIR InfraIRMap, resources *Resources)
}

func (t *Translator) ProcessListeners(gateways []*GatewayContext, xdsIR XdsIRMap, infraIR InfraIRMap, resources *Resources) {
	// Infra IR proxy ports must be unique.
	foundPorts := make(map[string][]*protocolPort)
	t.validateConflictedLayer7Listeners(gateways)
	t.validateConflictedLayer4Listeners(gateways, gwapiv1.TCPProtocolType, gwapiv1.TLSProtocolType)
	t.validateConflictedLayer4Listeners(gateways, gwapiv1.UDPProtocolType)
	if t.MergeGateways {
		t.validateConflictedMergedListeners(gateways)
	}

	// Iterate through all listeners to validate spec
	// and compute status for each, and add valid ones
	// to the Xds IR.
	for _, gateway := range gateways {
		irKey := t.getIRKey(gateway.Gateway)

		if resources.EnvoyProxy != nil {
			infraIR[irKey].Proxy.Config = resources.EnvoyProxy
		}
<<<<<<< HEAD

		xdsIR[irKey].AccessLog = t.processAccessLog(gateway.Gateway, infraIR[irKey].Proxy.Config, resources)
		xdsIR[irKey].Tracing = t.processTracing(gateway.Gateway, infraIR[irKey].Proxy.Config, resources)
		xdsIR[irKey].Metrics = t.processMetrics(infraIR[irKey].Proxy.Config)
=======
		t.processProxyObservability(gateway.Gateway, xdsIR[irKey], infraIR[irKey].Proxy.Config)
>>>>>>> 422a8faa

		for _, listener := range gateway.listeners {
			// Process protocol & supported kinds
			switch listener.Protocol {
			case gwapiv1.TLSProtocolType:
				if listener.TLS != nil {
					switch *listener.TLS.Mode {
					case gwapiv1.TLSModePassthrough:
						t.validateAllowedRoutes(listener, KindTLSRoute)
					case gwapiv1.TLSModeTerminate:
						t.validateAllowedRoutes(listener, KindTCPRoute)
					default:
						t.validateAllowedRoutes(listener, KindTCPRoute, KindTLSRoute)
					}
				} else {
					t.validateAllowedRoutes(listener, KindTCPRoute, KindTLSRoute)
				}
			case gwapiv1.HTTPProtocolType, gwapiv1.HTTPSProtocolType:
				t.validateAllowedRoutes(listener, KindHTTPRoute, KindGRPCRoute)
			case gwapiv1.TCPProtocolType:
				t.validateAllowedRoutes(listener, KindTCPRoute)
			case gwapiv1.UDPProtocolType:
				t.validateAllowedRoutes(listener, KindUDPRoute)
			default:
				listener.SetCondition(
					gwapiv1.ListenerConditionAccepted,
					metav1.ConditionFalse,
					gwapiv1.ListenerReasonUnsupportedProtocol,
					fmt.Sprintf("Protocol %s is unsupported, must be %s, %s, %s or %s.", listener.Protocol,
						gwapiv1.HTTPProtocolType, gwapiv1.HTTPSProtocolType, gwapiv1.TCPProtocolType, gwapiv1.UDPProtocolType),
				)
			}

			// Validate allowed namespaces
			t.validateAllowedNamespaces(listener)

			// Process TLS configuration
			t.validateTLSConfiguration(listener, resources)

			// Process Hostname configuration
			t.validateHostName(listener)

			// Process conditions and check if the listener is ready
			isReady := t.validateListenerConditions(listener)
			if !isReady {
				continue
			}
			// Add the listener to the Xds IR
			servicePort := &protocolPort{protocol: listener.Protocol, port: int32(listener.Port)}
			containerPort := servicePortToContainerPort(servicePort.port)
			switch listener.Protocol {
			case gwapiv1.HTTPProtocolType, gwapiv1.HTTPSProtocolType:
				irListener := &ir.HTTPListener{
					Name:    irHTTPListenerName(listener),
					Address: "0.0.0.0",
					Port:    uint32(containerPort),
					TLS:     irTLSConfigs(listener.tlsSecrets),
					Path: ir.PathSettings{
						MergeSlashes:         true,
						EscapedSlashesAction: ir.UnescapeAndRedirect,
					},
				}
				if listener.Hostname != nil {
					irListener.Hostnames = append(irListener.Hostnames, string(*listener.Hostname))
				} else {
					// Hostname specifies the virtual hostname to match for protocol types that define this concept.
					// When unspecified, all hostnames are matched. This field is ignored for protocols that don’t require hostname based matching.
					// see more https://gateway-api.sigs.k8s.io/references/spec/#gateway.networking.k8s.io/gwapiv1.Listener.
					irListener.Hostnames = append(irListener.Hostnames, "*")
				}
				xdsIR[irKey].HTTP = append(xdsIR[irKey].HTTP, irListener)
			}

			// Add the listener to the Infra IR. Infra IR ports must have a unique port number per layer-4 protocol
			// (TCP or UDP).
			if !containsPort(foundPorts[irKey], servicePort) {
				t.processInfraIRListener(listener, infraIR, irKey, servicePort)
				foundPorts[irKey] = append(foundPorts[irKey], servicePort)
			}
		}
	}
}

func (t *Translator) processProxyObservability(gw *gwapiv1.Gateway, xdsIR *ir.Xds, envoyProxy *egv1a1.EnvoyProxy) {
	xdsIR.AccessLog = processAccessLog(envoyProxy)
	xdsIR.Tracing = processTracing(gw, envoyProxy, t.MergeGateways)
	xdsIR.Metrics = processMetrics(envoyProxy)
}

func (t *Translator) processInfraIRListener(listener *ListenerContext, infraIR InfraIRMap, irKey string, servicePort *protocolPort) {
	var proto ir.ProtocolType
	switch listener.Protocol {
	case gwapiv1.HTTPProtocolType:
		proto = ir.HTTPProtocolType
	case gwapiv1.HTTPSProtocolType:
		proto = ir.HTTPSProtocolType
	case gwapiv1.TLSProtocolType:
		proto = ir.TLSProtocolType
	case gwapiv1.TCPProtocolType:
		proto = ir.TCPProtocolType
	case gwapiv1.UDPProtocolType:
		proto = ir.UDPProtocolType
	}

	infraPort := ir.ListenerPort{
		Name:          irListenerPortName(proto, servicePort.port),
		Protocol:      proto,
		ServicePort:   servicePort.port,
		ContainerPort: servicePortToContainerPort(servicePort.port),
	}

	proxyListener := &ir.ProxyListener{
		Name:  irHTTPListenerName(listener),
		Ports: []ir.ListenerPort{infraPort},
	}

	infraIR[irKey].Proxy.Listeners = append(infraIR[irKey].Proxy.Listeners, proxyListener)
}

func (t *Translator) processAccessLog(gw *gwapiv1.Gateway, envoyproxy *egv1a1.EnvoyProxy, resources *Resources) *ir.AccessLog {
	if envoyproxy == nil ||
		envoyproxy.Spec.Telemetry == nil ||
		envoyproxy.Spec.Telemetry.AccessLog == nil ||
		(!envoyproxy.Spec.Telemetry.AccessLog.Disable && len(envoyproxy.Spec.Telemetry.AccessLog.Settings) == 0) {
		// use the default access log
		return &ir.AccessLog{
			Text: []*ir.TextAccessLog{
				{
					Path: "/dev/stdout",
				},
			},
		}
	}

	if envoyproxy.Spec.Telemetry.AccessLog.Disable {
		return nil
	}

	irAccessLog := &ir.AccessLog{}
	// translate the access log configuration to the IR
	for _, accessLog := range envoyproxy.Spec.Telemetry.AccessLog.Settings {
		for index, sink := range accessLog.Sinks {
			switch sink.Type {
			case egv1a1.ProxyAccessLogSinkTypeFile:
				if sink.File == nil {
					continue
				}

				switch accessLog.Format.Type {
				case egv1a1.ProxyAccessLogFormatTypeText:
					al := &ir.TextAccessLog{
						Format: accessLog.Format.Text,
						Path:   sink.File.Path,
					}
					irAccessLog.Text = append(irAccessLog.Text, al)
				case egv1a1.ProxyAccessLogFormatTypeJSON:
					if len(accessLog.Format.JSON) == 0 {
						// TODO: use a default JSON format if not specified?
						continue
					}

					al := &ir.JSONAccessLog{
						JSON: accessLog.Format.JSON,
						Path: sink.File.Path,
					}
					irAccessLog.JSON = append(irAccessLog.JSON, al)
				}
			case egv1a1.ProxyAccessLogSinkTypeOpenTelemetry:
				if sink.OpenTelemetry == nil {
					continue
				}

				al := &ir.OpenTelemetryAccessLog{
					Resources: sink.OpenTelemetry.Resources,
					Destination: ir.RouteDestination{
						Name:     fmt.Sprintf("accesslog/%s/%s/sink/%d", gw.Namespace, gw.Name, index),
						Settings: make([]*ir.DestinationSetting, 0, len(sink.OpenTelemetry.BackendRefs)),
					},
				}

				for _, backendRef := range sink.OpenTelemetry.BackendRefs {
					al.Destination.Settings = append(al.Destination.Settings, t.processServiceDestination(backendRef, ir.GRPC, envoyproxy, resources))
				}

				// TODO: remove support for Host/Port in v1.2
				if sink.OpenTelemetry.Host != nil {
					al.Destination.Settings = append(al.Destination.Settings, &ir.DestinationSetting{
						Weight:   ptr.To(uint32(1)),
						Protocol: ir.GRPC,
						Endpoints: []*ir.DestinationEndpoint{
							{
								Port: uint32(sink.OpenTelemetry.Port),
								Host: *sink.OpenTelemetry.Host,
							},
						},
						AddressType: ptr.To(ir.FQDN),
					})
				}

				switch accessLog.Format.Type {
				case egv1a1.ProxyAccessLogFormatTypeJSON:
					al.Attributes = accessLog.Format.JSON
				case egv1a1.ProxyAccessLogFormatTypeText:
					al.Text = accessLog.Format.Text
				}

				irAccessLog.OpenTelemetry = append(irAccessLog.OpenTelemetry, al)
			}
		}
	}

	return irAccessLog
}

<<<<<<< HEAD
func (t *Translator) processTracing(gw *gwapiv1.Gateway, envoyproxy *egv1a1.EnvoyProxy, resources *Resources) *ir.Tracing {
=======
func processTracing(gw *gwapiv1.Gateway, envoyproxy *egv1a1.EnvoyProxy, mergeGateways bool) *ir.Tracing {
>>>>>>> 422a8faa
	if envoyproxy == nil ||
		envoyproxy.Spec.Telemetry == nil ||
		envoyproxy.Spec.Telemetry.Tracing == nil {
		return nil
	}

	tracing := envoyproxy.Spec.Telemetry.Tracing
	tr := &ir.Tracing{
		ServiceName:  naming.ServiceName(utils.NamespacedName(gw)),
		SamplingRate: 100.0,
		CustomTags:   tracing.CustomTags,
		Destination: ir.RouteDestination{
			Name:     fmt.Sprintf("tracing/%s/%s", gw.Namespace, gw.Name),
			Settings: make([]*ir.DestinationSetting, 0, len(tracing.Provider.BackendRefs)),
		},
	}

	for _, backendRef := range tracing.Provider.BackendRefs {
		tr.Destination.Settings = append(tr.Destination.Settings, t.processServiceDestination(backendRef, ir.GRPC, envoyproxy, resources))
	}

	// TODO: remove support for Host/Port in v1.2
	if tracing.Provider.Host != nil {
		tr.Destination.Settings = append(tr.Destination.Settings, &ir.DestinationSetting{
			Weight:   ptr.To(uint32(1)),
			Protocol: ir.GRPC,
			Endpoints: []*ir.DestinationEndpoint{
				{
					Port: uint32(tracing.Provider.Port),
					Host: *tracing.Provider.Host,
				},
			},
			AddressType: ptr.To(ir.FQDN),
		})
	}

	if tracing.SamplingRate != nil {
		tr.SamplingRate = float64(*tracing.SamplingRate)
	}

<<<<<<< HEAD
	return tr
=======
	serviceName := naming.ServiceName(utils.NamespacedName(gw))
	if mergeGateways {
		serviceName = string(gw.Spec.GatewayClassName)
	}

	return &ir.Tracing{
		ServiceName:  serviceName,
		Host:         host,
		Port:         port,
		SamplingRate: samplingRate,
		CustomTags:   tracing.CustomTags,
	}
>>>>>>> 422a8faa
}

func (t *Translator) processMetrics(envoyproxy *egv1a1.EnvoyProxy) *ir.Metrics {
	if envoyproxy == nil ||
		envoyproxy.Spec.Telemetry == nil ||
		envoyproxy.Spec.Telemetry.Metrics == nil {
		return nil
	}
	return &ir.Metrics{
		EnableVirtualHostStats: envoyproxy.Spec.Telemetry.Metrics.EnableVirtualHostStats,
		EnablePerEndpointStats: envoyproxy.Spec.Telemetry.Metrics.EnablePerEndpointStats,
	}
}

func (t *Translator) processServiceDestination(backendRef egv1a1.BackendRef, protocol ir.AppProtocol, envoyproxy *egv1a1.EnvoyProxy, resources *Resources) *ir.DestinationSetting {
	var (
		endpoints   []*ir.DestinationEndpoint
		addrType    *ir.DestinationAddressType
		servicePort v1.ServicePort
		backendTLS  *ir.TLSUpstreamConfig
	)

	// TODO (davidalger) Handle case where Service referenced by backendRef doesn't exist
	serviceNamespace := NamespaceDerefOr(backendRef.Namespace, envoyproxy.Namespace)
	service := resources.GetService(serviceNamespace, string(backendRef.Name))
	for _, port := range service.Spec.Ports {
		if port.Port == int32(*backendRef.Port) {
			servicePort = port
			break
		}
	}

	if servicePort.AppProtocol != nil &&
		*servicePort.AppProtocol == "kubernetes.io/h2c" {
		protocol = ir.HTTP2
	}

	// Route to endpoints by default
	if !t.EndpointRoutingDisabled {
		endpointSlices := resources.GetEndpointSlicesForBackend(serviceNamespace, string(backendRef.Name), KindDerefOr(backendRef.Kind, KindService))
		endpoints, addrType = getIREndpointsFromEndpointSlices(endpointSlices, servicePort.Name, servicePort.Protocol)
	} else {
		// Fall back to Service ClusterIP routing
		ep := ir.NewDestEndpoint(service.Spec.ClusterIP, uint32(*backendRef.Port))
		endpoints = append(endpoints, ep)
	}

	return &ir.DestinationSetting{
		Weight:      ptr.To(uint32(1)),
		Protocol:    protocol,
		Endpoints:   endpoints,
		AddressType: addrType,
		TLS:         backendTLS,
	}
}<|MERGE_RESOLUTION|>--- conflicted
+++ resolved
@@ -44,14 +44,8 @@
 		if resources.EnvoyProxy != nil {
 			infraIR[irKey].Proxy.Config = resources.EnvoyProxy
 		}
-<<<<<<< HEAD
-
-		xdsIR[irKey].AccessLog = t.processAccessLog(gateway.Gateway, infraIR[irKey].Proxy.Config, resources)
-		xdsIR[irKey].Tracing = t.processTracing(gateway.Gateway, infraIR[irKey].Proxy.Config, resources)
-		xdsIR[irKey].Metrics = t.processMetrics(infraIR[irKey].Proxy.Config)
-=======
-		t.processProxyObservability(gateway.Gateway, xdsIR[irKey], infraIR[irKey].Proxy.Config)
->>>>>>> 422a8faa
+
+		t.processProxyObservability(gateway.Gateway, xdsIR[irKey], infraIR[irKey].Proxy.Config, resources)
 
 		for _, listener := range gateway.listeners {
 			// Process protocol & supported kinds
@@ -135,10 +129,10 @@
 	}
 }
 
-func (t *Translator) processProxyObservability(gw *gwapiv1.Gateway, xdsIR *ir.Xds, envoyProxy *egv1a1.EnvoyProxy) {
-	xdsIR.AccessLog = processAccessLog(envoyProxy)
-	xdsIR.Tracing = processTracing(gw, envoyProxy, t.MergeGateways)
-	xdsIR.Metrics = processMetrics(envoyProxy)
+func (t *Translator) processProxyObservability(gw *gwapiv1.Gateway, xdsIR *ir.Xds, envoyProxy *egv1a1.EnvoyProxy, resources *Resources) {
+	xdsIR.AccessLog = t.processAccessLog(gw, envoyProxy, resources)
+	xdsIR.Tracing = t.processTracing(gw, envoyProxy, resources)
+	xdsIR.Metrics = t.processMetrics(envoyProxy)
 }
 
 func (t *Translator) processInfraIRListener(listener *ListenerContext, infraIR InfraIRMap, irKey string, servicePort *protocolPort) {
@@ -266,11 +260,7 @@
 	return irAccessLog
 }
 
-<<<<<<< HEAD
 func (t *Translator) processTracing(gw *gwapiv1.Gateway, envoyproxy *egv1a1.EnvoyProxy, resources *Resources) *ir.Tracing {
-=======
-func processTracing(gw *gwapiv1.Gateway, envoyproxy *egv1a1.EnvoyProxy, mergeGateways bool) *ir.Tracing {
->>>>>>> 422a8faa
 	if envoyproxy == nil ||
 		envoyproxy.Spec.Telemetry == nil ||
 		envoyproxy.Spec.Telemetry.Tracing == nil {
@@ -311,22 +301,11 @@
 		tr.SamplingRate = float64(*tracing.SamplingRate)
 	}
 
-<<<<<<< HEAD
+	if t.MergeGateways {
+		tr.ServiceName = string(gw.Spec.GatewayClassName)
+	}
+
 	return tr
-=======
-	serviceName := naming.ServiceName(utils.NamespacedName(gw))
-	if mergeGateways {
-		serviceName = string(gw.Spec.GatewayClassName)
-	}
-
-	return &ir.Tracing{
-		ServiceName:  serviceName,
-		Host:         host,
-		Port:         port,
-		SamplingRate: samplingRate,
-		CustomTags:   tracing.CustomTags,
-	}
->>>>>>> 422a8faa
 }
 
 func (t *Translator) processMetrics(envoyproxy *egv1a1.EnvoyProxy) *ir.Metrics {
