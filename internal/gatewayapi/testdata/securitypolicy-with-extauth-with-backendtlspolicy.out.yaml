--- conflicted
+++ resolved
@@ -306,8 +306,6 @@
               port: 8080
             protocol: HTTP
             weight: 1
-<<<<<<< HEAD
-=======
         extAuth:
           failOpen: true
           grpc:
@@ -330,7 +328,6 @@
           - header1
           - header2
           name: default/httproute-1
->>>>>>> 2161064f
         hostname: www.foo.com
         isHTTP2: false
         name: httproute/default/httproute-1/rule/0/match/0/www_foo_com
@@ -338,28 +335,6 @@
           distinct: false
           name: ""
           prefix: /foo
-        security:
-          extAuth:
-            grpc:
-              authority: grpc-backend.default:9000
-              destination:
-                name: securitypolicy/default/policy-for-http-route/grpc-backend
-                settings:
-                - addressType: IP
-                  endpoints:
-                  - host: 8.8.8.8
-                    port: 9000
-                  protocol: GRPC
-                  tls:
-                    caCertificate:
-                      certificate: LS0tLS1CRUdJTiBDRVJUSUZJQ0FURS0tLS0tCk1JSURKekNDQWcrZ0F3SUJBZ0lVQWw2VUtJdUttenRlODFjbGx6NVBmZE4ySWxJd0RRWUpLb1pJaHZjTkFRRUwKQlFBd0l6RVFNQTRHQTFVRUF3d0hiWGxqYVdWdWRERVBNQTBHQTFVRUNnd0dhM1ZpWldSaU1CNFhEVEl6TVRBdwpNakExTkRFMU4xb1hEVEkwTVRBd01UQTFOREUxTjFvd0l6RVFNQTRHQTFVRUF3d0hiWGxqYVdWdWRERVBNQTBHCkExVUVDZ3dHYTNWaVpXUmlNSUlCSWpBTkJna3Foa2lHOXcwQkFRRUZBQU9DQVE4QU1JSUJDZ0tDQVFFQXdTVGMKMXlqOEhXNjJueW5rRmJYbzRWWEt2MmpDMFBNN2RQVmt5ODdGd2VaY1RLTG9XUVZQUUUycDJrTERLNk9Fc3ptTQp5eXIreHhXdHlpdmVyZW1yV3FuS2tOVFloTGZZUGhnUWtjemliN2VVYWxtRmpVYmhXZEx2SGFrYkVnQ29kbjNiCmt6NTdtSW5YMlZwaURPS2c0a3lIZml1WFdwaUJxckN4MEtOTHB4bzNERVFjRmNzUVRlVEh6aDQ3NTJHVjA0UlUKVGkvR0VXeXpJc2w0Umc3dEd0QXdtY0lQZ1VOVWZZMlEzOTBGR3FkSDRhaG4rbXcvNmFGYlczMVc2M2Q5WUpWcQppb3lPVmNhTUlwTTVCL2M3UWM4U3VoQ0kxWUdoVXlnNGNSSExFdzVWdGlraW95RTNYMDRrbmEzalFBajU0WWJSCmJwRWhjMzVhcEtMQjIxSE9VUUlEQVFBQm8xTXdVVEFkQmdOVkhRNEVGZ1FVeXZsMFZJNXZKVlN1WUZYdTdCNDgKNlBiTUVBb3dId1lEVlIwakJCZ3dGb0FVeXZsMFZJNXZKVlN1WUZYdTdCNDg2UGJNRUFvd0R3WURWUjBUQVFILwpCQVV3QXdFQi96QU5CZ2txaGtpRzl3MEJBUXNGQUFPQ0FRRUFNTHhyZ0ZWTXVOUnEyd0F3Y0J0N1NuTlI1Q2Z6CjJNdlhxNUVVbXVhd0lVaTlrYVlqd2RWaURSRUdTams3SlcxN3ZsNTc2SGpEa2RmUndpNEUyOFN5ZFJJblpmNkoKaThIWmNaN2NhSDZEeFIzMzVmZ0hWekxpNU5pVGNlL09qTkJRelEyTUpYVkRkOERCbUc1ZnlhdEppT0pRNGJXRQpBN0ZsUDBSZFAzQ08zR1dFME01aVhPQjJtMXFXa0UyZXlPNFVIdndUcU5RTGRyZEFYZ0RRbGJhbTllNEJHM0dnCmQvNnRoQWtXRGJ0L1FOVCtFSkhEQ3ZoRFJLaDFSdUdIeWcrWSsvbmViVFdXckZXc2t0UnJiT29IQ1ppQ3BYSTEKM2VYRTZudDBZa2d0RHhHMjJLcW5ocEFnOWdVU3MyaGxob3h5dmt6eUYwbXU2TmhQbHdBZ25xNysvUT09Ci0tLS0tRU5EIENFUlRJRklDQVRFLS0tLS0K
-                      name: policy-btls-grpc/default-ca
-                    sni: grpc-backend
-                  weight: 1
-            headersToExtAuth:
-            - header1
-            - header2
-            name: default/httproute-1
       - backendWeights:
           invalid: 0
           valid: 0
@@ -372,8 +347,6 @@
               port: 8080
             protocol: HTTP
             weight: 1
-<<<<<<< HEAD
-=======
         extAuth:
           failOpen: false
           http:
@@ -397,34 +370,10 @@
             - header2
             path: /auth
           name: default/gateway-1
->>>>>>> 2161064f
         hostname: www.bar.com
         isHTTP2: false
         name: httproute/default/httproute-2/rule/0/match/0/www_bar_com
         pathMatch:
           distinct: false
           name: ""
-          prefix: /bar
-        security:
-          extAuth:
-            http:
-              authority: http-backend.envoy-gateway:80
-              destination:
-                name: securitypolicy/default/policy-for-gateway/http-backend
-                settings:
-                - addressType: IP
-                  endpoints:
-                  - host: 7.7.7.7
-                    port: 80
-                  protocol: HTTP
-                  tls:
-                    caCertificate:
-                      certificate: LS0tLS1CRUdJTiBDRVJUSUZJQ0FURS0tLS0tCk1JSURKekNDQWcrZ0F3SUJBZ0lVQWw2VUtJdUttenRlODFjbGx6NVBmZE4ySWxJd0RRWUpLb1pJaHZjTkFRRUwKQlFBd0l6RVFNQTRHQTFVRUF3d0hiWGxqYVdWdWRERVBNQTBHQTFVRUNnd0dhM1ZpWldSaU1CNFhEVEl6TVRBdwpNakExTkRFMU4xb1hEVEkwTVRBd01UQTFOREUxTjFvd0l6RVFNQTRHQTFVRUF3d0hiWGxqYVdWdWRERVBNQTBHCkExVUVDZ3dHYTNWaVpXUmlNSUlCSWpBTkJna3Foa2lHOXcwQkFRRUZBQU9DQVE4QU1JSUJDZ0tDQVFFQXdTVGMKMXlqOEhXNjJueW5rRmJYbzRWWEt2MmpDMFBNN2RQVmt5ODdGd2VaY1RLTG9XUVZQUUUycDJrTERLNk9Fc3ptTQp5eXIreHhXdHlpdmVyZW1yV3FuS2tOVFloTGZZUGhnUWtjemliN2VVYWxtRmpVYmhXZEx2SGFrYkVnQ29kbjNiCmt6NTdtSW5YMlZwaURPS2c0a3lIZml1WFdwaUJxckN4MEtOTHB4bzNERVFjRmNzUVRlVEh6aDQ3NTJHVjA0UlUKVGkvR0VXeXpJc2w0Umc3dEd0QXdtY0lQZ1VOVWZZMlEzOTBGR3FkSDRhaG4rbXcvNmFGYlczMVc2M2Q5WUpWcQppb3lPVmNhTUlwTTVCL2M3UWM4U3VoQ0kxWUdoVXlnNGNSSExFdzVWdGlraW95RTNYMDRrbmEzalFBajU0WWJSCmJwRWhjMzVhcEtMQjIxSE9VUUlEQVFBQm8xTXdVVEFkQmdOVkhRNEVGZ1FVeXZsMFZJNXZKVlN1WUZYdTdCNDgKNlBiTUVBb3dId1lEVlIwakJCZ3dGb0FVeXZsMFZJNXZKVlN1WUZYdTdCNDg2UGJNRUFvd0R3WURWUjBUQVFILwpCQVV3QXdFQi96QU5CZ2txaGtpRzl3MEJBUXNGQUFPQ0FRRUFNTHhyZ0ZWTXVOUnEyd0F3Y0J0N1NuTlI1Q2Z6CjJNdlhxNUVVbXVhd0lVaTlrYVlqd2RWaURSRUdTams3SlcxN3ZsNTc2SGpEa2RmUndpNEUyOFN5ZFJJblpmNkoKaThIWmNaN2NhSDZEeFIzMzVmZ0hWekxpNU5pVGNlL09qTkJRelEyTUpYVkRkOERCbUc1ZnlhdEppT0pRNGJXRQpBN0ZsUDBSZFAzQ08zR1dFME01aVhPQjJtMXFXa0UyZXlPNFVIdndUcU5RTGRyZEFYZ0RRbGJhbTllNEJHM0dnCmQvNnRoQWtXRGJ0L1FOVCtFSkhEQ3ZoRFJLaDFSdUdIeWcrWSsvbmViVFdXckZXc2t0UnJiT29IQ1ppQ3BYSTEKM2VYRTZudDBZa2d0RHhHMjJLcW5ocEFnOWdVU3MyaGxob3h5dmt6eUYwbXU2TmhQbHdBZ25xNysvUT09Ci0tLS0tRU5EIENFUlRJRklDQVRFLS0tLS0K
-                      name: policy-btls-http/default-ca
-                    sni: http-backend
-                  weight: 1
-              headersToBackend:
-              - header1
-              - header2
-              path: /auth
-            name: default/gateway-1+          prefix: /bar