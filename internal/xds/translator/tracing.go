--- conflicted
+++ resolved
@@ -40,7 +40,8 @@
 	}
 
 	// TODO: remove support for Host/Port in v1.2
-	if tracing.Destination.Settings[0].AddressType != nil &&
+	if len(tracing.Destination.Settings) > 0 &&
+		tracing.Destination.Settings[0].AddressType != nil &&
 		*tracing.Destination.Settings[0].AddressType == ir.FQDN {
 		oc.GrpcService.TargetSpecifier.(*corev3.GrpcService_EnvoyGrpc_).EnvoyGrpc.Authority =
 			tracing.Destination.Settings[0].Endpoints[0].Host
@@ -132,7 +133,8 @@
 	endpointType := EndpointTypeStatic
 
 	// TODO: remove support for Host/Port in v1.2
-	if tracing.Destination.Settings[0].AddressType != nil &&
+	if len(tracing.Destination.Settings) > 0 &&
+		tracing.Destination.Settings[0].AddressType != nil &&
 		*tracing.Destination.Settings[0].AddressType == ir.FQDN {
 		endpointType = EndpointTypeDNS
 	}
@@ -141,12 +143,8 @@
 		name:         tracing.Destination.Name,
 		settings:     tracing.Destination.Settings,
 		tSocket:      nil,
-<<<<<<< HEAD
 		endpointType: endpointType,
-=======
-		endpointType: EndpointTypeDNS,
 		metrics:      metrics,
->>>>>>> 422a8faa
 	}); err != nil && !errors.Is(err, ErrXdsClusterExists) {
 		return err
 	}
