// Copyright Envoy Gateway Authors
// SPDX-License-Identifier: Apache-2.0
// The full text of the Apache license is available in the LICENSE file at
// the root of the repo.

//go:build celvalidation
// +build celvalidation

package celvalidation

import (
	"context"
	"fmt"
	"strings"
	"testing"
	"time"

	"k8s.io/utils/ptr"

	egv1a1 "github.com/envoyproxy/gateway/api/v1alpha1"

	metav1 "k8s.io/apimachinery/pkg/apis/meta/v1"
	gwapiv1 "sigs.k8s.io/gateway-api/apis/v1"
	gwapiv1a2 "sigs.k8s.io/gateway-api/apis/v1alpha2"
)

func TestEnvoyExtensionPolicyTarget(t *testing.T) {
	ctx := context.Background()
	baseeep := egv1a1.EnvoyExtensionPolicy{
		ObjectMeta: metav1.ObjectMeta{
			Name:      "eep",
			Namespace: metav1.NamespaceDefault,
		},
		Spec: egv1a1.EnvoyExtensionPolicySpec{},
	}

	sectionName := gwapiv1a2.SectionName("foo")

	cases := []struct {
		desc         string
		mutate       func(eep *egv1a1.EnvoyExtensionPolicy)
		mutateStatus func(eep *egv1a1.EnvoyExtensionPolicy)
		wantErrors   []string
	}{
		{
			desc: "valid gateway targetRef",
			mutate: func(eep *egv1a1.EnvoyExtensionPolicy) {
				eep.Spec = egv1a1.EnvoyExtensionPolicySpec{
					TargetRef: gwapiv1a2.PolicyTargetReferenceWithSectionName{
						PolicyTargetReference: gwapiv1a2.PolicyTargetReference{
							Group: gwapiv1a2.Group("gateway.networking.k8s.io"),
							Kind:  gwapiv1a2.Kind("Gateway"),
							Name:  gwapiv1a2.ObjectName("eg"),
						},
					},
				}
			},
			wantErrors: []string{},
		},
		{
			desc: "valid httproute targetRef",
			mutate: func(eep *egv1a1.EnvoyExtensionPolicy) {
				eep.Spec = egv1a1.EnvoyExtensionPolicySpec{
					TargetRef: gwapiv1a2.PolicyTargetReferenceWithSectionName{
						PolicyTargetReference: gwapiv1a2.PolicyTargetReference{
							Group: gwapiv1a2.Group("gateway.networking.k8s.io"),
							Kind:  gwapiv1a2.Kind("HTTPRoute"),
							Name:  gwapiv1a2.ObjectName("httpbin-route"),
						},
					},
				}
			},
			wantErrors: []string{},
		},
		{
			desc: "no targetRef",
			mutate: func(eep *egv1a1.EnvoyExtensionPolicy) {
				eep.Spec = egv1a1.EnvoyExtensionPolicySpec{}
			},
			wantErrors: []string{
				"spec.targetRef.kind: Invalid value: \"\": spec.targetRef.kind in body should be at least 1 chars long",
				"spec.targetRef.name: Invalid value: \"\": spec.targetRef.name in body should be at least 1 chars long",
				"spec.targetRef: Invalid value: \"object\": this policy can only have a targetRef.group of gateway.networking.k8s.io",
				"spec.targetRef: Invalid value: \"object\": this policy can only have a targetRef.kind of Gateway/HTTPRoute/GRPCRoute/TCPRoute/UDPRoute/TLSRoute",
			},
		},
		{
			desc: "targetRef unsupported kind",
			mutate: func(eep *egv1a1.EnvoyExtensionPolicy) {
				eep.Spec = egv1a1.EnvoyExtensionPolicySpec{
					TargetRef: gwapiv1a2.PolicyTargetReferenceWithSectionName{
						PolicyTargetReference: gwapiv1a2.PolicyTargetReference{
							Group: gwapiv1a2.Group("gateway.networking.k8s.io"),
							Kind:  gwapiv1a2.Kind("foo"),
							Name:  gwapiv1a2.ObjectName("eg"),
						},
					},
				}
			},
			wantErrors: []string{
				"spec.targetRef: Invalid value: \"object\": this policy can only have a targetRef.kind of Gateway/HTTPRoute/GRPCRoute/TCPRoute/UDPRoute/TLSRoute",
			},
		},
		{
			desc: "targetRef unsupported group",
			mutate: func(eep *egv1a1.EnvoyExtensionPolicy) {
				eep.Spec = egv1a1.EnvoyExtensionPolicySpec{
					TargetRef: gwapiv1a2.PolicyTargetReferenceWithSectionName{
						PolicyTargetReference: gwapiv1a2.PolicyTargetReference{
							Group: gwapiv1a2.Group("foo"),
							Kind:  gwapiv1a2.Kind("Gateway"),
							Name:  gwapiv1a2.ObjectName("eg"),
						},
					},
				}
			},
			wantErrors: []string{
				"spec.targetRef: Invalid value: \"object\": this policy can only have a targetRef.group of gateway.networking.k8s.io",
			},
		},
		{
			desc: "targetRef unsupported group and kind",
			mutate: func(eep *egv1a1.EnvoyExtensionPolicy) {
				eep.Spec = egv1a1.EnvoyExtensionPolicySpec{
					TargetRef: gwapiv1a2.PolicyTargetReferenceWithSectionName{
						PolicyTargetReference: gwapiv1a2.PolicyTargetReference{
							Group: gwapiv1a2.Group("foo"),
							Kind:  gwapiv1a2.Kind("bar"),
							Name:  gwapiv1a2.ObjectName("eg"),
						},
					},
				}
			},
			wantErrors: []string{
				"spec.targetRef: Invalid value: \"object\": this policy can only have a targetRef.group of gateway.networking.k8s.io",
				"spec.targetRef: Invalid value: \"object\": this policy can only have a targetRef.kind of Gateway/HTTPRoute/GRPCRoute/TCPRoute/UDPRoute/TLSRoute",
			},
		},
		{
			desc: "sectionName disabled until supported",
			mutate: func(eep *egv1a1.EnvoyExtensionPolicy) {
				eep.Spec = egv1a1.EnvoyExtensionPolicySpec{
					TargetRef: gwapiv1a2.PolicyTargetReferenceWithSectionName{
						PolicyTargetReference: gwapiv1a2.PolicyTargetReference{
							Group: gwapiv1a2.Group("gateway.networking.k8s.io"),
							Kind:  gwapiv1a2.Kind("Gateway"),
							Name:  gwapiv1a2.ObjectName("eg"),
						},
						SectionName: &sectionName,
					},
				}
			},
			wantErrors: []string{
				"spec.targetRef: Invalid value: \"object\": this policy does not yet support the sectionName field",
			},
		},
<<<<<<< HEAD
		{
			desc: "ExtProc with invalid fields",
=======

		// ExtProc
		{
			desc: "ExtProc with BackendRef",
>>>>>>> c0068a05
			mutate: func(sp *egv1a1.EnvoyExtensionPolicy) {
				sp.Spec = egv1a1.EnvoyExtensionPolicySpec{
					ExtProc: []egv1a1.ExtProc{
						{
							BackendRef: egv1a1.ExtProcBackendRef{
								BackendObjectReference: gwapiv1.BackendObjectReference{
									Name: "grpc-proc-service",
									Port: ptr.To(gwapiv1.PortNumber(80)),
								},
							},
<<<<<<< HEAD
							ProcessingMode: &egv1a1.ExtProcProcessingMode{
								Request: &egv1a1.ProcessingModeOptions{
									Body: ptr.To(egv1a1.ExtProcBodyProcessingMode("not-a-body-mode")),
								},
								Response: &egv1a1.ProcessingModeOptions{
									Body: ptr.To(egv1a1.ExtProcBodyProcessingMode("not-a-body-mode")),
=======
						},
					},
					TargetRef: gwapiv1a2.PolicyTargetReferenceWithSectionName{
						PolicyTargetReference: gwapiv1a2.PolicyTargetReference{
							Group: "gateway.networking.k8s.io",
							Kind:  "Gateway",
							Name:  "eg",
						},
					},
				}
			},
			wantErrors: []string{},
		},
		{
			desc: "ExtProc with invalid BackendRef Group",
			mutate: func(sp *egv1a1.EnvoyExtensionPolicy) {
				sp.Spec = egv1a1.EnvoyExtensionPolicySpec{
					ExtProc: []egv1a1.ExtProc{
						{
							BackendRef: egv1a1.ExtProcBackendRef{
								BackendObjectReference: gwapiv1.BackendObjectReference{
									Group: ptr.To(gwapiv1.Group("unsupported")),
									Name:  "grpc-proc-service",
									Port:  ptr.To(gwapiv1.PortNumber(80)),
>>>>>>> c0068a05
								},
							},
						},
					},
					TargetRef: gwapiv1a2.PolicyTargetReferenceWithSectionName{
						PolicyTargetReference: gwapiv1a2.PolicyTargetReference{
							Group: "gateway.networking.k8s.io",
							Kind:  "Gateway",
							Name:  "eg",
						},
					},
				}
			},
<<<<<<< HEAD
			wantErrors: []string{
				"spec.extProc[0].processingMode.response.body: Unsupported value: \"not-a-body-mode\": supported values: \"Streamed\", \"Buffered\", \"BufferedPartial\"",
				"spec.extProc[0].processingMode.request.body: Unsupported value: \"not-a-body-mode\": supported values: \"Streamed\", \"Buffered\", \"BufferedPartial\"",
			},
=======
			wantErrors: []string{"spec.extProc[0]: Invalid value: \"object\": group is invalid, only the core API group (specified by omitting the group field or setting it to an empty string) is supported"},
		},
		{
			desc: "ExtProc with invalid BackendRef Kind",
			mutate: func(sp *egv1a1.EnvoyExtensionPolicy) {
				sp.Spec = egv1a1.EnvoyExtensionPolicySpec{
					ExtProc: []egv1a1.ExtProc{
						{
							BackendRef: egv1a1.ExtProcBackendRef{
								BackendObjectReference: gwapiv1.BackendObjectReference{
									Kind: ptr.To(gwapiv1.Kind("unsupported")),
									Name: "grpc-proc-service",
									Port: ptr.To(gwapiv1.PortNumber(80)),
								},
							},
						},
					},
					TargetRef: gwapiv1a2.PolicyTargetReferenceWithSectionName{
						PolicyTargetReference: gwapiv1a2.PolicyTargetReference{
							Group: "gateway.networking.k8s.io",
							Kind:  "Gateway",
							Name:  "eg",
						},
					},
				}
			},
			wantErrors: []string{"spec.extProc[0]: Invalid value: \"object\": kind is invalid, only Service (specified by omitting the kind field or setting it to 'Service') is supported"},
>>>>>>> c0068a05
		},
	}

	for _, tc := range cases {
		t.Run(tc.desc, func(t *testing.T) {
			eep := baseeep.DeepCopy()
			eep.Name = fmt.Sprintf("eep-%v", time.Now().UnixNano())

			if tc.mutate != nil {
				tc.mutate(eep)
			}
			err := c.Create(ctx, eep)

			if tc.mutateStatus != nil {
				tc.mutateStatus(eep)
				err = c.Status().Update(ctx, eep)
			}

			if (len(tc.wantErrors) != 0) != (err != nil) {
				t.Fatalf("Unexpected response while creating EnvoyExtensionPolicy; got err=\n%v\n;want error=%v", err, tc.wantErrors)
			}

			var missingErrorStrings []string
			for _, wantError := range tc.wantErrors {
				if !strings.Contains(strings.ToLower(err.Error()), strings.ToLower(wantError)) {
					missingErrorStrings = append(missingErrorStrings, wantError)
				}
			}
			if len(missingErrorStrings) != 0 {
				t.Errorf("Unexpected response while creating EnvoyExtensionPolicy; got err=\n%v\n;missing strings within error=%q", err, missingErrorStrings)
			}
		})
	}
}<|MERGE_RESOLUTION|>--- conflicted
+++ resolved
@@ -154,15 +154,10 @@
 				"spec.targetRef: Invalid value: \"object\": this policy does not yet support the sectionName field",
 			},
 		},
-<<<<<<< HEAD
-		{
-			desc: "ExtProc with invalid fields",
-=======
 
 		// ExtProc
 		{
 			desc: "ExtProc with BackendRef",
->>>>>>> c0068a05
 			mutate: func(sp *egv1a1.EnvoyExtensionPolicy) {
 				sp.Spec = egv1a1.EnvoyExtensionPolicySpec{
 					ExtProc: []egv1a1.ExtProc{
@@ -173,14 +168,6 @@
 									Port: ptr.To(gwapiv1.PortNumber(80)),
 								},
 							},
-<<<<<<< HEAD
-							ProcessingMode: &egv1a1.ExtProcProcessingMode{
-								Request: &egv1a1.ProcessingModeOptions{
-									Body: ptr.To(egv1a1.ExtProcBodyProcessingMode("not-a-body-mode")),
-								},
-								Response: &egv1a1.ProcessingModeOptions{
-									Body: ptr.To(egv1a1.ExtProcBodyProcessingMode("not-a-body-mode")),
-=======
 						},
 					},
 					TargetRef: gwapiv1a2.PolicyTargetReferenceWithSectionName{
@@ -205,7 +192,6 @@
 									Group: ptr.To(gwapiv1.Group("unsupported")),
 									Name:  "grpc-proc-service",
 									Port:  ptr.To(gwapiv1.PortNumber(80)),
->>>>>>> c0068a05
 								},
 							},
 						},
@@ -219,12 +205,6 @@
 					},
 				}
 			},
-<<<<<<< HEAD
-			wantErrors: []string{
-				"spec.extProc[0].processingMode.response.body: Unsupported value: \"not-a-body-mode\": supported values: \"Streamed\", \"Buffered\", \"BufferedPartial\"",
-				"spec.extProc[0].processingMode.request.body: Unsupported value: \"not-a-body-mode\": supported values: \"Streamed\", \"Buffered\", \"BufferedPartial\"",
-			},
-=======
 			wantErrors: []string{"spec.extProc[0]: Invalid value: \"object\": group is invalid, only the core API group (specified by omitting the group field or setting it to an empty string) is supported"},
 		},
 		{
@@ -252,7 +232,42 @@
 				}
 			},
 			wantErrors: []string{"spec.extProc[0]: Invalid value: \"object\": kind is invalid, only Service (specified by omitting the kind field or setting it to 'Service') is supported"},
->>>>>>> c0068a05
+		},
+		{
+			desc: "ExtProc with invalid fields",
+			mutate: func(sp *egv1a1.EnvoyExtensionPolicy) {
+				sp.Spec = egv1a1.EnvoyExtensionPolicySpec{
+					ExtProc: []egv1a1.ExtProc{
+						{
+							BackendRef: egv1a1.ExtProcBackendRef{
+								BackendObjectReference: gwapiv1.BackendObjectReference{
+									Name: "grpc-proc-service",
+									Port: ptr.To(gwapiv1.PortNumber(80)),
+								},
+							},
+							ProcessingMode: &egv1a1.ExtProcProcessingMode{
+								Request: &egv1a1.ProcessingModeOptions{
+									Body: ptr.To(egv1a1.ExtProcBodyProcessingMode("not-a-body-mode")),
+								},
+								Response: &egv1a1.ProcessingModeOptions{
+									Body: ptr.To(egv1a1.ExtProcBodyProcessingMode("not-a-body-mode")),
+								},
+							},
+						},
+					},
+					TargetRef: gwapiv1a2.PolicyTargetReferenceWithSectionName{
+						PolicyTargetReference: gwapiv1a2.PolicyTargetReference{
+							Group: "gateway.networking.k8s.io",
+							Kind:  "Gateway",
+							Name:  "eg",
+						},
+					},
+				}
+			},
+			wantErrors: []string{
+				"spec.extProc[0].processingMode.response.body: Unsupported value: \"not-a-body-mode\": supported values: \"Streamed\", \"Buffered\", \"BufferedPartial\"",
+				"spec.extProc[0].processingMode.request.body: Unsupported value: \"not-a-body-mode\": supported values: \"Streamed\", \"Buffered\", \"BufferedPartial\"",
+			},
 		},
 	}
 
