--- conflicted
+++ resolved
@@ -17,12 +17,6 @@
 When a [Gateway][] resource is created that references the managed GatewayClass, Envoy Gateway will create and manage a
 new Envoy Proxy deployment. Gateway API resources that reference this Gateway will configure this managed Envoy Proxy
 deployment.
-
-<<<<<<< HEAD
-__Note:__ Envoy Gateway does not support multiple certificate references.
-=======
-__Note:__ Envoy Gateway does not support specifying an [address][] for the Gateway.
->>>>>>> 12aa0ad8
 
 ## HTTPRoute
 
