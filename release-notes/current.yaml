--- conflicted
+++ resolved
@@ -38,11 +38,8 @@
   Added support for per-route tracing in BackendTrafficPolicy
   Added support for configuring retry settings for Extension Service hooks in EnvoyGateway config.
   Added support for request buffering using the Envoy Buffer filter
-<<<<<<< HEAD
+  Added support for merge type in BackendTrafficPolicy
   Added support for `OverlappingTLSConfig` condition in Gateway status. This condition is set if there are overlapping hostnames or certificates between listeners. The ALPN protocol is set to HTTP/1.1 for the overlapping listeners to avoid HTTP/2 Connection Coalescing.
-=======
-  Added support for merge type in BackendTrafficPolicy
->>>>>>> 7c88e661
 
 bug fixes: |
   Fix traffic splitting when filters are attached to the backendRef.
