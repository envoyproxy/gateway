--- conflicted
+++ resolved
@@ -8,7 +8,6 @@
 
 # New features or capabilities added in this release.
 new features: |
-<<<<<<< HEAD
   Added support for trusted CIDRs in the ClientIPDetectionSettings API
   Added support for sending attributes to external processor in EnvoyExtensionPolicy API
   Added support for patching EnvoyProxy.spec.provider.kubernetes.envoyHpa and EnvoyProxy.spec.provider.kubernetes.envoyPDB
@@ -22,10 +21,8 @@
   Added support for GEP-1731 (HTTPRoute Retries)
   Added support for routing to Backend resources in the GRPCRoute, TCPRoute and UDPRoute APIs
   Added support for configuring Max GRPC message size for the Extension Manager in EnvoyGateway config
+  Added support for percentage-based request mirroring
   Added support for HorizontalPodAutoscaler to helm chart
-=======
-  Added support for percentage-based request mirroring
->>>>>>> bc190aa7
 
 bug fixes: |
 
