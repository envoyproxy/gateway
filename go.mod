--- conflicted
+++ resolved
@@ -52,7 +52,14 @@
 )
 
 require (
-<<<<<<< HEAD
+	fortio.org/dflag v1.7.0 // indirect
+	fortio.org/log v1.12.0 // indirect
+	fortio.org/sets v1.0.3 // indirect
+	fortio.org/struct2env v0.4.0 // indirect
+	fortio.org/version v1.0.3 // indirect
+)
+
+require (
 	github.com/francoispqt/gojay v1.2.13 // indirect
 	github.com/go-task/slim-sprig v0.0.0-20230315185526-52ccab3ef572 // indirect
 	github.com/google/pprof v0.0.0-20210720184732-4bb14d4b1be1 // indirect
@@ -60,13 +67,6 @@
 	github.com/quic-go/qpack v0.4.0 // indirect
 	go.uber.org/mock v0.3.0 // indirect
 	golang.org/x/crypto v0.19.0 // indirect
-=======
-	fortio.org/dflag v1.7.0 // indirect
-	fortio.org/log v1.12.0 // indirect
-	fortio.org/sets v1.0.3 // indirect
-	fortio.org/struct2env v0.4.0 // indirect
-	fortio.org/version v1.0.3 // indirect
->>>>>>> 8817d4e4
 )
 
 require (
