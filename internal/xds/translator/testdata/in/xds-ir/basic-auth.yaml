--- conflicted
+++ resolved
@@ -28,9 +28,10 @@
           port: 8080
         protocol: HTTP
         weight: 1
-    basicAuth:
-      name: securitypolicy/default/policy-for-http-route-1
-      users: dXNlcjE6e1NIQX10RVNzQm1FL3lOWTNsYjZhMEw2dlZRRVpOcXc9CnVzZXIyOntTSEF9RUo5TFBGRFhzTjl5blNtYnh2anA3NUJtbHg4PQo=
+    security:
+      basicAuth:
+        name: securitypolicy/default/policy-for-http-route-1
+        users: dXNlcjE6e1NIQX10RVNzQm1FL3lOWTNsYjZhMEw2dlZRRVpOcXc9CnVzZXIyOntTSEF9RUo5TFBGRFhzTjl5blNtYnh2anA3NUJtbHg4PQo=
   - name: httproute/default/httproute-1/rule/1/match/0/www_foo_com
     backendWeights:
     hostname: www.foo.com
@@ -50,9 +51,10 @@
           port: 8080
         protocol: HTTP
         weight: 1
-    basicAuth:
-      name: securitypolicy/default/policy-for-http-route-1
-      users: dXNlcjE6e1NIQX10RVNzQm1FL3lOWTNsYjZhMEw2dlZRRVpOcXc9CnVzZXIyOntTSEF9RUo5TFBGRFhzTjl5blNtYnh2anA3NUJtbHg4PQo=
+    security:
+      basicAuth:
+        name: securitypolicy/default/policy-for-http-route-1
+        users: dXNlcjE6e1NIQX10RVNzQm1FL3lOWTNsYjZhMEw2dlZRRVpOcXc9CnVzZXIyOntTSEF9RUo5TFBGRFhzTjl5blNtYnh2anA3NUJtbHg4PQo=
   - name: httproute/default/httproute-2/rule/0/match/0/www_bar_com
     hostname: www.bar.com
     isHTTP2: false
@@ -66,21 +68,13 @@
     destination:
       name: httproute/default/httproute-2/rule/0
       settings:
-<<<<<<< HEAD
-      - endpoints:
-        - host: "1.2.3.4"
-          port: 50000
-    security:
-      basicAuth:
-        users: "dXNlcjE6e1NIQX10RVNzQm1FL3lOWTNsYjZhMEw2dlZRRVpOcXc9CnVzZXIyOntTSEF9RUo5TFBGRFhzTjl5blNtYnh2anA3NUJtbHg4PQo="
-=======
       - addressType: IP
         endpoints:
         - host: 7.7.7.7
           port: 8080
         protocol: HTTP
         weight: 1
-    basicAuth:
-      name: securitypolicy/default/policy-for-gateway-1
-      users: Zm9vOntTSEF9WXMyM0FnLzVJT1dxWkN3OVFHYVZEZEh3SDAwPQpmb28xOntTSEF9ZGpaMTFxSFkwS09pamV5bUs3YUt2WXV2aHZNPQo=
->>>>>>> 6a57cd14
+    security:
+      basicAuth:
+        name: securitypolicy/default/policy-for-gateway-1
+        users: Zm9vOntTSEF9WXMyM0FnLzVJT1dxWkN3OVFHYVZEZEh3SDAwPQpmb28xOntTSEF9ZGpaMTFxSFkwS09pamV5bUs3YUt2WXV2aHZNPQo=