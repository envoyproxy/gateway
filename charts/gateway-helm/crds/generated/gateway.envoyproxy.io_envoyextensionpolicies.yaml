--- conflicted
+++ resolved
@@ -134,40 +134,6 @@
                       - message: Must have port for Service reference
                         rule: '(size(self.group) == 0 && self.kind == ''Service'')
                           ? has(self.port) : true'
-<<<<<<< HEAD
-                    processingMode:
-                      description: |-
-                        ProcessingMode defines how request and response body is processed
-                        Default: header and body are not sent to the external processor
-                      properties:
-                        request:
-                          description: |-
-                            Defines processing mode for requests. If present, request headers are sent. Request body is processed according
-                            to the specified mode.
-                          properties:
-                            body:
-                              description: Defines body processing mode
-                              enum:
-                              - Streamed
-                              - Buffered
-                              - BufferedPartial
-                              type: string
-                          type: object
-                        response:
-                          description: |-
-                            Defines processing mode for responses. If present, response headers are sent. Response body is processed according
-                            to the specified mode.
-                          properties:
-                            body:
-                              description: Defines body processing mode
-                              enum:
-                              - Streamed
-                              - Buffered
-                              - BufferedPartial
-                              type: string
-                          type: object
-                      type: object
-=======
                     backendRefs:
                       description: BackendRefs defines the configuration of the external
                         processing service
@@ -261,7 +227,38 @@
                         Default: 200ms
                       pattern: ^([0-9]{1,5}(h|m|s|ms)){1,4}$
                       type: string
->>>>>>> c0068a05
+                    processingMode:
+                      description: |-
+                        ProcessingMode defines how request and response body is processed
+                        Default: header and body are not sent to the external processor
+                      properties:
+                        request:
+                          description: |-
+                            Defines processing mode for requests. If present, request headers are sent. Request body is processed according
+                            to the specified mode.
+                          properties:
+                            body:
+                              description: Defines body processing mode
+                              enum:
+                              - Streamed
+                              - Buffered
+                              - BufferedPartial
+                              type: string
+                          type: object
+                        response:
+                          description: |-
+                            Defines processing mode for responses. If present, response headers are sent. Response body is processed according
+                            to the specified mode.
+                          properties:
+                            body:
+                              description: Defines body processing mode
+                              enum:
+                              - Streamed
+                              - Buffered
+                              - BufferedPartial
+                              type: string
+                          type: object
+                      type: object
                   required:
                   - backendRef
                   type: object
