--- conflicted
+++ resolved
@@ -25,35 +25,6 @@
     spec:
       automountServiceAccountToken: false
       containers:
-<<<<<<< HEAD
-        - command:
-            - /bin/ratelimit
-          env:
-            - name: REDIS_SOCKET_TYPE
-              value: tcp
-            - name: REDIS_URL
-              value: redis.redis.svc:6379
-            - name: RUNTIME_ROOT
-              value: /data
-            - name: RUNTIME_SUBDIRECTORY
-              value: ratelimit
-            - name: RUNTIME_IGNOREDOTFILES
-              value: "true"
-            - name: RUNTIME_WATCH_ROOT
-              value: "false"
-            - name: LOG_LEVEL
-              value: info
-            - name: USE_STATSD
-              value: "true"
-            - name: CONFIG_TYPE
-              value: GRPC_XDS_SOTW
-            - name: CONFIG_GRPC_XDS_SERVER_URL
-              value: envoy-gateway:18001
-            - name: CONFIG_GRPC_XDS_NODE_ID
-              value: envoy-ratelimit
-          image: custom-image
-          imagePullPolicy: IfNotPresent
-=======
       - command:
         - /bin/ratelimit
         env:
@@ -73,6 +44,12 @@
           value: info
         - name: USE_STATSD
           value: "true"
+        - name: CONFIG_TYPE
+          value: GRPC_XDS_SOTW
+        - name: CONFIG_GRPC_XDS_SERVER_URL
+          value: envoy-gateway:18001
+        - name: CONFIG_GRPC_XDS_NODE_ID
+          value: envoy-ratelimit
         image: custom-image
         imagePullPolicy: IfNotPresent
         name: envoy-ratelimit
@@ -93,7 +70,6 @@
         terminationMessagePolicy: File
         volumeMounts:
         - mountPath: /data/ratelimit/config
->>>>>>> d801f1c7
           name: envoy-ratelimit
           readOnly: true
       dnsPolicy: ClusterFirst
