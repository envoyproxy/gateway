// Copyright Envoy Gateway Authors
// SPDX-License-Identifier: Apache-2.0
// The full text of the Apache license is available in the LICENSE file at
// the root of the repo.

package translator

import (
	"fmt"

	clusterv3 "github.com/envoyproxy/go-control-plane/envoy/config/cluster/v3"
	endpointv3 "github.com/envoyproxy/go-control-plane/envoy/config/endpoint/v3"
	listenerv3 "github.com/envoyproxy/go-control-plane/envoy/config/listener/v3"
	routev3 "github.com/envoyproxy/go-control-plane/envoy/config/route/v3"
	resourcev3 "github.com/envoyproxy/go-control-plane/pkg/resource/v3"
	jsonpatchv5 "github.com/evanphx/json-patch/v5"
	"github.com/tetratelabs/multierror"
	"google.golang.org/protobuf/encoding/protojson"
	"sigs.k8s.io/yaml"

	"github.com/envoyproxy/gateway/internal/ir"
	"github.com/envoyproxy/gateway/internal/status"
	_ "github.com/envoyproxy/gateway/internal/xds/extensions" // register the generated types to support protojson unmarshalling
	"github.com/envoyproxy/gateway/internal/xds/types"
)

const (
	AddOperation = "add"
	EmptyPath    = ""
)

// processJSONPatches applies each JSONPatch to the Xds Resources for a specific type.
func processJSONPatches(tCtx *types.ResourceVersionTable, envoyPatchPolicies []*ir.EnvoyPatchPolicy) error {
	var errs error
	m := protojson.MarshalOptions{
		UseProtoNames: true,
	}

	for _, e := range envoyPatchPolicies {
		for _, p := range e.JSONPatches {
			var (
				listener     *listenerv3.Listener
				routeConfig  *routev3.RouteConfiguration
				cluster      *clusterv3.Cluster
				endpoint     *endpointv3.ClusterLoadAssignment
				resourceJSON []byte
				err          error
			)

			// If Path is "" and op is "add", unmarshal and add the patch as a complete
			// resource
			if p.Operation.Op == AddOperation && p.Operation.Path == EmptyPath {
				// Convert patch to JSON
				// The patch library expects an array so convert it into one
				y, err := yaml.Marshal(p.Operation.Value)
				if err != nil {
					msg := fmt.Sprintf("unable to marshal patch %+v, err: %s", p.Operation.Value, err.Error())
					status.SetEnvoyPatchPolicyInvalid(e.Status, msg)
					continue
				}
				jsonBytes, err := yaml.YAMLToJSON(y)
				if err != nil {
					msg := fmt.Sprintf("unable to convert patch to json %s, err: %s", string(y), err.Error())
					status.SetEnvoyPatchPolicyInvalid(e.Status, msg)
					continue
				}
				switch p.Type {
				case string(resourcev3.ListenerType):
					temp := &listenerv3.Listener{}
					if err = protojson.Unmarshal(jsonBytes, temp); err != nil {
						msg := fmt.Sprintf("unable to unmarshal xds resource %+v", p.Operation.Value)
						status.SetEnvoyPatchPolicyInvalid(e.Status, msg)
						continue
					}
					if err = temp.Validate(); err != nil {
						msg := fmt.Sprintf("validation failed for xds resource %+v, err:%s", p.Operation.Value, err.Error())
						status.SetEnvoyPatchPolicyInvalid(e.Status, msg)
						continue
					}

					tCtx.AddXdsResource(resourcev3.ListenerType, temp)
				case string(resourcev3.RouteType):
					temp := &routev3.RouteConfiguration{}
					if err = protojson.Unmarshal(jsonBytes, temp); err != nil {
						msg := fmt.Sprintf("unable to unmarshal xds resource %+v", p.Operation.Value)
						status.SetEnvoyPatchPolicyInvalid(e.Status, msg)
						continue
					}
					if err = temp.Validate(); err != nil {
						msg := fmt.Sprintf("validation failed for xds resource %+v, err:%s", p.Operation.Value, err.Error())
						status.SetEnvoyPatchPolicyInvalid(e.Status, msg)
						continue
					}
					tCtx.AddXdsResource(resourcev3.RouteType, temp)
				case string(resourcev3.ClusterType):
					temp := &clusterv3.Cluster{}
					if err = protojson.Unmarshal(jsonBytes, temp); err != nil {
						msg := fmt.Sprintf("unable to unmarshal xds resource %+v", p.Operation.Value)
						status.SetEnvoyPatchPolicyInvalid(e.Status, msg)
						continue
					}
					if err = temp.Validate(); err != nil {
						msg := fmt.Sprintf("validation failed for xds resource %+v, err:%s", p.Operation.Value, err.Error())
						status.SetEnvoyPatchPolicyInvalid(e.Status, msg)
						continue
					}
					tCtx.AddXdsResource(resourcev3.ClusterType, temp)
				case string(resourcev3.EndpointType):
					temp := &endpointv3.ClusterLoadAssignment{}
					if err = protojson.Unmarshal(jsonBytes, temp); err != nil {
						msg := fmt.Sprintf("unable to unmarshal xds resource %+v", p.Operation.Value)
						status.SetEnvoyPatchPolicyInvalid(e.Status, msg)
						continue
					}
					if err = temp.Validate(); err != nil {
						msg := fmt.Sprintf("validation failed for xds resource %+v, err:%s", p.Operation.Value, err.Error())
						status.SetEnvoyPatchPolicyInvalid(e.Status, msg)
						continue
					}
					tCtx.AddXdsResource(resourcev3.EndpointType, temp)
				}

				// Skip further processing
				continue
			}
			// Find the resource to patch and convert it to JSON
			switch p.Type {
			case string(resourcev3.ListenerType):
				if listener = findXdsListener(tCtx, p.Name); listener == nil {
					msg := fmt.Sprintf("unable to find xds resource %s: %s", p.Type, p.Name)
					status.SetEnvoyPatchPolicyResourceNotFound(e.Status, msg)
					continue
				}

				if resourceJSON, err = m.Marshal(listener); err != nil {
					err := fmt.Errorf("unable to marshal xds resource %s: %s, err:%v", p.Type, p.Name, err)
					errs = multierror.Append(errs, err)
					continue
				}

			case string(resourcev3.RouteType):
				if routeConfig = findXdsRouteConfig(tCtx, p.Name); routeConfig == nil {
					msg := fmt.Sprintf("unable to find xds resource %s: %s", p.Type, p.Name)
					status.SetEnvoyPatchPolicyResourceNotFound(e.Status, msg)
					continue
				}

				if resourceJSON, err = m.Marshal(routeConfig); err != nil {
					err = fmt.Errorf("unable to marshal xds resource %s: %s, err:%v", p.Type, p.Name, err)
					errs = multierror.Append(errs, err)
					continue
				}

			case string(resourcev3.ClusterType):
				if cluster = findXdsCluster(tCtx, p.Name); cluster == nil {
					msg := fmt.Sprintf("unable to find xds resource %s: %s", p.Type, p.Name)
					status.SetEnvoyPatchPolicyResourceNotFound(e.Status, msg)
					continue
				}

				if resourceJSON, err = m.Marshal(cluster); err != nil {
					err = fmt.Errorf("unable to marshal xds resource %s: %s, err:%v", p.Type, p.Name, err)
					errs = multierror.Append(errs, err)
					continue
				}
			case string(resourcev3.EndpointType):
				if endpoint = findXdsEndpoint(tCtx, p.Name); endpoint == nil {
					msg := fmt.Sprintf("unable to find xds resource %s: %s", p.Type, p.Name)
					status.SetEnvoyPatchPolicyResourceNotFound(e.Status, msg)
					continue
				}
				if resourceJSON, err = m.Marshal(endpoint); err != nil {
					err = fmt.Errorf("unable to marshal xds resource %s: %s, err:%v", p.Type, p.Name, err)
					errs = multierror.Append(errs, err)
					continue
				}
			}

			// Convert patch to JSON
			// The patch library expects an array so convert it into one
			y, err := yaml.Marshal([]ir.JSONPatchOperation{p.Operation})
			if err != nil {
				msg := fmt.Sprintf("unable to marshal patch %+v, err: %s", p.Operation, err.Error())
				status.SetEnvoyPatchPolicyInvalid(e.Status, msg)
				continue
			}
			jsonBytes, err := yaml.YAMLToJSON(y)
			if err != nil {
				msg := fmt.Sprintf("unable to convert patch to json %s, err: %s", string(y), err.Error())
				status.SetEnvoyPatchPolicyInvalid(e.Status, msg)
				continue
			}

			patchObj, err := jsonpatchv5.DecodePatch(jsonBytes)
			if err != nil {
				msg := fmt.Sprintf("unable to decode patch %s, err: %s", string(jsonBytes), err.Error())
				status.SetEnvoyPatchPolicyInvalid(e.Status, msg)
				continue
			}

			// Apply patch
			opts := jsonpatchv5.NewApplyOptions()
			opts.EnsurePathExistsOnAdd = true
			modifiedJSON, err := patchObj.ApplyWithOptions(resourceJSON, opts)
			if err != nil {
				msg := fmt.Sprintf("unable to apply patch:\n%s on resource:\n%s, err: %s", string(jsonBytes), string(resourceJSON), err.Error())
				status.SetEnvoyPatchPolicyInvalid(e.Status, msg)
				continue
			}

			// Unmarshal back to typed resource
			// Use a temp staging variable that can be marshalled
			// into and validated before saving it into the xds output resource
			switch p.Type {
			case string(resourcev3.ListenerType):
				temp := &listenerv3.Listener{}
				if err = protojson.Unmarshal(modifiedJSON, temp); err != nil {
					msg := fmt.Sprintf("unable to unmarshal xds resource %s", string(modifiedJSON))
					status.SetEnvoyPatchPolicyInvalid(e.Status, msg)
					continue
				}
<<<<<<< HEAD

				if err := tCtx.AddXdsResource(resourcev3.ListenerType, temp); err != nil {
					return err
=======
				if err = temp.Validate(); err != nil {
					msg := fmt.Sprintf("validation failed for xds resource %s, err:%s", string(modifiedJSON), err.Error())
					status.SetEnvoyPatchPolicyInvalid(e.Status, msg)
					continue
				}
				if err = deepCopyPtr(temp, listener); err != nil {
					err := fmt.Errorf("unable to copy xds resource %s, err:%v", string(modifiedJSON), err)
					errs = multierror.Append(errs, err)
					continue
>>>>>>> 89d16a6f
				}
			case string(resourcev3.RouteType):
				temp := &routev3.RouteConfiguration{}
				if err = protojson.Unmarshal(modifiedJSON, temp); err != nil {
					msg := fmt.Sprintf("unable to unmarshal xds resource %s", string(modifiedJSON))
					status.SetEnvoyPatchPolicyInvalid(e.Status, msg)
					continue
				}
<<<<<<< HEAD

				if err := tCtx.AddXdsResource(resourcev3.RouteType, temp); err != nil {
					return err
=======
				if err = temp.Validate(); err != nil {
					msg := fmt.Sprintf("validation failed for xds resource %s, err:%s", string(modifiedJSON), err.Error())
					status.SetEnvoyPatchPolicyInvalid(e.Status, msg)
					continue
				}
				if err = deepCopyPtr(temp, routeConfig); err != nil {
					err := fmt.Errorf("unable to copy xds resource %s, err:%v", string(modifiedJSON), err)
					errs = multierror.Append(errs, err)
					continue
>>>>>>> 89d16a6f
				}
			case string(resourcev3.ClusterType):
				temp := &clusterv3.Cluster{}
				if err = protojson.Unmarshal(modifiedJSON, temp); err != nil {
					msg := fmt.Sprintf("unable to unmarshal xds resource %s", string(modifiedJSON))
					status.SetEnvoyPatchPolicyInvalid(e.Status, msg)
					continue
				}
<<<<<<< HEAD

				if err := tCtx.AddXdsResource(resourcev3.ClusterType, temp); err != nil {
					return err
=======
				if err = temp.Validate(); err != nil {
					msg := fmt.Sprintf("validation failed for xds resource %s, err:%s", string(modifiedJSON), err.Error())
					status.SetEnvoyPatchPolicyInvalid(e.Status, msg)
					continue
				}
				if err = deepCopyPtr(temp, cluster); err != nil {
					err := fmt.Errorf("unable to copy xds resource %s, err:%v", string(modifiedJSON), err)
					errs = multierror.Append(errs, err)
					continue
>>>>>>> 89d16a6f
				}
			case string(resourcev3.EndpointType):
				temp := &endpointv3.ClusterLoadAssignment{}
				if err = protojson.Unmarshal(modifiedJSON, temp); err != nil {
					msg := fmt.Sprintf("unable to unmarshal xds resource %s", string(modifiedJSON))
					status.SetEnvoyPatchPolicyInvalid(e.Status, msg)
					continue
				}
<<<<<<< HEAD

				if err := tCtx.AddXdsResource(resourcev3.EndpointType, temp); err != nil {
					return err
				}
			}

			// Skip further processing
			continue
		}
		// Find the resource to patch and convert it to JSON
		switch p.Type {
		case string(resourcev3.ListenerType):
			if listener = findXdsListener(tCtx, p.Name); listener == nil {
				err = fmt.Errorf("unable to find xds resource %s: %s", p.Type, p.Name)
				errs = multierror.Append(errs, err)
				continue
			}

			if resourceJSON, err = m.Marshal(listener); err != nil {
				err = fmt.Errorf("unable to marshal xds resource %s: %s, err:%v", p.Type, p.Name, err)
				errs = multierror.Append(errs, err)
				continue
			}

		case string(resourcev3.RouteType):
			if routeConfig = findXdsRouteConfig(tCtx, p.Name); routeConfig == nil {
				err := fmt.Errorf("unable to find xds resource %s: %s", p.Type, p.Name)
				errs = multierror.Append(errs, err)
				continue
=======
				if err = temp.Validate(); err != nil {
					msg := fmt.Sprintf("validation failed for xds resource %s, err:%s", string(modifiedJSON), err.Error())
					status.SetEnvoyPatchPolicyInvalid(e.Status, msg)
					continue
				}
				if err = deepCopyPtr(temp, endpoint); err != nil {
					err := fmt.Errorf("unable to copy xds resource %s, err:%v", string(modifiedJSON), err)
					errs = multierror.Append(errs, err)
					continue
				}
>>>>>>> 89d16a6f
			}
		}

		// Set Programmed condition if not yet set
		status.SetEnvoyPatchPolicyProgrammedIfUnset(e.Status, "successfully applied patches.")

		// Set output context

<<<<<<< HEAD
		// Unmarshal back to typed resource
		// Use a temp staging variable that can be marshalled
		// into and validated before saving it into the xds output resource
		switch p.Type {
		case string(resourcev3.ListenerType):
			temp := &listenerv3.Listener{}
			if err = protojson.Unmarshal(modifiedJSON, temp); err != nil {
				err := fmt.Errorf("unable to unmarshal xds resource %s, err:%v", string(modifiedJSON), err)
				errs = multierror.Append(errs, err)
				continue
			}

			if err = deepCopyPtr(temp, listener); err != nil {
				err := fmt.Errorf("unable to copy xds resource %s, err:%v", string(modifiedJSON), err)
				errs = multierror.Append(errs, err)
				continue
			}
		case string(resourcev3.RouteType):
			temp := &routev3.RouteConfiguration{}
			if err = protojson.Unmarshal(modifiedJSON, temp); err != nil {
				err := fmt.Errorf("unable to unmarshal xds resource %s, err:%v", string(modifiedJSON), err)
				errs = multierror.Append(errs, err)
				continue
			}

			if err = deepCopyPtr(temp, routeConfig); err != nil {
				err := fmt.Errorf("unable to copy xds resource %s, err:%v", string(modifiedJSON), err)
				errs = multierror.Append(errs, err)
				continue
			}
		case string(resourcev3.ClusterType):
			temp := &clusterv3.Cluster{}
			if err = protojson.Unmarshal(modifiedJSON, temp); err != nil {
				err := fmt.Errorf("unable to unmarshal xds resource %s, err:%v", string(modifiedJSON), err)
				errs = multierror.Append(errs, err)
				continue
			}

			if err = deepCopyPtr(temp, cluster); err != nil {
				err := fmt.Errorf("unable to copy xds resource %s, err:%v", string(modifiedJSON), err)
				errs = multierror.Append(errs, err)
				continue
			}
		case string(resourcev3.EndpointType):
			temp := &endpointv3.ClusterLoadAssignment{}
			if err = protojson.Unmarshal(modifiedJSON, temp); err != nil {
				err := fmt.Errorf("unable to unmarshal xds resource %s, err:%v", string(modifiedJSON), err)
				errs = multierror.Append(errs, err)
				continue
			}

			if err = deepCopyPtr(temp, endpoint); err != nil {
				err := fmt.Errorf("unable to copy xds resource %s, err:%v", string(modifiedJSON), err)
				errs = multierror.Append(errs, err)
				continue
			}
		}
=======
		tCtx.EnvoyPatchPolicyStatuses = append(tCtx.EnvoyPatchPolicyStatuses, &e.EnvoyPatchPolicyStatus)
>>>>>>> 89d16a6f
	}
	return errs
}<|MERGE_RESOLUTION|>--- conflicted
+++ resolved
@@ -72,13 +72,12 @@
 						status.SetEnvoyPatchPolicyInvalid(e.Status, msg)
 						continue
 					}
-					if err = temp.Validate(); err != nil {
-						msg := fmt.Sprintf("validation failed for xds resource %+v, err:%s", p.Operation.Value, err.Error())
-						status.SetEnvoyPatchPolicyInvalid(e.Status, msg)
-						continue
-					}
-
-					tCtx.AddXdsResource(resourcev3.ListenerType, temp)
+					if err = tCtx.AddXdsResource(resourcev3.ListenerType, temp); err != nil {
+						msg := fmt.Sprintf("validation failed for xds resource %+v, err:%s", p.Operation.Value, err.Error())
+						status.SetEnvoyPatchPolicyInvalid(e.Status, msg)
+						continue
+					}
+
 				case string(resourcev3.RouteType):
 					temp := &routev3.RouteConfiguration{}
 					if err = protojson.Unmarshal(jsonBytes, temp); err != nil {
@@ -86,12 +85,12 @@
 						status.SetEnvoyPatchPolicyInvalid(e.Status, msg)
 						continue
 					}
-					if err = temp.Validate(); err != nil {
-						msg := fmt.Sprintf("validation failed for xds resource %+v, err:%s", p.Operation.Value, err.Error())
-						status.SetEnvoyPatchPolicyInvalid(e.Status, msg)
-						continue
-					}
-					tCtx.AddXdsResource(resourcev3.RouteType, temp)
+					if err = tCtx.AddXdsResource(resourcev3.RouteType, temp); err != nil {
+						msg := fmt.Sprintf("validation failed for xds resource %+v, err:%s", p.Operation.Value, err.Error())
+						status.SetEnvoyPatchPolicyInvalid(e.Status, msg)
+						continue
+					}
+
 				case string(resourcev3.ClusterType):
 					temp := &clusterv3.Cluster{}
 					if err = protojson.Unmarshal(jsonBytes, temp); err != nil {
@@ -99,12 +98,12 @@
 						status.SetEnvoyPatchPolicyInvalid(e.Status, msg)
 						continue
 					}
-					if err = temp.Validate(); err != nil {
-						msg := fmt.Sprintf("validation failed for xds resource %+v, err:%s", p.Operation.Value, err.Error())
-						status.SetEnvoyPatchPolicyInvalid(e.Status, msg)
-						continue
-					}
-					tCtx.AddXdsResource(resourcev3.ClusterType, temp)
+					if err = tCtx.AddXdsResource(resourcev3.ClusterType, temp); err != nil {
+						msg := fmt.Sprintf("validation failed for xds resource %+v, err:%s", p.Operation.Value, err.Error())
+						status.SetEnvoyPatchPolicyInvalid(e.Status, msg)
+						continue
+					}
+
 				case string(resourcev3.EndpointType):
 					temp := &endpointv3.ClusterLoadAssignment{}
 					if err = protojson.Unmarshal(jsonBytes, temp); err != nil {
@@ -112,12 +111,12 @@
 						status.SetEnvoyPatchPolicyInvalid(e.Status, msg)
 						continue
 					}
-					if err = temp.Validate(); err != nil {
-						msg := fmt.Sprintf("validation failed for xds resource %+v, err:%s", p.Operation.Value, err.Error())
-						status.SetEnvoyPatchPolicyInvalid(e.Status, msg)
-						continue
-					}
-					tCtx.AddXdsResource(resourcev3.EndpointType, temp)
+					if err = tCtx.AddXdsResource(resourcev3.EndpointType, temp); err != nil {
+						msg := fmt.Sprintf("validation failed for xds resource %+v, err:%s", p.Operation.Value, err.Error())
+						status.SetEnvoyPatchPolicyInvalid(e.Status, msg)
+						continue
+					}
+
 				}
 
 				// Skip further processing
@@ -219,11 +218,6 @@
 					status.SetEnvoyPatchPolicyInvalid(e.Status, msg)
 					continue
 				}
-<<<<<<< HEAD
-
-				if err := tCtx.AddXdsResource(resourcev3.ListenerType, temp); err != nil {
-					return err
-=======
 				if err = temp.Validate(); err != nil {
 					msg := fmt.Sprintf("validation failed for xds resource %s, err:%s", string(modifiedJSON), err.Error())
 					status.SetEnvoyPatchPolicyInvalid(e.Status, msg)
@@ -233,7 +227,6 @@
 					err := fmt.Errorf("unable to copy xds resource %s, err:%v", string(modifiedJSON), err)
 					errs = multierror.Append(errs, err)
 					continue
->>>>>>> 89d16a6f
 				}
 			case string(resourcev3.RouteType):
 				temp := &routev3.RouteConfiguration{}
@@ -242,11 +235,6 @@
 					status.SetEnvoyPatchPolicyInvalid(e.Status, msg)
 					continue
 				}
-<<<<<<< HEAD
-
-				if err := tCtx.AddXdsResource(resourcev3.RouteType, temp); err != nil {
-					return err
-=======
 				if err = temp.Validate(); err != nil {
 					msg := fmt.Sprintf("validation failed for xds resource %s, err:%s", string(modifiedJSON), err.Error())
 					status.SetEnvoyPatchPolicyInvalid(e.Status, msg)
@@ -256,7 +244,6 @@
 					err := fmt.Errorf("unable to copy xds resource %s, err:%v", string(modifiedJSON), err)
 					errs = multierror.Append(errs, err)
 					continue
->>>>>>> 89d16a6f
 				}
 			case string(resourcev3.ClusterType):
 				temp := &clusterv3.Cluster{}
@@ -265,11 +252,6 @@
 					status.SetEnvoyPatchPolicyInvalid(e.Status, msg)
 					continue
 				}
-<<<<<<< HEAD
-
-				if err := tCtx.AddXdsResource(resourcev3.ClusterType, temp); err != nil {
-					return err
-=======
 				if err = temp.Validate(); err != nil {
 					msg := fmt.Sprintf("validation failed for xds resource %s, err:%s", string(modifiedJSON), err.Error())
 					status.SetEnvoyPatchPolicyInvalid(e.Status, msg)
@@ -279,7 +261,6 @@
 					err := fmt.Errorf("unable to copy xds resource %s, err:%v", string(modifiedJSON), err)
 					errs = multierror.Append(errs, err)
 					continue
->>>>>>> 89d16a6f
 				}
 			case string(resourcev3.EndpointType):
 				temp := &endpointv3.ClusterLoadAssignment{}
@@ -288,37 +269,6 @@
 					status.SetEnvoyPatchPolicyInvalid(e.Status, msg)
 					continue
 				}
-<<<<<<< HEAD
-
-				if err := tCtx.AddXdsResource(resourcev3.EndpointType, temp); err != nil {
-					return err
-				}
-			}
-
-			// Skip further processing
-			continue
-		}
-		// Find the resource to patch and convert it to JSON
-		switch p.Type {
-		case string(resourcev3.ListenerType):
-			if listener = findXdsListener(tCtx, p.Name); listener == nil {
-				err = fmt.Errorf("unable to find xds resource %s: %s", p.Type, p.Name)
-				errs = multierror.Append(errs, err)
-				continue
-			}
-
-			if resourceJSON, err = m.Marshal(listener); err != nil {
-				err = fmt.Errorf("unable to marshal xds resource %s: %s, err:%v", p.Type, p.Name, err)
-				errs = multierror.Append(errs, err)
-				continue
-			}
-
-		case string(resourcev3.RouteType):
-			if routeConfig = findXdsRouteConfig(tCtx, p.Name); routeConfig == nil {
-				err := fmt.Errorf("unable to find xds resource %s: %s", p.Type, p.Name)
-				errs = multierror.Append(errs, err)
-				continue
-=======
 				if err = temp.Validate(); err != nil {
 					msg := fmt.Sprintf("validation failed for xds resource %s, err:%s", string(modifiedJSON), err.Error())
 					status.SetEnvoyPatchPolicyInvalid(e.Status, msg)
@@ -329,7 +279,6 @@
 					errs = multierror.Append(errs, err)
 					continue
 				}
->>>>>>> 89d16a6f
 			}
 		}
 
@@ -338,67 +287,7 @@
 
 		// Set output context
 
-<<<<<<< HEAD
-		// Unmarshal back to typed resource
-		// Use a temp staging variable that can be marshalled
-		// into and validated before saving it into the xds output resource
-		switch p.Type {
-		case string(resourcev3.ListenerType):
-			temp := &listenerv3.Listener{}
-			if err = protojson.Unmarshal(modifiedJSON, temp); err != nil {
-				err := fmt.Errorf("unable to unmarshal xds resource %s, err:%v", string(modifiedJSON), err)
-				errs = multierror.Append(errs, err)
-				continue
-			}
-
-			if err = deepCopyPtr(temp, listener); err != nil {
-				err := fmt.Errorf("unable to copy xds resource %s, err:%v", string(modifiedJSON), err)
-				errs = multierror.Append(errs, err)
-				continue
-			}
-		case string(resourcev3.RouteType):
-			temp := &routev3.RouteConfiguration{}
-			if err = protojson.Unmarshal(modifiedJSON, temp); err != nil {
-				err := fmt.Errorf("unable to unmarshal xds resource %s, err:%v", string(modifiedJSON), err)
-				errs = multierror.Append(errs, err)
-				continue
-			}
-
-			if err = deepCopyPtr(temp, routeConfig); err != nil {
-				err := fmt.Errorf("unable to copy xds resource %s, err:%v", string(modifiedJSON), err)
-				errs = multierror.Append(errs, err)
-				continue
-			}
-		case string(resourcev3.ClusterType):
-			temp := &clusterv3.Cluster{}
-			if err = protojson.Unmarshal(modifiedJSON, temp); err != nil {
-				err := fmt.Errorf("unable to unmarshal xds resource %s, err:%v", string(modifiedJSON), err)
-				errs = multierror.Append(errs, err)
-				continue
-			}
-
-			if err = deepCopyPtr(temp, cluster); err != nil {
-				err := fmt.Errorf("unable to copy xds resource %s, err:%v", string(modifiedJSON), err)
-				errs = multierror.Append(errs, err)
-				continue
-			}
-		case string(resourcev3.EndpointType):
-			temp := &endpointv3.ClusterLoadAssignment{}
-			if err = protojson.Unmarshal(modifiedJSON, temp); err != nil {
-				err := fmt.Errorf("unable to unmarshal xds resource %s, err:%v", string(modifiedJSON), err)
-				errs = multierror.Append(errs, err)
-				continue
-			}
-
-			if err = deepCopyPtr(temp, endpoint); err != nil {
-				err := fmt.Errorf("unable to copy xds resource %s, err:%v", string(modifiedJSON), err)
-				errs = multierror.Append(errs, err)
-				continue
-			}
-		}
-=======
 		tCtx.EnvoyPatchPolicyStatuses = append(tCtx.EnvoyPatchPolicyStatuses, &e.EnvoyPatchPolicyStatus)
->>>>>>> 89d16a6f
 	}
 	return errs
 }