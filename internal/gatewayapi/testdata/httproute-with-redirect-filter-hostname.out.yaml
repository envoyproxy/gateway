gateways:
- apiVersion: gateway.networking.k8s.io/v1beta1
  kind: Gateway
  metadata:
    creationTimestamp: null
    name: gateway-1
    namespace: envoy-gateway
  spec:
    gatewayClassName: envoy-gateway-class
    listeners:
    - allowedRoutes:
        namespaces:
          from: All
      hostname: '*.envoyproxy.io'
      name: http
      port: 80
      protocol: HTTP
  status:
    listeners:
    - attachedRoutes: 1
      conditions:
      - lastTransitionTime: null
        message: Sending translated listener configuration to the data plane
        reason: Programmed
        status: "True"
        type: Programmed
      - lastTransitionTime: null
        message: Listener has been successfully translated
        reason: Accepted
        status: "True"
        type: Accepted
      name: http
      supportedKinds:
      - group: gateway.networking.k8s.io
        kind: HTTPRoute
      - group: gateway.networking.k8s.io
        kind: GRPCRoute
httpRoutes:
- apiVersion: gateway.networking.k8s.io/v1beta1
  kind: HTTPRoute
  metadata:
    creationTimestamp: null
    name: httproute-1
    namespace: default
  spec:
    hostnames:
    - gateway.envoyproxy.io
    parentRefs:
    - name: gateway-1
      namespace: envoy-gateway
      sectionName: http
    rules:
    - backendRefs:
      - name: service-1
        port: 8080
      filters:
      - requestRedirect:
          hostname: redirected.com
          scheme: https
          statusCode: 301
        type: RequestRedirect
      matches:
      - path:
          value: /
  status:
    parents:
    - conditions:
      - lastTransitionTime: null
        message: Route is accepted
        reason: Accepted
        status: "True"
        type: Accepted
      - lastTransitionTime: null
        message: Resolved all the Object references for the Route
        reason: ResolvedRefs
        status: "True"
        type: ResolvedRefs
      controllerName: gateway.envoyproxy.io/gatewayclass-controller
      parentRef:
        name: gateway-1
        namespace: envoy-gateway
        sectionName: http
infraIR:
  envoy-gateway/gateway-1:
    proxy:
      listeners:
      - address: ""
        ports:
        - containerPort: 10080
          name: http
          protocol: HTTP
          servicePort: 80
      metadata:
        labels:
          gateway.envoyproxy.io/owning-gateway-name: gateway-1
          gateway.envoyproxy.io/owning-gateway-namespace: envoy-gateway
      name: envoy-gateway/gateway-1
xdsIR:
  envoy-gateway/gateway-1:
    accessLog:
      text:
      - path: /dev/stdout
    http:
    - address: 0.0.0.0
      hostnames:
      - '*.envoyproxy.io'
      isHTTP2: false
      name: envoy-gateway/gateway-1/http
      port: 10080
      routes:
      - backendWeights:
          invalid: 0
          valid: 0
        headerMatches:
        - distinct: false
          exact: gateway.envoyproxy.io
          name: :authority
        name: default/httproute-1/rule/0/match/0-gateway.envoyproxy.io
        pathMatch:
          distinct: false
          name: ""
          prefix: /
        redirect:
          hostname: redirected.com
          path: null
          port: null
          scheme: https
<<<<<<< HEAD
          statusCode: 301
          port: 443
          hostname: "redirected.com"
infraIR:
  envoy-gateway-gateway-1:
    proxy:
      metadata:
        labels:
          gateway.envoyproxy.io/owning-gateway-namespace: envoy-gateway
          gateway.envoyproxy.io/owning-gateway-name: gateway-1
      name: envoy-gateway-gateway-1

      listeners:
      - address: ""
        ports:
        - name: http
          protocol: "HTTP"
          containerPort: 10080
          servicePort: 80
=======
          statusCode: 301
>>>>>>> 8019ae4c
<|MERGE_RESOLUTION|>--- conflicted
+++ resolved
@@ -125,26 +125,4 @@
           path: null
           port: null
           scheme: https
-<<<<<<< HEAD
-          statusCode: 301
-          port: 443
-          hostname: "redirected.com"
-infraIR:
-  envoy-gateway-gateway-1:
-    proxy:
-      metadata:
-        labels:
-          gateway.envoyproxy.io/owning-gateway-namespace: envoy-gateway
-          gateway.envoyproxy.io/owning-gateway-name: gateway-1
-      name: envoy-gateway-gateway-1
-
-      listeners:
-      - address: ""
-        ports:
-        - name: http
-          protocol: "HTTP"
-          containerPort: 10080
-          servicePort: 80
-=======
-          statusCode: 301
->>>>>>> 8019ae4c
+          statusCode: 301