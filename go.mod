module github.com/envoyproxy/gateway

go 1.19

replace sigs.k8s.io/gateway-api => ./gateway-api

require (
	github.com/cncf/xds/go v0.0.0-20220314180256-7f1daf1720fc
	github.com/envoyproxy/go-control-plane v0.10.3-0.20221028143534-ed9652aebfd9
	github.com/envoyproxy/ratelimit v1.4.1-0.20230109191524-5f3f5a4cf573
	github.com/go-logr/logr v1.2.3
	github.com/go-logr/zapr v1.2.3
	github.com/golang/protobuf v1.5.2
	github.com/google/go-cmp v0.5.9
	github.com/pkg/errors v0.9.1
	github.com/spf13/cobra v1.6.1
	github.com/spf13/pflag v1.0.5
	github.com/stretchr/testify v1.8.2
	github.com/telepresenceio/watchable v0.0.0-20220726211108-9bb86f92afa7
	github.com/tetratelabs/multierror v1.1.1
	github.com/tsaarni/certyaml v0.9.1
	go.uber.org/zap v1.24.0
	golang.org/x/exp v0.0.0-20220722155223-a9213eeb770e
	google.golang.org/grpc v1.52.3
	google.golang.org/protobuf v1.28.1
	gopkg.in/yaml.v3 v3.0.1
	k8s.io/api v0.26.2
	k8s.io/apimachinery v0.26.2
	k8s.io/cli-runtime v0.26.2
	k8s.io/client-go v0.26.2
	k8s.io/kubectl v0.26.1
	k8s.io/utils v0.0.0-20221128185143-99ec85e7a448
	sigs.k8s.io/controller-runtime v0.14.5
	sigs.k8s.io/gateway-api v0.6.1
	sigs.k8s.io/yaml v1.3.0
)

require (
	github.com/Azure/go-ansiterm v0.0.0-20210617225240-d185dfc1b5a1 // indirect
	github.com/MakeNowJust/heredoc v1.0.0 // indirect
	github.com/beorn7/perks v1.0.1 // indirect
	github.com/census-instrumentation/opencensus-proto v0.4.1 // indirect
	github.com/cespare/xxhash/v2 v2.2.0 // indirect
	github.com/chai2010/gettext-go v1.0.2 // indirect
	github.com/davecgh/go-spew v1.1.1 // indirect
	github.com/emicklei/go-restful/v3 v3.9.0 // indirect
	github.com/envoyproxy/protoc-gen-validate v0.6.7 // indirect
	github.com/evanphx/json-patch v4.12.0+incompatible // indirect
	github.com/evanphx/json-patch/v5 v5.6.0 // indirect
	github.com/exponent-io/jsonpath v0.0.0-20151013193312-d6023ce2651d // indirect
	github.com/fsnotify/fsnotify v1.6.0 // indirect
	github.com/go-asn1-ber/asn1-ber v1.5.4 // indirect
	github.com/go-errors/errors v1.0.1 // indirect
	github.com/go-openapi/jsonpointer v0.19.5 // indirect
	github.com/go-openapi/jsonreference v0.20.0 // indirect
	github.com/go-openapi/swag v0.19.14 // indirect
	github.com/gogo/protobuf v1.3.2 // indirect
	github.com/golang/groupcache v0.0.0-20210331224755-41bb18bfe9da // indirect
	github.com/google/btree v1.0.1 // indirect
	github.com/google/gnostic v0.5.7-v3refs // indirect
	github.com/google/gofuzz v1.1.0 // indirect
	github.com/google/shlex v0.0.0-20191202100458-e7afc7fbc510 // indirect
	github.com/google/uuid v1.3.0 // indirect
	github.com/gregjones/httpcache v0.0.0-20180305231024-9cad4c3443a7 // indirect
	github.com/hashicorp/errwrap v1.1.0 // indirect
	github.com/imdario/mergo v0.3.12 // indirect
	github.com/inconshreveable/mousetrap v1.0.1 // indirect
	github.com/josharian/intern v1.0.0 // indirect
	github.com/json-iterator/go v1.1.12 // indirect
	github.com/kelseyhightower/envconfig v1.4.0 // indirect
	github.com/liggitt/tabwriter v0.0.0-20181228230101-89fcab3d43de // indirect
	github.com/lyft/gostats v0.4.1 // indirect
	github.com/mailru/easyjson v0.7.6 // indirect
	github.com/matttproud/golang_protobuf_extensions v1.0.2 // indirect
	github.com/mitchellh/go-wordwrap v1.0.0 // indirect
	github.com/moby/spdystream v0.2.0 // indirect
	github.com/moby/term v0.0.0-20220808134915-39b0c02b01ae // indirect
	github.com/modern-go/concurrent v0.0.0-20180306012644-bacd9c7ef1dd // indirect
	github.com/modern-go/reflect2 v1.0.2 // indirect
	github.com/monochromegane/go-gitignore v0.0.0-20200626010858-205db1a8cc00 // indirect
	github.com/munnerz/goautoneg v0.0.0-20191010083416-a7dc8b61c822 // indirect
	github.com/peterbourgon/diskv v2.0.1+incompatible // indirect
	github.com/pmezard/go-difflib v1.0.0 // indirect
	github.com/prometheus/client_golang v1.14.0 // indirect
	github.com/prometheus/client_model v0.3.0 // indirect
	github.com/prometheus/common v0.37.0 // indirect
	github.com/prometheus/procfs v0.8.0 // indirect
	github.com/russross/blackfriday/v2 v2.1.0 // indirect
	github.com/sirupsen/logrus v1.8.1 // indirect
	github.com/tsaarni/x500dn v0.0.0-20210331182804-14283c7f5a16 // indirect
	github.com/xlab/treeprint v1.1.0 // indirect
	go.starlark.net v0.0.0-20200306205701-8dd3e2ee1dd5 // indirect
	go.uber.org/atomic v1.7.0 // indirect
	go.uber.org/multierr v1.6.0 // indirect
<<<<<<< HEAD
	golang.org/x/net v0.4.0 // indirect
	golang.org/x/oauth2 v0.0.0-20221014153046-6fdb5e3db783 // indirect
	golang.org/x/sys v0.3.0 // indirect
	golang.org/x/term v0.3.0 // indirect
	golang.org/x/text v0.5.0 // indirect
=======
	golang.org/x/net v0.7.0 // indirect
	golang.org/x/oauth2 v0.4.0 // indirect
	golang.org/x/sys v0.5.0 // indirect
	golang.org/x/term v0.5.0 // indirect
	golang.org/x/text v0.7.0 // indirect
>>>>>>> e828732d
	golang.org/x/time v0.3.0 // indirect
	gomodules.xyz/jsonpatch/v2 v2.2.0 // indirect
	google.golang.org/appengine v1.6.7 // indirect
	google.golang.org/genproto v0.0.0-20221118155620-16455021b5e6 // indirect
	gopkg.in/inf.v0 v0.9.1 // indirect
	gopkg.in/yaml.v2 v2.4.0 // indirect
	k8s.io/apiextensions-apiserver v0.26.1 // indirect
	k8s.io/component-base v0.26.1 // indirect
	k8s.io/klog/v2 v2.90.0 // indirect
	k8s.io/kube-openapi v0.0.0-20221012153701-172d655c2280 // indirect
	sigs.k8s.io/json v0.0.0-20220713155537-f223a00ba0e2 // indirect
	sigs.k8s.io/kustomize/api v0.12.1 // indirect
	sigs.k8s.io/kustomize/kyaml v0.13.9 // indirect
	sigs.k8s.io/structured-merge-diff/v4 v4.2.3 // indirect
)<|MERGE_RESOLUTION|>--- conflicted
+++ resolved
@@ -92,19 +92,11 @@
 	go.starlark.net v0.0.0-20200306205701-8dd3e2ee1dd5 // indirect
 	go.uber.org/atomic v1.7.0 // indirect
 	go.uber.org/multierr v1.6.0 // indirect
-<<<<<<< HEAD
-	golang.org/x/net v0.4.0 // indirect
-	golang.org/x/oauth2 v0.0.0-20221014153046-6fdb5e3db783 // indirect
-	golang.org/x/sys v0.3.0 // indirect
-	golang.org/x/term v0.3.0 // indirect
-	golang.org/x/text v0.5.0 // indirect
-=======
 	golang.org/x/net v0.7.0 // indirect
 	golang.org/x/oauth2 v0.4.0 // indirect
 	golang.org/x/sys v0.5.0 // indirect
 	golang.org/x/term v0.5.0 // indirect
 	golang.org/x/text v0.7.0 // indirect
->>>>>>> e828732d
 	golang.org/x/time v0.3.0 // indirect
 	gomodules.xyz/jsonpatch/v2 v2.2.0 // indirect
 	google.golang.org/appengine v1.6.7 // indirect
