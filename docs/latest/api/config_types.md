--- conflicted
+++ resolved
@@ -552,10 +552,9 @@
 
 | Field | Description |
 | --- | --- |
-<<<<<<< HEAD
 | `Type` _[KubernetesWatchModeType](#kuberneteswatchmodetype)_ | Type indicates what watch mode to use. KubernetesWatchModeTypeNamespaces and KubernetesWatchModeTypeNamespaceSelectors are currently supported By default, when this field is unset or empty, Envoy Gateway will watch for input namespaced resources from all namespaces. |
 | `Namespaces` _string array_ | Namespaces holds the list of namespaces that Envoy Gateway will watch for namespaced scoped resources such as Gateway, HTTPRoute and Service. Note that Envoy Gateway will continue to reconcile relevant cluster scoped resources such as GatewayClass that it is linked to. Precisely one of Namespaces and NamespaceSelectors must be set |
-| `NamespaceSelectors` _string array_ | NamespaceSelectors holds a list of labels that namespaces have to have in order to be watched. Note this doesn't set the informer to watch the namespaces with the given labels. Informer still watches all namespaces. But the events for objects whois namespce have no given labels will be filtered out. Precisely one of Namespaces and NamespaceSelectors must be set |
+| `namespaces` _string array_ | NamespaceSelectors holds a list of labels that namespaces have to have in order to be watched. Note this doesn't set the informer to watch the namespaces with the given labels. Informer still watches all namespaces. But the events for objects whois namespce have no given labels will be filtered out. Precisely one of Namespaces and NamespaceSelectors must be set |
 
 
 ## KubernetesWatchModeType
@@ -567,9 +566,6 @@
 _Appears in:_
 - [KubernetesWatchMode](#kuberneteswatchmode)
 
-=======
-| `namespaces` _string array_ | Namespaces holds the list of namespaces that Envoy Gateway will watch for namespaced scoped resources such as Gateway, HTTPRoute and Service. Note that Envoy Gateway will continue to reconcile relevant cluster scoped resources such as GatewayClass that it is linked to. By default, when this field is unset or empty, Envoy Gateway will watch for input namespaced resources from all namespaces. |
->>>>>>> 07297df6
 
 
 ## LiteralCustomTag
