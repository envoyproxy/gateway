--- conflicted
+++ resolved
@@ -36,14 +36,11 @@
 	AuthenticationFilters []*egv1a1.AuthenticationFilter
 	RateLimitFilters      []*egv1a1.RateLimitFilter
 	EnvoyProxy            *egcfgv1a1.EnvoyProxy
-<<<<<<< HEAD
 
 	CustomGRPCRoutes          []*v1alpha2.CustomGRPCRoute
 	CorsFilters               []*egv1a1.CorsFilter
 	GrpcJSONTranscoderFilters []*egv1a1.GrpcJSONTranscoderFilter
-=======
-	ExtensionRefFilters   []unstructured.Unstructured
->>>>>>> 4c2008e5
+	ExtensionRefFilters       []unstructured.Unstructured
 }
 
 func NewResources() *Resources {
@@ -59,14 +56,11 @@
 		RateLimitFilters:      []*egv1a1.RateLimitFilter{},
 		EnvoyProxy:            new(egcfgv1a1.EnvoyProxy),
 		AuthenticationFilters: []*egv1a1.AuthenticationFilter{},
-<<<<<<< HEAD
 
 		CustomGRPCRoutes:          []*v1alpha2.CustomGRPCRoute{},
 		CorsFilters:               []*egv1a1.CorsFilter{},
 		GrpcJSONTranscoderFilters: []*egv1a1.GrpcJSONTranscoderFilter{},
-=======
-		ExtensionRefFilters:   []unstructured.Unstructured{},
->>>>>>> 4c2008e5
+		ExtensionRefFilters:       []unstructured.Unstructured{},
 	}
 }
 
