--- conflicted
+++ resolved
@@ -4,11 +4,7 @@
 #       find a way to remove github.com from ignore list
 # TODO: example.com is not a valid domain, we should remove it from ignore list
 # TODO: https://www.gnu.org/software/make became unstable, we should remove it from ignore list later
-<<<<<<< HEAD
-LINKINATOR_IGNORE := "developer.hashicorp.com opentelemetry.io github.com jwt.io githubusercontent.com example.com github.io gnu.org _print canva.com sched.co sap.com httpbin.org nemlig.com verve.com"
-=======
 LINKINATOR_IGNORE := "opentelemetry.io github.com jwt.io githubusercontent.com example.com github.io gnu.org _print canva.com sched.co sap.com httpbin.org nemlig.com verve.com developer.hashicorp.com"
->>>>>>> 106dba35
 CLEAN_NODE_MODULES ?= true
 
 ##@ Docs
