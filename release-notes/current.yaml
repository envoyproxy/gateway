--- conflicted
+++ resolved
@@ -13,12 +13,9 @@
   Added support for RetryPolicy in gRPC ExtAuth callouts via SecurityPolicy backend settings fields.
   Added support for late response headers in ClientTrafficPolicy.
   Added max connection/stream duration and max requests per connection to ClientTrafficPolicy.
-<<<<<<< HEAD
   Added support for applying SecurityPolicy Authorization to TCPRoute (client IP / allow-deny list for TCP traffic).
-=======
   Added cacheDuration for remoteJWKS in SecurityPolicy.
   Added support for DisableTokenEncryption in OIDC authn to disable encryption of ID and access tokens stored in cookies.
->>>>>>> 30154bbe
 
 bug fixes: |
   Fixed %ROUTE_KIND% operator to be lower-cased when used by clusterStatName in EnvoyProxy API.
