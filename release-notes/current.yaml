date: Pending

# Changes that are expected to cause an incompatibility with previous versions, such as deletions or modifications to existing APIs.
breaking changes: |
  Use gateway name as proxy fleet name for gateway namespace mode.

# Updates addressing vulnerabilities, security flaws, or compliance requirements.
security updates: |
  Disable automountServiceAccountToken for proxy and ratelimit deployments and serviceAccounts

# New features or capabilities added in this release.
new features: |
  Added support for percentage-based request mirroring
  Add an option to OIDC authentication to bypass it and defer to JWT when the request contains an "Authorization: Bearer ..." header.
  Added support for configuring Subject Alternative Names (SANs) for upstream TLS validation via `BackendTLSPolicy.validation.subjectAltNames`.
  Added support for local rate limit header.
  Added XDS metadata for clusters and endpoints from xRoutes and referenced backend resources (Backend, Service, ServiceImport).
  Added support for setting ownerreference to infra resources when enable gateway namespace mode.
  Added support for configuring hostname in active HTTP healthchecks.
  Added support for GatewayInfrastructure in gateway namespace mode.
  Added support for configuring maxConnectionsToAcceptPerSocketEvent in listener via ClientTrafficPolicy.
  Added support for setting GatewayClass ownerreference to infra resources when all cases except gateway namespace mode.
  Added support for setting previous priorities retry predicate.
  Added support for using extension server policies to in PostTranslateModify hook.
  Added support for configuring cluster stat name for HTTPRoute and GRPCRoute in EnvoyProxy CRD.
  Added support for configuring `SameSite` attribute for Oauth cookies for OIDC authentication.
  Added support for configuring the cache sync period for K8s provider.
  Added support for fallback to first key when load ca certificate from Secret or ConfigMap.
  Added support for configuring user provided name to generated HorizontalPodAutoscaler and PodDisruptionBudget resources.
  Added support for client certificate validation (SPKI, hash, SAN) in ClientTrafficPolicy.
  Added support for OIDC RP initialized logout. If the end session endpoint is explicitly specified or discovered from the issuer's well-known url, the end session endpoint will be invoked when the user logs out.
<<<<<<< HEAD
  Added support for using ClusterTrustBundle as CA.
=======
  Added support for specifying deployment annotations through the helm chart.
  Added support for customizing the name of the ServiceAccount used by the Proxy.
  Added support for custom backendRefs via extension server using PostClusterModify hook.
>>>>>>> e97b0e66


bug fixes: |
  Handle integer zone annotation values
  Fixed issue where WASM cache init failure caused routes with WASM-less EnvoyExtensionPolicies to have 500 direct responses.
  Fixed issue which UDP listeners were not created in the Envoy proxy config when Gateway was created.
  Keep ALPN configuration for listeners with overlapping certificates when ALPN is explicitly set in ClientTrafficPolicy.
  Fixed issue that switch on wrong SubjectAltNameType enum value in BackendTLSPolicy.
  Fixed issue that BackendTLSPolicy should not reference ConfigMap or Secret across namespace.
  Fixed bug in certificate SANs overlap detection in listeners.
  Fixed issue where EnvoyExtensionPolicy ExtProc body processing mode is set to FullDuplexStreamed, but trailers were not sent.
  Fixed validation issue where EnvoyExtensionPolicy ExtProc failOpen is true, and body processing mode FullDuplexStreamed is not rejected.
  Add ConfigMap indexers for EnvoyExtensionPolicies to reconcile Lua changes
  Fixed issue that default accesslog format not working.
  Fixed validation errors when the rateLimit url for Redis in the EnvoyGateway API includes multiple comma separated hosts.

# Enhancements that improve performance.
performance improvements: |

# Deprecated features or APIs.
deprecations: |

# Other notable changes not covered by the above sections.
Other changes: |<|MERGE_RESOLUTION|>--- conflicted
+++ resolved
@@ -29,13 +29,10 @@
   Added support for configuring user provided name to generated HorizontalPodAutoscaler and PodDisruptionBudget resources.
   Added support for client certificate validation (SPKI, hash, SAN) in ClientTrafficPolicy.
   Added support for OIDC RP initialized logout. If the end session endpoint is explicitly specified or discovered from the issuer's well-known url, the end session endpoint will be invoked when the user logs out.
-<<<<<<< HEAD
-  Added support for using ClusterTrustBundle as CA.
-=======
   Added support for specifying deployment annotations through the helm chart.
   Added support for customizing the name of the ServiceAccount used by the Proxy.
   Added support for custom backendRefs via extension server using PostClusterModify hook.
->>>>>>> e97b0e66
+  Added support for using ClusterTrustBundle as CA.
 
 
 bug fixes: |
