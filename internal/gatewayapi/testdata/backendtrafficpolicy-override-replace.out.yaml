backendTrafficPolicies:
- apiVersion: gateway.envoyproxy.io/v1alpha1
  kind: BackendTrafficPolicy
  metadata:
    creationTimestamp: null
    name: policy-for-route-1
    namespace: default
  spec:
    loadBalancer:
      consistentHash:
        type: SourceIP
      type: ConsistentHash
    targetRef:
      group: gateway.networking.k8s.io
      kind: HTTPRoute
      name: httproute-1
  status:
    ancestors:
    - ancestorRef:
        group: gateway.networking.k8s.io
        kind: Gateway
        name: gateway-1
        namespace: envoy-gateway
        sectionName: http
      conditions:
      - lastTransitionTime: null
        message: Policy has been accepted.
        reason: Accepted
        status: "True"
        type: Accepted
      controllerName: gateway.envoyproxy.io/gatewayclass-controller
- apiVersion: gateway.envoyproxy.io/v1alpha1
  kind: BackendTrafficPolicy
  metadata:
    creationTimestamp: null
    name: policy-for-gateway-1
    namespace: envoy-gateway
  spec:
    loadBalancer:
      type: Random
    targetRef:
      group: gateway.networking.k8s.io
      kind: Gateway
      name: gateway-1
    timeout:
      http:
        connectionIdleTimeout: 21s
        maxConnectionDuration: 22s
      tcp:
        connectTimeout: 20s
  status:
    ancestors:
    - ancestorRef:
        group: gateway.networking.k8s.io
        kind: Gateway
        name: gateway-1
        namespace: envoy-gateway
      conditions:
      - lastTransitionTime: null
        message: Policy has been accepted.
        reason: Accepted
        status: "True"
        type: Accepted
      - lastTransitionTime: null
        message: 'This policy is being overridden by other backendTrafficPolicies
          for these routes: [default/httproute-1]'
        reason: Overridden
        status: "True"
        type: Overridden
      controllerName: gateway.envoyproxy.io/gatewayclass-controller
gateways:
- apiVersion: gateway.networking.k8s.io/v1
  kind: Gateway
  metadata:
    creationTimestamp: null
    name: gateway-1
    namespace: envoy-gateway
  spec:
    gatewayClassName: envoy-gateway-class
    listeners:
    - allowedRoutes:
        namespaces:
          from: All
      name: http
      port: 80
      protocol: HTTP
  status:
    listeners:
    - attachedRoutes: 2
      conditions:
      - lastTransitionTime: null
        message: Sending translated listener configuration to the data plane
        reason: Programmed
        status: "True"
        type: Programmed
      - lastTransitionTime: null
        message: Listener has been successfully translated
        reason: Accepted
        status: "True"
        type: Accepted
      - lastTransitionTime: null
        message: Listener references have been resolved
        reason: ResolvedRefs
        status: "True"
        type: ResolvedRefs
      name: http
      supportedKinds:
      - group: gateway.networking.k8s.io
        kind: HTTPRoute
      - group: gateway.networking.k8s.io
        kind: GRPCRoute
httpRoutes:
- apiVersion: gateway.networking.k8s.io/v1
  kind: HTTPRoute
  metadata:
    creationTimestamp: null
    name: httproute-1
    namespace: default
  spec:
    hostnames:
    - gateway.envoyproxy.io
    parentRefs:
    - name: gateway-1
      namespace: envoy-gateway
      sectionName: http
    rules:
    - backendRefs:
      - name: service-1
        port: 8080
      matches:
      - path:
          value: /foo
  status:
    parents:
    - conditions:
      - lastTransitionTime: null
        message: Route is accepted
        reason: Accepted
        status: "True"
        type: Accepted
      - lastTransitionTime: null
        message: Resolved all the Object references for the Route
        reason: ResolvedRefs
        status: "True"
        type: ResolvedRefs
      controllerName: gateway.envoyproxy.io/gatewayclass-controller
      parentRef:
        name: gateway-1
        namespace: envoy-gateway
        sectionName: http
- apiVersion: gateway.networking.k8s.io/v1
  kind: HTTPRoute
  metadata:
    creationTimestamp: null
    name: httproute-2
    namespace: default
  spec:
    hostnames:
    - gateway.envoyproxy.io
    parentRefs:
    - name: gateway-1
      namespace: envoy-gateway
      sectionName: http
    rules:
    - backendRefs:
      - name: service-1
        port: 8080
      matches:
      - path:
          value: /bar
  status:
    parents:
    - conditions:
      - lastTransitionTime: null
        message: Route is accepted
        reason: Accepted
        status: "True"
        type: Accepted
      - lastTransitionTime: null
        message: Resolved all the Object references for the Route
        reason: ResolvedRefs
        status: "True"
        type: ResolvedRefs
      controllerName: gateway.envoyproxy.io/gatewayclass-controller
      parentRef:
        name: gateway-1
        namespace: envoy-gateway
        sectionName: http
infraIR:
  envoy-gateway/gateway-1:
    proxy:
      listeners:
      - address: null
        name: envoy-gateway/gateway-1/http
        ports:
        - containerPort: 10080
          name: http-80
          protocol: HTTP
          servicePort: 80
      metadata:
        labels:
          gateway.envoyproxy.io/owning-gateway-name: gateway-1
          gateway.envoyproxy.io/owning-gateway-namespace: envoy-gateway
      name: envoy-gateway/gateway-1
xdsIR:
  envoy-gateway/gateway-1:
    accessLog:
      text:
      - path: /dev/stdout
    http:
    - address: 0.0.0.0
      hostnames:
      - '*'
      isHTTP2: false
      name: envoy-gateway/gateway-1/http
      path:
        escapedSlashesAction: UnescapeAndRedirect
        mergeSlashes: true
      port: 10080
      routes:
      - destination:
          name: httproute/default/httproute-1/rule/0
          settings:
          - addressType: IP
            endpoints:
            - host: 7.7.7.7
              port: 8080
            protocol: HTTP
            weight: 1
        hostname: gateway.envoyproxy.io
        isHTTP2: false
        name: httproute/default/httproute-1/rule/0/match/0/gateway_envoyproxy_io
        pathMatch:
          distinct: false
          name: ""
          prefix: /foo
<<<<<<< HEAD
      - destination:
=======
        traffic:
          loadBalancer:
            consistentHash:
              sourceIP: true
      - backendWeights:
          invalid: 0
          valid: 0
        destination:
>>>>>>> 6f6d8689
          name: httproute/default/httproute-2/rule/0
          settings:
          - addressType: IP
            endpoints:
            - host: 7.7.7.7
              port: 8080
            protocol: HTTP
            weight: 1
        hostname: gateway.envoyproxy.io
        isHTTP2: false
        name: httproute/default/httproute-2/rule/0/match/0/gateway_envoyproxy_io
        pathMatch:
          distinct: false
          name: ""
          prefix: /bar
        traffic:
          loadBalancer:
            random: {}
          timeout:
            http:
              connectionIdleTimeout: 21s
              maxConnectionDuration: 22s
            tcp:
              connectTimeout: 20s<|MERGE_RESOLUTION|>--- conflicted
+++ resolved
@@ -234,18 +234,11 @@
           distinct: false
           name: ""
           prefix: /foo
-<<<<<<< HEAD
-      - destination:
-=======
         traffic:
           loadBalancer:
             consistentHash:
               sourceIP: true
-      - backendWeights:
-          invalid: 0
-          valid: 0
-        destination:
->>>>>>> 6f6d8689
+      - destination:
           name: httproute/default/httproute-2/rule/0
           settings:
           - addressType: IP
