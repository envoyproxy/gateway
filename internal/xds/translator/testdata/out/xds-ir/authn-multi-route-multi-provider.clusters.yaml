--- conflicted
+++ resolved
@@ -34,13 +34,11 @@
   name: second-route-www.test.com
   outlierDetection: {}
   type: STATIC
-- connectTimeout: 10s
+- commonLbConfig:
+    localityWeightedLbConfig: {}
+  connectTimeout: 5s
   dnsLookupFamily: V4_ONLY
   dnsRefreshRate: 30s
-<<<<<<< HEAD
-  lbPolicy: RANDOM
-=======
->>>>>>> afe646b8
   loadAssignment:
     clusterName: localhost_443
     endpoints:
@@ -50,11 +48,10 @@
             socketAddress:
               address: localhost
               portValue: 443
+      loadBalancingWeight: 1
+      locality: {}
   name: localhost_443
-<<<<<<< HEAD
-=======
   outlierDetection: {}
->>>>>>> afe646b8
   respectDnsTtl: true
   transportSocket:
     name: envoy.transport_sockets.tls
@@ -64,18 +61,11 @@
         validationContext:
           trustedCa:
             filename: /etc/ssl/certs/ca-certificates.crt
-<<<<<<< HEAD
-  type: STATIC
-- connectTimeout: 10s
-=======
   type: STRICT_DNS
 - commonLbConfig:
     localityWeightedLbConfig: {}
   connectTimeout: 5s
->>>>>>> afe646b8
   dnsLookupFamily: V4_ONLY
-  dnsRefreshRate: 30s
-  lbPolicy: RANDOM
   loadAssignment:
     clusterName: "192_168_1_250_8080"
     endpoints:
@@ -85,15 +75,10 @@
             socketAddress:
               address: 192.168.1.250
               portValue: 8080
-<<<<<<< HEAD
-  name: localhost_8080
-  respectDnsTtl: true
-=======
       loadBalancingWeight: 1
       locality: {}
   name: "192_168_1_250_8080"
   outlierDetection: {}
->>>>>>> afe646b8
   transportSocket:
     name: envoy.transport_sockets.tls
     typedConfig:
