// Copyright Envoy Gateway Authors
// SPDX-License-Identifier: Apache-2.0
// The full text of the Apache license is available in the LICENSE file at
// the root of the repo.

package runner

import (
	"context"
	"crypto/tls"
	"encoding/json"
	"fmt"
	"os"
	"reflect"

	"github.com/docker/docker/pkg/fileutils"
	kerrors "k8s.io/apimachinery/pkg/api/errors"
	metav1 "k8s.io/apimachinery/pkg/apis/meta/v1"
	"k8s.io/apimachinery/pkg/runtime/schema"
	"k8s.io/apimachinery/pkg/types"
	"k8s.io/apimachinery/pkg/util/sets"
	"k8s.io/client-go/kubernetes"
	ctrl "sigs.k8s.io/controller-runtime"
	gwapiv1 "sigs.k8s.io/gateway-api/apis/v1"
	gwapiv1a2 "sigs.k8s.io/gateway-api/apis/v1alpha2"

	egv1a1 "github.com/envoyproxy/gateway/api/v1alpha1"
	"github.com/envoyproxy/gateway/internal/crypto"
	"github.com/envoyproxy/gateway/internal/envoygateway/config"
	extension "github.com/envoyproxy/gateway/internal/extension/types"
	"github.com/envoyproxy/gateway/internal/gatewayapi"
	"github.com/envoyproxy/gateway/internal/gatewayapi/resource"
	"github.com/envoyproxy/gateway/internal/message"
	"github.com/envoyproxy/gateway/internal/utils"
	"github.com/envoyproxy/gateway/internal/wasm"
)

const (
	wasmCacheDir = "/var/lib/eg/wasm"

	// Default certificates path for envoy-gateway with Kubernetes provider.
	serveTLSCertFilepath = "/certs/tls.crt"
	serveTLSKeyFilepath  = "/certs/tls.key"
	serveTLSCaFilepath   = "/certs/ca.crt"

	// TODO: Make these path configurable.
	// Default certificates path for envoy-gateway with Host infrastructure provider.
	localTLSCertFilepath = "/tmp/envoy-gateway/certs/envoy-gateway/tls.crt"
	localTLSKeyFilepath  = "/tmp/envoy-gateway/certs/envoy-gateway/tls.key"
	localTLSCaFilepath   = "/tmp/envoy-gateway/certs/envoy-gateway/ca.crt"

	hmacSecretName = "envoy-oidc-hmac" // nolint: gosec
	hmacSecretKey  = "hmac-secret"
	hmacSecretPath = "/tmp/envoy-gateway/certs/envoy-oidc-hmac/hmac-secret" // nolint: gosec
)

type Config struct {
	config.Server
	ProviderResources *message.ProviderResources
	XdsIR             *message.XdsIR
	InfraIR           *message.InfraIR
	ExtensionManager  extension.Manager
}

type Runner struct {
	Config
	wasmCache wasm.Cache
}

func New(cfg *Config) *Runner {
	return &Runner{
		Config: *cfg,
	}
}

func (r *Runner) Name() string {
	return string(egv1a1.LogComponentGatewayAPIRunner)
}

// Start starts the gateway-api translator runner
func (r *Runner) Start(ctx context.Context) (err error) {
	r.Logger = r.Logger.WithName(r.Name()).WithValues("runner", r.Name())

	go r.startWasmCache(ctx)
	go r.subscribeAndTranslate(ctx)
	r.Logger.Info("started")
	return
}

func (r *Runner) startWasmCache(ctx context.Context) {
	// Start the wasm cache server
	// EG reuse the OIDC HMAC secret as a hash salt to generate an unguessable
	// downloading path for the Wasm module.
	tlsConfig, salt, err := r.loadTLSConfig(ctx)
	if err != nil {
		r.Logger.Error(err, "failed to start wasm cache")
		return
	}

	// Create the file directory if it does not exist.
	if err = fileutils.CreateIfNotExists(wasmCacheDir, true); err != nil {
		r.Logger.Error(err, "Failed to create Wasm cache directory")
		return
	}
	r.wasmCache = wasm.NewHTTPServerWithFileCache(
		// HTTP server options
		wasm.SeverOptions{
			Salt:      salt,
			TLSConfig: tlsConfig,
		},
		// Wasm cache options
		wasm.CacheOptions{
			CacheDir: wasmCacheDir,
		}, r.Logger)
	r.wasmCache.Start(ctx)
}

func (r *Runner) subscribeAndTranslate(ctx context.Context) {
	message.HandleSubscription(message.Metadata{Runner: string(egv1a1.LogComponentGatewayAPIRunner), Message: "provider-resources"}, r.ProviderResources.GatewayAPIResources.Subscribe(ctx),
		func(update message.Update[string, *resource.ControllerResources], errChan chan error) {
			r.Logger.Info("received an update")
			val := update.Value
			// There is only 1 key which is the controller name
			// so when a delete is triggered, delete all IR keys
			if update.Delete || val == nil {
				r.deleteAllIRKeys()
				r.deleteAllStatusKeys()
				return
			}

			// IR keys for watchable
			var curIRKeys, newIRKeys []string

			// Get current IR keys
			for key := range r.InfraIR.LoadAll() {
				curIRKeys = append(curIRKeys, key)
			}

			// Get all status keys from watchable and save them in this StatusesToDelete structure.
			// Iterating through the controller resources, any valid keys will be removed from statusesToDelete.
			// Remaining keys will be deleted from watchable before we exit this function.
			statusesToDelete := r.getAllStatuses()

			for _, resources := range *val {
				// Translate and publish IRs.
				t := &gatewayapi.Translator{
					GatewayControllerName:   r.Server.EnvoyGateway.Gateway.ControllerName,
					GatewayClassName:        gwapiv1.ObjectName(resources.GatewayClass.Name),
					GlobalRateLimitEnabled:  r.EnvoyGateway.RateLimit != nil,
					EnvoyPatchPolicyEnabled: r.EnvoyGateway.ExtensionAPIs != nil && r.EnvoyGateway.ExtensionAPIs.EnableEnvoyPatchPolicy,
					BackendEnabled:          r.EnvoyGateway.ExtensionAPIs != nil && r.EnvoyGateway.ExtensionAPIs.EnableBackend,
					Namespace:               r.Namespace,
					MergeGateways:           gatewayapi.IsMergeGatewaysEnabled(resources),
					WasmCache:               r.wasmCache,
				}

				// If an extension is loaded, pass its supported groups/kinds to the translator
				if r.EnvoyGateway.ExtensionManager != nil {
					var extGKs []schema.GroupKind
					for _, gvk := range r.EnvoyGateway.ExtensionManager.Resources {
						extGKs = append(extGKs, schema.GroupKind{Group: gvk.Group, Kind: gvk.Kind})
					}
					t.ExtensionGroupKinds = extGKs
					r.Logger.Info("extension resources", "GVKs count", len(extGKs))
				}
				// Translate to IR
				result, err := t.Translate(resources)
				if err != nil {
					// Currently all errors that Translate returns should just be logged
					r.Logger.Error(err, "errors detected during translation")
				}

				// Publish the IRs.
				// Also validate the ir before sending it.
				for key, val := range result.InfraIR {
<<<<<<< HEAD
					if vlog := r.Logger.V(1); vlog.Enabled() {
=======
					if vlog := r.Logger.V(4); vlog.Enabled() {
>>>>>>> 9c9f435d
						vlog.WithValues("infra-ir", key).Info(val.JSONString())
					}
					if err := val.Validate(); err != nil {
						r.Logger.Error(err, "unable to validate infra ir, skipped sending it")
						errChan <- err
					} else {
						r.InfraIR.Store(key, val)
						newIRKeys = append(newIRKeys, key)
					}
				}

				for key, val := range result.XdsIR {
<<<<<<< HEAD
					if vlog := r.Logger.V(1); vlog.Enabled() {
=======
					if vlog := r.Logger.V(4); vlog.Enabled() {
>>>>>>> 9c9f435d
						vlog.WithValues("xds-ir", key).Info(val.JSONString())
					}
					if err := val.Validate(); err != nil {
						r.Logger.Error(err, "unable to validate xds ir, skipped sending it")
						errChan <- err
					} else {
						r.XdsIR.Store(key, val)
					}
				}

				// Update Status
				for _, gateway := range result.Gateways {
					key := utils.NamespacedName(gateway)
					r.ProviderResources.GatewayStatuses.Store(key, &gateway.Status)
					delete(statusesToDelete.GatewayStatusKeys, key)
				}
				for _, httpRoute := range result.HTTPRoutes {
					key := utils.NamespacedName(httpRoute)
					r.ProviderResources.HTTPRouteStatuses.Store(key, &httpRoute.Status)
					delete(statusesToDelete.HTTPRouteStatusKeys, key)
				}
				for _, grpcRoute := range result.GRPCRoutes {
					key := utils.NamespacedName(grpcRoute)
					r.ProviderResources.GRPCRouteStatuses.Store(key, &grpcRoute.Status)
					delete(statusesToDelete.GRPCRouteStatusKeys, key)
				}
				for _, tlsRoute := range result.TLSRoutes {
					key := utils.NamespacedName(tlsRoute)
					r.ProviderResources.TLSRouteStatuses.Store(key, &tlsRoute.Status)
					delete(statusesToDelete.TLSRouteStatusKeys, key)
				}
				for _, tcpRoute := range result.TCPRoutes {
					key := utils.NamespacedName(tcpRoute)
					r.ProviderResources.TCPRouteStatuses.Store(key, &tcpRoute.Status)
					delete(statusesToDelete.TCPRouteStatusKeys, key)
				}
				for _, udpRoute := range result.UDPRoutes {
					key := utils.NamespacedName(udpRoute)
					r.ProviderResources.UDPRouteStatuses.Store(key, &udpRoute.Status)
					delete(statusesToDelete.UDPRouteStatusKeys, key)
				}

				// Skip updating status for policies with empty status
				// They may have been skipped in this translation because
				// their target is not found (not relevant)

				for _, backendTLSPolicy := range result.BackendTLSPolicies {
					key := utils.NamespacedName(backendTLSPolicy)
					if !(reflect.ValueOf(backendTLSPolicy.Status).IsZero()) {
						r.ProviderResources.BackendTLSPolicyStatuses.Store(key, &backendTLSPolicy.Status)
					}
					delete(statusesToDelete.BackendTLSPolicyStatusKeys, key)
				}

				for _, clientTrafficPolicy := range result.ClientTrafficPolicies {
					key := utils.NamespacedName(clientTrafficPolicy)
					if !(reflect.ValueOf(clientTrafficPolicy.Status).IsZero()) {
						r.ProviderResources.ClientTrafficPolicyStatuses.Store(key, &clientTrafficPolicy.Status)
					}
					delete(statusesToDelete.ClientTrafficPolicyStatusKeys, key)
				}
				for _, backendTrafficPolicy := range result.BackendTrafficPolicies {
					key := utils.NamespacedName(backendTrafficPolicy)
					if !(reflect.ValueOf(backendTrafficPolicy.Status).IsZero()) {
						r.ProviderResources.BackendTrafficPolicyStatuses.Store(key, &backendTrafficPolicy.Status)
					}
					delete(statusesToDelete.BackendTrafficPolicyStatusKeys, key)
				}
				for _, securityPolicy := range result.SecurityPolicies {
					key := utils.NamespacedName(securityPolicy)
					if !(reflect.ValueOf(securityPolicy.Status).IsZero()) {
						r.ProviderResources.SecurityPolicyStatuses.Store(key, &securityPolicy.Status)
					}
					delete(statusesToDelete.SecurityPolicyStatusKeys, key)
				}
				for _, envoyExtensionPolicy := range result.EnvoyExtensionPolicies {
					key := utils.NamespacedName(envoyExtensionPolicy)
					if !(reflect.ValueOf(envoyExtensionPolicy.Status).IsZero()) {
						r.ProviderResources.EnvoyExtensionPolicyStatuses.Store(key, &envoyExtensionPolicy.Status)
					}
					delete(statusesToDelete.EnvoyExtensionPolicyStatusKeys, key)
				}
				for _, backend := range result.Backends {
					key := utils.NamespacedName(backend)
					if !(reflect.ValueOf(backend.Status).IsZero()) {
						r.ProviderResources.BackendStatuses.Store(key, &backend.Status)
					}
					delete(statusesToDelete.BackendStatusKeys, key)
				}
				for _, extServerPolicy := range result.ExtensionServerPolicies {
					key := message.NamespacedNameAndGVK{
						NamespacedName:   utils.NamespacedName(&extServerPolicy),
						GroupVersionKind: extServerPolicy.GroupVersionKind(),
					}
					if !(reflect.ValueOf(extServerPolicy.Object["status"]).IsZero()) {
						policyStatus := unstructuredToPolicyStatus(extServerPolicy.Object["status"].(map[string]any))
						r.ProviderResources.ExtensionPolicyStatuses.Store(key, &policyStatus)
					}
					delete(statusesToDelete.ExtensionServerPolicyStatusKeys, key)
				}
			}

			// Delete IR keys
			// There is a 1:1 mapping between infra and xds IR keys
			delKeys := getIRKeysToDelete(curIRKeys, newIRKeys)
			for _, key := range delKeys {
				r.InfraIR.Delete(key)
				r.XdsIR.Delete(key)
			}

			// Delete status keys
			r.deleteStatusKeys(statusesToDelete)
		},
	)
	r.Logger.Info("shutting down")
}

func (r *Runner) loadTLSConfig(ctx context.Context) (tlsConfig *tls.Config, salt []byte, err error) {
	switch {
	case r.EnvoyGateway.Provider.IsRunningOnKubernetes():
		salt, err = hmac(ctx, r.Namespace)
		if err != nil {
			return nil, nil, fmt.Errorf("failed to get hmac secret: %w", err)
		}

		tlsConfig, err = crypto.LoadTLSConfig(serveTLSCertFilepath, serveTLSKeyFilepath, serveTLSCaFilepath)
		if err != nil {
			return nil, nil, fmt.Errorf("failed to create tls config: %w", err)
		}

	case r.EnvoyGateway.Provider.IsRunningOnHost():
		salt, err = os.ReadFile(hmacSecretPath)
		if err != nil {
			return nil, nil, fmt.Errorf("failed to get hmac secret: %w", err)
		}

		tlsConfig, err = crypto.LoadTLSConfig(localTLSCertFilepath, localTLSKeyFilepath, localTLSCaFilepath)
		if err != nil {
			return nil, nil, fmt.Errorf("failed to create tls config: %w", err)
		}

	default:
		return nil, nil, fmt.Errorf("no valid tls certificates")
	}
	return
}

func unstructuredToPolicyStatus(policyStatus map[string]any) gwapiv1a2.PolicyStatus {
	var ret gwapiv1a2.PolicyStatus
	// No need to check the json marshal/unmarshal error, the policyStatus was
	// created via a typed object so the marshalling/unmarshalling will always
	// work
	d, _ := json.Marshal(policyStatus)
	_ = json.Unmarshal(d, &ret)
	return ret
}

// deleteAllIRKeys deletes all XdsIR and InfraIR
func (r *Runner) deleteAllIRKeys() {
	for key := range r.InfraIR.LoadAll() {
		r.InfraIR.Delete(key)
		r.XdsIR.Delete(key)
	}
}

type StatusesToDelete struct {
	GatewayStatusKeys          map[types.NamespacedName]bool
	HTTPRouteStatusKeys        map[types.NamespacedName]bool
	GRPCRouteStatusKeys        map[types.NamespacedName]bool
	TLSRouteStatusKeys         map[types.NamespacedName]bool
	TCPRouteStatusKeys         map[types.NamespacedName]bool
	UDPRouteStatusKeys         map[types.NamespacedName]bool
	BackendTLSPolicyStatusKeys map[types.NamespacedName]bool

	ClientTrafficPolicyStatusKeys   map[types.NamespacedName]bool
	BackendTrafficPolicyStatusKeys  map[types.NamespacedName]bool
	SecurityPolicyStatusKeys        map[types.NamespacedName]bool
	EnvoyExtensionPolicyStatusKeys  map[types.NamespacedName]bool
	ExtensionServerPolicyStatusKeys map[message.NamespacedNameAndGVK]bool

	BackendStatusKeys map[types.NamespacedName]bool
}

func (r *Runner) getAllStatuses() *StatusesToDelete {
	// Maps storing status keys to be deleted
	ds := &StatusesToDelete{
		GatewayStatusKeys:   make(map[types.NamespacedName]bool),
		HTTPRouteStatusKeys: make(map[types.NamespacedName]bool),
		GRPCRouteStatusKeys: make(map[types.NamespacedName]bool),
		TLSRouteStatusKeys:  make(map[types.NamespacedName]bool),
		TCPRouteStatusKeys:  make(map[types.NamespacedName]bool),
		UDPRouteStatusKeys:  make(map[types.NamespacedName]bool),

		ClientTrafficPolicyStatusKeys:   make(map[types.NamespacedName]bool),
		BackendTrafficPolicyStatusKeys:  make(map[types.NamespacedName]bool),
		SecurityPolicyStatusKeys:        make(map[types.NamespacedName]bool),
		BackendTLSPolicyStatusKeys:      make(map[types.NamespacedName]bool),
		EnvoyExtensionPolicyStatusKeys:  make(map[types.NamespacedName]bool),
		ExtensionServerPolicyStatusKeys: make(map[message.NamespacedNameAndGVK]bool),

		BackendStatusKeys: make(map[types.NamespacedName]bool),
	}

	// Get current status keys
	for key := range r.ProviderResources.GatewayStatuses.LoadAll() {
		ds.GatewayStatusKeys[key] = true
	}
	for key := range r.ProviderResources.HTTPRouteStatuses.LoadAll() {
		ds.HTTPRouteStatusKeys[key] = true
	}
	for key := range r.ProviderResources.GRPCRouteStatuses.LoadAll() {
		ds.GRPCRouteStatusKeys[key] = true
	}
	for key := range r.ProviderResources.TLSRouteStatuses.LoadAll() {
		ds.TLSRouteStatusKeys[key] = true
	}
	for key := range r.ProviderResources.TCPRouteStatuses.LoadAll() {
		ds.TCPRouteStatusKeys[key] = true
	}
	for key := range r.ProviderResources.UDPRouteStatuses.LoadAll() {
		ds.UDPRouteStatusKeys[key] = true
	}
	for key := range r.ProviderResources.BackendTLSPolicyStatuses.LoadAll() {
		ds.BackendTLSPolicyStatusKeys[key] = true
	}

	for key := range r.ProviderResources.ClientTrafficPolicyStatuses.LoadAll() {
		ds.ClientTrafficPolicyStatusKeys[key] = true
	}
	for key := range r.ProviderResources.BackendTrafficPolicyStatuses.LoadAll() {
		ds.BackendTrafficPolicyStatusKeys[key] = true
	}
	for key := range r.ProviderResources.SecurityPolicyStatuses.LoadAll() {
		ds.SecurityPolicyStatusKeys[key] = true
	}
	for key := range r.ProviderResources.EnvoyExtensionPolicyStatuses.LoadAll() {
		ds.EnvoyExtensionPolicyStatusKeys[key] = true
	}
	for key := range r.ProviderResources.BackendStatuses.LoadAll() {
		ds.BackendStatusKeys[key] = true
	}
	return ds
}

func (r *Runner) deleteStatusKeys(ds *StatusesToDelete) {
	for key := range ds.GatewayStatusKeys {
		r.ProviderResources.GatewayStatuses.Delete(key)
		delete(ds.GatewayStatusKeys, key)
	}
	for key := range ds.HTTPRouteStatusKeys {
		r.ProviderResources.HTTPRouteStatuses.Delete(key)
		delete(ds.HTTPRouteStatusKeys, key)
	}
	for key := range ds.GRPCRouteStatusKeys {
		r.ProviderResources.GRPCRouteStatuses.Delete(key)
		delete(ds.GRPCRouteStatusKeys, key)
	}
	for key := range ds.TLSRouteStatusKeys {
		r.ProviderResources.TLSRouteStatuses.Delete(key)
		delete(ds.TLSRouteStatusKeys, key)
	}
	for key := range ds.TCPRouteStatusKeys {
		r.ProviderResources.TCPRouteStatuses.Delete(key)
		delete(ds.TCPRouteStatusKeys, key)
	}
	for key := range ds.UDPRouteStatusKeys {
		r.ProviderResources.UDPRouteStatuses.Delete(key)
		delete(ds.UDPRouteStatusKeys, key)
	}

	for key := range ds.ClientTrafficPolicyStatusKeys {
		r.ProviderResources.ClientTrafficPolicyStatuses.Delete(key)
		delete(ds.ClientTrafficPolicyStatusKeys, key)
	}
	for key := range ds.BackendTrafficPolicyStatusKeys {
		r.ProviderResources.BackendTrafficPolicyStatuses.Delete(key)
		delete(ds.BackendTrafficPolicyStatusKeys, key)
	}
	for key := range ds.SecurityPolicyStatusKeys {
		r.ProviderResources.SecurityPolicyStatuses.Delete(key)
		delete(ds.SecurityPolicyStatusKeys, key)
	}
	for key := range ds.BackendTLSPolicyStatusKeys {
		r.ProviderResources.BackendTLSPolicyStatuses.Delete(key)
		delete(ds.BackendTLSPolicyStatusKeys, key)
	}
	for key := range ds.EnvoyExtensionPolicyStatusKeys {
		r.ProviderResources.EnvoyExtensionPolicyStatuses.Delete(key)
		delete(ds.EnvoyExtensionPolicyStatusKeys, key)
	}
	for key := range ds.ExtensionServerPolicyStatusKeys {
		r.ProviderResources.ExtensionPolicyStatuses.Delete(key)
		delete(ds.ExtensionServerPolicyStatusKeys, key)
	}
	for key := range ds.BackendStatusKeys {
		r.ProviderResources.BackendStatuses.Delete(key)
		delete(ds.BackendStatusKeys, key)
	}
}

// deleteAllStatusKeys deletes all status keys stored by the subscriber.
func (r *Runner) deleteAllStatusKeys() {
	// Fields of GatewayAPIStatuses
	for key := range r.ProviderResources.GatewayStatuses.LoadAll() {
		r.ProviderResources.GatewayStatuses.Delete(key)
	}
	for key := range r.ProviderResources.HTTPRouteStatuses.LoadAll() {
		r.ProviderResources.HTTPRouteStatuses.Delete(key)
	}
	for key := range r.ProviderResources.GRPCRouteStatuses.LoadAll() {
		r.ProviderResources.GRPCRouteStatuses.Delete(key)
	}
	for key := range r.ProviderResources.TLSRouteStatuses.LoadAll() {
		r.ProviderResources.TLSRouteStatuses.Delete(key)
	}
	for key := range r.ProviderResources.TCPRouteStatuses.LoadAll() {
		r.ProviderResources.TCPRouteStatuses.Delete(key)
	}
	for key := range r.ProviderResources.UDPRouteStatuses.LoadAll() {
		r.ProviderResources.UDPRouteStatuses.Delete(key)
	}
	for key := range r.ProviderResources.BackendTLSPolicyStatuses.LoadAll() {
		r.ProviderResources.BackendTLSPolicyStatuses.Delete(key)
	}

	// Fields of PolicyStatuses
	for key := range r.ProviderResources.ClientTrafficPolicyStatuses.LoadAll() {
		r.ProviderResources.ClientTrafficPolicyStatuses.Delete(key)
	}
	for key := range r.ProviderResources.BackendTrafficPolicyStatuses.LoadAll() {
		r.ProviderResources.BackendTrafficPolicyStatuses.Delete(key)
	}
	for key := range r.ProviderResources.SecurityPolicyStatuses.LoadAll() {
		r.ProviderResources.SecurityPolicyStatuses.Delete(key)
	}
	for key := range r.ProviderResources.EnvoyExtensionPolicyStatuses.LoadAll() {
		r.ProviderResources.EnvoyExtensionPolicyStatuses.Delete(key)
	}
	for key := range r.ProviderResources.ExtensionPolicyStatuses.LoadAll() {
		r.ProviderResources.ExtensionPolicyStatuses.Delete(key)
	}
	for key := range r.ProviderResources.BackendStatuses.LoadAll() {
		r.ProviderResources.BackendStatuses.Delete(key)
	}
}

// getIRKeysToDelete returns the list of IR keys to delete
// based on the difference between the current keys and the
// new keys parameters passed to the function.
func getIRKeysToDelete(curKeys, newKeys []string) []string {
	curSet := sets.NewString(curKeys...)
	newSet := sets.NewString(newKeys...)

	delSet := curSet.Difference(newSet)

	return delSet.List()
}

// hmac returns the HMAC secret generated by the CertGen job.
// hmac will be used as a hash salt to generate unguessable downloading paths for Wasm modules.
func hmac(ctx context.Context, namespace string) (hmac []byte, err error) {
	// Get the HMAC secret.
	// HMAC secret is generated by the CertGen job and stored in a secret
	cfg, err := ctrl.GetConfig()
	if err != nil {
		return nil, err
	}
	client, err := kubernetes.NewForConfig(cfg)
	if err != nil {
		return nil, err
	}
	secret, err := client.CoreV1().Secrets(namespace).Get(ctx, hmacSecretName, metav1.GetOptions{})
	if err != nil {
		if kerrors.IsNotFound(err) {
			return nil, fmt.Errorf("HMAC secret %s/%s not found", namespace, hmacSecretName)
		}
		return nil, err
	}
	hmac, ok := secret.Data[hmacSecretKey]
	if !ok || len(hmac) == 0 {
		return nil, fmt.Errorf(
			"HMAC secret not found in secret %s/%s", namespace, hmacSecretName)
	}
	return
}<|MERGE_RESOLUTION|>--- conflicted
+++ resolved
@@ -173,11 +173,7 @@
 				// Publish the IRs.
 				// Also validate the ir before sending it.
 				for key, val := range result.InfraIR {
-<<<<<<< HEAD
-					if vlog := r.Logger.V(1); vlog.Enabled() {
-=======
 					if vlog := r.Logger.V(4); vlog.Enabled() {
->>>>>>> 9c9f435d
 						vlog.WithValues("infra-ir", key).Info(val.JSONString())
 					}
 					if err := val.Validate(); err != nil {
@@ -190,11 +186,7 @@
 				}
 
 				for key, val := range result.XdsIR {
-<<<<<<< HEAD
-					if vlog := r.Logger.V(1); vlog.Enabled() {
-=======
 					if vlog := r.Logger.V(4); vlog.Enabled() {
->>>>>>> 9c9f435d
 						vlog.WithValues("xds-ir", key).Info(val.JSONString())
 					}
 					if err := val.Validate(); err != nil {
