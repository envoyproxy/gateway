--- conflicted
+++ resolved
@@ -11,11 +11,8 @@
   Added support for percentage-based request mirroring
   Add an option to OIDC authentication to bypass it and defer to JWT when the request contains an "Authorization: Bearer ..." header.
   Added support for configuring Subject Alternative Names (SANs) for upstream TLS validation via `BackendTLSPolicy.validation.subjectAltNames`.
-<<<<<<< HEAD
+  Added support for local rate limit header.
   Added XDS metadata for clusters and endpoints from xRoutes and referenced backend resources (Backend, Service, ServiceImport).
-=======
-  Added support for local rate limit header.
->>>>>>> eb7266c0
 
 bug fixes: |
 
