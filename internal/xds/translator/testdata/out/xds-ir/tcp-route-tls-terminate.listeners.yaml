- address:
    socketAddress:
      address: 0.0.0.0
      portValue: 10080
  filterChains:
  - filters:
    - name: envoy.filters.network.tcp_proxy
      typedConfig:
        '@type': type.googleapis.com/envoy.extensions.filters.network.tcp_proxy.v3.TcpProxy
<<<<<<< HEAD
        cluster: tls-terminate-route
=======
        cluster: tls-terminate-dest
>>>>>>> 4285f4e2
        statPrefix: terminate
    transportSocket:
      name: envoy.transport_sockets.tls
      typedConfig:
        '@type': type.googleapis.com/envoy.extensions.transport_sockets.tls.v3.DownstreamTlsContext
        commonTlsContext:
          alpnProtocols:
          - h2
          - http/1.1
          tlsCertificateSdsSecretConfigs:
          - name: envoy-gateway-tls-secret-1
            sdsConfig:
              ads: {}
              resourceApiVersion: V3
  name: tls-terminate
  perConnectionBufferLimitBytes: 32768<|MERGE_RESOLUTION|>--- conflicted
+++ resolved
@@ -7,11 +7,7 @@
     - name: envoy.filters.network.tcp_proxy
       typedConfig:
         '@type': type.googleapis.com/envoy.extensions.filters.network.tcp_proxy.v3.TcpProxy
-<<<<<<< HEAD
-        cluster: tls-terminate-route
-=======
         cluster: tls-terminate-dest
->>>>>>> 4285f4e2
         statPrefix: terminate
     transportSocket:
       name: envoy.transport_sockets.tls
