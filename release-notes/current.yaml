--- conflicted
+++ resolved
@@ -18,12 +18,10 @@
   Added support for HorizontalPodAutoscaler to helm chart
 
 bug fixes: |
-<<<<<<< HEAD
+
   Fix traffic splitting when filters are attached to the backendRef.
-=======
   Added support for Secret and ConfigMap parsing in Standalone mode.
   Bypass overload manager for stats and ready listeners
->>>>>>> a41e9929
 
 # Enhancements that improve performance.
 performance improvements: |
