--- conflicted
+++ resolved
@@ -266,12 +266,8 @@
 	// The XDS translation is done in a best-effort manner, so we collect all
 	// errors and return them at the end.
 	var (
-<<<<<<< HEAD
 		ownerGatewayListeners = map[string]sets.Set[*ir.ResourceMetadata]{} // The set of Gateway HTTPListeners that own the xDS Listener
-		errs                  error
-	)
-=======
-		http3EnabledListeners = make(map[listenerKey]*ir.HTTP3Settings) // Map to track HTTP3 settings for listeners by address and port
+		http3EnabledListeners = make(map[listenerKey]*ir.HTTP3Settings)     // Map to track HTTP3 settings for listeners by address and port
 		errs                  error
 	)
 
@@ -283,7 +279,6 @@
 		}
 	}
 
->>>>>>> 4d068168
 	for _, httpListener := range httpListeners {
 		var (
 			http3Settings                      *ir.HTTP3Settings // HTTP3 settings for the listener, if any
@@ -300,12 +295,9 @@
 		http3Settings, http3Enabled = http3EnabledListeners[listenerKey{Address: httpListener.Address, Port: httpListener.Port}]
 
 		// Search for an existing TCP listener on the same address + port combination.
-<<<<<<< HEAD
-		tcpXDSListener = findXdsListenerByHostPort(tCtx, httpListener.Address, httpListener.Port)
-=======
 		tcpXDSListener = findXdsListenerByHostPort(tCtx, httpListener.Address, httpListener.Port, corev3.SocketAddress_TCP)
 		quicXDSListener = findXdsListenerByHostPort(tCtx, httpListener.Address, httpListener.Port, corev3.SocketAddress_UDP)
->>>>>>> 4d068168
+
 		xdsListenerOnSameAddressPortExists = tcpXDSListener != nil
 		tlsEnabled = httpListener.TLS != nil
 
@@ -767,7 +759,7 @@
 
 	for _, tcpListener := range tcpListeners {
 		// Search for an existing listener, if it does not exist, create one.
-		xdsListener := findXdsListenerByHostPort(tCtx, tcpListener.Address, tcpListener.Port)
+		xdsListener := findXdsListenerByHostPort(tCtx, tcpListener.Address, tcpListener.Port, corev3.SocketAddress_TCP)
 		if xdsListener == nil {
 			if xdsListener, err = buildXdsTCPListener(
 				tcpListener.CoreListenerDetails, tcpListener.TCPKeepalive, tcpListener.Connection,
@@ -907,8 +899,10 @@
 	return errs
 }
 
-// findXdsListenerByHostPort finds a xds listener with the same address and port, and returns nil if there is no match.
-func findXdsListenerByHostPort(tCtx *types.ResourceVersionTable, address string, port uint32) *listenerv3.Listener {
+// findXdsListenerByHostPort finds a xds listener with the same address, port and protocol, and returns nil if there is no match.
+func findXdsListenerByHostPort(tCtx *types.ResourceVersionTable, address string, port uint32,
+	protocol corev3.SocketAddress_Protocol,
+) *listenerv3.Listener {
 	if tCtx == nil || tCtx.XdsResources == nil || tCtx.XdsResources[resourcev3.ListenerType] == nil {
 		return nil
 	}
@@ -916,7 +910,8 @@
 	for _, r := range tCtx.XdsResources[resourcev3.ListenerType] {
 		listener := r.(*listenerv3.Listener)
 		addr := listener.GetAddress()
-		if addr.GetSocketAddress().GetPortValue() == port && addr.GetSocketAddress().Address == address {
+		if addr.GetSocketAddress().GetPortValue() == port && addr.GetSocketAddress().Address == address && addr.
+			GetSocketAddress().Protocol == protocol {
 			return listener
 		}
 	}
