--- conflicted
+++ resolved
@@ -1571,20 +1571,12 @@
 	}
 
 	return &ir.DestinationSetting{
-<<<<<<< HEAD
 		Name:             name,
 		Protocol:         protocol,
 		Endpoints:        endpoints,
 		AddressType:      addrType,
 		ZoneAwareRouting: processZoneAwareRouting(service),
-=======
-		Name:                    name,
-		Protocol:                protocol,
-		Endpoints:               endpoints,
-		AddressType:             addrType,
-		ZoneAwareRoutingEnabled: isZoneAwareRoutingEnabled(service),
-		Metadata:                buildResourceMetadata(service, ptr.To(gwapiv1.SectionName(strconv.Itoa(int(*backendRef.Port))))),
->>>>>>> f72f6151
+    Metadata:         buildResourceMetadata(service, ptr.To(gwapiv1.SectionName(strconv.Itoa(int(*backendRef.Port))))),
 	}
 }
 
