--- conflicted
+++ resolved
@@ -1192,6 +1192,7 @@
 				Port:        parentRef.Port,
 			},
 			resources)
+		ds.Filters = t.processDestinationFilters(routeType, backendRefContext, parentRef, route, resources)
 	}
 
 	// TODO: support mixed endpointslice address type for the same backendRef
@@ -1205,7 +1206,6 @@
 			gwapiv1a2.RouteReasonResolvedRefs,
 			"Mixed endpointslice address type for the same backendRef is not supported")
 	}
-<<<<<<< HEAD
 
 	ds.Weight = &weight
 	return ds
@@ -1251,19 +1251,6 @@
 		Endpoints:   endpoints,
 		AddressType: addrType,
 	}
-=======
-	destinationFilters := t.processDestinationFilters(routeType, backendRefContext, parentRef, route, resources)
-	ds = &ir.DestinationSetting{
-		Weight:      &weight,
-		Protocol:    protocol,
-		Endpoints:   endpoints,
-		AddressType: addrType,
-		TLS:         backendTLS,
-		Filters:     destinationFilters,
-	}
-
-	return ds
->>>>>>> 926d572b
 }
 
 func getBackendFilters(routeType gwapiv1.Kind, backendRefContext BackendRefContext) (backendFilters any) {
