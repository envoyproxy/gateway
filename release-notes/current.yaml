date: Pending

# Changes that are expected to cause an incompatibility with previous versions, such as deletions or modifications to existing APIs.
breaking changes: |

# Updates addressing vulnerabilities, security flaws, or compliance requirements.
security updates: |

# New features or capabilities added in this release.
new features: |
<<<<<<< HEAD
  Added support for mTLS configuration for ExtensionServer
  Added max connection/stream duration and max requests per connection to ClientTrafficPolicy
=======
  Added support for mTLS configuration for ExtensionServer.
  Added support for late response headers in ClientTrafficPolicy.
>>>>>>> 9b7744a8

bug fixes: |
  Fixed %ROUTE_KIND% operator to be lower-cased when used by clusterStatName in EnvoyProxy API.
  Fixed maxAcceptPerSocketEvent being ignored in ClientTrafficPolicy.
  Fixed the topologyInjectorDisabled and the local cluster was not defined.
  Fixed log formatting of improper key-value pairs to avoid DPANIC in controller-runtime logger.
  Fixed handling of context-related transient errors to prevent incorrect state reconciliation and unintended behavior.
  Fixed the controller cannot read the EnvoyProxy attached gatewayclass only.
  Fixed handling of millisecond-level retry durations and token TTLs in OIDC authn.
  Fixed indexer and controller crashing when BackendTrafficPolicy has a redirect response override.
  Fixed Lua validator log level to be suppressed by default.
  Fixed ProxyTopologyInjector cache sync race condition that caused injection failures
  Fixed validation for grpc routes with extension ref filters.

# Enhancements that improve performance.
performance improvements: |

# Deprecated features or APIs.
deprecations: |

# Other notable changes not covered by the above sections.
Other changes: |<|MERGE_RESOLUTION|>--- conflicted
+++ resolved
@@ -8,13 +8,10 @@
 
 # New features or capabilities added in this release.
 new features: |
-<<<<<<< HEAD
   Added support for mTLS configuration for ExtensionServer
   Added max connection/stream duration and max requests per connection to ClientTrafficPolicy
-=======
   Added support for mTLS configuration for ExtensionServer.
   Added support for late response headers in ClientTrafficPolicy.
->>>>>>> 9b7744a8
 
 bug fixes: |
   Fixed %ROUTE_KIND% operator to be lower-cased when used by clusterStatName in EnvoyProxy API.
