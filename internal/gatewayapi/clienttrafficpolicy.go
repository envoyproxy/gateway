--- conflicted
+++ resolved
@@ -358,8 +358,6 @@
 func (t *Translator) translateClientTrafficPolicyForListener(policy *egv1a1.ClientTrafficPolicy, l *ListenerContext,
 	xdsIR XdsIRMap, infraIR InfraIRMap, resources *Resources,
 ) error {
-	var err, errs error
-
 	// Find IR
 	irKey := t.getIRKey(l.gateway)
 	// It must exist since we've already finished processing the gateways
@@ -376,23 +374,11 @@
 		}
 	}
 
-<<<<<<< HEAD
-	// IR must exist since we're past validation
-	if httpIR != nil {
-		// Translate TCPKeepalive
-		translateListenerTCPKeepalive(policy.Spec.TCPKeepalive, httpIR)
-
-		// Translate Connection
-		if err = translateListenerConnection(policy.Spec.Connection, httpIR); err != nil {
-			err = perr.WithMessage(err, "Connection")
-			errs = errors.Join(errs, err)
-=======
 	var tcpIR *ir.TCPListener
 	for _, tcp := range gwXdsIR.TCP {
 		if tcp.Name == irListenerName {
 			tcpIR = tcp
 			break
->>>>>>> 99f91326
 		}
 	}
 
@@ -402,7 +388,7 @@
 		connection          *ir.Connection
 		enableProxyProtocol bool
 		tlsConfig           *ir.TLSConfig
-		err                 error
+		err, errs           error
 	)
 
 	// Build common IR shared by HTTP and TCP listeners, return early if some field is invalid.
@@ -415,7 +401,8 @@
 	// Translate Connection
 	connection, err = buildConnection(policy.Spec.Connection)
 	if err != nil {
-		return err
+		err = perr.WithMessage(err, "Connection")
+		errs = errors.Join(errs, err)
 	}
 
 	// Translate Proxy Protocol
@@ -469,14 +456,10 @@
 		}
 
 		// Translate TLS parameters
-<<<<<<< HEAD
-		if err = t.translateListenerTLSParameters(policy, httpIR, resources); err != nil {
+		tlsConfig, err = t.buildListenerTLSParameters(policy, httpIR.TLS, resources)
+		if err != nil {
 			err = perr.WithMessage(err, "TLS")
 			errs = errors.Join(errs, err)
-=======
-		tlsConfig, err = t.buildListenerTLSParameters(policy, httpIR.TLS, resources)
-		if err != nil {
-			return err
 		}
 
 		httpIR.TCPKeepalive = keepalive
@@ -490,7 +473,6 @@
 		tlsConfig, err = t.buildListenerTLSParameters(policy, tcpIR.TLS, resources)
 		if err != nil {
 			return err
->>>>>>> 99f91326
 		}
 
 		tcpIR.TCPKeepalive = keepalive
@@ -499,11 +481,7 @@
 		tcpIR.TLS = tlsConfig
 	}
 
-<<<<<<< HEAD
 	return errs
-=======
-	return nil
->>>>>>> 99f91326
 }
 
 func buildKeepAlive(tcpKeepAlive *egv1a1.TCPKeepalive) (*ir.TCPKeepalive, error) {
