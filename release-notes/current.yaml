--- conflicted
+++ resolved
@@ -14,11 +14,7 @@
 
 # Fixes for bugs identified in previous versions.
 bug fixes: |
-<<<<<<< HEAD
-  - Only log endpoint configuration in verbose logging mode (`-v 1` or higher)
-=======
-  Add a bug fix here
->>>>>>> 6f5ae8eb
+  Only log endpoint configuration in verbose logging mode (`-v 1` or higher)
 
 # Enhancements that improve performance.
 performance improvements: |
