// Copyright Envoy Gateway Authors
// SPDX-License-Identifier: Apache-2.0
// The full text of the Apache license is available in the LICENSE file at
// the root of the repo.

package translator

import (
	"errors"

	xdscore "github.com/cncf/xds/go/xds/core/v3"
	matcher "github.com/cncf/xds/go/xds/type/matcher/v3"
	corev3 "github.com/envoyproxy/go-control-plane/envoy/config/core/v3"
	listenerv3 "github.com/envoyproxy/go-control-plane/envoy/config/listener/v3"
	tls_inspectorv3 "github.com/envoyproxy/go-control-plane/envoy/extensions/filters/listener/tls_inspector/v3"
	connection_limitv3 "github.com/envoyproxy/go-control-plane/envoy/extensions/filters/network/connection_limit/v3"
	hcmv3 "github.com/envoyproxy/go-control-plane/envoy/extensions/filters/network/http_connection_manager/v3"
	tcpv3 "github.com/envoyproxy/go-control-plane/envoy/extensions/filters/network/tcp_proxy/v3"
	udpv3 "github.com/envoyproxy/go-control-plane/envoy/extensions/filters/udp/udp_proxy/v3"
	preservecasev3 "github.com/envoyproxy/go-control-plane/envoy/extensions/http/header_formatters/preserve_case/v3"
	customheaderv3 "github.com/envoyproxy/go-control-plane/envoy/extensions/http/original_ip_detection/custom_header/v3"
	quicv3 "github.com/envoyproxy/go-control-plane/envoy/extensions/transport_sockets/quic/v3"
	tlsv3 "github.com/envoyproxy/go-control-plane/envoy/extensions/transport_sockets/tls/v3"
	typev3 "github.com/envoyproxy/go-control-plane/envoy/type/v3"
	"github.com/envoyproxy/go-control-plane/pkg/resource/v3"
	"github.com/envoyproxy/go-control-plane/pkg/wellknown"
	"google.golang.org/protobuf/proto"
	"google.golang.org/protobuf/types/known/anypb"
	"google.golang.org/protobuf/types/known/durationpb"
	"google.golang.org/protobuf/types/known/wrapperspb"
	"k8s.io/utils/ptr"

	"github.com/envoyproxy/gateway/internal/ir"
	"github.com/envoyproxy/gateway/internal/utils/protocov"
	xdsfilters "github.com/envoyproxy/gateway/internal/xds/filters"
)

const (
	// https://www.envoyproxy.io/docs/envoy/latest/api-v3/config/listener/v3/listener.proto#envoy-v3-api-field-config-listener-v3-listener-per-connection-buffer-limit-bytes
	tcpListenerPerConnectionBufferLimitBytes = 32768
	// https://www.envoyproxy.io/docs/envoy/latest/api-v3/config/core/v3/protocol.proto#envoy-v3-api-field-config-core-v3-http2protocoloptions-max-concurrent-streams
	http2MaxConcurrentStreamsLimit = 100
	// https://www.envoyproxy.io/docs/envoy/latest/api-v3/config/core/v3/protocol.proto#envoy-v3-api-field-config-core-v3-http2protocoloptions-initial-stream-window-size
	http2InitialStreamWindowSize = 65536 // 64 KiB
	// https://www.envoyproxy.io/docs/envoy/latest/api-v3/config/core/v3/protocol.proto#envoy-v3-api-field-config-core-v3-http2protocoloptions-initial-connection-window-size
	http2InitialConnectionWindowSize = 1048576 // 1 MiB
	// https://www.envoyproxy.io/docs/envoy/latest/api-v3/extensions/filters/network/connection_limit/v3/connection_limit.proto
	networkConnectionLimit = "envoy.filters.network.connection_limit"
)

func http1ProtocolOptions(opts *ir.HTTP1Settings) *corev3.Http1ProtocolOptions {
	if opts == nil {
		return nil
	}
	if !opts.EnableTrailers && !opts.PreserveHeaderCase && opts.HTTP10 == nil {
		return nil
	}
	// If PreserveHeaderCase is true and EnableTrailers is false then setting the EnableTrailers field to false
	// is simply keeping it at its default value of "disabled".
	r := &corev3.Http1ProtocolOptions{
		EnableTrailers: opts.EnableTrailers,
	}
	if opts.PreserveHeaderCase {
		preservecaseAny, _ := anypb.New(&preservecasev3.PreserveCaseFormatterConfig{})
		r.HeaderKeyFormat = &corev3.Http1ProtocolOptions_HeaderKeyFormat{
			HeaderFormat: &corev3.Http1ProtocolOptions_HeaderKeyFormat_StatefulFormatter{
				StatefulFormatter: &corev3.TypedExtensionConfig{
					Name:        "preserve_case",
					TypedConfig: preservecaseAny,
				},
			},
		}
	}
	if opts.HTTP10 != nil {
		r.AcceptHttp_10 = true
		r.DefaultHostForHttp_10 = ptr.Deref(opts.HTTP10.DefaultHost, "")
	}
	return r
}

func http2ProtocolOptions(opts *ir.HTTP2Settings) *corev3.Http2ProtocolOptions {
	if opts == nil {
		opts = &ir.HTTP2Settings{}
	}

	return &corev3.Http2ProtocolOptions{
		MaxConcurrentStreams: &wrapperspb.UInt32Value{
			Value: ptr.Deref(opts.MaxConcurrentStreams, http2MaxConcurrentStreamsLimit),
		},
		InitialStreamWindowSize: &wrapperspb.UInt32Value{
			Value: ptr.Deref(opts.InitialStreamWindowSize, http2InitialStreamWindowSize),
		},
		InitialConnectionWindowSize: &wrapperspb.UInt32Value{
			Value: ptr.Deref(opts.InitialConnectionWindowSize, http2InitialConnectionWindowSize),
		},
	}
}

func xffNumTrustedHops(clientIPDetection *ir.ClientIPDetectionSettings) uint32 {
	if clientIPDetection != nil && clientIPDetection.XForwardedFor != nil && clientIPDetection.XForwardedFor.NumTrustedHops != nil {
		return *clientIPDetection.XForwardedFor.NumTrustedHops
	}
	return 0
}

func originalIPDetectionExtensions(clientIPDetection *ir.ClientIPDetectionSettings) []*corev3.TypedExtensionConfig {
	// Return early if settings are nil
	if clientIPDetection == nil {
		return nil
	}

	var extensionConfig []*corev3.TypedExtensionConfig

	// Custom header extension
	if clientIPDetection.CustomHeader != nil {
		var rejectWithStatus *typev3.HttpStatus
		if ptr.Deref(clientIPDetection.CustomHeader.FailClosed, false) {
			rejectWithStatus = &typev3.HttpStatus{Code: typev3.StatusCode_Forbidden}
		}

		customHeaderConfigAny, _ := anypb.New(&customheaderv3.CustomHeaderConfig{
			HeaderName:       clientIPDetection.CustomHeader.Name,
			RejectWithStatus: rejectWithStatus,

			AllowExtensionToSetAddressAsTrusted: true,
		})

		extensionConfig = append(extensionConfig, &corev3.TypedExtensionConfig{
			Name:        "envoy.extensions.http.original_ip_detection.custom_header",
			TypedConfig: customHeaderConfigAny,
		})
	}

	return extensionConfig
}

// buildXdsTCPListener creates a xds Listener resource
// TODO: Improve function parameters
func buildXdsTCPListener(name, address string, port uint32, keepalive *ir.TCPKeepalive, connection *ir.Connection, accesslog *ir.AccessLog) *listenerv3.Listener {
	socketOptions := buildTCPSocketOptions(keepalive)
	al := buildXdsAccessLog(accesslog, true)
	bufferLimitBytes := buildPerConnectionBufferLimitBytes(connection)
	return &listenerv3.Listener{
		Name:                          name,
		AccessLog:                     al,
		SocketOptions:                 socketOptions,
		PerConnectionBufferLimitBytes: bufferLimitBytes,
		Address: &corev3.Address{
			Address: &corev3.Address_SocketAddress{
				SocketAddress: &corev3.SocketAddress{
					Protocol: corev3.SocketAddress_TCP,
					Address:  address,
					PortSpecifier: &corev3.SocketAddress_PortValue{
						PortValue: port,
					},
				},
			},
		},
		// Remove /healthcheck/fail from endpoints that trigger a drain of listeners for better control
		// over the drain process while still allowing the healthcheck to be failed during pod shutdown.
		DrainType: listenerv3.Listener_MODIFY_ONLY,
	}
}

func buildPerConnectionBufferLimitBytes(connection *ir.Connection) *wrapperspb.UInt32Value {
	if connection != nil && connection.BufferLimitBytes != nil {
		return wrapperspb.UInt32(*connection.BufferLimitBytes)
	}
	return wrapperspb.UInt32(tcpListenerPerConnectionBufferLimitBytes)
}

// buildXdsQuicListener creates a xds Listener resource for quic
func buildXdsQuicListener(name, address string, port uint32, accesslog *ir.AccessLog) *listenerv3.Listener {
	xdsListener := &listenerv3.Listener{
		Name:      name + "-quic",
		AccessLog: buildXdsAccessLog(accesslog, true),
		Address: &corev3.Address{
			Address: &corev3.Address_SocketAddress{
				SocketAddress: &corev3.SocketAddress{
					Protocol: corev3.SocketAddress_UDP,
					Address:  address,
					PortSpecifier: &corev3.SocketAddress_PortValue{
						PortValue: port,
					},
				},
			},
		},
		UdpListenerConfig: &listenerv3.UdpListenerConfig{
			DownstreamSocketConfig: &corev3.UdpSocketConfig{},
			QuicOptions:            &listenerv3.QuicProtocolOptions{},
		},
		// Remove /healthcheck/fail from endpoints that trigger a drain of listeners for better control
		// over the drain process while still allowing the healthcheck to be failed during pod shutdown.
		DrainType: listenerv3.Listener_MODIFY_ONLY,
	}

	return xdsListener
}

// addHCMToXDSListener adds a HCM filter to the listener's filter chain, and adds
// all the necessary HTTP filters to that HCM.
//
//   - If tls is not enabled, a HCM filter is added to the Listener's default TCP filter chain.
//     All the ir HTTP Listeners on the same address + port combination share the
//     same HCM + HTTP filters.
//   - If tls is enabled, a new TCP filter chain is created and added to the listener.
//     A HCM filter is added to the new TCP filter chain.
//     The newly created TCP filter chain is configured with a filter chain match to
//     match the server names(SNI) based on the listener's hostnames.
func (t *Translator) addHCMToXDSListener(xdsListener *listenerv3.Listener, irListener *ir.HTTPListener,
	accesslog *ir.AccessLog, tracing *ir.Tracing, http3Listener bool, connection *ir.Connection,
) error {
	al := buildXdsAccessLog(accesslog, false)

	hcmTracing, err := buildHCMTracing(tracing)
	if err != nil {
		return err
	}

	// HTTP filter configuration
	var statPrefix string
	if irListener.TLS != nil {
		statPrefix = "https"
	} else {
		statPrefix = "http"
	}

	// Client IP detection
	useRemoteAddress := true
	originalIPDetectionExtensions := originalIPDetectionExtensions(irListener.ClientIPDetection)
	if originalIPDetectionExtensions != nil {
		useRemoteAddress = false
	}

	mgr := &hcmv3.HttpConnectionManager{
		AccessLog:  al,
		CodecType:  hcmv3.HttpConnectionManager_AUTO,
		StatPrefix: statPrefix,
		RouteSpecifier: &hcmv3.HttpConnectionManager_Rds{
			Rds: &hcmv3.Rds{
				ConfigSource: makeConfigSource(),
				// Configure route name to be found via RDS.
				RouteConfigName: irListener.Name,
			},
		},
		HttpProtocolOptions: http1ProtocolOptions(irListener.HTTP1),
		// Hide the Envoy proxy in the Server header by default
		ServerHeaderTransformation: hcmv3.HttpConnectionManager_PASS_THROUGH,
		// Add HTTP2 protocol options
		// Set it by default to also support HTTP1.1 to HTTP2 Upgrades
		Http2ProtocolOptions: http2ProtocolOptions(irListener.HTTP2),
		// https://www.envoyproxy.io/docs/envoy/latest/configuration/http/http_conn_man/headers#x-forwarded-for
		UseRemoteAddress:              &wrapperspb.BoolValue{Value: useRemoteAddress},
		XffNumTrustedHops:             xffNumTrustedHops(irListener.ClientIPDetection),
		OriginalIpDetectionExtensions: originalIPDetectionExtensions,
		// normalize paths according to RFC 3986
		NormalizePath:                &wrapperspb.BoolValue{Value: true},
		MergeSlashes:                 irListener.Path.MergeSlashes,
		PathWithEscapedSlashesAction: translateEscapePath(irListener.Path.EscapedSlashesAction),
		CommonHttpProtocolOptions: &corev3.HttpProtocolOptions{
			HeadersWithUnderscoresAction: buildHeadersWithUnderscoresAction(irListener.Headers),
		},
		Tracing: hcmTracing,
	}

	if irListener.Timeout != nil && irListener.Timeout.HTTP != nil {
		if irListener.Timeout.HTTP.RequestReceivedTimeout != nil {
			mgr.RequestTimeout = durationpb.New(irListener.Timeout.HTTP.RequestReceivedTimeout.Duration)
		}

		if irListener.Timeout.HTTP.IdleTimeout != nil {
			mgr.CommonHttpProtocolOptions.IdleTimeout = durationpb.New(irListener.Timeout.HTTP.IdleTimeout.Duration)
		}
	}

	// Add the proxy protocol filter if needed
	patchProxyProtocolFilter(xdsListener, irListener)

	if irListener.IsHTTP2 {
		mgr.HttpFilters = append(mgr.HttpFilters, xdsfilters.GRPCWeb)
		// always enable grpc stats filter
		mgr.HttpFilters = append(mgr.HttpFilters, xdsfilters.GRPCStats)
	}

	if http3Listener {
		mgr.CodecType = hcmv3.HttpConnectionManager_HTTP3
		mgr.Http3ProtocolOptions = &corev3.Http3ProtocolOptions{}
	}
	// Add HTTP filters to the HCM, the filters have already been sorted in the
	// correct order in the patchHCMWithFilters function.
	if err := t.patchHCMWithFilters(mgr, irListener); err != nil {
		return err
	}

	var filters []*listenerv3.Filter

	if connection != nil && connection.ConnectionLimit != nil {
		cl := buildConnectionLimitFilter(statPrefix, connection)
		if clf, err := toNetworkFilter(networkConnectionLimit, cl); err == nil {
			filters = append(filters, clf)
		} else {
			return err
		}
	}

	if mgrf, err := toNetworkFilter(wellknown.HTTPConnectionManager, mgr); err == nil {
		filters = append(filters, mgrf)
	} else {
		return err
	}

	filterChain := &listenerv3.FilterChain{
		Filters: filters,
	}

	if irListener.TLS != nil {
		var tSocket *corev3.TransportSocket
		if http3Listener {
			tSocket, err = buildDownstreamQUICTransportSocket(irListener.TLS)
			if err != nil {
				return err
			}
		} else {
			tSocket, err = buildXdsDownstreamTLSSocket(irListener.TLS)
			if err != nil {
				return err
			}
		}
		filterChain.TransportSocket = tSocket
		if err := addServerNamesMatch(xdsListener, filterChain, irListener.Hostnames); err != nil {
			return err
		}

		xdsListener.FilterChains = append(xdsListener.FilterChains, filterChain)
	} else {
		// Add the HTTP filter chain as the default filter chain
		// Make sure one does not exist
		if xdsListener.DefaultFilterChain != nil {
			return errors.New("default filter chain already exists")
		}
		xdsListener.DefaultFilterChain = filterChain
	}

	return nil
}

func addServerNamesMatch(xdsListener *listenerv3.Listener, filterChain *listenerv3.FilterChain, hostnames []string) error {
	// Dont add a filter chain match if the hostname is a wildcard character.
	if len(hostnames) > 0 && hostnames[0] != "*" {
		filterChain.FilterChainMatch = &listenerv3.FilterChainMatch{
			ServerNames: hostnames,
		}

		if err := addXdsTLSInspectorFilter(xdsListener); err != nil {
			return err
		}
	}

	return nil
}

// findXdsHTTPRouteConfigName finds the name of the route config associated with the
// http connection manager within the default filter chain and returns an empty string if
// not found.
func findXdsHTTPRouteConfigName(xdsListener *listenerv3.Listener) string {
	if xdsListener == nil || xdsListener.DefaultFilterChain == nil || xdsListener.DefaultFilterChain.Filters == nil {
		return ""
	}

	for _, filter := range xdsListener.DefaultFilterChain.Filters {
		if filter.Name == wellknown.HTTPConnectionManager {
			m := new(hcmv3.HttpConnectionManager)
			if err := filter.GetTypedConfig().UnmarshalTo(m); err != nil {
				return ""
			}
			rds := m.GetRds()
			if rds == nil {
				return ""
			}
			return rds.GetRouteConfigName()
		}
	}
	return ""
}

func addXdsTCPFilterChain(xdsListener *listenerv3.Listener, irRoute *ir.TCPRoute, clusterName string, accesslog *ir.AccessLog, connection *ir.Connection) error {
	if irRoute == nil {
		return errors.New("tcp listener is nil")
	}

<<<<<<< HEAD
	isTLSPassthrough := irListener.TLS != nil && irListener.TLS.TLSInspectorConfig != nil
	isTLSTerminate := irListener.TLS != nil && irListener.TLS.Terminate != nil
=======
	isTLSPassthrough := irRoute.TLS != nil && irRoute.TLS.Passthrough != nil
	isTLSTerminate := irRoute.TLS != nil && irRoute.TLS.Terminate != nil
>>>>>>> 33443f88
	statPrefix := "tcp"
	if isTLSPassthrough {
		statPrefix = "passthrough"
	}

	if isTLSTerminate {
		statPrefix = "terminate"
	}

	mgr := &tcpv3.TcpProxy{
		AccessLog:  buildXdsAccessLog(accesslog, false),
		StatPrefix: statPrefix,
		ClusterSpecifier: &tcpv3.TcpProxy_Cluster{
			Cluster: clusterName,
		},
		HashPolicy: buildTCPProxyHashPolicy(irRoute.LoadBalancer),
	}

	var filters []*listenerv3.Filter

	if connection != nil && connection.ConnectionLimit != nil {
		cl := buildConnectionLimitFilter(statPrefix, connection)
		if clf, err := toNetworkFilter(networkConnectionLimit, cl); err == nil {
			filters = append(filters, clf)
		} else {
			return err
		}
	}

	if mgrf, err := toNetworkFilter(wellknown.TCPProxy, mgr); err == nil {
		filters = append(filters, mgrf)
	} else {
		return err
	}

	filterChain := &listenerv3.FilterChain{
		Filters: filters,
	}

	if isTLSPassthrough {
<<<<<<< HEAD
		var snis []string
		if cfg := irListener.TLS.TLSInspectorConfig; cfg != nil {
			snis = cfg.SNIs
		}
		if err := addServerNamesMatch(xdsListener, filterChain, snis); err != nil {
=======
		if err := addServerNamesMatch(xdsListener, filterChain, irRoute.TLS.Passthrough.SNIs); err != nil {
>>>>>>> 33443f88
			return err
		}
	}

	if isTLSTerminate {
<<<<<<< HEAD
		var snis []string
		if cfg := irListener.TLS.TLSInspectorConfig; cfg != nil {
			snis = cfg.SNIs
		}
		if err := addServerNamesMatch(xdsListener, filterChain, snis); err != nil {
			return err
		}
		tSocket, err := buildXdsDownstreamTLSSocket(irListener.TLS.Terminate)
=======
		tSocket, err := buildXdsDownstreamTLSSocket(irRoute.TLS.Terminate)
>>>>>>> 33443f88
		if err != nil {
			return err
		}
		filterChain.TransportSocket = tSocket
	}

	xdsListener.FilterChains = append(xdsListener.FilterChains, filterChain)

	return nil
}

func buildConnectionLimitFilter(statPrefix string, connection *ir.Connection) *connection_limitv3.ConnectionLimit {
	cl := &connection_limitv3.ConnectionLimit{
		StatPrefix:     statPrefix,
		MaxConnections: wrapperspb.UInt64(*connection.ConnectionLimit.Value),
	}

	if connection.ConnectionLimit.CloseDelay != nil {
		cl.Delay = durationpb.New(connection.ConnectionLimit.CloseDelay.Duration)
	}
	return cl
}

// addXdsTLSInspectorFilter adds a Tls Inspector filter if it does not yet exist.
func addXdsTLSInspectorFilter(xdsListener *listenerv3.Listener) error {
	// Return early if it exists
	for _, filter := range xdsListener.ListenerFilters {
		if filter.Name == wellknown.TlsInspector {
			return nil
		}
	}

	tlsInspector := &tls_inspectorv3.TlsInspector{}
	tlsInspectorAny, err := anypb.New(tlsInspector)
	if err != nil {
		return err
	}

	filter := &listenerv3.ListenerFilter{
		Name: wellknown.TlsInspector,
		ConfigType: &listenerv3.ListenerFilter_TypedConfig{
			TypedConfig: tlsInspectorAny,
		},
	}

	xdsListener.ListenerFilters = append(xdsListener.ListenerFilters, filter)

	return nil
}

func buildDownstreamQUICTransportSocket(tlsConfig *ir.TLSConfig) (*corev3.TransportSocket, error) {
	tlsCtx := &quicv3.QuicDownstreamTransport{
		DownstreamTlsContext: &tlsv3.DownstreamTlsContext{
			CommonTlsContext: &tlsv3.CommonTlsContext{
				TlsParams:     buildTLSParams(tlsConfig),
				AlpnProtocols: []string{"h3"},
			},
		},
	}

	for _, tlsConfig := range tlsConfig.Certificates {
		tlsCtx.DownstreamTlsContext.CommonTlsContext.TlsCertificateSdsSecretConfigs = append(
			tlsCtx.DownstreamTlsContext.CommonTlsContext.TlsCertificateSdsSecretConfigs,
			&tlsv3.SdsSecretConfig{
				Name:      tlsConfig.Name,
				SdsConfig: makeConfigSource(),
			})
	}

	if tlsConfig.CACertificate != nil {
		tlsCtx.DownstreamTlsContext.RequireClientCertificate = &wrapperspb.BoolValue{Value: true}
		tlsCtx.DownstreamTlsContext.CommonTlsContext.ValidationContextType = &tlsv3.CommonTlsContext_ValidationContextSdsSecretConfig{
			ValidationContextSdsSecretConfig: &tlsv3.SdsSecretConfig{
				Name:      tlsConfig.CACertificate.Name,
				SdsConfig: makeConfigSource(),
			},
		}
	}

	tlsCtxAny, err := anypb.New(tlsCtx)
	if err != nil {
		return nil, err
	}
	return &corev3.TransportSocket{
		Name: wellknown.TransportSocketQuic,
		ConfigType: &corev3.TransportSocket_TypedConfig{
			TypedConfig: tlsCtxAny,
		},
	}, nil
}

func buildXdsDownstreamTLSSocket(tlsConfig *ir.TLSConfig) (*corev3.TransportSocket, error) {
	tlsCtx := &tlsv3.DownstreamTlsContext{
		CommonTlsContext: &tlsv3.CommonTlsContext{
			TlsParams:                      buildTLSParams(tlsConfig),
			AlpnProtocols:                  buildALPNProtocols(tlsConfig.ALPNProtocols),
			TlsCertificateSdsSecretConfigs: []*tlsv3.SdsSecretConfig{},
		},
	}

	for _, tlsConfig := range tlsConfig.Certificates {
		tlsCtx.CommonTlsContext.TlsCertificateSdsSecretConfigs = append(
			tlsCtx.CommonTlsContext.TlsCertificateSdsSecretConfigs,
			&tlsv3.SdsSecretConfig{
				Name:      tlsConfig.Name,
				SdsConfig: makeConfigSource(),
			})
	}

	if tlsConfig.CACertificate != nil {
		tlsCtx.RequireClientCertificate = &wrapperspb.BoolValue{Value: tlsConfig.RequireClientCertificate}
		tlsCtx.CommonTlsContext.ValidationContextType = &tlsv3.CommonTlsContext_ValidationContextSdsSecretConfig{
			ValidationContextSdsSecretConfig: &tlsv3.SdsSecretConfig{
				Name:      tlsConfig.CACertificate.Name,
				SdsConfig: makeConfigSource(),
			},
		}
	}

	tlsCtxAny, err := anypb.New(tlsCtx)
	if err != nil {
		return nil, err
	}

	return &corev3.TransportSocket{
		Name: wellknown.TransportSocketTls,
		ConfigType: &corev3.TransportSocket_TypedConfig{
			TypedConfig: tlsCtxAny,
		},
	}, nil
}

func buildTLSParams(tlsConfig *ir.TLSConfig) *tlsv3.TlsParameters {
	p := &tlsv3.TlsParameters{}
	isEmpty := true
	if tlsConfig.MinVersion != nil {
		p.TlsMinimumProtocolVersion = buildTLSVersion(tlsConfig.MinVersion)
		isEmpty = false
	}
	if tlsConfig.MaxVersion != nil {
		p.TlsMaximumProtocolVersion = buildTLSVersion(tlsConfig.MaxVersion)
		isEmpty = false
	}
	if len(tlsConfig.Ciphers) > 0 {
		p.CipherSuites = tlsConfig.Ciphers
		isEmpty = false
	}
	if len(tlsConfig.ECDHCurves) > 0 {
		p.EcdhCurves = tlsConfig.ECDHCurves
		isEmpty = false
	}
	if len(tlsConfig.SignatureAlgorithms) > 0 {
		p.SignatureAlgorithms = tlsConfig.SignatureAlgorithms
		isEmpty = false
	}
	if isEmpty {
		return nil
	}
	return p
}

func buildTLSVersion(version *ir.TLSVersion) tlsv3.TlsParameters_TlsProtocol {
	lookup := map[ir.TLSVersion]tlsv3.TlsParameters_TlsProtocol{
		ir.TLSv10: tlsv3.TlsParameters_TLSv1_0,
		ir.TLSv11: tlsv3.TlsParameters_TLSv1_1,
		ir.TLSv12: tlsv3.TlsParameters_TLSv1_2,
		ir.TLSv13: tlsv3.TlsParameters_TLSv1_3,
	}
	if r, found := lookup[*version]; found {
		return r
	}
	return tlsv3.TlsParameters_TLS_AUTO
}

func buildALPNProtocols(alpn []string) []string {
	if len(alpn) == 0 {
		out := []string{"h2", "http/1.1"}
		return out
	}
	return alpn
}

func buildXdsTLSCertSecret(tlsConfig ir.TLSCertificate) *tlsv3.Secret {
	return &tlsv3.Secret{
		Name: tlsConfig.Name,
		Type: &tlsv3.Secret_TlsCertificate{
			TlsCertificate: &tlsv3.TlsCertificate{
				CertificateChain: &corev3.DataSource{
					Specifier: &corev3.DataSource_InlineBytes{InlineBytes: tlsConfig.ServerCertificate},
				},
				PrivateKey: &corev3.DataSource{
					Specifier: &corev3.DataSource_InlineBytes{InlineBytes: tlsConfig.PrivateKey},
				},
			},
		},
	}
}

func buildXdsTLSCaCertSecret(caCertificate *ir.TLSCACertificate) *tlsv3.Secret {
	return &tlsv3.Secret{
		Name: caCertificate.Name,
		Type: &tlsv3.Secret_ValidationContext{
			ValidationContext: &tlsv3.CertificateValidationContext{
				TrustedCa: &corev3.DataSource{
					Specifier: &corev3.DataSource_InlineBytes{InlineBytes: caCertificate.Certificate},
				},
			},
		},
	}
}

func buildXdsUDPListener(clusterName string, udpListener *ir.UDPListener, accesslog *ir.AccessLog) (*listenerv3.Listener, error) {
	if udpListener == nil {
		return nil, errors.New("udp listener is nil")
	}

	statPrefix := "service"

	route := &udpv3.Route{
		Cluster: clusterName,
	}
	routeAny, err := anypb.New(route)
	if err != nil {
		return nil, err
	}

	udpProxy := &udpv3.UdpProxyConfig{
		StatPrefix: statPrefix,
		AccessLog:  buildXdsAccessLog(accesslog, false),
		RouteSpecifier: &udpv3.UdpProxyConfig_Matcher{
			Matcher: &matcher.Matcher{
				OnNoMatch: &matcher.Matcher_OnMatch{
					OnMatch: &matcher.Matcher_OnMatch_Action{
						Action: &xdscore.TypedExtensionConfig{
							Name:        "route",
							TypedConfig: routeAny,
						},
					},
				},
			},
		},
	}
	udpProxyAny, err := anypb.New(udpProxy)
	if err != nil {
		return nil, err
	}

	xdsListener := &listenerv3.Listener{
		Name:      udpListener.Name,
		AccessLog: buildXdsAccessLog(accesslog, true),
		Address: &corev3.Address{
			Address: &corev3.Address_SocketAddress{
				SocketAddress: &corev3.SocketAddress{
					Protocol: corev3.SocketAddress_UDP,
					Address:  udpListener.Address,
					PortSpecifier: &corev3.SocketAddress_PortValue{
						PortValue: udpListener.Port,
					},
				},
			},
		},
		ListenerFilters: []*listenerv3.ListenerFilter{{
			Name: "envoy.filters.udp_listener.udp_proxy",
			ConfigType: &listenerv3.ListenerFilter_TypedConfig{
				TypedConfig: udpProxyAny,
			},
		}},
	}

	return xdsListener, nil
}

// Point to xds cluster.
func makeConfigSource() *corev3.ConfigSource {
	source := &corev3.ConfigSource{}
	source.ResourceApiVersion = resource.DefaultAPIVersion
	source.ConfigSourceSpecifier = &corev3.ConfigSource_Ads{
		Ads: &corev3.AggregatedConfigSource{},
	}
	return source
}

func translateEscapePath(in ir.PathEscapedSlashAction) hcmv3.HttpConnectionManager_PathWithEscapedSlashesAction {
	lookup := map[ir.PathEscapedSlashAction]hcmv3.HttpConnectionManager_PathWithEscapedSlashesAction{
		ir.KeepUnchangedAction: hcmv3.HttpConnectionManager_KEEP_UNCHANGED,
		ir.RejectRequestAction: hcmv3.HttpConnectionManager_REJECT_REQUEST,
		ir.UnescapeAndRedirect: hcmv3.HttpConnectionManager_UNESCAPE_AND_REDIRECT,
		ir.UnescapeAndForward:  hcmv3.HttpConnectionManager_UNESCAPE_AND_FORWARD,
	}
	if r, found := lookup[in]; found {
		return r
	}
	return hcmv3.HttpConnectionManager_IMPLEMENTATION_SPECIFIC_DEFAULT
}

func toNetworkFilter(filterName string, filterProto proto.Message) (*listenerv3.Filter, error) {
	filterAny, err := protocov.ToAnyWithError(filterProto)
	if err != nil {
		return nil, err
	}

	return &listenerv3.Filter{
		Name: filterName,
		ConfigType: &listenerv3.Filter_TypedConfig{
			TypedConfig: filterAny,
		},
	}, nil
}

func buildTCPProxyHashPolicy(lb *ir.LoadBalancer) []*typev3.HashPolicy {
	// Return early
	if lb == nil || lb.ConsistentHash == nil {
		return nil
	}

	if lb.ConsistentHash.SourceIP != nil && *lb.ConsistentHash.SourceIP {
		hashPolicy := &typev3.HashPolicy{
			PolicySpecifier: &typev3.HashPolicy_SourceIp_{
				SourceIp: &typev3.HashPolicy_SourceIp{},
			},
		}

		return []*typev3.HashPolicy{hashPolicy}
	}

	return nil
}

func buildHeadersWithUnderscoresAction(in *ir.HeaderSettings) corev3.HttpProtocolOptions_HeadersWithUnderscoresAction {
	if in != nil {
		switch in.WithUnderscoresAction {
		case ir.WithUnderscoresActionAllow:
			return corev3.HttpProtocolOptions_ALLOW
		case ir.WithUnderscoresActionRejectRequest:
			return corev3.HttpProtocolOptions_REJECT_REQUEST
		case ir.WithUnderscoresActionDropHeader:
			return corev3.HttpProtocolOptions_DROP_HEADER
		}
	}
	return corev3.HttpProtocolOptions_REJECT_REQUEST
}<|MERGE_RESOLUTION|>--- conflicted
+++ resolved
@@ -388,13 +388,8 @@
 		return errors.New("tcp listener is nil")
 	}
 
-<<<<<<< HEAD
-	isTLSPassthrough := irListener.TLS != nil && irListener.TLS.TLSInspectorConfig != nil
-	isTLSTerminate := irListener.TLS != nil && irListener.TLS.Terminate != nil
-=======
-	isTLSPassthrough := irRoute.TLS != nil && irRoute.TLS.Passthrough != nil
+	isTLSPassthrough := irRoute.TLS != nil && irRoute.TLS.TLSInspectorConfig != nil
 	isTLSTerminate := irRoute.TLS != nil && irRoute.TLS.Terminate != nil
->>>>>>> 33443f88
 	statPrefix := "tcp"
 	if isTLSPassthrough {
 		statPrefix = "passthrough"
@@ -435,32 +430,20 @@
 	}
 
 	if isTLSPassthrough {
-<<<<<<< HEAD
+		if err := addServerNamesMatch(xdsListener, filterChain, irRoute.TLS.TLSInspectorConfig.SNIs); err != nil {
+			return err
+		}
+	}
+
+	if isTLSTerminate {
 		var snis []string
-		if cfg := irListener.TLS.TLSInspectorConfig; cfg != nil {
-			snis = cfg.SNIs
-		}
-		if err := addServerNamesMatch(xdsListener, filterChain, snis); err != nil {
-=======
-		if err := addServerNamesMatch(xdsListener, filterChain, irRoute.TLS.Passthrough.SNIs); err != nil {
->>>>>>> 33443f88
-			return err
-		}
-	}
-
-	if isTLSTerminate {
-<<<<<<< HEAD
-		var snis []string
-		if cfg := irListener.TLS.TLSInspectorConfig; cfg != nil {
+		if cfg := irRoute.TLS.TLSInspectorConfig; cfg != nil {
 			snis = cfg.SNIs
 		}
 		if err := addServerNamesMatch(xdsListener, filterChain, snis); err != nil {
 			return err
 		}
-		tSocket, err := buildXdsDownstreamTLSSocket(irListener.TLS.Terminate)
-=======
 		tSocket, err := buildXdsDownstreamTLSSocket(irRoute.TLS.Terminate)
->>>>>>> 33443f88
 		if err != nil {
 			return err
 		}
