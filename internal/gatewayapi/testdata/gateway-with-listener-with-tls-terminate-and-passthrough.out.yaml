gateways:
- apiVersion: gateway.networking.k8s.io/v1
  kind: Gateway
  metadata:
    creationTimestamp: null
    name: gateway-1
    namespace: envoy-gateway
  spec:
    gatewayClassName: envoy-gateway-class
    listeners:
    - allowedRoutes:
        namespaces:
          from: All
      hostname: foo.bar.com
      name: tls-passthrough
      port: 90
      protocol: TLS
      tls:
        mode: Passthrough
    - allowedRoutes:
        namespaces:
          from: All
      hostname: foo.bar.com
      name: tls-terminate
      port: 443
      protocol: HTTPS
      tls:
        certificateRefs:
        - group: null
          kind: null
          name: tls-secret-1
        mode: Terminate
  status:
    listeners:
    - attachedRoutes: 1
      conditions:
      - lastTransitionTime: null
        message: Sending translated listener configuration to the data plane
        reason: Programmed
        status: "True"
        type: Programmed
      - lastTransitionTime: null
        message: Listener has been successfully translated
        reason: Accepted
        status: "True"
        type: Accepted
      - lastTransitionTime: null
        message: Listener references have been resolved
        reason: ResolvedRefs
        status: "True"
        type: ResolvedRefs
      name: tls-passthrough
      supportedKinds:
      - group: gateway.networking.k8s.io
        kind: TLSRoute
    - attachedRoutes: 1
      conditions:
      - lastTransitionTime: null
        message: Sending translated listener configuration to the data plane
        reason: Programmed
        status: "True"
        type: Programmed
      - lastTransitionTime: null
        message: Listener has been successfully translated
        reason: Accepted
        status: "True"
        type: Accepted
      - lastTransitionTime: null
        message: Listener references have been resolved
        reason: ResolvedRefs
        status: "True"
        type: ResolvedRefs
      name: tls-terminate
      supportedKinds:
      - group: gateway.networking.k8s.io
        kind: HTTPRoute
      - group: gateway.networking.k8s.io
        kind: GRPCRoute
httpRoutes:
- apiVersion: gateway.networking.k8s.io/v1
  kind: HTTPRoute
  metadata:
    creationTimestamp: null
    name: httproute-1
    namespace: default
  spec:
    parentRefs:
    - name: gateway-1
      namespace: envoy-gateway
    rules:
    - backendRefs:
      - name: service-1
        port: 8080
      matches:
      - path:
          value: /
  status:
    parents:
    - conditions:
      - lastTransitionTime: null
        message: Route is accepted
        reason: Accepted
        status: "True"
        type: Accepted
      - lastTransitionTime: null
        message: Resolved all the Object references for the Route
        reason: ResolvedRefs
        status: "True"
        type: ResolvedRefs
      controllerName: gateway.envoyproxy.io/gatewayclass-controller
      parentRef:
        name: gateway-1
        namespace: envoy-gateway
infraIR:
  envoy-gateway/gateway-1:
    proxy:
      listeners:
      - address: null
        name: envoy-gateway/gateway-1/tls-passthrough
        ports:
        - containerPort: 10090
          name: tls-90
          protocol: TLS
          servicePort: 90
      - address: null
        name: envoy-gateway/gateway-1/tls-terminate
        ports:
        - containerPort: 10443
          name: https-443
          protocol: HTTPS
          servicePort: 443
      metadata:
        labels:
          gateway.envoyproxy.io/owning-gateway-name: gateway-1
          gateway.envoyproxy.io/owning-gateway-namespace: envoy-gateway
      name: envoy-gateway/gateway-1
tlsRoutes:
- apiVersion: gateway.networking.k8s.io/v1alpha2
  kind: TLSRoute
  metadata:
    creationTimestamp: null
    name: tlsroute-1
    namespace: default
  spec:
    parentRefs:
    - name: gateway-1
      namespace: envoy-gateway
    rules:
    - backendRefs:
      - name: service-2
        port: 8080
  status:
    parents:
    - conditions:
      - lastTransitionTime: null
        message: Route is accepted
        reason: Accepted
        status: "True"
        type: Accepted
      - lastTransitionTime: null
        message: Resolved all the Object references for the Route
        reason: ResolvedRefs
        status: "True"
        type: ResolvedRefs
      controllerName: gateway.envoyproxy.io/gatewayclass-controller
      parentRef:
        name: gateway-1
        namespace: envoy-gateway
xdsIR:
  envoy-gateway/gateway-1:
    accessLog:
      text:
      - path: /dev/stdout
    http:
    - address: 0.0.0.0
      hostnames:
      - foo.bar.com
      isHTTP2: false
      name: envoy-gateway/gateway-1/tls-terminate
      path:
        escapedSlashesAction: UnescapeAndRedirect
        mergeSlashes: true
      port: 10443
      routes:
      - backendWeights:
          invalid: 0
          valid: 0
        destination:
          name: httproute/default/httproute-1/rule/0
          settings:
          - addressType: IP
            endpoints:
            - host: 7.7.7.7
              port: 8080
            protocol: HTTP
            weight: 1
        hostname: foo.bar.com
        isHTTP2: false
        name: httproute/default/httproute-1/rule/0/match/0/foo_bar_com
        pathMatch:
          distinct: false
          name: ""
          prefix: /
      tls:
        certificates:
        - name: envoy-gateway/tls-secret-1
          privateKey: LS0tLS1CRUdJTiBQUklWQVRFIEtFWS0tLS0tCk1JSUV2UUlCQURBTkJna3Foa2lHOXcwQkFRRUZBQVNDQktjd2dnU2pBZ0VBQW9JQkFRQ2QwZlBDYWtweE1nUnUKT0VXQjFiQk5FM3ZseW55aTZWbkV2VWF1OUhvakR2UHVPTFJIaGI4MmoyY1ovMHhnL1lKR09LelBuV2JERkxGNApHdWh3dDRENmFUR0xYNklPODEwTDZ0SXZIWGZNUXRJS2VwdTZ3K3p1WVo4bG1yejB1RjZlWEtqamVIbHhyb2ZrCnVNekM3OUVaU0lYZlZlczJ1SmdVRSs4VGFzSDUzQ2Y4MFNSRGlIeEdxckttdVNjWCtwejBreGdCZ1VWYTVVS20KUWdTZDFmVUxLOUEwNXAxOXkrdURPM204bVhRNkxVQ0N1STFwZHNROGFlNS9zamlxa0VjWlJjMTdWYVgxWjVVaQpvcGZnNW9SY05VTG9VTHNiek9aNTR0YlVDUmdSV2VLbGZxaElINEZ6OUlkVlUyR3dFdEdhMmV6TjgyMVBaQ3QzCjZhbVRIelJsQWdNQkFBRUNnZ0VBWTFGTUlLNDVXTkVNUHJ6RTZUY3NNdVV2RkdhQVZ4bVk5NW5SMEtwajdvb3IKY21CVys2ZXN0TTQ4S1AwaitPbXd3VFpMY29Cd3VoWGN0V1Bob1lXcDhteWUxRUlEdjNyaHRHMDdocEQ1NGg2dgpCZzh3ejdFYStzMk9sT0N6UnlKNzBSY281YlhjWDNGaGJjdnFlRWJwaFFyQnpOSEtLMjZ4cmZqNWZIT3p6T1FGCmJHdUZ3SDVic3JGdFhlajJXM3c4eW90N0ZQSDV3S3RpdnhvSWU5RjMyOXNnOU9EQnZqWnpiaG1LVTArckFTK1kKRGVield2bFJyaEUrbXVmQTN6M0N0QXhDOFJpNzNscFNoTDRQQWlvcG1SUXlxZXRXMjYzOFFxcnM0R3hnNzhwbApJUXJXTmNBc2s3Slg5d3RZenV6UFBXSXRWTTFscFJiQVRhNTJqdFl2NVFLQmdRRE5tMTFtZTRYam1ZSFV2cStZCmFTUzdwK2UybXZEMHVaOU9JeFluQnBWMGkrckNlYnFFMkE1Rm5hcDQ5Yld4QTgwUElldlVkeUpCL2pUUkoxcVMKRUpXQkpMWm1LVkg2K1QwdWw1ZUtOcWxFTFZHU0dCSXNpeE9SUXpDZHBoMkx0UmtBMHVjSVUzY3hiUmVMZkZCRQpiSkdZWENCdlNGcWd0VDlvZTFldVpMVmFOd0tCZ1FERWdENzJENk81eGIweEQ1NDQ1M0RPMUJhZmd6aThCWDRTCk1SaVd2LzFUQ0w5N05sRWtoeXovNmtQd1owbXJRcE5CMzZFdkpKZFVteHdkU2MyWDhrOGcxMC85NVlLQkdWQWoKL3d0YVZYbE9WeEFvK0ZSelpZeFpyQ29uWWFSMHVwUzFybDRtenN4REhlZU9mUVZUTUgwUjdZN0pnbTA5dXQ4SwplanAvSXZBb1F3S0JnQjNaRWlRUWhvMVYrWjBTMlpiOG5KS0plMy9zMmxJTXFHM0ZkaS9RS3Q0eWViQWx6OGY5ClBZVXBzRmZEQTg5Z3grSU1nSm5sZVptdTk2ZnRXSjZmdmJSenllN216TG5zZU05TXZua1lHbGFGWmJRWnZubXMKN3ZoRmtzY3dHRlh4d21GMlBJZmU1Z3pNMDRBeVdjeTFIaVhLS2dNOXM3cGsxWUdyZGowZzdacmRBb0dCQUtLNApDR3MrbkRmMEZTMFJYOWFEWVJrRTdBNy9YUFhtSG5YMkRnU1h5N0Q4NTRPaWdTTWNoUmtPNTErbVNJejNQbllvCk41T1FXM2lHVVl1M1YvYmhnc0VSUzM1V2xmRk9BdDBzRUR5bjF5SVdXcDF5dG93d3BUNkVvUXVuZ2NYZjA5RjMKS1NROXowd3M4VmsvRWkvSFVXcU5LOWFXbU51cmFaT0ZqL2REK1ZkOUFvR0FMWFN3dEE3K043RDRkN0VEMURSRQpHTWdZNVd3OHFvdDZSdUNlNkpUY0FnU3B1MkhNU3JVY2dXclpiQnJZb09FUnVNQjFoMVJydk5ybU1qQlM0VW9FClgyZC8vbGhpOG1wL2VESWN3UDNRa2puanBJRFJWMFN1eWxrUkVaZURKZjVZb3R6eDdFdkJhbzFIbkQrWEg4eUIKVUtmWGJTaHZKVUdhRmgxT3Q1Y3JoM1k9Ci0tLS0tRU5EIFBSSVZBVEUgS0VZLS0tLS0K
          serverCertificate: LS0tLS1CRUdJTiBDRVJUSUZJQ0FURS0tLS0tCk1JSUREVENDQWZXZ0F3SUJBZ0lVRUZNaFA5ZUo5WEFCV3NRNVptNmJSazJjTE5Rd0RRWUpLb1pJaHZjTkFRRUwKQlFBd0ZqRVVNQklHQTFVRUF3d0xabTl2TG1KaGNpNWpiMjB3SGhjTk1qUXdNakk1TURrek1ERXdXaGNOTXpRdwpNakkyTURrek1ERXdXakFXTVJRd0VnWURWUVFEREF0bWIyOHVZbUZ5TG1OdmJUQ0NBU0l3RFFZSktvWklodmNOCkFRRUJCUUFEZ2dFUEFEQ0NBUW9DZ2dFQkFKbEk2WXhFOVprQ1BzNnBDUXhickNtZWl4OVA1RGZ4OVJ1NUxENFQKSm1kVzdJS2R0UVYvd2ZMbXRzdTc2QithVGRDaldlMEJUZmVPT1JCYlIzY1BBRzZFbFFMaWNsUVVydW4zcStncwpKcEsrSTdjSStqNXc4STY4WEg1V1E3clZVdGJ3SHBxYncrY1ZuQnFJVU9MaUlhdGpJZjdLWDUxTTF1RjljZkVICkU0RG5jSDZyYnI1OS9SRlpCc2toeHM1T3p3Sklmb2hreXZGd2V1VHd4Sy9WcGpJKzdPYzQ4QUJDWHBOTzlEL3EKRWgrck9hdWpBTWNYZ0hRSVRrQ2lpVVRjVW82TFNIOXZMWlB0YXFmem9acTZuaE1xcFc2NUUxcEF3RjNqeVRUeAphNUk4SmNmU0Zqa2llWjIwTFVRTW43TThVNHhIamFvL2d2SDBDQWZkQjdSTFUyc0NBd0VBQWFOVE1GRXdIUVlEClZSME9CQllFRk9SQ0U4dS8xRERXN2loWnA3Y3g5dFNtUG02T01COEdBMVVkSXdRWU1CYUFGT1JDRTh1LzFERFcKN2loWnA3Y3g5dFNtUG02T01BOEdBMVVkRXdFQi93UUZNQU1CQWY4d0RRWUpLb1pJaHZjTkFRRUxCUUFEZ2dFQgpBRnQ1M3pqc3FUYUg1YThFMmNodm1XQWdDcnhSSzhiVkxNeGl3TkdqYm1FUFJ6K3c2TngrazBBOEtFY0lEc0tjClNYY2k1OHU0b1didFZKQmx6YS9adWpIUjZQMUJuT3BsK2FveTc4NGJiZDRQMzl3VExvWGZNZmJCQ20xdmV2aDkKQUpLbncyWnRxcjRta2JMY3hFcWxxM3NCTEZBUzlzUUxuS05DZTJjR0xkVHAyYm9HK3FjZ3lRZ0NJTTZmOEVNdgpXUGlmQ01NR3V6Sy9HUkY0YlBPL1lGNDhld0R1M1VlaWgwWFhkVUFPRTlDdFVhOE5JaGMxVVBhT3pQcnRZVnFyClpPR2t2L0t1K0I3OGg4U0VzTzlYclFjdXdiT25KeDZLdFIrYWV5a3ZBcFhDUTNmWkMvYllLQUFSK1A4QUpvUVoKYndJVW1YaTRnajVtK2JLUGhlK2lyK0U9Ci0tLS0tRU5EIENFUlRJRklDQVRFLS0tLS0=
    tcp:
    - address: 0.0.0.0
      name: envoy-gateway/gateway-1/tls-passthrough
      port: 10090
<<<<<<< HEAD
      tls:
        inspector:
          snis:
          - foo.bar.com
=======
      routes:
      - destination:
          name: tlsroute/default/tlsroute-1/rule/-1
          settings:
          - addressType: IP
            endpoints:
            - host: 7.7.7.7
              port: 8080
            protocol: HTTPS
            weight: 1
        name: tlsroute/default/tlsroute-1
        tls:
          passthrough:
            snis:
            - foo.bar.com
>>>>>>> 33443f88
<|MERGE_RESOLUTION|>--- conflicted
+++ resolved
@@ -210,12 +210,6 @@
     - address: 0.0.0.0
       name: envoy-gateway/gateway-1/tls-passthrough
       port: 10090
-<<<<<<< HEAD
-      tls:
-        inspector:
-          snis:
-          - foo.bar.com
-=======
       routes:
       - destination:
           name: tlsroute/default/tlsroute-1/rule/-1
@@ -228,7 +222,6 @@
             weight: 1
         name: tlsroute/default/tlsroute-1
         tls:
-          passthrough:
+          inspector:
             snis:
-            - foo.bar.com
->>>>>>> 33443f88
+            - foo.bar.com