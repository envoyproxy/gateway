gateways:
- apiVersion: gateway.networking.k8s.io/v1
  kind: Gateway
  metadata:
    creationTimestamp: null
    name: gateway-1
    namespace: envoy-gateway
  spec:
    gatewayClassName: envoy-gateway-class
    listeners:
    - allowedRoutes:
        namespaces:
          from: All
      name: udp
      port: 162
      protocol: UDP
  status:
    listeners:
    - attachedRoutes: 1
      conditions:
      - lastTransitionTime: null
        message: Sending translated listener configuration to the data plane
        reason: Programmed
        status: "True"
        type: Programmed
      - lastTransitionTime: null
        message: Listener has been successfully translated
        reason: Accepted
        status: "True"
        type: Accepted
      - lastTransitionTime: null
        message: Listener references have been resolved
        reason: ResolvedRefs
        status: "True"
        type: ResolvedRefs
      name: udp
      supportedKinds:
      - group: gateway.networking.k8s.io
        kind: UDPRoute
infraIR:
  envoy-gateway/gateway-1:
    proxy:
      listeners:
      - address: null
        name: envoy-gateway/gateway-1/udp
        ports:
        - containerPort: 10162
          name: udp-162
          protocol: UDP
          servicePort: 162
      metadata:
        labels:
          gateway.envoyproxy.io/owning-gateway-name: gateway-1
          gateway.envoyproxy.io/owning-gateway-namespace: envoy-gateway
      name: envoy-gateway/gateway-1
udpRoutes:
- apiVersion: gateway.networking.k8s.io/v1alpha2
  kind: UDPRoute
  metadata:
    creationTimestamp: null
    name: udproute-1
    namespace: default
  spec:
    parentRefs:
    - name: gateway-1
      namespace: envoy-gateway
    rules:
    - backendRefs:
      - name: service-1
        port: 8080
  status:
    parents:
    - conditions:
      - lastTransitionTime: null
        message: Route is accepted
        reason: Accepted
        status: "True"
        type: Accepted
      - lastTransitionTime: null
        message: UDP Port 8080 not found on service default/service-1
        reason: PortNotFound
        status: "False"
        type: ResolvedRefs
      controllerName: gateway.envoyproxy.io/gatewayclass-controller
      parentRef:
        name: gateway-1
        namespace: envoy-gateway
xdsIR:
  envoy-gateway/gateway-1:
    accessLog:
      text:
      - path: /dev/stdout
    udp:
    - address: 0.0.0.0
<<<<<<< HEAD
      name: envoy-gateway/gateway-1/udp
=======
      destination:
        name: udproute/default/udproute-1/rule/-1
        settings:
        - weight: 1
      name: envoy-gateway/gateway-1/udp/udproute-1
>>>>>>> c4b02167
      port: 10162<|MERGE_RESOLUTION|>--- conflicted
+++ resolved
@@ -92,13 +92,11 @@
       - path: /dev/stdout
     udp:
     - address: 0.0.0.0
-<<<<<<< HEAD
       name: envoy-gateway/gateway-1/udp
-=======
-      destination:
-        name: udproute/default/udproute-1/rule/-1
-        settings:
-        - weight: 1
-      name: envoy-gateway/gateway-1/udp/udproute-1
->>>>>>> c4b02167
-      port: 10162+      port: 10162
+      route:
+        destination:
+          name: udproute/default/udproute-1/rule/-1
+          settings:
+          - weight: 1
+        name: udproute/default/udproute-1