--- conflicted
+++ resolved
@@ -59,7 +59,8 @@
           environment:
             name: ENVOY_GATEWAY_NAMESPACE
             defaultValue: "envoy-gateway-system"
-<<<<<<< HEAD
+  shutdown:
+    drainTimeout: 15s
 ---
 kind: GatewayClass
 apiVersion: gateway.networking.k8s.io/v1
@@ -79,8 +80,4 @@
   name: merge-gateways-config
   namespace: envoy-gateway-system
 spec:
-  mergeGateways: true
-=======
-  shutdown:
-    drainTimeout: 15s
->>>>>>> 82d9b6f2
+  mergeGateways: true