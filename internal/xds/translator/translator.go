// Copyright Envoy Gateway Authors
// SPDX-License-Identifier: Apache-2.0
// The full text of the Apache license is available in the LICENSE file at
// the root of the repo.

package translator

import (
	"errors"
	"fmt"
	"strings"
	"time"

	clusterv3 "github.com/envoyproxy/go-control-plane/envoy/config/cluster/v3"
	corev3 "github.com/envoyproxy/go-control-plane/envoy/config/core/v3"
	endpointv3 "github.com/envoyproxy/go-control-plane/envoy/config/endpoint/v3"
	listenerv3 "github.com/envoyproxy/go-control-plane/envoy/config/listener/v3"
	routev3 "github.com/envoyproxy/go-control-plane/envoy/config/route/v3"
	hcmv3 "github.com/envoyproxy/go-control-plane/envoy/extensions/filters/network/http_connection_manager/v3"
	tlsv3 "github.com/envoyproxy/go-control-plane/envoy/extensions/transport_sockets/tls/v3"
	matcherv3 "github.com/envoyproxy/go-control-plane/envoy/type/matcher/v3"
	resourcev3 "github.com/envoyproxy/go-control-plane/pkg/resource/v3"
	"github.com/envoyproxy/go-control-plane/pkg/wellknown"
	"google.golang.org/protobuf/proto"
	"google.golang.org/protobuf/types/known/anypb"
	"google.golang.org/protobuf/types/known/wrapperspb"
	"k8s.io/utils/ptr"

	"github.com/envoyproxy/gateway/api/v1alpha1"
	extensionTypes "github.com/envoyproxy/gateway/internal/extension/types"
	"github.com/envoyproxy/gateway/internal/ir"
	"github.com/envoyproxy/gateway/internal/utils/protocov"
	"github.com/envoyproxy/gateway/internal/xds/types"
)

var (
	ErrXdsClusterExists = errors.New("xds cluster exists")
	ErrXdsSecretExists  = errors.New("xds secret exists")
)

const AuthorityHeaderKey = ":authority"

// Translator translates the xDS IR into xDS resources.
type Translator struct {
	// GlobalRateLimit holds the global rate limit settings
	// required during xds translation.
	GlobalRateLimit *GlobalRateLimitSettings

	// ExtensionManager holds the config for interacting with extensions when generating xDS
	// resources. Only required during xds translation.
	ExtensionManager *extensionTypes.Manager

	// FilterOrder holds the custom order of the HTTP filters
	FilterOrder []v1alpha1.FilterPosition
}

type GlobalRateLimitSettings struct {
	// ServiceURL is the URL of the global
	// rate limit service.
	ServiceURL string

	// Timeout specifies the timeout period for the proxy to access the ratelimit server
	// If not set, timeout is 20000000(20ms).
	Timeout time.Duration

	// FailClosed is a switch used to control the flow of traffic
	// when the response from the ratelimit server cannot be obtained.
	FailClosed bool
}

// Translate translates the XDS IR into xDS resources
func (t *Translator) Translate(ir *ir.Xds) (*types.ResourceVersionTable, error) {
	if ir == nil {
		return nil, errors.New("ir is nil")
	}

	tCtx := new(types.ResourceVersionTable)

	// xDS translation is done in a best-effort manner, so we collect all errors
	// and return them at the end.
	//
	// Reasoning: The validation in the CRD validation and API Gateway API
	// translator should already catch most errors, there are just few rare cases
	// where xDS translation can fail, for example, failed to call an extension
	// hook or failed to patch an EnvoyPatchPolicy. In those cases, we don't want
	// to fail the entire xDS translation to panic users, but instead, we want
	// to collect all errors and reflect them in the status of the CRDs.
	var errs error
	if err := t.processHTTPListenerXdsTranslation(
		tCtx, ir.HTTP, ir.AccessLog, ir.Tracing, ir.Metrics); err != nil {
		errs = errors.Join(errs, err)
	}

	if err := processTCPListenerXdsTranslation(tCtx, ir.TCP, ir.AccessLog, ir.Metrics); err != nil {
		errs = errors.Join(errs, err)
	}

	if err := processUDPListenerXdsTranslation(tCtx, ir.UDP, ir.AccessLog, ir.Metrics); err != nil {
		errs = errors.Join(errs, err)
	}

	if err := processJSONPatches(tCtx, ir.EnvoyPatchPolicies); err != nil {
		errs = errors.Join(errs, err)
	}

	if err := processClusterForAccessLog(tCtx, ir.AccessLog, ir.Metrics); err != nil {
		errs = errors.Join(errs, err)
	}

	if err := processClusterForTracing(tCtx, ir.Tracing, ir.Metrics); err != nil {
		errs = errors.Join(errs, err)
	}

	// Check if an extension want to inject any clusters/secrets
	// If no extension exists (or it doesn't subscribe to this hook) then this is a quick no-op
	if err := processExtensionPostTranslationHook(tCtx, t.ExtensionManager); err != nil {
		errs = errors.Join(errs, err)
	}

	return tCtx, errs
}

func (t *Translator) processHTTPListenerXdsTranslation(
	tCtx *types.ResourceVersionTable,
	httpListeners []*ir.HTTPListener,
	accessLog *ir.AccessLog,
	tracing *ir.Tracing,
	metrics *ir.Metrics,
) error {
	// The XDS translation is done in a best-effort manner, so we collect all
	// errors and return them at the end.
	var errs error
	for _, httpListener := range httpListeners {
		var (
			http3Enabled                       = httpListener.HTTP3 != nil // Whether HTTP3 is enabled
			tcpXDSListener                     *listenerv3.Listener        // TCP Listener for HTTP1/HTTP2 traffic
			quicXDSListener                    *listenerv3.Listener        // UDP(QUIC) Listener for HTTP3 traffic
			xdsListenerOnSameAddressPortExists bool                        // Whether a listener already exists on the same address + port combination
			tlsEnabled                         bool                        // Whether TLS is enabled for the listener
			xdsRouteCfg                        *routev3.RouteConfiguration // The route config is used by both the TCP and QUIC listeners
			addHCM                             bool                        // Whether to add an HCM(HTTP Connection Manager filter) to the listener's TCP filter chain
			err                                error
		)

		// Search for an existing TCP listener on the same address + port combination.
		tcpXDSListener = findXdsListenerByHostPort(tCtx, httpListener.Address, httpListener.Port, corev3.SocketAddress_TCP)
		xdsListenerOnSameAddressPortExists = tcpXDSListener != nil
		tlsEnabled = httpListener.TLS != nil

		switch {
		// If no existing listener exists, create a new one.
		case !xdsListenerOnSameAddressPortExists:
			// Create a new UDP(QUIC) listener for HTTP3 traffic if HTTP3 is enabled
			if http3Enabled {
				quicXDSListener = buildXdsQuicListener(httpListener.Name, httpListener.Address, httpListener.Port, accessLog)
				if err = tCtx.AddXdsResource(resourcev3.ListenerType, quicXDSListener); err != nil {
					errs = errors.Join(errs, err)
					continue
				}
			}

			// Create a new TCP listener for HTTP1/HTTP2 traffic.
			tcpXDSListener = buildXdsTCPListener(httpListener.Name, httpListener.Address, httpListener.Port, httpListener.TCPKeepalive, httpListener.Connection, accessLog)
			if err = tCtx.AddXdsResource(resourcev3.ListenerType, tcpXDSListener); err != nil {
				errs = errors.Join(errs, err)
				continue
			}

			// We need to add an HCM to the newly created listener.
			addHCM = true
		case xdsListenerOnSameAddressPortExists && !tlsEnabled:
			// If a xds listener exists, and Gateway HTTP Listener does not enable TLS,
			// we use the listener's default TCP filter chain because we can not
			// differentiate the HTTP traffic at the TCP filter chain level using SNI.
			//
			// A HCM(HTTP Connection Manager filter) is added to the listener's
			// default filter chain if it has not yet been added.
			//
			// The HCM is configured with a RouteConfiguration, which is used to
			// route HTTP traffic to the correct virtual host for all the domains
			// specified in the Gateway HTTP Listener's routes.
			var (
				routeName                  string
				hasHCMInDefaultFilterChain bool
			)

			// Find the route config associated with this listener that
			// maps to the default filter chain for http traffic
			// Routes for this listener will be added to this route config
			routeName = findXdsHTTPRouteConfigName(tcpXDSListener)
			hasHCMInDefaultFilterChain = routeName != ""
			addHCM = !hasHCMInDefaultFilterChain

			if routeName != "" {
				xdsRouteCfg = findXdsRouteConfig(tCtx, routeName)
				if xdsRouteCfg == nil {
					// skip this listener if failed to find xds route config
					errs = errors.Join(errs, errors.New("unable to find xds route config"))
					continue
				}
			}
		case xdsListenerOnSameAddressPortExists && tlsEnabled:
			// If an existing xds listener exists, and Gateway HTTP Listener enables
			// TLS, we need to create an HCM.
			//
			// In this case, a new filter chain is created and added to the listener,
			// and the HCM is added to the new filter chain.
			// The newly created filter chain is configured with a filter chain
			// match to match the server names(SNI) based on the listener's hostnames.
			addHCM = true
		}

		if addHCM {
			if err = t.addHCMToXDSListener(tcpXDSListener, httpListener, accessLog, tracing, false, httpListener.Connection); err != nil {
				errs = errors.Join(errs, err)
				continue
			}
			if http3Enabled {
				if err = t.addHCMToXDSListener(quicXDSListener, httpListener, accessLog, tracing, true, httpListener.Connection); err != nil {
					errs = errors.Join(errs, err)
					continue
				}
			}
		} else {
			// When the DefaultFilterChain is shared by multiple Gateway HTTP
			// Listeners, we need to add the HTTP filters associated with the
			// HTTPListener to the HCM if they have not yet been added.
			if err = t.addHTTPFiltersToHCM(tcpXDSListener.DefaultFilterChain, httpListener); err != nil {
				errs = errors.Join(errs, err)
				continue
			}
			if http3Enabled {
				if err = t.addHTTPFiltersToHCM(quicXDSListener.DefaultFilterChain, httpListener); err != nil {
					errs = errors.Join(errs, err)
					continue
				}
			}
		}

		// Add the secrets referenced by the listener's TLS configuration to the
		// resource version table.
		// 1:1 between IR TLSListenerConfig and xDS Secret
		if httpListener.TLS != nil {
			for c := range httpListener.TLS.Certificates {
				secret := buildXdsTLSCertSecret(httpListener.TLS.Certificates[c])
				if err = tCtx.AddXdsResource(resourcev3.SecretType, secret); err != nil {
					errs = errors.Join(errs, err)
				}
			}

			if httpListener.TLS.CACertificate != nil {
				caSecret := buildXdsTLSCaCertSecret(httpListener.TLS.CACertificate)
				if err = tCtx.AddXdsResource(resourcev3.SecretType, caSecret); err != nil {
					errs = errors.Join(errs, err)
				}
			}
		}

		// Create a route config if we have not found one yet
		if xdsRouteCfg == nil {
			xdsRouteCfg = &routev3.RouteConfiguration{
				IgnorePortInHostMatching: true,
				Name:                     httpListener.Name,
			}

			if err = tCtx.AddXdsResource(resourcev3.RouteType, xdsRouteCfg); err != nil {
				errs = errors.Join(errs, err)
			}
		}

		// Generate xDS virtual hosts and routes for the given HTTPListener,
		// and add them to the xDS route config.
		if err = t.addRouteToRouteConfig(tCtx, xdsRouteCfg, httpListener, metrics, http3Enabled); err != nil {
			errs = errors.Join(errs, err)
		}

		// Add all the other needed resources referenced by this filter to the
		// resource version table.
		if err = patchResources(tCtx, httpListener.Routes); err != nil {
			errs = errors.Join(errs, err)
		}

		// RateLimit filter is handled separately because it relies on the global
		// rate limit server configuration.
		// Check if a ratelimit cluster exists, if not, add it, if it's needed.
		if err = t.createRateLimitServiceCluster(tCtx, httpListener, metrics); err != nil {
			errs = errors.Join(errs, err)
		}

		// Check if an extension want to modify the listener that was just configured/created
		// If no extension exists (or it doesn't subscribe to this hook) then this is a quick no-op
		// TODO zhaohuabing should we also process the quicXDSListener?
		if err = processExtensionPostListenerHook(tCtx, tcpXDSListener, t.ExtensionManager); err != nil {
			errs = errors.Join(errs, err)
		}
	}

	return errs
}

// addRouteToRouteConfig generates xDS virtual hosts and routes for the given HTTPListener,
// and adds them to the provided xDS route config.
func (t *Translator) addRouteToRouteConfig(
	tCtx *types.ResourceVersionTable,
	xdsRouteCfg *routev3.RouteConfiguration,
	httpListener *ir.HTTPListener,
	metrics *ir.Metrics,
	http3Enabled bool,
) error {
	var (
		vHosts    = map[string]*routev3.VirtualHost{} // store virtual hosts by domain
		vHostList []*routev3.VirtualHost              // keep track of order by using a list as well as the map
		errs      error                               // the accumulated errors
		err       error
	)

	// Check if an extension is loaded that wants to modify xDS Routes after they have been generated
	for _, httpRoute := range httpListener.Routes {
		// 1:1 between IR HTTPRoute Hostname and xDS VirtualHost.
		vHost := vHosts[httpRoute.Hostname]
		if vHost == nil {
			// Remove dots from the hostname before appending it to the virtualHost name
			// since dots are special chars used in stats tag extraction in Envoy
			underscoredHostname := strings.ReplaceAll(httpRoute.Hostname, ".", "_")
			// Allocate virtual host for this httpRoute.
			vHost = &routev3.VirtualHost{
				Name:    fmt.Sprintf("%s/%s", httpListener.Name, underscoredHostname),
				Domains: []string{httpRoute.Hostname},
			}
			if metrics != nil && metrics.EnableVirtualHostStats {
				vHost.VirtualClusters = []*routev3.VirtualCluster{
					{
						Name: underscoredHostname,
						Headers: []*routev3.HeaderMatcher{
							{
								Name: AuthorityHeaderKey,
								HeaderMatchSpecifier: &routev3.HeaderMatcher_StringMatch{
									StringMatch: &matcherv3.StringMatcher{
										MatchPattern: &matcherv3.StringMatcher_Prefix{
											Prefix: httpRoute.Hostname,
										},
									},
								},
							},
						},
					},
				}
			}
			vHosts[httpRoute.Hostname] = vHost
			vHostList = append(vHostList, vHost)
		}

		var xdsRoute *routev3.Route
		// 1:1 between IR HTTPRoute and xDS config.route.v3.Route
		xdsRoute, err = buildXdsRoute(httpRoute)
		if err != nil {
			// skip this route if failed to build xds route
			errs = errors.Join(errs, err)
			continue
		}

		// Check if an extension want to modify the route we just generated
		// If no extension exists (or it doesn't subscribe to this hook) then this is a quick no-op.
		if err = processExtensionPostRouteHook(xdsRoute, vHost, httpRoute, t.ExtensionManager); err != nil {
			errs = errors.Join(errs, err)
		}

		if http3Enabled {
			http3AltSvcHeader := buildHTTP3AltSvcHeader(int(httpListener.HTTP3.QUICPort))
			if xdsRoute.ResponseHeadersToAdd == nil {
				xdsRoute.ResponseHeadersToAdd = make([]*corev3.HeaderValueOption, 0)
			}
			xdsRoute.ResponseHeadersToAdd = append(xdsRoute.ResponseHeadersToAdd, http3AltSvcHeader)
		}
		vHost.Routes = append(vHost.Routes, xdsRoute)

		if httpRoute.Destination != nil {
			if err = processXdsCluster(
				tCtx,
				httpRoute,
				httpListener.HTTP1,
				metrics,
			); err != nil {
				errs = errors.Join(errs, err)
			}
		}

		if httpRoute.Mirrors != nil {
			for _, mirrorDest := range httpRoute.Mirrors {
				if err = addXdsCluster(tCtx, &xdsClusterArgs{
					name:         mirrorDest.Name,
					settings:     mirrorDest.Settings,
					tSocket:      nil,
					endpointType: EndpointTypeStatic,
					metrics:      metrics,
				}); err != nil && !errors.Is(err, ErrXdsClusterExists) {
					errs = errors.Join(errs, err)
				}
			}
		}
	}

	for _, vHost := range vHostList {
		// Check if an extension want to modify the Virtual Host we just generated
		// If no extension exists (or it doesn't subscribe to this hook) then this is a quick no-op.
		if err = processExtensionPostVHostHook(vHost, t.ExtensionManager); err != nil {
			errs = errors.Join(errs, err)
		}
	}
	xdsRouteCfg.VirtualHosts = append(xdsRouteCfg.VirtualHosts, vHostList...)

	return errs
}

func (t *Translator) addHTTPFiltersToHCM(filterChain *listenerv3.FilterChain, httpListener *ir.HTTPListener) error {
	var (
		hcm *hcmv3.HttpConnectionManager
		err error
	)

	if hcm, err = findHCMinFilterChain(filterChain); err != nil {
		return err // should not happen
	}

	// Add http filters to the HCM if they have not yet been added.
	if err = t.patchHCMWithFilters(hcm, httpListener); err != nil {
		return err
	}

	for i, filter := range filterChain.Filters {
		if filter.Name == wellknown.HTTPConnectionManager {
			var mgrAny *anypb.Any
			if mgrAny, err = protocov.ToAnyWithError(hcm); err != nil {
				return err
			}

			filterChain.Filters[i] = &listenerv3.Filter{
				Name: wellknown.HTTPConnectionManager,
				ConfigType: &listenerv3.Filter_TypedConfig{
					TypedConfig: mgrAny,
				},
			}
		}
	}
	return nil
}

func findHCMinFilterChain(filterChain *listenerv3.FilterChain) (*hcmv3.HttpConnectionManager, error) {
	for _, filter := range filterChain.Filters {
		if filter.Name == wellknown.HTTPConnectionManager {
			hcm := &hcmv3.HttpConnectionManager{}
			if err := anypb.UnmarshalTo(filter.GetTypedConfig(), hcm, proto.UnmarshalOptions{}); err != nil {
				return nil, err
			}
			return hcm, nil
		}
	}
	return nil, errors.New("http connection manager not found")
}

func buildHTTP3AltSvcHeader(port int) *corev3.HeaderValueOption {
	return &corev3.HeaderValueOption{
		Append: &wrapperspb.BoolValue{Value: true},
		Header: &corev3.HeaderValue{
			Key:   "alt-svc",
			Value: strings.Join([]string{fmt.Sprintf(`%s=":%d"; ma=86400`, "h3", port)}, ", "),
		},
	}
}

func processTCPListenerXdsTranslation(tCtx *types.ResourceVersionTable, tcpListeners []*ir.TCPListener, accesslog *ir.AccessLog, metrics *ir.Metrics) error {
	// The XDS translation is done in a best-effort manner, so we collect all
	// errors and return them at the end.
	var errs error
	for _, tcpListener := range tcpListeners {
		// Search for an existing listener, if it does not exist, create one.
		xdsListener := findXdsListenerByHostPort(tCtx, tcpListener.Address, tcpListener.Port, corev3.SocketAddress_TCP)
		if xdsListener == nil {
			xdsListener = buildXdsTCPListener(tcpListener.Name, tcpListener.Address, tcpListener.Port, tcpListener.TCPKeepalive, tcpListener.Connection, accesslog)
			if err := tCtx.AddXdsResource(resourcev3.ListenerType, xdsListener); err != nil {
				// skip this listener if failed to add xds listener to the
				errs = errors.Join(errs, err)
				continue
			}
		}

		for _, route := range tcpListener.Routes {
			if err := addXdsCluster(tCtx, &xdsClusterArgs{
				name:           route.Destination.Name,
				settings:       route.Destination.Settings,
				loadBalancer:   route.LoadBalancer,
				proxyProtocol:  route.ProxyProtocol,
				circuitBreaker: route.CircuitBreaker,
				tcpkeepalive:   route.TCPKeepalive,
				healthCheck:    route.HealthCheck,
				timeout:        route.Timeout,
				endpointType:   buildEndpointType(route.Destination.Settings),
				metrics:        metrics,
			}); err != nil && !errors.Is(err, ErrXdsClusterExists) {
				errs = errors.Join(errs, err)
			}
			if route.TLS != nil && route.TLS.Terminate != nil {
				for _, s := range route.TLS.Terminate.Certificates {
					secret := buildXdsTLSCertSecret(s)
					if err := tCtx.AddXdsResource(resourcev3.SecretType, secret); err != nil {
						errs = errors.Join(errs, err)
					}
				}
				if route.TLS.Terminate.CACertificate != nil {
					caSecret := buildXdsTLSCaCertSecret(route.TLS.Terminate.CACertificate)
					if err := tCtx.AddXdsResource(resourcev3.SecretType, caSecret); err != nil {
						errs = errors.Join(errs, err)
					}
				}
			}
			if err := addXdsTCPFilterChain(xdsListener, route, route.Destination.Name, accesslog, tcpListener.Connection); err != nil {
				errs = errors.Join(errs, err)
			}
		}
	}
	return errs
}

func processUDPListenerXdsTranslation(tCtx *types.ResourceVersionTable, udpListeners []*ir.UDPListener, accesslog *ir.AccessLog, metrics *ir.Metrics) error {
	// The XDS translation is done in a best-effort manner, so we collect all
	// errors and return them at the end.
	var errs error

	for _, udpListener := range udpListeners {
		// There won't be multiple UDP listeners on the same port since it's already been checked at the gateway api
		// translator
		xdsListener, err := buildXdsUDPListener(udpListener.Destination.Name, udpListener, accesslog)
		if err != nil {
			// skip this listener if failed to build xds listener
			errs = errors.Join(errs, err)
			continue
		}
		if err := tCtx.AddXdsResource(resourcev3.ListenerType, xdsListener); err != nil {
			// skip this listener if failed to add xds listener to the resource version table
			errs = errors.Join(errs, err)
			continue
		}

		// 1:1 between IR UDPListener and xDS Cluster
		if err := addXdsCluster(tCtx, &xdsClusterArgs{
			name:         udpListener.Destination.Name,
			settings:     udpListener.Destination.Settings,
			loadBalancer: udpListener.LoadBalancer,
			timeout:      udpListener.Timeout,
			tSocket:      nil,
			endpointType: buildEndpointType(udpListener.Destination.Settings),
			metrics:      metrics,
		}); err != nil && !errors.Is(err, ErrXdsClusterExists) {
			errs = errors.Join(errs, err)
		}
	}
	return errs
}

// findXdsListenerByHostPort finds a xds listener with the same address, port and protocol, and returns nil if there is no match.
func findXdsListenerByHostPort(tCtx *types.ResourceVersionTable, address string, port uint32,
	protocol corev3.SocketAddress_Protocol,
) *listenerv3.Listener {
	if tCtx == nil || tCtx.XdsResources == nil || tCtx.XdsResources[resourcev3.ListenerType] == nil {
		return nil
	}

	for _, r := range tCtx.XdsResources[resourcev3.ListenerType] {
		listener := r.(*listenerv3.Listener)
		addr := listener.GetAddress()
		if addr.GetSocketAddress().GetPortValue() == port && addr.GetSocketAddress().Address == address && addr.
			GetSocketAddress().Protocol == protocol {
			return listener
		}
	}

	return nil
}

// findXdsListener finds a xds listener with the same name and returns nil if there is no match.
func findXdsListener(tCtx *types.ResourceVersionTable, name string) *listenerv3.Listener {
	if tCtx == nil || tCtx.XdsResources == nil || tCtx.XdsResources[resourcev3.ListenerType] == nil {
		return nil
	}

	for _, r := range tCtx.XdsResources[resourcev3.ListenerType] {
		listener := r.(*listenerv3.Listener)
		if listener.Name == name {
			return listener
		}
	}

	return nil
}

// findXdsRouteConfig finds a xds route with the name and returns nil if there is no match.
func findXdsRouteConfig(tCtx *types.ResourceVersionTable, name string) *routev3.RouteConfiguration {
	if tCtx == nil || tCtx.XdsResources == nil || tCtx.XdsResources[resourcev3.RouteType] == nil {
		return nil
	}

	for _, r := range tCtx.XdsResources[resourcev3.RouteType] {
		route := r.(*routev3.RouteConfiguration)
		if route.Name == name {
			return route
		}
	}

	return nil
}

// findXdsCluster finds a xds cluster with the same name, and returns nil if there is no match.
func findXdsCluster(tCtx *types.ResourceVersionTable, name string) *clusterv3.Cluster {
	if tCtx == nil || tCtx.XdsResources == nil || tCtx.XdsResources[resourcev3.ClusterType] == nil {
		return nil
	}

	for _, r := range tCtx.XdsResources[resourcev3.ClusterType] {
		cluster := r.(*clusterv3.Cluster)
		if cluster.Name == name {
			return cluster
		}
	}

	return nil
}

// findXdsEndpoint finds a xds endpoint with the same cluster name, and returns nil if there is no match.
func findXdsEndpoint(tCtx *types.ResourceVersionTable, name string) *endpointv3.ClusterLoadAssignment {
	if tCtx == nil || tCtx.XdsResources == nil || tCtx.XdsResources[resourcev3.EndpointType] == nil {
		return nil
	}

	for _, r := range tCtx.XdsResources[resourcev3.EndpointType] {
		endpoint := r.(*endpointv3.ClusterLoadAssignment)
		if endpoint.ClusterName == name {
			return endpoint
		}
	}

	return nil
}

// processXdsCluster processes a xds cluster by its endpoint address type.
<<<<<<< HEAD
func processXdsCluster(tCtx *types.ResourceVersionTable, httpRoute *ir.HTTPRoute, http1Settings *ir.HTTP1Settings) error {
	bt := httpRoute.Traffic
	if bt == nil {
		bt = new(ir.TrafficFeatures)
	}
	if err := addXdsCluster(tCtx, &xdsClusterArgs{
		name:           httpRoute.Destination.Name,
		settings:       httpRoute.Destination.Settings,
		tSocket:        nil,
		endpointType:   buildEndpointType(httpRoute.Destination.Settings),
		loadBalancer:   bt.LoadBalancer,
		proxyProtocol:  bt.ProxyProtocol,
		circuitBreaker: bt.CircuitBreaker,
		healthCheck:    bt.HealthCheck,
		http1Settings:  http1Settings,
		timeout:        bt.Timeout,
		tcpkeepalive:   bt.TCPKeepalive,
=======
func processXdsCluster(tCtx *types.ResourceVersionTable, httpRoute *ir.HTTPRoute, http1Settings *ir.HTTP1Settings, metrics *ir.Metrics) error {
	if err := addXdsCluster(tCtx, &xdsClusterArgs{
		name:              httpRoute.Destination.Name,
		settings:          httpRoute.Destination.Settings,
		tSocket:           nil,
		endpointType:      buildEndpointType(httpRoute.Destination.Settings),
		loadBalancer:      httpRoute.LoadBalancer,
		proxyProtocol:     httpRoute.ProxyProtocol,
		circuitBreaker:    httpRoute.CircuitBreaker,
		healthCheck:       httpRoute.HealthCheck,
		http1Settings:     http1Settings,
		timeout:           httpRoute.Timeout,
		tcpkeepalive:      httpRoute.TCPKeepalive,
		metrics:           metrics,
		useClientProtocol: ptr.Deref(httpRoute.UseClientProtocol, false),
>>>>>>> c30d09f2
	}); err != nil && !errors.Is(err, ErrXdsClusterExists) {
		return err
	}

	return nil
}

// findXdsSecret finds a xds secret with the same name, and returns nil if there is no match.
func findXdsSecret(tCtx *types.ResourceVersionTable, name string) *tlsv3.Secret {
	if tCtx == nil || tCtx.XdsResources == nil || tCtx.XdsResources[resourcev3.SecretType] == nil {
		return nil
	}

	for _, r := range tCtx.XdsResources[resourcev3.SecretType] {
		secret := r.(*tlsv3.Secret)
		if secret.Name == name {
			return secret
		}
	}

	return nil
}

func addXdsSecret(tCtx *types.ResourceVersionTable, secret *tlsv3.Secret) error {
	// Return early if cluster with the same name exists
	if c := findXdsSecret(tCtx, secret.Name); c != nil {
		return ErrXdsSecretExists
	}

	if err := tCtx.AddXdsResource(resourcev3.SecretType, secret); err != nil {
		return err
	}
	return nil
}

func addXdsCluster(tCtx *types.ResourceVersionTable, args *xdsClusterArgs) error {
	// Return early if cluster with the same name exists
	if c := findXdsCluster(tCtx, args.name); c != nil {
		return ErrXdsClusterExists
	}

	xdsCluster := buildXdsCluster(args)
	xdsEndpoints := buildXdsClusterLoadAssignment(args.name, args.settings)
	for _, ds := range args.settings {
		if ds.TLS != nil {
			// Create a secret for the CA certificate only if it's not using the system trust store
			if !ds.TLS.UseSystemTrustStore {
				secret := buildXdsUpstreamTLSCASecret(ds.TLS)
				if err := tCtx.AddXdsResource(resourcev3.SecretType, secret); err != nil {
					return err
				}
			}
		}
	}
	// Use EDS for static endpoints
	if args.endpointType == EndpointTypeStatic {
		if err := tCtx.AddXdsResource(resourcev3.EndpointType, xdsEndpoints); err != nil {
			return err
		}
	} else {
		xdsCluster.LoadAssignment = xdsEndpoints
	}
	if err := tCtx.AddXdsResource(resourcev3.ClusterType, xdsCluster); err != nil {
		return err
	}
	return nil
}

const (
	DefaultEndpointType EndpointType = iota
	Static
	EDS
)

func buildXdsUpstreamTLSCASecret(tlsConfig *ir.TLSUpstreamConfig) *tlsv3.Secret {
	// Build the tls secret
	// It's just a sanity check, we shouldn't call this function if the system trust store is used
	if tlsConfig.UseSystemTrustStore {
		return nil
	}
	return &tlsv3.Secret{
		Name: tlsConfig.CACertificate.Name,
		Type: &tlsv3.Secret_ValidationContext{
			ValidationContext: &tlsv3.CertificateValidationContext{
				TrustedCa: &corev3.DataSource{
					Specifier: &corev3.DataSource_InlineBytes{InlineBytes: tlsConfig.CACertificate.Certificate},
				},
			},
		},
	}
}

func buildXdsUpstreamTLSSocketWthCert(tlsConfig *ir.TLSUpstreamConfig) (*corev3.TransportSocket, error) {
	var tlsCtx *tlsv3.UpstreamTlsContext
	if tlsConfig.UseSystemTrustStore {
		tlsCtx = &tlsv3.UpstreamTlsContext{
			CommonTlsContext: &tlsv3.CommonTlsContext{
				TlsCertificates: nil,
				ValidationContextType: &tlsv3.CommonTlsContext_ValidationContext{
					ValidationContext: &tlsv3.CertificateValidationContext{
						TrustedCa: &corev3.DataSource{
							Specifier: &corev3.DataSource_Filename{
								// This is the default location for the system trust store
								// on Debian derivatives like the envoy-proxy image being used by the infrastructure
								// controller.
								// See https://www.envoyproxy.io/docs/envoy/latest/intro/arch_overview/security/ssl
								// TODO: allow customizing this value via EnvoyGateway so that if a non-standard
								// envoy image is being used, this can be modified to match
								Filename: "/etc/ssl/certs/ca-certificates.crt",
							},
						},
					},
				},
			},
			Sni: tlsConfig.SNI,
		}
	} else {
		tlsCtx = &tlsv3.UpstreamTlsContext{
			CommonTlsContext: &tlsv3.CommonTlsContext{
				TlsCertificateSdsSecretConfigs: nil,
				ValidationContextType: &tlsv3.CommonTlsContext_ValidationContextSdsSecretConfig{
					ValidationContextSdsSecretConfig: &tlsv3.SdsSecretConfig{
						Name:      tlsConfig.CACertificate.Name,
						SdsConfig: makeConfigSource(),
					},
				},
			},
			Sni: tlsConfig.SNI,
		}
	}

	tlsParams := buildTLSParams(&tlsConfig.TLSConfig)
	if tlsParams != nil {
		tlsCtx.CommonTlsContext.TlsParams = tlsParams
	}

	if len(tlsConfig.ALPNProtocols) > 0 {
		tlsCtx.CommonTlsContext.AlpnProtocols = buildALPNProtocols(tlsConfig.ALPNProtocols)
	}
	tlsCtxAny, err := anypb.New(tlsCtx)
	if err != nil {
		return nil, err
	}

	return &corev3.TransportSocket{
		Name: wellknown.TransportSocketTLS,
		ConfigType: &corev3.TransportSocket_TypedConfig{
			TypedConfig: tlsCtxAny,
		},
	}, nil
}<|MERGE_RESOLUTION|>--- conflicted
+++ resolved
@@ -642,25 +642,6 @@
 }
 
 // processXdsCluster processes a xds cluster by its endpoint address type.
-<<<<<<< HEAD
-func processXdsCluster(tCtx *types.ResourceVersionTable, httpRoute *ir.HTTPRoute, http1Settings *ir.HTTP1Settings) error {
-	bt := httpRoute.Traffic
-	if bt == nil {
-		bt = new(ir.TrafficFeatures)
-	}
-	if err := addXdsCluster(tCtx, &xdsClusterArgs{
-		name:           httpRoute.Destination.Name,
-		settings:       httpRoute.Destination.Settings,
-		tSocket:        nil,
-		endpointType:   buildEndpointType(httpRoute.Destination.Settings),
-		loadBalancer:   bt.LoadBalancer,
-		proxyProtocol:  bt.ProxyProtocol,
-		circuitBreaker: bt.CircuitBreaker,
-		healthCheck:    bt.HealthCheck,
-		http1Settings:  http1Settings,
-		timeout:        bt.Timeout,
-		tcpkeepalive:   bt.TCPKeepalive,
-=======
 func processXdsCluster(tCtx *types.ResourceVersionTable, httpRoute *ir.HTTPRoute, http1Settings *ir.HTTP1Settings, metrics *ir.Metrics) error {
 	if err := addXdsCluster(tCtx, &xdsClusterArgs{
 		name:              httpRoute.Destination.Name,
@@ -676,7 +657,6 @@
 		tcpkeepalive:      httpRoute.TCPKeepalive,
 		metrics:           metrics,
 		useClientProtocol: ptr.Deref(httpRoute.UseClientProtocol, false),
->>>>>>> c30d09f2
 	}); err != nil && !errors.Is(err, ErrXdsClusterExists) {
 		return err
 	}
