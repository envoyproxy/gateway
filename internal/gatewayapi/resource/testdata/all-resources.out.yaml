--- conflicted
+++ resolved
@@ -340,7 +340,6 @@
 - apiVersion: gateway.networking.k8s.io/v1
   kind: GatewayClass
   metadata:
-<<<<<<< HEAD
     creationTimestamp: null
     name: eg-with-ep
   spec:
@@ -367,11 +366,7 @@
 - apiVersion: gateway.networking.k8s.io/v1
   kind: GatewayClass
   metadata:
-    creationTimestamp: null
-    name: eg-without-ep-2
-=======
     name: eg
->>>>>>> eb612bdc
   spec:
     controllerName: gateway.envoyproxy.io/gatewayclass-controller
     parametersRef:
