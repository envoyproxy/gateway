{
<<<<<<< HEAD
	"gateways": [
		{
			"metadata": {
				"name": "eg",
				"namespace": "envoy-gateway-system",
				"creationTimestamp": null
			},
			"spec": {
				"gatewayClassName": "eg",
				"listeners": [
					{
						"name": "http",
						"port": 80,
						"protocol": "HTTP"
					}
				]
			},
			"status": {
				"listeners": [
					{
						"name": "http",
						"supportedKinds": [
							{
								"group": "gateway.networking.k8s.io",
								"kind": "HTTPRoute"
							},
							{
								"group": "gateway.networking.k8s.io",
								"kind": "GRPCRoute"
							},
							{
								"group": "gateway.networking.k8s.io",
								"kind": "CustomGRPCRoute"
							}
						],
						"attachedRoutes": 1,
						"conditions": [
							{
								"type": "Programmed",
								"status": "True",
								"lastTransitionTime": "2023-04-11T00:13:42Z",
								"reason": "Programmed",
								"message": "Sending translated listener configuration to the data plane"
							},
							{
								"type": "Accepted",
								"status": "True",
								"lastTransitionTime": "2023-04-11T00:13:42Z",
								"reason": "Accepted",
								"message": "Listener has been successfully translated"
							}
						]
					}
				]
			}
		}
	],
	"httpRoutes": [
		{
			"metadata": {
				"name": "backend",
				"namespace": "envoy-gateway-system",
				"creationTimestamp": null
			},
			"spec": {
				"parentRefs": [
					{
						"name": "eg"
					}
				],
				"hostnames": [
					"www.example.com"
				],
				"rules": [
					{
						"matches": [
							{
								"path": {
									"type": "PathPrefix",
									"value": "/"
								}
							}
						],
						"backendRefs": [
							{
								"group": "",
								"kind": "Service",
								"name": "backend",
								"port": 3000,
								"weight": 1
							}
						]
					}
				]
			},
			"status": {
				"parents": [
					{
						"parentRef": {
							"name": "eg"
						},
						"controllerName": "gateway.envoyproxy.io/gatewayclass-controller",
						"conditions": [
							{
								"type": "Accepted",
								"status": "True",
								"lastTransitionTime": "2023-04-11T00:13:42Z",
								"reason": "Accepted",
								"message": "Route is accepted"
							},
							{
								"type": "ResolvedRefs",
								"status": "True",
								"lastTransitionTime": "2023-04-11T00:13:42Z",
								"reason": "ResolvedRefs",
								"message": "Resolved all the Object references for the Route"
							}
						]
					}
				]
			}
		}
	]
=======
  "gatewayClass": {
    "metadata": {
      "name": "eg",
      "namespace": "envoy-gateway-system",
      "creationTimestamp": null
    },
    "spec": {
      "controllerName": "gateway.envoyproxy.io/gatewayclass-controller"
    },
    "status": {
      "conditions": [
        {
          "type": "Accepted",
          "status": "True",
          "lastTransitionTime": "2023-04-11T20:16:24Z",
          "reason": "Accepted",
          "message": "Valid GatewayClass"
        }
      ]
    }
  },
  "gateways": [
    {
      "metadata": {
        "name": "eg",
        "namespace": "envoy-gateway-system",
        "creationTimestamp": null
      },
      "spec": {
        "gatewayClassName": "eg",
        "listeners": [
          {
            "name": "http",
            "port": 80,
            "protocol": "HTTP"
          }
        ]
      },
      "status": {
        "listeners": [
          {
            "name": "http",
            "supportedKinds": [
              {
                "group": "gateway.networking.k8s.io",
                "kind": "HTTPRoute"
              },
              {
                "group": "gateway.networking.k8s.io",
                "kind": "GRPCRoute"
              }
            ],
            "attachedRoutes": 1,
            "conditions": [
              {
                "type": "Programmed",
                "status": "True",
                "lastTransitionTime": "2023-04-11T20:16:24Z",
                "reason": "Programmed",
                "message": "Sending translated listener configuration to the data plane"
              },
              {
                "type": "Accepted",
                "status": "True",
                "lastTransitionTime": "2023-04-11T20:16:24Z",
                "reason": "Accepted",
                "message": "Listener has been successfully translated"
              }
            ]
          }
        ]
      }
    }
  ],
  "httpRoutes": [
    {
      "metadata": {
        "name": "backend",
        "namespace": "envoy-gateway-system",
        "creationTimestamp": null
      },
      "spec": {
        "parentRefs": [
          {
            "name": "eg"
          }
        ],
        "hostnames": [
          "www.example.com"
        ],
        "rules": [
          {
            "matches": [
              {
                "path": {
                  "type": "PathPrefix",
                  "value": "/"
                }
              }
            ],
            "backendRefs": [
              {
                "group": "",
                "kind": "Service",
                "name": "backend",
                "port": 3000,
                "weight": 1
              }
            ]
          }
        ]
      },
      "status": {
        "parents": [
          {
            "parentRef": {
              "name": "eg"
            },
            "controllerName": "gateway.envoyproxy.io/gatewayclass-controller",
            "conditions": [
              {
                "type": "Accepted",
                "status": "True",
                "lastTransitionTime": "2023-04-11T20:16:24Z",
                "reason": "Accepted",
                "message": "Route is accepted"
              },
              {
                "type": "ResolvedRefs",
                "status": "True",
                "lastTransitionTime": "2023-04-11T20:16:24Z",
                "reason": "ResolvedRefs",
                "message": "Resolved all the Object references for the Route"
              }
            ]
          }
        ]
      }
    }
  ]
>>>>>>> a5f3a1af
}<|MERGE_RESOLUTION|>--- conflicted
+++ resolved
@@ -1,129 +1,4 @@
 {
-<<<<<<< HEAD
-	"gateways": [
-		{
-			"metadata": {
-				"name": "eg",
-				"namespace": "envoy-gateway-system",
-				"creationTimestamp": null
-			},
-			"spec": {
-				"gatewayClassName": "eg",
-				"listeners": [
-					{
-						"name": "http",
-						"port": 80,
-						"protocol": "HTTP"
-					}
-				]
-			},
-			"status": {
-				"listeners": [
-					{
-						"name": "http",
-						"supportedKinds": [
-							{
-								"group": "gateway.networking.k8s.io",
-								"kind": "HTTPRoute"
-							},
-							{
-								"group": "gateway.networking.k8s.io",
-								"kind": "GRPCRoute"
-							},
-							{
-								"group": "gateway.networking.k8s.io",
-								"kind": "CustomGRPCRoute"
-							}
-						],
-						"attachedRoutes": 1,
-						"conditions": [
-							{
-								"type": "Programmed",
-								"status": "True",
-								"lastTransitionTime": "2023-04-11T00:13:42Z",
-								"reason": "Programmed",
-								"message": "Sending translated listener configuration to the data plane"
-							},
-							{
-								"type": "Accepted",
-								"status": "True",
-								"lastTransitionTime": "2023-04-11T00:13:42Z",
-								"reason": "Accepted",
-								"message": "Listener has been successfully translated"
-							}
-						]
-					}
-				]
-			}
-		}
-	],
-	"httpRoutes": [
-		{
-			"metadata": {
-				"name": "backend",
-				"namespace": "envoy-gateway-system",
-				"creationTimestamp": null
-			},
-			"spec": {
-				"parentRefs": [
-					{
-						"name": "eg"
-					}
-				],
-				"hostnames": [
-					"www.example.com"
-				],
-				"rules": [
-					{
-						"matches": [
-							{
-								"path": {
-									"type": "PathPrefix",
-									"value": "/"
-								}
-							}
-						],
-						"backendRefs": [
-							{
-								"group": "",
-								"kind": "Service",
-								"name": "backend",
-								"port": 3000,
-								"weight": 1
-							}
-						]
-					}
-				]
-			},
-			"status": {
-				"parents": [
-					{
-						"parentRef": {
-							"name": "eg"
-						},
-						"controllerName": "gateway.envoyproxy.io/gatewayclass-controller",
-						"conditions": [
-							{
-								"type": "Accepted",
-								"status": "True",
-								"lastTransitionTime": "2023-04-11T00:13:42Z",
-								"reason": "Accepted",
-								"message": "Route is accepted"
-							},
-							{
-								"type": "ResolvedRefs",
-								"status": "True",
-								"lastTransitionTime": "2023-04-11T00:13:42Z",
-								"reason": "ResolvedRefs",
-								"message": "Resolved all the Object references for the Route"
-							}
-						]
-					}
-				]
-			}
-		}
-	]
-=======
   "gatewayClass": {
     "metadata": {
       "name": "eg",
@@ -174,7 +49,11 @@
               {
                 "group": "gateway.networking.k8s.io",
                 "kind": "GRPCRoute"
-              }
+              },
+              {
+								"group": "gateway.networking.k8s.io",
+								"kind": "CustomGRPCRoute"
+							}
             ],
             "attachedRoutes": 1,
             "conditions": [
@@ -264,5 +143,4 @@
       }
     }
   ]
->>>>>>> a5f3a1af
 }