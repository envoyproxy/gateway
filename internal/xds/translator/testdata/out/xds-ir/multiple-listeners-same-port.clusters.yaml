- commonLbConfig:
    localityWeightedLbConfig: {}
  connectTimeout: 10s
  dnsLookupFamily: V4_ONLY
  edsClusterConfig:
    edsConfig:
      ads: {}
      resourceApiVersion: V3
    serviceName: first-route-dest
  name: first-route-dest
  outlierDetection: {}
  perConnectionBufferLimitBytes: 32768
  type: EDS
- commonLbConfig:
    localityWeightedLbConfig: {}
  connectTimeout: 10s
  dnsLookupFamily: V4_ONLY
  edsClusterConfig:
    edsConfig:
      ads: {}
      resourceApiVersion: V3
    serviceName: second-route-dest
  name: second-route-dest
  outlierDetection: {}
  perConnectionBufferLimitBytes: 32768
  type: EDS
- commonLbConfig:
    localityWeightedLbConfig: {}
  connectTimeout: 10s
  dnsLookupFamily: V4_ONLY
  edsClusterConfig:
    edsConfig:
      ads: {}
      resourceApiVersion: V3
    serviceName: third-route-dest
  name: third-route-dest
  outlierDetection: {}
  perConnectionBufferLimitBytes: 32768
  type: EDS
- commonLbConfig:
    localityWeightedLbConfig: {}
  connectTimeout: 10s
  dnsLookupFamily: V4_ONLY
  edsClusterConfig:
    edsConfig:
      ads: {}
      resourceApiVersion: V3
    serviceName: fourth-route-dest
  name: fourth-route-dest
  outlierDetection: {}
  perConnectionBufferLimitBytes: 32768
  type: EDS
- commonLbConfig:
    localityWeightedLbConfig: {}
  connectTimeout: 10s
  dnsLookupFamily: V4_ONLY
  edsClusterConfig:
    edsConfig:
      ads: {}
      resourceApiVersion: V3
<<<<<<< HEAD
    serviceName: fifth-route
  name: fifth-route
=======
    serviceName: tcp-route-dest
  name: tcp-route-dest
>>>>>>> 4285f4e2
  outlierDetection: {}
  perConnectionBufferLimitBytes: 32768
  type: EDS
- commonLbConfig:
    localityWeightedLbConfig: {}
  connectTimeout: 10s
  dnsLookupFamily: V4_ONLY
  edsClusterConfig:
    edsConfig:
      ads: {}
      resourceApiVersion: V3
<<<<<<< HEAD
    serviceName: sixth-route
  name: sixth-route
=======
    serviceName: tls-route-dest
  name: tls-route-dest
>>>>>>> 4285f4e2
  outlierDetection: {}
  perConnectionBufferLimitBytes: 32768
  type: EDS<|MERGE_RESOLUTION|>--- conflicted
+++ resolved
@@ -58,13 +58,8 @@
     edsConfig:
       ads: {}
       resourceApiVersion: V3
-<<<<<<< HEAD
-    serviceName: fifth-route
-  name: fifth-route
-=======
     serviceName: tcp-route-dest
   name: tcp-route-dest
->>>>>>> 4285f4e2
   outlierDetection: {}
   perConnectionBufferLimitBytes: 32768
   type: EDS
@@ -76,13 +71,8 @@
     edsConfig:
       ads: {}
       resourceApiVersion: V3
-<<<<<<< HEAD
-    serviceName: sixth-route
-  name: sixth-route
-=======
     serviceName: tls-route-dest
   name: tls-route-dest
->>>>>>> 4285f4e2
   outlierDetection: {}
   perConnectionBufferLimitBytes: 32768
   type: EDS