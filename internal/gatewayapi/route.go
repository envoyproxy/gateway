--- conflicted
+++ resolved
@@ -302,12 +302,8 @@
 }
 
 func (t *Translator) processGRPCRouteParentRefs(grpcRoute *GRPCRouteContext, resources *Resources, xdsIR XdsIRMap) {
-<<<<<<< HEAD
-	for _, parentRef := range grpcRoute.parentRefs {
-=======
 	for _, parentRef := range grpcRoute.ParentRefs {
 
->>>>>>> 8df2474a
 		// Need to compute Route rules within the parentRef loop because
 		// any conditions that come out of it have to go on each RouteParentStatus,
 		// not on the Route as a whole.
