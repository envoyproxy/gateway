// Copyright Envoy Gateway Authors
// SPDX-License-Identifier: Apache-2.0
// The full text of the Apache license is available in the LICENSE file at
// the root of the repo.

package v1alpha1

import (
	metav1 "k8s.io/apimachinery/pkg/apis/meta/v1"
	gwapiv1a2 "sigs.k8s.io/gateway-api/apis/v1alpha2"
)

const (
	// KindBackendTrafficPolicy is the name of the BackendTrafficPolicy kind.
	KindBackendTrafficPolicy = "BackendTrafficPolicy"
)

// +kubebuilder:object:root=true
// +kubebuilder:resource:shortName=btp
// +kubebuilder:subresource:status
// +kubebuilder:printcolumn:name="Status",type=string,JSONPath=`.status.conditions[?(@.type=="Accepted")].reason`
// +kubebuilder:printcolumn:name="Age",type=date,JSONPath=`.metadata.creationTimestamp`
//
// BackendTrafficPolicy allows the user to configure the behavior of the connection
// between the downstream client and Envoy Proxy listener.
type BackendTrafficPolicy struct {
	metav1.TypeMeta   `json:",inline"`
	metav1.ObjectMeta `json:"metadata,omitempty"`

	// spec defines the desired state of BackendTrafficPolicy.
	Spec BackendTrafficPolicySpec `json:"spec"`

	// status defines the current status of BackendTrafficPolicy.
	Status BackendTrafficPolicyStatus `json:"status,omitempty"`
}

// spec defines the desired state of BackendTrafficPolicy.
type BackendTrafficPolicySpec struct {
	// +kubebuilder:validation:XValidation:rule="self.group == 'gateway.networking.k8s.io'", message="this policy can only have a targetRef.group of gateway.networking.k8s.io"
	// +kubebuilder:validation:XValidation:rule="self.kind in ['Gateway', 'HTTPRoute', 'GRPCRoute', 'UDPRoute', 'TCPRoute', 'TLSRoute']", message="this policy can only have a targetRef.kind of Gateway/HTTPRoute/GRPCRoute/TCPRoute/UDPRoute/TLSRoute"
	// +kubebuilder:validation:XValidation:rule="!has(self.sectionName)",message="this policy does not yet support the sectionName field"
	//
	// targetRef is the name of the resource this policy
	// is being attached to.
	// This Policy and the TargetRef MUST be in the same namespace
	// for this Policy to have effect and be applied to the Gateway.
	TargetRef gwapiv1a2.PolicyTargetReferenceWithSectionName `json:"targetRef"`

	// RateLimit allows the user to limit the number of incoming requests
	// to a predefined value based on attributes within the traffic flow.
	// +optional
	RateLimit *RateLimitSpec `json:"rateLimit,omitempty"`

	// LoadBalancer policy to apply when routing traffic from the gateway to
	// the backend endpoints
	// +optional
	LoadBalancer *LoadBalancer `json:"loadBalancer,omitempty"`

	// ProxyProtocol enables the Proxy Protocol when communicating with the backend.
	// +optional
	ProxyProtocol *ProxyProtocol `json:"proxyProtocol,omitempty"`

	// TcpKeepalive settings associated with the upstream client connection.
	// Disabled by default.
	//
	// +optional
	TCPKeepalive *TCPKeepalive `json:"tcpKeepalive,omitempty"`

<<<<<<< HEAD
	// HealthCheck allows gateway to perform active health checking on backends.
	//
	// +optional
	HealthCheck *HealthCheck `json:"healthCheck,omitempty"`
=======
	// FaultInjection defines the fault injection policy to be applied. This configuration can be used to
	// inject delays and abort requests to mimic failure scenarios such as service failures and overloads
	// +optional
	FaultInjection *FaultInjection `json:"faultInjection,omitempty"`
	// Circuit Breaker settings for the upstream connections and requests.
	// If not set, circuit breakers will be enabled with the default thresholds
	//
	// +optional
	CircuitBreaker *CircuitBreaker `json:"circuitBreaker,omitempty"`
>>>>>>> a99d2398
}

// BackendTrafficPolicyStatus defines the state of BackendTrafficPolicy
type BackendTrafficPolicyStatus struct {
	// Conditions describe the current conditions of the BackendTrafficPolicy.
	//
	// +optional
	// +listType=map
	// +listMapKey=type
	// +kubebuilder:validation:MaxItems=8
	Conditions []metav1.Condition `json:"conditions,omitempty"`
}

// +kubebuilder:object:root=true
// BackendTrafficPolicyList contains a list of BackendTrafficPolicy resources.
type BackendTrafficPolicyList struct {
	metav1.TypeMeta `json:",inline"`
	metav1.ListMeta `json:"metadata,omitempty"`
	Items           []BackendTrafficPolicy `json:"items"`
}

func init() {
	SchemeBuilder.Register(&BackendTrafficPolicy{}, &BackendTrafficPolicyList{})
}<|MERGE_RESOLUTION|>--- conflicted
+++ resolved
@@ -66,22 +66,21 @@
 	// +optional
 	TCPKeepalive *TCPKeepalive `json:"tcpKeepalive,omitempty"`
 
-<<<<<<< HEAD
 	// HealthCheck allows gateway to perform active health checking on backends.
 	//
 	// +optional
 	HealthCheck *HealthCheck `json:"healthCheck,omitempty"`
-=======
+
 	// FaultInjection defines the fault injection policy to be applied. This configuration can be used to
 	// inject delays and abort requests to mimic failure scenarios such as service failures and overloads
 	// +optional
 	FaultInjection *FaultInjection `json:"faultInjection,omitempty"`
+
 	// Circuit Breaker settings for the upstream connections and requests.
 	// If not set, circuit breakers will be enabled with the default thresholds
 	//
 	// +optional
 	CircuitBreaker *CircuitBreaker `json:"circuitBreaker,omitempty"`
->>>>>>> a99d2398
 }
 
 // BackendTrafficPolicyStatus defines the state of BackendTrafficPolicy
