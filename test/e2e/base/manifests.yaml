--- conflicted
+++ resolved
@@ -646,7 +646,91 @@
 apiVersion: v1
 kind: Namespace
 metadata:
-<<<<<<< HEAD
+  name: gateway-upgrade-infra
+---
+apiVersion: gateway.networking.k8s.io/v1
+kind: Gateway
+metadata:
+  name: ha-gateway
+  namespace: gateway-upgrade-infra
+spec:
+  gatewayClassName: upgrade
+  listeners:
+  - allowedRoutes:
+      namespaces:
+        from: Same
+    name: http1
+    port: 80
+    protocol: HTTP
+---
+apiVersion: v1
+kind: Service
+metadata:
+  name: infra-backend
+  namespace: gateway-upgrade-infra
+spec:
+  selector:
+    app: infra-backend
+  ports:
+  - protocol: TCP
+    port: 8080
+    targetPort: 3000
+---
+apiVersion: apps/v1
+kind: Deployment
+metadata:
+  name: infra-backend
+  namespace: gateway-upgrade-infra
+  labels:
+    app: infra-backend
+spec:
+  replicas: 2
+  selector:
+    matchLabels:
+      app: infra-backend
+  template:
+    metadata:
+      labels:
+        app: infra-backend
+    spec:
+      containers:
+      - name: infra-backend
+        # From https://github.com/kubernetes-sigs/gateway-api/blob/main/conformance/echo-basic/echo-basic.go
+        image: gcr.io/k8s-staging-gateway-api/echo-basic:v20231214-v1.0.0-140-gf544a46e
+        env:
+        - name: POD_NAME
+          valueFrom:
+            fieldRef:
+              fieldPath: metadata.name
+        - name: NAMESPACE
+          valueFrom:
+            fieldRef:
+              fieldPath: metadata.namespace
+        - name: SERVICE_NAME
+          value: infra-backend
+        resources:
+          requests:
+            cpu: 10m
+
+---
+apiVersion: gateway.networking.k8s.io/v1beta1
+kind: Gateway
+metadata:
+  name: connection-limit-gateway
+  namespace: gateway-conformance-infra
+spec:
+  gatewayClassName: "{GATEWAY_CLASS_NAME}"
+  listeners:
+  - name: http
+    port: 80
+    protocol: HTTP
+    allowedRoutes:
+      namespaces:
+        from: Same
+---
+apiVersion: v1
+kind: Namespace
+metadata:
   name: gateway-conformance-https
   labels:
     gateway-conformance: http3
@@ -738,29 +822,10 @@
 metadata:
   name: http3-backend
   namespace: gateway-conformance-https
-=======
-  name: gateway-upgrade-infra
----
-apiVersion: gateway.networking.k8s.io/v1
-kind: Gateway
-metadata:
-  name: ha-gateway
-  namespace: gateway-upgrade-infra
-spec:
-  gatewayClassName: upgrade
-  listeners:
-  - allowedRoutes:
-      namespaces:
-        from: Same
-    name: http1
-    port: 80
-    protocol: HTTP
->>>>>>> 94167984
----
-apiVersion: v1
-kind: Service
-metadata:
-<<<<<<< HEAD
+---
+apiVersion: v1
+kind: Service
+metadata:
   name: http3-backend
   namespace: gateway-conformance-https
   labels:
@@ -773,22 +838,10 @@
     targetPort: 3000
   selector:
     app: http3-backend
-=======
-  name: infra-backend
-  namespace: gateway-upgrade-infra
-spec:
-  selector:
-    app: infra-backend
-  ports:
-  - protocol: TCP
-    port: 8080
-    targetPort: 3000
->>>>>>> 94167984
----
-apiVersion: apps/v1
-kind: Deployment
-metadata:
-<<<<<<< HEAD
+---
+apiVersion: apps/v1
+kind: Deployment
+metadata:
   name: http3-backend
   namespace: gateway-conformance-https
 spec:
@@ -810,26 +863,6 @@
         name: backend
         ports:
         - containerPort: 3000
-=======
-  name: infra-backend
-  namespace: gateway-upgrade-infra
-  labels:
-    app: infra-backend
-spec:
-  replicas: 2
-  selector:
-    matchLabels:
-      app: infra-backend
-  template:
-    metadata:
-      labels:
-        app: infra-backend
-    spec:
-      containers:
-      - name: infra-backend
-        # From https://github.com/kubernetes-sigs/gateway-api/blob/main/conformance/echo-basic/echo-basic.go
-        image: gcr.io/k8s-staging-gateway-api/echo-basic:v20231214-v1.0.0-140-gf544a46e
->>>>>>> 94167984
         env:
         - name: POD_NAME
           valueFrom:
@@ -838,29 +871,4 @@
         - name: NAMESPACE
           valueFrom:
             fieldRef:
-<<<<<<< HEAD
-              fieldPath: metadata.namespace
-=======
-              fieldPath: metadata.namespace
-        - name: SERVICE_NAME
-          value: infra-backend
-        resources:
-          requests:
-            cpu: 10m
-
----
-apiVersion: gateway.networking.k8s.io/v1beta1
-kind: Gateway
-metadata:
-  name: connection-limit-gateway
-  namespace: gateway-conformance-infra
-spec:
-  gatewayClassName: "{GATEWAY_CLASS_NAME}"
-  listeners:
-  - name: http
-    port: 80
-    protocol: HTTP
-    allowedRoutes:
-      namespaces:
-        from: Same
->>>>>>> 94167984
+              fieldPath: metadata.namespace