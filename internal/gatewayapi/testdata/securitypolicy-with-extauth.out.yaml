--- conflicted
+++ resolved
@@ -246,8 +246,6 @@
               port: 8080
             protocol: HTTP
             weight: 1
-<<<<<<< HEAD
-=======
         extAuth:
           failOpen: true
           grpc:
@@ -265,7 +263,6 @@
           - header1
           - header2
           name: securitypolicy/default/policy-for-http-route-1
->>>>>>> 6a57cd14
         hostname: www.foo.com
         isHTTP2: false
         name: httproute/default/httproute-1/rule/0/match/0/www_foo_com
@@ -273,24 +270,6 @@
           distinct: false
           name: ""
           prefix: /foo1
-        security:
-          extAuth:
-            failOpen: true
-            grpc:
-              authority: grpc-backend.default:9000
-              destination:
-                name: securitypolicy/default/policy-for-http-route/grpc-backend
-                settings:
-                - addressType: IP
-                  endpoints:
-                  - host: 8.8.8.8
-                    port: 9000
-                  protocol: GRPC
-                  weight: 1
-            headersToExtAuth:
-            - header1
-            - header2
-            name: default/httproute-1
       - backendWeights:
           invalid: 0
           valid: 0
@@ -303,8 +282,6 @@
               port: 8080
             protocol: HTTP
             weight: 1
-<<<<<<< HEAD
-=======
         extAuth:
           failOpen: true
           grpc:
@@ -322,7 +299,6 @@
           - header1
           - header2
           name: securitypolicy/default/policy-for-http-route-1
->>>>>>> 6a57cd14
         hostname: www.foo.com
         isHTTP2: false
         name: httproute/default/httproute-1/rule/1/match/0/www_foo_com
@@ -330,24 +306,6 @@
           distinct: false
           name: ""
           prefix: /foo2
-        security:
-          extAuth:
-            failOpen: true
-            grpc:
-              authority: grpc-backend.default:9000
-              destination:
-                name: securitypolicy/default/policy-for-http-route/grpc-backend
-                settings:
-                - addressType: IP
-                  endpoints:
-                  - host: 8.8.8.8
-                    port: 9000
-                  protocol: GRPC
-                  weight: 1
-            headersToExtAuth:
-            - header1
-            - header2
-            name: default/httproute-1
       - backendWeights:
           invalid: 0
           valid: 0
@@ -360,8 +318,6 @@
               port: 8080
             protocol: HTTP
             weight: 1
-<<<<<<< HEAD
-=======
         extAuth:
           failOpen: false
           http:
@@ -380,30 +336,10 @@
             - header2
             path: /auth
           name: securitypolicy/default/policy-for-gateway-1
->>>>>>> 6a57cd14
         hostname: www.bar.com
         isHTTP2: false
         name: httproute/default/httproute-2/rule/0/match/0/www_bar_com
         pathMatch:
           distinct: false
           name: ""
-          prefix: /bar
-        security:
-          extAuth:
-            failOpen: false
-            http:
-              authority: http-backend.envoy-gateway:80
-              destination:
-                name: securitypolicy/default/policy-for-gateway/http-backend
-                settings:
-                - addressType: IP
-                  endpoints:
-                  - host: 7.7.7.7
-                    port: 80
-                  protocol: HTTP
-                  weight: 1
-              headersToBackend:
-              - header1
-              - header2
-              path: /auth
-            name: default/gateway-1+          prefix: /bar