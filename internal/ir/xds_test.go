--- conflicted
+++ resolved
@@ -80,18 +80,10 @@
 
 	// TCPListener
 	happyTCPListenerTLSPassthrough = TCPListener{
-<<<<<<< HEAD
-		Name:        "happy",
-		Address:     "0.0.0.0",
-		Port:        80,
-		TLS:         &TLS{TLSInspectorConfig: &TLSInspectorConfig{SNIs: []string{"example.com"}}},
-		Destination: &happyRouteDestination,
-=======
 		Name:    "happy",
 		Address: "0.0.0.0",
 		Port:    80,
 		Routes:  []*TCPRoute{&happyTCPRouteTLSPassthrough},
->>>>>>> 33443f88
 	}
 
 	happyTCPListenerTLSTerminate = TCPListener{
@@ -108,24 +100,6 @@
 		Routes:  []*TCPRoute{&emptySNITCPRoute},
 	}
 	invalidNameTCPListenerTLSPassthrough = TCPListener{
-<<<<<<< HEAD
-		Address:     "0.0.0.0",
-		Port:        80,
-		TLS:         &TLS{TLSInspectorConfig: &TLSInspectorConfig{SNIs: []string{"example.com"}}},
-		Destination: &happyRouteDestination,
-	}
-	invalidAddrTCPListenerTLSPassthrough = TCPListener{
-		Name:        "invalid-addr",
-		Address:     "1.0.0",
-		Port:        80,
-		TLS:         &TLS{TLSInspectorConfig: &TLSInspectorConfig{SNIs: []string{"example.com"}}},
-		Destination: &happyRouteDestination,
-	}
-	invalidSNITCPListenerTLSPassthrough = TCPListener{
-		Address:     "0.0.0.0",
-		Port:        80,
-		TLS:         &TLS{TLSInspectorConfig: &TLSInspectorConfig{SNIs: []string{}}},
-=======
 		Address: "0.0.0.0",
 		Port:    80,
 		Routes:  []*TCPRoute{&happyTCPRouteTLSPassthrough},
@@ -145,7 +119,7 @@
 	// TCPRoute
 	happyTCPRouteTLSPassthrough = TCPRoute{
 		Name:        "happy-tls-passthrough",
-		TLS:         &TLS{Passthrough: &TLSInspectorConfig{SNIs: []string{"example.com"}}},
+		TLS:         &TLS{TLSInspectorConfig: &TLSInspectorConfig{SNIs: []string{"example.com"}}},
 		Destination: &happyRouteDestination,
 	}
 	happyTCPRouteTLSTermination = TCPRoute{
@@ -164,8 +138,7 @@
 
 	invalidSNITCPRoute = TCPRoute{
 		Name:        "invalid-sni",
-		TLS:         &TLS{Passthrough: &TLSInspectorConfig{SNIs: []string{}}},
->>>>>>> 33443f88
+		TLS:         &TLS{TLSInspectorConfig: &TLSInspectorConfig{SNIs: []string{}}},
 		Destination: &happyRouteDestination,
 	}
 
