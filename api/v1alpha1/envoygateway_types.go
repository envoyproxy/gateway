// Copyright Envoy Gateway Authors
// SPDX-License-Identifier: Apache-2.0
// The full text of the Apache license is available in the LICENSE file at
// the root of the repo.

package v1alpha1

import (
	"k8s.io/apimachinery/pkg/api/resource"
	metav1 "k8s.io/apimachinery/pkg/apis/meta/v1"
	gwapiv1 "sigs.k8s.io/gateway-api/apis/v1"
)

const (
	// KindEnvoyGateway is the name of the EnvoyGateway kind.
	KindEnvoyGateway = "EnvoyGateway"
	// GatewayControllerName is the name of the GatewayClass controller.
	GatewayControllerName = "gateway.envoyproxy.io/gatewayclass-controller"
	// GatewayAdminPort is the port which envoy gateway admin server is listening on.
	GatewayAdminPort = 19000
	// GatewayAdminHost is the host of envoy gateway admin server.
	GatewayAdminHost = "127.0.0.1"
	// GatewayMetricsPort is the port which envoy gateway metrics server is listening on.
	GatewayMetricsPort = 19001
	// GatewayMetricsHost is the host of envoy gateway metrics server.
	GatewayMetricsHost = "0.0.0.0"
)

// +kubebuilder:object:root=true

// EnvoyGateway is the schema for the envoygateways API.
type EnvoyGateway struct {
	metav1.TypeMeta `json:",inline"`

	// EnvoyGatewaySpec defines the desired state of EnvoyGateway.
	EnvoyGatewaySpec `json:",inline"`
}

// EnvoyGatewaySpec defines the desired state of Envoy Gateway.
type EnvoyGatewaySpec struct {
	// Gateway defines desired Gateway API specific configuration. If unset,
	// default configuration parameters will apply.
	//
	// +optional
	Gateway *Gateway `json:"gateway,omitempty"`

	// Provider defines the desired provider and provider-specific configuration.
	// If unspecified, the Kubernetes provider is used with default configuration
	// parameters.
	//
	// +optional
	Provider *EnvoyGatewayProvider `json:"provider,omitempty"`

	// Logging defines logging parameters for Envoy Gateway.
	//
	// +optional
	// +kubebuilder:default={default: info}
	Logging *EnvoyGatewayLogging `json:"logging,omitempty"`

	// Admin defines the desired admin related abilities.
	// If unspecified, the Admin is used with default configuration
	// parameters.
	//
	// +optional
	Admin *EnvoyGatewayAdmin `json:"admin,omitempty"`

	// Telemetry defines the desired control plane telemetry related abilities.
	// If unspecified, the telemetry is used with default configuration.
	//
	// +optional
	Telemetry *EnvoyGatewayTelemetry `json:"telemetry,omitempty"`

	// RateLimit defines the configuration associated with the Rate Limit service
	// deployed by Envoy Gateway required to implement the Global Rate limiting
	// functionality. The specific rate limit service used here is the reference
	// implementation in Envoy. For more details visit https://github.com/envoyproxy/ratelimit.
	// This configuration is unneeded for "Local" rate limiting.
	//
	// +optional
	RateLimit *RateLimit `json:"rateLimit,omitempty"`

	// ExtensionManager defines an extension manager to register for the Envoy Gateway Control Plane.
	//
	// +optional
	ExtensionManager *ExtensionManager `json:"extensionManager,omitempty"`

	// ExtensionAPIs defines the settings related to specific Gateway API Extensions
	// implemented by Envoy Gateway
	//
	// +optional
	ExtensionAPIs *ExtensionAPISettings `json:"extensionApis,omitempty"`
}

type KubernetesClient struct {
	// RateLimit defines the rate limit settings for the Kubernetes client.
	RateLimit *KubernetesClientRateLimit `json:"rateLimit,omitempty"`
}

// KubernetesClientRateLimit defines the rate limit settings for the Kubernetes client.
type KubernetesClientRateLimit struct {
	// QPS defines the queries per second (QPS) limit for the Kubernetes client.
	// If unspecified, defaults to 50. Min value must be greater than or equal to 1.
	//
	// +optional
	// +kubebuilder:validation:Minimum=1
	QPS *int32 `json:"qps,omitempty"`

	// Burst defines the burst limit for the Kubernetes client.
	// If unspecified, defaults to 100. Min value must be greater than or equal to 1.
	//
	// +optional
	// +kubebuilder:validation:Minimum=1
	Burst *int32 `json:"burst,omitempty"`
}

// LeaderElection defines the desired leader election settings.
type LeaderElection struct {
	// LeaseDuration defines the time non-leader contenders will wait before attempting to claim leadership.
	// It's based on the timestamp of the last acknowledged signal. The default setting is 15 seconds.
	LeaseDuration *gwapiv1.Duration `json:"leaseDuration,omitempty"`
	// RenewDeadline represents the time frame within which the current leader will attempt to renew its leadership
	// status before relinquishing its position. The default setting is 10 seconds.
	RenewDeadline *gwapiv1.Duration `json:"renewDeadline,omitempty"`
	// RetryPeriod denotes the interval at which LeaderElector clients should perform action retries.
	// The default setting is 2 seconds.
	RetryPeriod *gwapiv1.Duration `json:"retryPeriod,omitempty"`
	// Disable provides the option to turn off leader election, which is enabled by default.
	Disable *bool `json:"disable,omitempty"`
}

// EnvoyGatewayTelemetry defines telemetry configurations for envoy gateway control plane.
// Control plane will focus on metrics observability telemetry and tracing telemetry later.
type EnvoyGatewayTelemetry struct {
	// Metrics defines metrics configuration for envoy gateway.
	Metrics *EnvoyGatewayMetrics `json:"metrics,omitempty"`
}

// EnvoyGatewayLogging defines logging for Envoy Gateway.
type EnvoyGatewayLogging struct {
	// Level is the logging level. If unspecified, defaults to "info".
	// EnvoyGatewayLogComponent options: default/provider/gateway-api/xds-translator/xds-server/infrastructure/global-ratelimit.
	// LogLevel options: debug/info/error/warn.
	//
	// +kubebuilder:default={default: info}
	Level map[EnvoyGatewayLogComponent]LogLevel `json:"level,omitempty"`
}

// EnvoyGatewayLogComponent defines a component that supports a configured logging level.
// +kubebuilder:validation:Enum=default;provider;gateway-api;xds-translator;xds-server;infrastructure;global-ratelimit
type EnvoyGatewayLogComponent string

const (
	// LogComponentGatewayDefault defines the "default"-wide logging component. When specified,
	// all other logging components are ignored.
	LogComponentGatewayDefault EnvoyGatewayLogComponent = "default"

	// LogComponentProviderRunner defines the "provider" runner component.
	LogComponentProviderRunner EnvoyGatewayLogComponent = "provider"

	// LogComponentGatewayAPIRunner defines the "gateway-api" runner component.
	LogComponentGatewayAPIRunner EnvoyGatewayLogComponent = "gateway-api"

	// LogComponentXdsTranslatorRunner defines the "xds-translator" runner component.
	LogComponentXdsTranslatorRunner EnvoyGatewayLogComponent = "xds-translator"

	// LogComponentXdsServerRunner defines the "xds-server" runner component.
	LogComponentXdsServerRunner EnvoyGatewayLogComponent = "xds-server"

	// LogComponentInfrastructureRunner defines the "infrastructure" runner component.
	LogComponentInfrastructureRunner EnvoyGatewayLogComponent = "infrastructure"

	// LogComponentGlobalRateLimitRunner defines the "global-ratelimit" runner component.
	LogComponentGlobalRateLimitRunner EnvoyGatewayLogComponent = "global-ratelimit"
)

// Gateway defines the desired Gateway API configuration of Envoy Gateway.
type Gateway struct {
	// ControllerName defines the name of the Gateway API controller. If unspecified,
	// defaults to "gateway.envoyproxy.io/gatewayclass-controller". See the following
	// for additional details:
	//   https://gateway-api.sigs.k8s.io/reference/spec/#gateway.networking.k8s.io/v1.GatewayClass
	//
	// +optional
	ControllerName string `json:"controllerName,omitempty"`
}

// ExtensionAPISettings defines the settings specific to Gateway API Extensions.
type ExtensionAPISettings struct {
	// EnableEnvoyPatchPolicy enables Envoy Gateway to
	// reconcile and implement the EnvoyPatchPolicy resources.
	EnableEnvoyPatchPolicy bool `json:"enableEnvoyPatchPolicy"`
	// EnableBackend enables Envoy Gateway to
	// reconcile and implement the Backend resources.
	EnableBackend bool `json:"enableBackend"`
}

// EnvoyGatewayProvider defines the desired configuration of a provider.
// +union
type EnvoyGatewayProvider struct {
	// Type is the type of provider to use. Supported types are "Kubernetes", "Custom".
	//
	// +unionDiscriminator
	Type ProviderType `json:"type"`

	// Kubernetes defines the configuration of the Kubernetes provider. Kubernetes
	// provides runtime configuration via the Kubernetes API.
	//
	// +optional
	Kubernetes *EnvoyGatewayKubernetesProvider `json:"kubernetes,omitempty"`

	// Custom defines the configuration for the Custom provider. This provider
	// allows you to define a specific resource provider and an infrastructure
	// provider.
	//
	// +optional
	Custom *EnvoyGatewayCustomProvider `json:"custom,omitempty"`
}

// EnvoyGatewayKubernetesProvider defines configuration for the Kubernetes provider.
type EnvoyGatewayKubernetesProvider struct {
	// RateLimitDeployment defines the desired state of the Envoy ratelimit deployment resource.
	// If unspecified, default settings for the managed Envoy ratelimit deployment resource
	// are applied.
	//
	// +optional
	RateLimitDeployment *KubernetesDeploymentSpec `json:"rateLimitDeployment,omitempty"`

	// RateLimitHpa defines the Horizontal Pod Autoscaler settings for Envoy ratelimit Deployment.
	// If the HPA is set, Replicas field from RateLimitDeployment will be ignored.
	//
	// +optional
	RateLimitHpa *KubernetesHorizontalPodAutoscalerSpec `json:"rateLimitHpa,omitempty"`

	// Watch holds configuration of which input resources should be watched and reconciled.
	// +optional
	Watch *KubernetesWatchMode `json:"watch,omitempty"`
	// Deploy holds configuration of how output managed resources such as the Envoy Proxy data plane
	// should be deployed
	// +optional
	// +notImplementedHide
	Deploy *KubernetesDeployMode `json:"deploy,omitempty"`
	// LeaderElection specifies the configuration for leader election.
	// If it's not set up, leader election will be active by default, using Kubernetes' standard settings.
	// +optional
	LeaderElection *LeaderElection `json:"leaderElection,omitempty"`

	// ShutdownManager defines the configuration for the shutdown manager.
	// +optional
	ShutdownManager *ShutdownManager `json:"shutdownManager,omitempty"`

<<<<<<< HEAD
	// Client holds the configuration for the Kubernetes client.
	Client *KubernetesClient `json:"client,omitempty"`
=======
	// TopologyInjector defines the configuration for topology injector MutatatingWebhookConfiguration
	// +optional
	TopologyInjector *EnvoyGatewayTopologyInjector `json:"proxyTopologyInjector,omitempty"`
>>>>>>> 9798e441
}

const (
	// KubernetesWatchModeTypeNamespaces indicates that the namespace watch mode is used.
	KubernetesWatchModeTypeNamespaces = "Namespaces"

	// KubernetesWatchModeTypeNamespaceSelector indicates that namespaceSelector watch
	// mode is used.
	KubernetesWatchModeTypeNamespaceSelector = "NamespaceSelector"
)

// KubernetesWatchModeType defines the type of KubernetesWatchMode
type KubernetesWatchModeType string

// KubernetesWatchMode holds the configuration for which input resources to watch and reconcile.
type KubernetesWatchMode struct {
	// Type indicates what watch mode to use. KubernetesWatchModeTypeNamespaces and
	// KubernetesWatchModeTypeNamespaceSelector are currently supported
	// By default, when this field is unset or empty, Envoy Gateway will watch for input namespaced resources
	// from all namespaces.
	Type KubernetesWatchModeType `json:"type,omitempty"`

	// Namespaces holds the list of namespaces that Envoy Gateway will watch for namespaced scoped
	// resources such as Gateway, HTTPRoute and Service.
	// Note that Envoy Gateway will continue to reconcile relevant cluster scoped resources such as
	// GatewayClass that it is linked to. Precisely one of Namespaces and NamespaceSelector must be set.
	Namespaces []string `json:"namespaces,omitempty"`

	// NamespaceSelector holds the label selector used to dynamically select namespaces.
	// Envoy Gateway will watch for namespaces matching the specified label selector.
	// Precisely one of Namespaces and NamespaceSelector must be set.
	NamespaceSelector *metav1.LabelSelector `json:"namespaceSelector,omitempty"`
}

const (
	// KubernetesDeployModeTypeControllerNamespace indicates that the controller namespace is used for the infra proxy deployments.
	KubernetesDeployModeTypeControllerNamespace = "ControllerNamespace"

	// KubernetesDeployModeTypeGatewayNamespace indicates that the gateway namespace is used for the infra proxy deployments.
	KubernetesDeployModeTypeGatewayNamespace = "GatewayNamespace"
)

// KubernetesDeployModeType defines the type of KubernetesDeployMode
type KubernetesDeployModeType string

// KubernetesDeployMode holds configuration for how to deploy managed resources such as the Envoy Proxy
// data plane fleet.
type KubernetesDeployMode struct {
	// Type indicates what deployment mode to use. "ControllerNamespace" and
	// "GatewayNamespace" are currently supported.
	// By default, when this field is unset or empty, Envoy Gateway will deploy Envoy Proxy fleet in the Controller namespace.
	// +optional
	// +kubebuilder:default=ControllerNamespace
	// +kubebuilder:validation:Enum=ControllerNamespace;GatewayNamespace
	Type *KubernetesDeployModeType `json:"type,omitempty"`
}

// EnvoyGatewayCustomProvider defines configuration for the Custom provider.
type EnvoyGatewayCustomProvider struct {
	// Resource defines the desired resource provider.
	// This provider is used to specify the provider to be used
	// to retrieve the resource configurations such as Gateway API
	// resources
	Resource EnvoyGatewayResourceProvider `json:"resource"`
	// Infrastructure defines the desired infrastructure provider.
	// This provider is used to specify the provider to be used
	// to provide an environment to deploy the out resources like
	// the Envoy Proxy data plane.
	//
	// Infrastructure is optional, if provider is not specified,
	// No infrastructure provider is available.
	// +optional
	Infrastructure *EnvoyGatewayInfrastructureProvider `json:"infrastructure,omitempty"`
}

// ResourceProviderType defines the types of custom resource providers supported by Envoy Gateway.
//
// +kubebuilder:validation:Enum=File
type ResourceProviderType string

const (
	// ResourceProviderTypeFile defines the "File" provider.
	ResourceProviderTypeFile ResourceProviderType = "File"
)

// EnvoyGatewayResourceProvider defines configuration for the Custom Resource provider.
type EnvoyGatewayResourceProvider struct {
	// Type is the type of resource provider to use. Supported types are "File".
	//
	// +unionDiscriminator
	Type ResourceProviderType `json:"type"`
	// File defines the configuration of the File provider. File provides runtime
	// configuration defined by one or more files.
	//
	// +optional
	File *EnvoyGatewayFileResourceProvider `json:"file,omitempty"`
}

// EnvoyGatewayFileResourceProvider defines configuration for the File Resource provider.
type EnvoyGatewayFileResourceProvider struct {
	// Paths are the paths to a directory or file containing the resource configuration.
	// Recursive subdirectories are not currently supported.
	Paths []string `json:"paths"`
}

// InfrastructureProviderType defines the types of custom infrastructure providers supported by Envoy Gateway.
//
// +kubebuilder:validation:Enum=Host
type InfrastructureProviderType string

const (
	// InfrastructureProviderTypeHost defines the "Host" provider.
	InfrastructureProviderTypeHost InfrastructureProviderType = "Host"
)

// EnvoyGatewayInfrastructureProvider defines configuration for the Custom Infrastructure provider.
type EnvoyGatewayInfrastructureProvider struct {
	// Type is the type of infrastructure providers to use. Supported types are "Host".
	//
	// +unionDiscriminator
	Type InfrastructureProviderType `json:"type"`
	// Host defines the configuration of the Host provider. Host provides runtime
	// deployment of the data plane as a child process on the host environment.
	//
	// +optional
	Host *EnvoyGatewayHostInfrastructureProvider `json:"host,omitempty"`
}

// EnvoyGatewayHostInfrastructureProvider defines configuration for the Host Infrastructure provider.
type EnvoyGatewayHostInfrastructureProvider struct {
	// TODO: Add config as use cases are better understood.
}

// RateLimit defines the configuration associated with the Rate Limit Service
// used for Global Rate Limiting.
type RateLimit struct {
	// Backend holds the configuration associated with the
	// database backend used by the rate limit service to store
	// state associated with global ratelimiting.
	Backend RateLimitDatabaseBackend `json:"backend"`

	// Timeout specifies the timeout period for the proxy to access the ratelimit server
	// If not set, timeout is 20ms.
	// +optional
	// +kubebuilder:validation:Format=duration
	Timeout *metav1.Duration `json:"timeout,omitempty"`

	// FailClosed is a switch used to control the flow of traffic
	// when the response from the ratelimit server cannot be obtained.
	// If FailClosed is false, let the traffic pass,
	// otherwise, don't let the traffic pass and return 500.
	// If not set, FailClosed is False.
	FailClosed bool `json:"failClosed"`

	// Telemetry defines telemetry configuration for RateLimit.
	// +optional
	Telemetry *RateLimitTelemetry `json:"telemetry,omitempty"`
}

type RateLimitTelemetry struct {
	// Metrics defines metrics configuration for RateLimit.
	Metrics *RateLimitMetrics `json:"metrics,omitempty"`

	// Tracing defines traces configuration for RateLimit.
	Tracing *RateLimitTracing `json:"tracing,omitempty"`
}

type RateLimitMetrics struct {
	// Prometheus defines the configuration for prometheus endpoint.
	Prometheus *RateLimitMetricsPrometheusProvider `json:"prometheus,omitempty"`
}

type RateLimitMetricsPrometheusProvider struct {
	// Disable the Prometheus endpoint.
	Disable bool `json:"disable,omitempty"`
}

type RateLimitTracing struct {
	// SamplingRate controls the rate at which traffic will be
	// selected for tracing if no prior sampling decision has been made.
	// Defaults to 100, valid values [0-100]. 100 indicates 100% sampling.
	// +optional
	SamplingRate *uint32 `json:"samplingRate,omitempty"`

	// Provider defines the rateLimit tracing provider.
	// Only OpenTelemetry is supported currently.
	Provider *RateLimitTracingProvider `json:"provider,omitempty"`
}

type RateLimitTracingProviderType string

const (
	RateLimitTracingProviderTypeOpenTelemetry TracingProviderType = "OpenTelemetry"
)

// RateLimitTracingProvider defines the tracing provider configuration of RateLimit
type RateLimitTracingProvider struct {
	// Type defines the tracing provider type.
	// Since to RateLimit Exporter currently using OpenTelemetry, only OpenTelemetry is supported
	Type *RateLimitTracingProviderType `json:"type,omitempty"`

	// URL is the endpoint of the trace collector that supports the OTLP protocol
	URL string `json:"url"`
}

// RateLimitDatabaseBackend defines the configuration associated with
// the database backend used by the rate limit service.
// +union
type RateLimitDatabaseBackend struct {
	// Type is the type of database backend to use. Supported types are:
	//	* Redis: Connects to a Redis database.
	//
	// +unionDiscriminator
	Type RateLimitDatabaseBackendType `json:"type"`
	// Redis defines the settings needed to connect to a Redis database.
	//
	// +optional
	Redis *RateLimitRedisSettings `json:"redis,omitempty"`
}

// RateLimitDatabaseBackendType specifies the types of database backend
// to be used by the rate limit service.
// +kubebuilder:validation:Enum=Redis
type RateLimitDatabaseBackendType string

const (
	// RedisBackendType uses a redis database for the rate limit service.
	RedisBackendType RateLimitDatabaseBackendType = "Redis"
)

// RedisTLSSettings defines the TLS configuration for connecting to redis database.
type RedisTLSSettings struct {
	// CertificateRef defines the client certificate reference for TLS connections.
	// Currently only a Kubernetes Secret of type TLS is supported.
	// +optional
	CertificateRef *gwapiv1.SecretObjectReference `json:"certificateRef,omitempty"`
}

// RateLimitRedisSettings defines the configuration for connecting to redis database.
type RateLimitRedisSettings struct {
	// URL of the Redis Database.
	URL string `json:"url"`

	// TLS defines TLS configuration for connecting to redis database.
	//
	// +optional
	TLS *RedisTLSSettings `json:"tls,omitempty"`
}

// ExtensionManager defines the configuration for registering an extension manager to
// the Envoy Gateway control plane.
type ExtensionManager struct {
	// Resources defines the set of K8s resources the extension will handle as route
	// filter resources
	//
	// +optional
	Resources []GroupVersionKind `json:"resources,omitempty"`

	// PolicyResources defines the set of K8S resources the extension server will handle
	// as directly attached GatewayAPI policies
	//
	// +optional
	PolicyResources []GroupVersionKind `json:"policyResources,omitempty"`

	// Hooks defines the set of hooks the extension supports
	//
	// +kubebuilder:validation:Required
	Hooks *ExtensionHooks `json:"hooks,omitempty"`

	// Service defines the configuration of the extension service that the Envoy
	// Gateway Control Plane will call through extension hooks.
	//
	// +kubebuilder:validation:Required
	Service *ExtensionService `json:"service,omitempty"`

	// FailOpen defines if Envoy Gateway should ignore errors returned from the Extension Service hooks.
	//
	// When set to false, Envoy Gateway does not ignore extension Service hook errors. As a result,
	// xDS updates are skipped for the relevant envoy proxy fleet and the previous state is preserved.
	//
	// When set to true, if the Extension Service hooks return an error, no changes will be applied to the
	// source of the configuration which was sent to the extension server. The errors are ignored and the resulting
	// xDS configuration is updated in the xDS snapshot.
	//
	// Default: false
	//
	// +optional
	FailOpen bool `json:"failOpen,omitempty"`

	// MaxMessageSize defines the maximum message size in bytes that can be
	// sent to or received from the Extension Service.
	// Default: 4M
	//
	// +kubebuilder:validation:XIntOrString
	// +kubebuilder:validation:Pattern="^[1-9]+[0-9]*([EPTGMK]i|[EPTGMk])?$"
	// +optional
	MaxMessageSize *resource.Quantity `json:"maxMessageSize,omitempty"`
}

// ExtensionHooks defines extension hooks across all supported runners
type ExtensionHooks struct {
	// XDSTranslator defines all the supported extension hooks for the xds-translator runner
	XDSTranslator *XDSTranslatorHooks `json:"xdsTranslator,omitempty"`
}

// XDSTranslatorHooks contains all the pre and post hooks for the xds-translator runner.
type XDSTranslatorHooks struct {
	Pre  []XDSTranslatorHook `json:"pre,omitempty"`
	Post []XDSTranslatorHook `json:"post,omitempty"`
}

// ExtensionService defines the configuration for connecting to a registered extension service.
type ExtensionService struct {
	// BackendEndpoint points to where the extension server can be found.
	BackendEndpoint `json:",inline"`

	// Host define the extension service hostname.
	// Deprecated: use the appropriate transport attribute instead (FQDN,IP,Unix)
	//
	// +optional
	Host string `json:"host,omitempty"`

	// Port defines the port the extension service is exposed on.
	// Deprecated: use the appropriate transport attribute instead (FQDN,IP,Unix)
	//
	// +optional
	// +kubebuilder:validation:Minimum=0
	// +kubebuilder:default=80
	Port int32 `json:"port,omitempty"`

	// TLS defines TLS configuration for communication between Envoy Gateway and
	// the extension service.
	//
	// +optional
	TLS *ExtensionTLS `json:"tls,omitempty"`

	// Retry defines the retry policy for to use when errors are encountered in communication with
	// the extension service.
	//
	// +optional
	Retry *ExtensionServiceRetry `json:"retry,omitempty"`
}

// ExtensionTLS defines the TLS configuration when connecting to an extension service.
type ExtensionTLS struct {
	// CertificateRef is a reference to a Kubernetes Secret with a CA certificate in a key named "tls.crt".
	//
	// The CA certificate is used by Envoy Gateway the verify the server certificate presented by the extension server.
	// At this time, Envoy Gateway does not support Client Certificate authentication of Envoy Gateway towards the extension server (mTLS).
	//
	// +kubebuilder:validation:Required
	CertificateRef gwapiv1.SecretObjectReference `json:"certificateRef"`
}

// GRPCStatus defines grpc status codes as defined in https://github.com/grpc/grpc/blob/master/doc/statuscodes.md.
// +kubebuilder:validation:Enum=CANCELLED;UNKNOWN;INVALID_ARGUMENT;DEADLINE_EXCEEDED;NOT_FOUND;ALREADY_EXISTS;PERMISSION_DENIED;RESOURCE_EXHAUSTED;FAILED_PRECONDITION;ABORTED;OUT_OF_RANGE;UNIMPLEMENTED;INTERNAL;UNAVAILABLE;DATA_LOSS;UNAUTHENTICATED
type RetryableGRPCStatusCode string

// ExtensionServiceRetry defines the retry policy for to use when errors are encountered in communication with the extension service.
type ExtensionServiceRetry struct {
	// MaxAttempts defines the maximum number of retry attempts.
	// Default: 4
	//
	// +optional
	MaxAttempts *int `json:"maxAttempts,omitempty"`

	// InitialBackoff defines the initial backoff in seconds for retries, details: https://github.com/grpc/proposal/blob/master/A6-client-retries.md#integration-with-service-config.
	// Default: 0.1s
	//
	// +optional
	InitialBackoff *gwapiv1.Duration `json:"initialBackoff,omitempty"`

	// MaxBackoff defines the maximum backoff in seconds for retries.
	// Default: 1s
	//
	// +optional
	MaxBackoff *gwapiv1.Duration `json:"maxBackoff,omitempty"`

	// BackoffMultiplier defines the multiplier to use for exponential backoff for retries.
	// Default: 2.0
	//
	// +optional
	BackoffMultiplier *gwapiv1.Fraction `json:"backoffMultiplier,omitempty"`

	// RetryableStatusCodes defines the grpc status code for which retries will be attempted.
	// Default: [ "UNAVAILABLE" ]
	//
	// +optional
	RetryableStatusCodes []RetryableGRPCStatusCode `json:"RetryableStatusCodes,omitempty"`
}

// EnvoyGatewayAdmin defines the Envoy Gateway Admin configuration.
type EnvoyGatewayAdmin struct {
	// Address defines the address of Envoy Gateway Admin Server.
	//
	// +optional
	Address *EnvoyGatewayAdminAddress `json:"address,omitempty"`
	// EnableDumpConfig defines if enable dump config in Envoy Gateway logs.
	//
	// +optional
	EnableDumpConfig bool `json:"enableDumpConfig,omitempty"`
	// EnablePprof defines if enable pprof in Envoy Gateway Admin Server.
	//
	// +optional
	EnablePprof bool `json:"enablePprof,omitempty"`
}

// EnvoyGatewayAdminAddress defines the Envoy Gateway Admin Address configuration.
type EnvoyGatewayAdminAddress struct {
	// Port defines the port the admin server is exposed on.
	//
	// +optional
	// +kubebuilder:validation:Minimum=0
	// +kubebuilder:default=19000
	Port int `json:"port,omitempty"`
	// Host defines the admin server hostname.
	//
	// +optional
	// +kubebuilder:default="127.0.0.1"
	Host string `json:"host,omitempty"`
}

// ShutdownManager defines the configuration for the shutdown manager.
type ShutdownManager struct {
	// Image specifies the ShutdownManager container image to be used, instead of the default image.
	Image *string `json:"image,omitempty"`
}

// EnvoyGatewayTopologyInjector defines the configuration for topology injector MutatatingWebhookConfiguration
type EnvoyGatewayTopologyInjector struct {
	// +optional
	Disable *bool `json:"disabled,omitempty"`
}

func init() {
	SchemeBuilder.Register(&EnvoyGateway{})
}<|MERGE_RESOLUTION|>--- conflicted
+++ resolved
@@ -247,15 +247,11 @@
 	// ShutdownManager defines the configuration for the shutdown manager.
 	// +optional
 	ShutdownManager *ShutdownManager `json:"shutdownManager,omitempty"`
-
-<<<<<<< HEAD
 	// Client holds the configuration for the Kubernetes client.
 	Client *KubernetesClient `json:"client,omitempty"`
-=======
 	// TopologyInjector defines the configuration for topology injector MutatatingWebhookConfiguration
 	// +optional
 	TopologyInjector *EnvoyGatewayTopologyInjector `json:"proxyTopologyInjector,omitempty"`
->>>>>>> 9798e441
 }
 
 const (
