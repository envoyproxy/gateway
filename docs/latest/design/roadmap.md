# Roadmap

This document serves as a high-level reference for Envoy Gateway users and contributors to understand the direction of
the project.

## Contributing to the Roadmap

- To add a feature to the roadmap, create an [issue][issue] or join a [community meeting][meeting] to discuss your use
  case. If your feature is accepted, a maintainer will assign your issue to a [release milestone][milestones] and update
  this document accordingly.
- To help with an existing roadmap item, comment on or assign yourself to the associated issue.
- If a roadmap item doesn't have an issue, create one, assign yourself to the issue, and reference this document. A
  maintainer will submit a [pull request][PR] to add the feature to the roadmap. __Note:__ The feature should be
  discussed in an issue or a community meeting before implementing it.

If you don't know where to start contributing, help is needed to reduce technical, automation, and documentation debt.
Look for issues with the `help wanted` label to get started.

## Details

Roadmap features and timelines may change based on feedback, community contributions, etc. If you depend on a specific
roadmap item, you're encouraged to attend a community meeting to discuss the details, or help us deliver the feature by
contributing to the project.

`Last Updated: April 2023`

### [v0.2.0][v0.2.0]: Establish a Solid Foundation

- Complete the core Envoy Gateway implementation- [Issue #60][60].
- Establish initial testing, e2e, integration, etc- [Issue #64][64].
- Establish user and developer project documentation- [Issue #17][17].
- Achieve Gateway API conformance (e.g. routing, LB, Header transformation, etc.)- [Issue #65][65].
- Setup a CI/CD pipeline- [Issue #63][63].

### [v0.3.0][v0.3.0]: Drive Advanced Features through Extension Mechanisms

- Support extended Gateway API fields [Issue #707][707].
- Support experimental Gateway APIs such as TCPRoute [Issue #643][643], UDPRoute [Issue #641][641] and GRPCRoute [Issue #642][642].
- Establish guidelines for leveragaing Gateway API extensions [Issue #675][675].
- Rate Limiting [Issue #670][670].
- Authentication [Issue #336][336].

### [v0.4.0][v0.4.0]: More Advanced Features through Extension Mechanisms

<<<<<<< HEAD
- Allow users to configure xDS Resources [Issue #24][24].
=======
- Extending Envoy Gateway control plane [Issue #20][20]
- Helm based installation for Envoy Gateway [Issue #650][650]
- Customizing managed Envoy Proxy Kubernetes resource fields [Issue #648][648] 
- Configuring xDS Bootstrap [Issue #31][31]
>>>>>>> eee6d398

### [v0.5.0][v0.5.0]: Observability and Scale

- Observability for control plane and data plane [Issue #701][701]. 
- Compute and document Envoy Gateway performance [Issue #1365][1365].
- Allow users to configure xDS Resources [Issue #24][24].

### [v0.6.0][v0.6.0]: Preparation for GA

- Envoy Gateway meets readiness criteria [Issue #1160][1160]. 

[issue]: https://github.com/envoyproxy/gateway/issues
[meeting]: https://docs.google.com/document/d/1leqwsHX8N-XxNEyTflYjRur462ukFxd19Rnk3Uzy55I/edit?usp=sharing
[pr]: https://github.com/envoyproxy/gateway/compare
[milestones]: https://github.com/envoyproxy/gateway/milestones
[v0.2.0]: https://github.com/envoyproxy/gateway/milestone/1
[v0.3.0]: https://github.com/envoyproxy/gateway/milestone/7
[v0.4.0]: https://github.com/envoyproxy/gateway/milestone/12
[v0.5.0]: https://github.com/envoyproxy/gateway/milestone/13
[v0.6.0]: https://github.com/envoyproxy/gateway/milestone/15
[17]: https://github.com/envoyproxy/gateway/issues/17
[24]: https://github.com/envoyproxy/gateway/issues/24
[60]: https://github.com/envoyproxy/gateway/issues/60
[63]: https://github.com/envoyproxy/gateway/issues/63
[64]: https://github.com/envoyproxy/gateway/issues/64
[65]: https://github.com/envoyproxy/gateway/issues/65
[336]: https://github.com/envoyproxy/gateway/issues/336
[641]: https://github.com/envoyproxy/gateway/issues/641
[642]: https://github.com/envoyproxy/gateway/issues/642
[643]: https://github.com/envoyproxy/gateway/issues/643
[670]: https://github.com/envoyproxy/gateway/issues/670
[675]: https://github.com/envoyproxy/gateway/issues/675
[707]: https://github.com/envoyproxy/gateway/issues/707
[1160]: https://github.com/envoyproxy/gateway/issues/1160
[1365]: https://github.com/envoyproxy/gateway/issues/1365<|MERGE_RESOLUTION|>--- conflicted
+++ resolved
@@ -42,14 +42,10 @@
 
 ### [v0.4.0][v0.4.0]: More Advanced Features through Extension Mechanisms
 
-<<<<<<< HEAD
-- Allow users to configure xDS Resources [Issue #24][24].
-=======
 - Extending Envoy Gateway control plane [Issue #20][20]
 - Helm based installation for Envoy Gateway [Issue #650][650]
 - Customizing managed Envoy Proxy Kubernetes resource fields [Issue #648][648] 
 - Configuring xDS Bootstrap [Issue #31][31]
->>>>>>> eee6d398
 
 ### [v0.5.0][v0.5.0]: Observability and Scale
 
