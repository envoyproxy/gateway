// Copyright Envoy Gateway Authors
// SPDX-License-Identifier: Apache-2.0
// The full text of the Apache license is available in the LICENSE file at
// the root of the repo.

package gatewayapi

import (
	"fmt"
	"strings"

	metav1 "k8s.io/apimachinery/pkg/apis/meta/v1"
	"sigs.k8s.io/gateway-api/apis/v1alpha2"
	"sigs.k8s.io/gateway-api/apis/v1beta1"

	"github.com/envoyproxy/gateway/internal/ir"
)

var _ RoutesTranslator = (*Translator)(nil)

type RoutesTranslator interface {
	ProcessHTTPRoutes(httpRoutes []*v1beta1.HTTPRoute, gateways []*GatewayContext, resources *Resources, xdsIR XdsIRMap) []*HTTPRouteContext
	ProcessGRPCRoutes(grpcRoutes []*v1alpha2.GRPCRoute, gateways []*GatewayContext, resources *Resources, xdsIR XdsIRMap) []*GRPCRouteContext
	ProcessCustomGRPCRoutes(customgrpcRoutes []*v1alpha2.CustomGRPCRoute, gateways []*GatewayContext, resources *Resources, xdsIR XdsIRMap) []*CustomGRPCRouteContext
	ProcessTLSRoutes(tlsRoutes []*v1alpha2.TLSRoute, gateways []*GatewayContext, resources *Resources, xdsIR XdsIRMap) []*TLSRouteContext
	ProcessTCPRoutes(tcpRoutes []*v1alpha2.TCPRoute, gateways []*GatewayContext, resources *Resources, xdsIR XdsIRMap) []*TCPRouteContext
	ProcessUDPRoutes(udpRoutes []*v1alpha2.UDPRoute, gateways []*GatewayContext, resources *Resources, xdsIR XdsIRMap) []*UDPRouteContext
}

func (t *Translator) ProcessHTTPRoutes(httpRoutes []*v1beta1.HTTPRoute, gateways []*GatewayContext, resources *Resources, xdsIR XdsIRMap) []*HTTPRouteContext {
	var relevantHTTPRoutes []*HTTPRouteContext

	for _, h := range httpRoutes {
		if h == nil {
			panic("received nil httproute")
		}
		httpRoute := &HTTPRouteContext{
			GatewayControllerName: t.GatewayControllerName,
			HTTPRoute:             h,
		}

		// Find out if this route attaches to one of our Gateway's listeners,
		// and if so, get the list of listeners that allow it to attach for each
		// parentRef.
		relevantRoute := t.processAllowedListenersForParentRefs(httpRoute, gateways, resources)
		if !relevantRoute {
			continue
		}

		relevantHTTPRoutes = append(relevantHTTPRoutes, httpRoute)

		t.processHTTPRouteParentRefs(httpRoute, resources, xdsIR)
	}

	return relevantHTTPRoutes
}

func (t *Translator) ProcessGRPCRoutes(grpcRoutes []*v1alpha2.GRPCRoute, gateways []*GatewayContext, resources *Resources, xdsIR XdsIRMap) []*GRPCRouteContext {
	var relevantGRPCRoutes []*GRPCRouteContext

	for _, g := range grpcRoutes {
		if g == nil {
			panic("received nil grpcroute")
		}
		grpcRoute := &GRPCRouteContext{
			GatewayControllerName: t.GatewayControllerName,
			GRPCRoute:             g,
		}

		// Find out if this route attaches to one of our Gateway's listeners,
		// and if so, get the list of listeners that allow it to attach for each
		// parentRef.
		relevantRoute := t.processAllowedListenersForParentRefs(grpcRoute, gateways, resources)
		if !relevantRoute {
			continue
		}

		relevantGRPCRoutes = append(relevantGRPCRoutes, grpcRoute)

		t.processGRPCRouteParentRefs(grpcRoute, resources, xdsIR)
	}

	return relevantGRPCRoutes
}

func (t *Translator) processHTTPRouteParentRefs(httpRoute *HTTPRouteContext, resources *Resources, xdsIR XdsIRMap) {
	for _, parentRef := range httpRoute.parentRefs {
		// Need to compute Route rules within the parentRef loop because
		// any conditions that come out of it have to go on each RouteParentStatus,
		// not on the Route as a whole.
		routeRoutes := t.processHTTPRouteRules(httpRoute, parentRef, resources)

		// If no negative condition has been set for ResolvedRefs, set "ResolvedRefs=True"
		if !parentRef.HasCondition(httpRoute, v1beta1.RouteConditionResolvedRefs, metav1.ConditionFalse) {
			parentRef.SetCondition(httpRoute,
				v1beta1.RouteConditionResolvedRefs,
				metav1.ConditionTrue,
				v1beta1.RouteReasonResolvedRefs,
				"Resolved all the Object references for the Route",
			)
		}

		// Skip parent refs that did not accept the route
		if parentRef.HasCondition(httpRoute, v1beta1.RouteConditionAccepted, metav1.ConditionFalse) {
			continue
		}

		var hasHostnameIntersection = t.processHTTPRouteParentRefListener(httpRoute, routeRoutes, parentRef, xdsIR)
		if !hasHostnameIntersection {
			parentRef.SetCondition(httpRoute,
				v1beta1.RouteConditionAccepted,
				metav1.ConditionFalse,
				v1beta1.RouteReasonNoMatchingListenerHostname,
				"There were no hostname intersections between the HTTPRoute and this parent ref's Listener(s).",
			)
		}

		// If no negative conditions have been set, the route is considered "Accepted=True".
		if parentRef.httpRoute != nil &&
			len(parentRef.httpRoute.Status.Parents[parentRef.routeParentStatusIdx].Conditions) == 0 {
			parentRef.SetCondition(httpRoute,
				v1beta1.RouteConditionAccepted,
				metav1.ConditionTrue,
				v1beta1.RouteReasonAccepted,
				"Route is accepted",
			)
		}

	}
}

func (t *Translator) processHTTPRouteRules(httpRoute *HTTPRouteContext, parentRef *RouteParentContext, resources *Resources) []*ir.HTTPRoute {
	var routeRoutes []*ir.HTTPRoute

	// compute matches, filters, backends
	for ruleIdx, rule := range httpRoute.Spec.Rules {
		httpFiltersContext := t.ProcessHTTPFilters(parentRef, httpRoute, rule.Filters, resources)

		// A rule is matched if any one of its matches
		// is satisfied (i.e. a logical "OR"), so generate
		// a unique Xds IR HTTPRoute per match.
		var ruleRoutes = t.processHTTPRouteRule(httpRoute, ruleIdx, httpFiltersContext, rule)

		for _, backendRef := range rule.BackendRefs {
			destination, backendWeight := t.processRouteDestination(backendRef.BackendRef, parentRef, httpRoute, resources)
			for _, route := range ruleRoutes {
				// If the route already has a direct response or redirect configured, then it was from a filter so skip
				// processing any destinations for this route.
				if route.DirectResponse == nil && route.Redirect == nil {
					if destination != nil {
						route.Destinations = append(route.Destinations, destination)
						route.BackendWeights.Valid += backendWeight

					} else {
						route.BackendWeights.Invalid += backendWeight
					}
				}
			}
		}

		// If the route has no valid backends then just use a direct response and don't fuss with weighted responses
		for _, ruleRoute := range ruleRoutes {
			if ruleRoute.BackendWeights.Invalid > 0 && len(ruleRoute.Destinations) == 0 {
				ruleRoute.DirectResponse = &ir.DirectResponse{
					StatusCode: 500,
				}
			}
		}

		// TODO handle:
		//	- sum of weights for valid backend refs is 0
		//	- etc.

		routeRoutes = append(routeRoutes, ruleRoutes...)
	}

	return routeRoutes
}

func (t *Translator) processHTTPRouteRule(httpRoute *HTTPRouteContext, ruleIdx int, httpFiltersContext *HTTPFiltersContext, rule v1beta1.HTTPRouteRule) []*ir.HTTPRoute {
	var ruleRoutes []*ir.HTTPRoute

	// If no matches are specified, the implementation MUST match every HTTP request.
	if len(rule.Matches) == 0 {
		irRoute := &ir.HTTPRoute{
			Name: routeName(httpRoute, ruleIdx, -1),
		}
		applyHTTPFiltersContextToIRRoute(httpFiltersContext, irRoute)
		ruleRoutes = append(ruleRoutes, irRoute)
	}

	// A rule is matched if any one of its matches
	// is satisfied (i.e. a logical "OR"), so generate
	// a unique Xds IR HTTPRoute per match.
	for matchIdx, match := range rule.Matches {
		irRoute := &ir.HTTPRoute{
			Name: routeName(httpRoute, ruleIdx, matchIdx),
		}

		if match.Path != nil {
			switch PathMatchTypeDerefOr(match.Path.Type, v1beta1.PathMatchPathPrefix) {
			case v1beta1.PathMatchPathPrefix:
				irRoute.PathMatch = &ir.StringMatch{
					Prefix: match.Path.Value,
				}
			case v1beta1.PathMatchExact:
				irRoute.PathMatch = &ir.StringMatch{
					Exact: match.Path.Value,
				}
			case v1beta1.PathMatchRegularExpression:
				irRoute.PathMatch = &ir.StringMatch{
					SafeRegex: match.Path.Value,
				}
			}
		}
		for _, headerMatch := range match.Headers {
			switch HeaderMatchTypeDerefOr(headerMatch.Type, v1beta1.HeaderMatchExact) {
			case v1beta1.HeaderMatchExact:
				irRoute.HeaderMatches = append(irRoute.HeaderMatches, &ir.StringMatch{
					Name:  string(headerMatch.Name),
					Exact: StringPtr(headerMatch.Value),
				})
			case v1beta1.HeaderMatchRegularExpression:
				irRoute.HeaderMatches = append(irRoute.HeaderMatches, &ir.StringMatch{
					Name:      string(headerMatch.Name),
					SafeRegex: StringPtr(headerMatch.Value),
				})
			}
		}
		for _, queryParamMatch := range match.QueryParams {
			switch QueryParamMatchTypeDerefOr(queryParamMatch.Type, v1beta1.QueryParamMatchExact) {
			case v1beta1.QueryParamMatchExact:
				irRoute.QueryParamMatches = append(irRoute.QueryParamMatches, &ir.StringMatch{
					Name:  string(queryParamMatch.Name),
					Exact: StringPtr(queryParamMatch.Value),
				})
			case v1beta1.QueryParamMatchRegularExpression:
				irRoute.QueryParamMatches = append(irRoute.QueryParamMatches, &ir.StringMatch{
					Name:      string(queryParamMatch.Name),
					SafeRegex: StringPtr(queryParamMatch.Value),
				})
			}
		}

		if match.Method != nil {
			irRoute.HeaderMatches = append(irRoute.HeaderMatches, &ir.StringMatch{
				Name:  ":method",
				Exact: StringPtr(string(*match.Method)),
			})
		}
		applyHTTPFiltersContextToIRRoute(httpFiltersContext, irRoute)
		ruleRoutes = append(ruleRoutes, irRoute)
	}

	return ruleRoutes
}

func applyHTTPFiltersContextToIRRoute(httpFiltersContext *HTTPFiltersContext, irRoute *ir.HTTPRoute) {
	// Add the redirect filter or direct response that were created earlier to all the irRoutes

	if httpFiltersContext.RedirectResponse != nil {
		irRoute.Redirect = httpFiltersContext.RedirectResponse
	}
	if httpFiltersContext.DirectResponse != nil {
		irRoute.DirectResponse = httpFiltersContext.DirectResponse
	}
	if httpFiltersContext.URLRewrite != nil {
		irRoute.URLRewrite = httpFiltersContext.URLRewrite
	}
	if len(httpFiltersContext.AddRequestHeaders) > 0 {
		irRoute.AddRequestHeaders = httpFiltersContext.AddRequestHeaders
	}
	if len(httpFiltersContext.RemoveRequestHeaders) > 0 {
		irRoute.RemoveRequestHeaders = httpFiltersContext.RemoveRequestHeaders
	}
	if len(httpFiltersContext.AddResponseHeaders) > 0 {
		irRoute.AddResponseHeaders = httpFiltersContext.AddResponseHeaders
	}
	if len(httpFiltersContext.RemoveResponseHeaders) > 0 {
		irRoute.RemoveResponseHeaders = httpFiltersContext.RemoveResponseHeaders
	}
	if len(httpFiltersContext.Mirrors) > 0 {
		irRoute.Mirrors = httpFiltersContext.Mirrors
	}
	if httpFiltersContext.RequestAuthentication != nil {
		irRoute.RequestAuthentication = httpFiltersContext.RequestAuthentication
	}
	if httpFiltersContext.RateLimit != nil {
		irRoute.RateLimit = httpFiltersContext.RateLimit
	}
	if httpFiltersContext.CorsPolicy != nil {
		irRoute.CorsPolicy = httpFiltersContext.CorsPolicy
	}
	if len(httpFiltersContext.ExtensionRefs) > 0 {
		irRoute.ExtensionRefs = httpFiltersContext.ExtensionRefs
	}

}

func (t *Translator) processGRPCRouteParentRefs(grpcRoute *GRPCRouteContext, resources *Resources, xdsIR XdsIRMap) {
	for _, parentRef := range grpcRoute.parentRefs {
		// Need to compute Route rules within the parentRef loop because
		// any conditions that come out of it have to go on each RouteParentStatus,
		// not on the Route as a whole.
		routeRoutes := t.processGRPCRouteRules(grpcRoute, parentRef, resources)

		// If no negative condition has been set for ResolvedRefs, set "ResolvedRefs=True"
		if !parentRef.HasCondition(grpcRoute, v1beta1.RouteConditionResolvedRefs, metav1.ConditionFalse) {
			parentRef.SetCondition(grpcRoute,
				v1beta1.RouteConditionResolvedRefs,
				metav1.ConditionTrue,
				v1beta1.RouteReasonResolvedRefs,
				"Resolved all the Object references for the Route",
			)
		}

		if parentRef.HasCondition(grpcRoute, v1beta1.RouteConditionAccepted, metav1.ConditionFalse) {
			continue
		}
		var hasHostnameIntersection = t.processHTTPRouteParentRefListener(grpcRoute, routeRoutes, parentRef, xdsIR)
		if !hasHostnameIntersection {
			parentRef.SetCondition(grpcRoute,
				v1beta1.RouteConditionAccepted,
				metav1.ConditionFalse,
				v1beta1.RouteReasonNoMatchingListenerHostname,
				"There were no hostname intersections between the GRPCRoute and this parent ref's Listener(s).",
			)
		}

		// If no negative conditions have been set, the route is considered "Accepted=True".
		if parentRef.grpcRoute != nil &&
			len(parentRef.grpcRoute.Status.Parents[parentRef.routeParentStatusIdx].Conditions) == 0 {
			parentRef.SetCondition(grpcRoute,
				v1beta1.RouteConditionAccepted,
				metav1.ConditionTrue,
				v1beta1.RouteReasonAccepted,
				"Route is accepted",
			)
		}

	}
}

func (t *Translator) processGRPCRouteRules(grpcRoute *GRPCRouteContext, parentRef *RouteParentContext, resources *Resources) []*ir.HTTPRoute {
	var routeRoutes []*ir.HTTPRoute

	// compute matches, filters, backends
	for ruleIdx, rule := range grpcRoute.Spec.Rules {
		httpFiltersContext := t.ProcessGRPCFilters(parentRef, grpcRoute, rule.Filters, resources)

		// A rule is matched if any one of its matches
		// is satisfied (i.e. a logical "OR"), so generate
		// a unique Xds IR HTTPRoute per match.
		var ruleRoutes = t.processGRPCRouteRule(grpcRoute, ruleIdx, httpFiltersContext, rule)

		for _, backendRef := range rule.BackendRefs {
			destination, backendWeight := t.processRouteDestination(backendRef.BackendRef, parentRef, grpcRoute, resources)
			for _, route := range ruleRoutes {
				// If the route already has a direct response or redirect configured, then it was from a filter so skip
				// processing any destinations for this route.
				if route.DirectResponse == nil && route.Redirect == nil {
					if destination != nil {
						route.Destinations = append(route.Destinations, destination)
						route.BackendWeights.Valid += backendWeight

					} else {
						route.BackendWeights.Invalid += backendWeight
					}
				}
			}
		}

		// If the route has no valid backends then just use a direct response and don't fuss with weighted responses
		for _, ruleRoute := range ruleRoutes {
			if ruleRoute.BackendWeights.Invalid > 0 && len(ruleRoute.Destinations) == 0 {
				ruleRoute.DirectResponse = &ir.DirectResponse{
					StatusCode: 500,
				}
			}
		}

		// TODO handle:
		//	- sum of weights for valid backend refs is 0
		//	- etc.

		routeRoutes = append(routeRoutes, ruleRoutes...)
	}

	return routeRoutes
}

func (t *Translator) processGRPCRouteRule(grpcRoute *GRPCRouteContext, ruleIdx int, httpFiltersContext *HTTPFiltersContext, rule v1alpha2.GRPCRouteRule) []*ir.HTTPRoute {
	var ruleRoutes []*ir.HTTPRoute

	// If no matches are specified, the implementation MUST match every gRPC request.
	if len(rule.Matches) == 0 {
		irRoute := &ir.HTTPRoute{
			Name: routeName(grpcRoute, ruleIdx, -1),
		}
		applyHTTPFiltersContextToIRRoute(httpFiltersContext, irRoute)
		ruleRoutes = append(ruleRoutes, irRoute)
	}

	// A rule is matched if any one of its matches
	// is satisfied (i.e. a logical "OR"), so generate
	// a unique Xds IR HTTPRoute per match.
	for matchIdx, match := range rule.Matches {
		irRoute := &ir.HTTPRoute{
			Name: routeName(grpcRoute, ruleIdx, matchIdx),
		}

		for _, headerMatch := range match.Headers {
			switch HeaderMatchTypeDerefOr(headerMatch.Type, v1beta1.HeaderMatchExact) {
			case v1beta1.HeaderMatchExact:
				irRoute.HeaderMatches = append(irRoute.HeaderMatches, &ir.StringMatch{
					Name:  string(headerMatch.Name),
					Exact: StringPtr(headerMatch.Value),
				})
			case v1beta1.HeaderMatchRegularExpression:
				irRoute.HeaderMatches = append(irRoute.HeaderMatches, &ir.StringMatch{
					Name:      string(headerMatch.Name),
					SafeRegex: StringPtr(headerMatch.Value),
				})
			}
		}

		if match.Method != nil {
			// GRPC's path is in the form of "/<service>/<method>"
			// TODO: support regex match type after https://github.com/kubernetes-sigs/gateway-api/issues/1746 is resolved
			switch {
			case match.Method.Service != nil && match.Method.Method != nil:
				irRoute.PathMatch = &ir.StringMatch{
					Exact: StringPtr(fmt.Sprintf("/%s/%s", *match.Method.Service, *match.Method.Method)),
				}
			case match.Method.Method != nil:
				// Use a header match since the PathMatch doesn't support Suffix matching
				irRoute.HeaderMatches = append(irRoute.HeaderMatches, &ir.StringMatch{
					Name:   ":path",
					Suffix: StringPtr(fmt.Sprintf("/%s", *match.Method.Method)),
				})
			case match.Method.Service != nil:
				irRoute.PathMatch = &ir.StringMatch{
					Prefix: StringPtr(fmt.Sprintf("/%s", *match.Method.Service)),
				}
			}
		}

		ruleRoutes = append(ruleRoutes, irRoute)
		applyHTTPFiltersContextToIRRoute(httpFiltersContext, irRoute)
	}
	return ruleRoutes
}

func (t *Translator) processHTTPRouteParentRefListener(route RouteContext, routeRoutes []*ir.HTTPRoute, parentRef *RouteParentContext, xdsIR XdsIRMap) bool {
	var hasHostnameIntersection bool

	for _, listener := range parentRef.listeners {
		routeHostnames := route.GetHostnames()
		hosts := computeHosts(routeHostnames, listener.Hostname)
		if len(hosts) == 0 {
			continue
		}
		hasHostnameIntersection = true

		irKey := irStringKey(listener.gateway)
		irListener := xdsIR[irKey].GetHTTPListener(irHTTPListenerName(listener))

		if irListener != nil {
			// Only match on the Hostname and not on the port section within the Host header
			// if the user specifies a Hostname to match on.
			if len(routeHostnames) > 0 || listener.Hostname != nil {
				irListener.StripAnyHostPort = true
			}

			if route.GetRouteType() == KindGRPCRoute {
				irListener.IsHTTP2 = true
			}
		}

		var perHostRoutes []*ir.HTTPRoute
		for _, host := range hosts {
			var headerMatches []*ir.StringMatch

			// If the intersecting host is more specific than the Listener's hostname,
			// add an additional header match to all of the routes for it
			if host != "*" && (listener.Hostname == nil || string(*listener.Hostname) != host) {
				// Hostnames that are prefixed with a wildcard label (*.)
				// are interpreted as a suffix match.
				if strings.HasPrefix(host, "*.") {
					headerMatches = append(headerMatches, &ir.StringMatch{
						Name:   ":authority",
						Suffix: StringPtr(host[2:]),
					})
				} else {
					headerMatches = append(headerMatches, &ir.StringMatch{
						Name:  ":authority",
						Exact: StringPtr(host),
					})
				}
			}

			for _, routeRoute := range routeRoutes {
				hostRoute := &ir.HTTPRoute{
					Name:                  fmt.Sprintf("%s-%s", routeRoute.Name, host),
					PathMatch:             routeRoute.PathMatch,
					HeaderMatches:         append(headerMatches, routeRoute.HeaderMatches...),
					QueryParamMatches:     routeRoute.QueryParamMatches,
					AddRequestHeaders:     routeRoute.AddRequestHeaders,
					RemoveRequestHeaders:  routeRoute.RemoveRequestHeaders,
					AddResponseHeaders:    routeRoute.AddResponseHeaders,
					RemoveResponseHeaders: routeRoute.RemoveResponseHeaders,
					Destinations:          routeRoute.Destinations,
					Redirect:              routeRoute.Redirect,
					DirectResponse:        routeRoute.DirectResponse,
					URLRewrite:            routeRoute.URLRewrite,
					Mirrors:               routeRoute.Mirrors,
					RequestAuthentication: routeRoute.RequestAuthentication,
					RateLimit:             routeRoute.RateLimit,
					CorsPolicy:            routeRoute.CorsPolicy,
					ExtensionRefs:         routeRoute.ExtensionRefs,
				}
				// Don't bother copying over the weights unless the route has invalid backends.
				if routeRoute.BackendWeights.Invalid > 0 {
					hostRoute.BackendWeights = routeRoute.BackendWeights
				}
				perHostRoutes = append(perHostRoutes, hostRoute)
			}
		}
		if irListener != nil {
<<<<<<< HEAD
			if route.GetRouteType() == KindGRPCRoute || route.GetRouteType() == KindCustomGRPCRoute {
				irListener.IsHTTP2 = true
			}
=======
>>>>>>> eee6d398
			irListener.Routes = append(irListener.Routes, perHostRoutes...)
		}
		// Theoretically there should only be one parent ref per
		// Route that attaches to a given Listener, so fine to just increment here, but we
		// might want to check to ensure we're not double-counting.
		if len(routeRoutes) > 0 {
			listener.IncrementAttachedRoutes()
		}
	}

	return hasHostnameIntersection
}

func (t *Translator) ProcessTLSRoutes(tlsRoutes []*v1alpha2.TLSRoute, gateways []*GatewayContext, resources *Resources, xdsIR XdsIRMap) []*TLSRouteContext {
	var relevantTLSRoutes []*TLSRouteContext

	for _, tls := range tlsRoutes {
		if tls == nil {
			panic("received nil tlsroute")
		}
		tlsRoute := &TLSRouteContext{
			GatewayControllerName: t.GatewayControllerName,
			TLSRoute:              tls,
		}

		// Find out if this route attaches to one of our Gateway's listeners,
		// and if so, get the list of listeners that allow it to attach for each
		// parentRef.
		relevantRoute := t.processAllowedListenersForParentRefs(tlsRoute, gateways, resources)
		if !relevantRoute {
			continue
		}

		relevantTLSRoutes = append(relevantTLSRoutes, tlsRoute)

		t.processTLSRouteParentRefs(tlsRoute, resources, xdsIR)
	}

	return relevantTLSRoutes
}

func (t *Translator) processTLSRouteParentRefs(tlsRoute *TLSRouteContext, resources *Resources, xdsIR XdsIRMap) {
	for _, parentRef := range tlsRoute.parentRefs {

		// Need to compute Route rules within the parentRef loop because
		// any conditions that come out of it have to go on each RouteParentStatus,
		// not on the Route as a whole.
		var routeDestinations []*ir.RouteDestination

		// compute backends
		for _, rule := range tlsRoute.Spec.Rules {
			for _, backendRef := range rule.BackendRefs {
				backendRef := backendRef
				// TODO: [v1alpha2-v1beta1] Replace with NamespaceDerefOr when TLSRoute graduates to v1beta1.
				serviceNamespace := NamespaceDerefOrAlpha(backendRef.Namespace, tlsRoute.Namespace)
				service := resources.GetService(serviceNamespace, string(backendRef.Name))

				if !t.validateBackendRef(&backendRef, parentRef, tlsRoute, resources, serviceNamespace, KindTLSRoute) {
					continue
				}

				weight := uint32(1)
				if backendRef.Weight != nil {
					weight = uint32(*backendRef.Weight)
				}

				routeDestinations = append(routeDestinations, ir.NewRouteDestWithWeight(
					service.Spec.ClusterIP,
					uint32(*backendRef.Port),
					weight,
				))
			}

			// TODO handle:
			//	- no valid backend refs
			//	- sum of weights for valid backend refs is 0
			//	- returning 500's for invalid backend refs
			//	- etc.
		}

		// If no negative condition has been set for ResolvedRefs, set "ResolvedRefs=True"
		if !parentRef.HasCondition(tlsRoute, v1beta1.RouteConditionResolvedRefs, metav1.ConditionFalse) {
			parentRef.SetCondition(tlsRoute,
				v1beta1.RouteConditionResolvedRefs,
				metav1.ConditionTrue,
				v1beta1.RouteReasonResolvedRefs,
				"Resolved all the Object references for the Route",
			)
		}

		// Skip parent refs that did not accept the route
		if parentRef.HasCondition(tlsRoute, v1beta1.RouteConditionAccepted, metav1.ConditionFalse) {
			continue
		}

		var hasHostnameIntersection bool
		for _, listener := range parentRef.listeners {
			hosts := computeHosts(tlsRoute.GetHostnames(), listener.Hostname)
			if len(hosts) == 0 {
				continue
			}

			hasHostnameIntersection = true

			irKey := irStringKey(listener.gateway)
			containerPort := servicePortToContainerPort(int32(listener.Port))
			// Create the TCP Listener while parsing the TLSRoute since
			// the listener directly links to a routeDestination.
			irListener := &ir.TCPListener{
				Name:    irTLSListenerName(listener, tlsRoute),
				Address: "0.0.0.0",
				Port:    uint32(containerPort),
				TLS: &ir.TLSInspectorConfig{
					SNIs: hosts,
				},
				Destinations: routeDestinations,
			}
			gwXdsIR := xdsIR[irKey]
			gwXdsIR.TCP = append(gwXdsIR.TCP, irListener)

			// Theoretically there should only be one parent ref per
			// Route that attaches to a given Listener, so fine to just increment here, but we
			// might want to check to ensure we're not double-counting.
			if len(routeDestinations) > 0 {
				listener.IncrementAttachedRoutes()
			}
		}

		if !hasHostnameIntersection {
			parentRef.SetCondition(tlsRoute,
				v1beta1.RouteConditionAccepted,
				metav1.ConditionFalse,
				v1beta1.RouteReasonNoMatchingListenerHostname,
				"There were no hostname intersections between the HTTPRoute and this parent ref's Listener(s).",
			)
		}

		// If no negative conditions have been set, the route is considered "Accepted=True".
		if parentRef.tlsRoute != nil &&
			len(parentRef.tlsRoute.Status.Parents[parentRef.routeParentStatusIdx].Conditions) == 0 {
			parentRef.SetCondition(tlsRoute,
				v1beta1.RouteConditionAccepted,
				metav1.ConditionTrue,
				v1beta1.RouteReasonAccepted,
				"Route is accepted",
			)
		}
	}
}

func (t *Translator) ProcessUDPRoutes(udpRoutes []*v1alpha2.UDPRoute, gateways []*GatewayContext, resources *Resources,
	xdsIR XdsIRMap) []*UDPRouteContext {
	var relevantUDPRoutes []*UDPRouteContext

	for _, u := range udpRoutes {
		if u == nil {
			panic("received nil udproute")
		}
		udpRoute := &UDPRouteContext{
			GatewayControllerName: t.GatewayControllerName,
			UDPRoute:              u,
		}

		// Find out if this route attaches to one of our Gateway's listeners,
		// and if so, get the list of listeners that allow it to attach for each
		// parentRef.
		relevantRoute := t.processAllowedListenersForParentRefs(udpRoute, gateways, resources)
		if !relevantRoute {
			continue
		}

		relevantUDPRoutes = append(relevantUDPRoutes, udpRoute)

		t.processUDPRouteParentRefs(udpRoute, resources, xdsIR)
	}

	return relevantUDPRoutes
}

func (t *Translator) processUDPRouteParentRefs(udpRoute *UDPRouteContext, resources *Resources, xdsIR XdsIRMap) {
	for _, parentRef := range udpRoute.parentRefs {
		// Need to compute Route rules within the parentRef loop because
		// any conditions that come out of it have to go on each RouteParentStatus,
		// not on the Route as a whole.
		var routeDestinations []*ir.RouteDestination

		// compute backends
		if len(udpRoute.Spec.Rules) != 1 {
			parentRef.SetCondition(udpRoute,
				v1beta1.RouteConditionResolvedRefs,
				metav1.ConditionFalse,
				"InvalidRule",
				"One and only one rule is supported",
			)
			continue
		}
		if len(udpRoute.Spec.Rules[0].BackendRefs) != 1 {
			parentRef.SetCondition(udpRoute,
				v1beta1.RouteConditionResolvedRefs,
				metav1.ConditionFalse,
				"InvalidBackend",
				"One and only one backend is supported",
			)
			continue
		}

		backendRef := udpRoute.Spec.Rules[0].BackendRefs[0]
		// TODO: [v1alpha2-v1beta1] Replace with NamespaceDerefOr when UDPRoute graduates to v1beta1.
		serviceNamespace := NamespaceDerefOrAlpha(backendRef.Namespace, udpRoute.Namespace)
		service := resources.GetService(serviceNamespace, string(backendRef.Name))

		if !t.validateBackendRef(&backendRef, parentRef, udpRoute, resources, serviceNamespace, KindUDPRoute) {
			continue
		}

		// weight is not used in udp route destinations
		routeDestinations = append(routeDestinations, ir.NewRouteDest(
			service.Spec.ClusterIP,
			uint32(*backendRef.Port),
		))

		// If no negative condition has been set for ResolvedRefs, set "ResolvedRefs=True"
		if !parentRef.HasCondition(udpRoute, v1beta1.RouteConditionResolvedRefs, metav1.ConditionFalse) {
			parentRef.SetCondition(udpRoute,
				v1beta1.RouteConditionResolvedRefs,
				metav1.ConditionTrue,
				v1beta1.RouteReasonResolvedRefs,
				"Resolved all the Object references for the Route",
			)
		}

		// Skip parent refs that did not accept the route
		if parentRef.HasCondition(udpRoute, v1beta1.RouteConditionAccepted, metav1.ConditionFalse) {
			continue
		}

		accepted := false
		for _, listener := range parentRef.listeners {
			// only one route is allowed for a UDP listener
			if listener.AttachedRoutes() > 0 {
				continue
			}
			if !listener.IsReady() {
				continue
			}
			accepted = true
			irKey := irStringKey(listener.gateway)
			containerPort := servicePortToContainerPort(int32(listener.Port))
			// Create the UDP Listener while parsing the UDPRoute since
			// the listener directly links to a routeDestination.
			irListener := &ir.UDPListener{
				Name:         irUDPListenerName(listener, udpRoute),
				Address:      "0.0.0.0",
				Port:         uint32(containerPort),
				Destinations: routeDestinations,
			}
			gwXdsIR := xdsIR[irKey]
			gwXdsIR.UDP = append(gwXdsIR.UDP, irListener)

			// Theoretically there should only be one parent ref per
			// Route that attaches to a given Listener, so fine to just increment here, but we
			// might want to check to ensure we're not double-counting.
			if len(routeDestinations) > 0 {
				listener.IncrementAttachedRoutes()
			}
		}

		// If no negative conditions have been set, the route is considered "Accepted=True".
		if accepted && parentRef.udpRoute != nil &&
			len(parentRef.udpRoute.Status.Parents[parentRef.routeParentStatusIdx].Conditions) == 0 {
			parentRef.SetCondition(udpRoute,
				v1beta1.RouteConditionAccepted,
				metav1.ConditionTrue,
				v1beta1.RouteReasonAccepted,
				"Route is accepted",
			)
		}

		if !accepted {
			parentRef.SetCondition(udpRoute,
				v1beta1.RouteConditionAccepted,
				metav1.ConditionFalse,
				v1beta1.RouteReasonUnsupportedValue,
				"Multiple routes on the same UDP listener",
			)
		}
	}
}

func (t *Translator) ProcessTCPRoutes(tcpRoutes []*v1alpha2.TCPRoute, gateways []*GatewayContext, resources *Resources,
	xdsIR XdsIRMap) []*TCPRouteContext {
	var relevantTCPRoutes []*TCPRouteContext

	for _, tcp := range tcpRoutes {
		if tcp == nil {
			panic("received nil tcproute")
		}
		tcpRoute := &TCPRouteContext{
			GatewayControllerName: t.GatewayControllerName,
			TCPRoute:              tcp,
		}

		// Find out if this route attaches to one of our Gateway's listeners,
		// and if so, get the list of listeners that allow it to attach for each
		// parentRef.
		relevantRoute := t.processAllowedListenersForParentRefs(tcpRoute, gateways, resources)
		if !relevantRoute {
			continue
		}

		relevantTCPRoutes = append(relevantTCPRoutes, tcpRoute)

		t.processTCPRouteParentRefs(tcpRoute, resources, xdsIR)
	}

	return relevantTCPRoutes
}

func (t *Translator) processTCPRouteParentRefs(tcpRoute *TCPRouteContext, resources *Resources, xdsIR XdsIRMap) {
	for _, parentRef := range tcpRoute.parentRefs {

		// Need to compute Route rules within the parentRef loop because
		// any conditions that come out of it have to go on each RouteParentStatus,
		// not on the Route as a whole.
		var routeDestinations []*ir.RouteDestination

		// compute backends
		if len(tcpRoute.Spec.Rules) != 1 {
			parentRef.SetCondition(tcpRoute,
				v1beta1.RouteConditionResolvedRefs,
				metav1.ConditionFalse,
				"InvalidRule",
				"One and only one rule is supported",
			)
			continue
		}
		if len(tcpRoute.Spec.Rules[0].BackendRefs) != 1 {
			parentRef.SetCondition(tcpRoute,
				v1beta1.RouteConditionResolvedRefs,
				metav1.ConditionFalse,
				"InvalidBackend",
				"One and only one backend is supported",
			)
			continue
		}

		backendRef := tcpRoute.Spec.Rules[0].BackendRefs[0]
		// TODO: [v1alpha2-v1beta1] Replace with NamespaceDerefOr when TCPRoute graduates to v1beta1.
		serviceNamespace := NamespaceDerefOrAlpha(backendRef.Namespace, tcpRoute.Namespace)
		service := resources.GetService(serviceNamespace, string(backendRef.Name))

		if !t.validateBackendRef(&backendRef, parentRef, tcpRoute, resources, serviceNamespace, KindTCPRoute) {
			continue
		}

		// weight is not used in tcp route destinations
		routeDestinations = append(routeDestinations, ir.NewRouteDest(
			service.Spec.ClusterIP,
			uint32(*backendRef.Port),
		))

		// If no negative condition has been set for ResolvedRefs, set "ResolvedRefs=True"
		if !parentRef.HasCondition(tcpRoute, v1beta1.RouteConditionResolvedRefs, metav1.ConditionFalse) {
			parentRef.SetCondition(tcpRoute,
				v1beta1.RouteConditionResolvedRefs,
				metav1.ConditionTrue,
				v1beta1.RouteReasonResolvedRefs,
				"Resolved all the Object references for the Route",
			)
		}

		// Skip parent refs that did not accept the route
		if parentRef.HasCondition(tcpRoute, v1beta1.RouteConditionAccepted, metav1.ConditionFalse) {
			continue
		}

		accepted := false
		for _, listener := range parentRef.listeners {
			// only one route is allowed for a TCP listener
			if listener.AttachedRoutes() > 0 {
				continue
			}
			if !listener.IsReady() {
				continue
			}
			accepted = true
			irKey := irStringKey(listener.gateway)
			containerPort := servicePortToContainerPort(int32(listener.Port))
			// Create the TCP Listener while parsing the TCPRoute since
			// the listener directly links to a routeDestination.
			irListener := &ir.TCPListener{
				Name:         irTCPListenerName(listener, tcpRoute),
				Address:      "0.0.0.0",
				Port:         uint32(containerPort),
				Destinations: routeDestinations,
			}
			gwXdsIR := xdsIR[irKey]
			gwXdsIR.TCP = append(gwXdsIR.TCP, irListener)

			// Theoretically there should only be one parent ref per
			// Route that attaches to a given Listener, so fine to just increment here, but we
			// might want to check to ensure we're not double-counting.
			if len(routeDestinations) > 0 {
				listener.IncrementAttachedRoutes()
			}
		}

		// If no negative conditions have been set, the route is considered "Accepted=True".
		if accepted && parentRef.tcpRoute != nil &&
			len(parentRef.tcpRoute.Status.Parents[parentRef.routeParentStatusIdx].Conditions) == 0 {
			parentRef.SetCondition(tcpRoute,
				v1beta1.RouteConditionAccepted,
				metav1.ConditionTrue,
				v1beta1.RouteReasonAccepted,
				"Route is accepted",
			)
		}
		if !accepted {
			parentRef.SetCondition(tcpRoute,
				v1beta1.RouteConditionAccepted,
				metav1.ConditionFalse,
				v1beta1.RouteReasonUnsupportedValue,
				"Multiple routes on the same TCP listener",
			)
		}

	}
}

// processRouteDestination takes a backendRef and translates it into a destination or sets error statuses and
// returns the weight for the backend so that 500 error responses can be returned for invalid backends in
// the same proportion as the backend would have otherwise received
func (t *Translator) processRouteDestination(backendRef v1beta1.BackendRef,
	parentRef *RouteParentContext,
	route RouteContext,
	resources *Resources) (destination *ir.RouteDestination, backendWeight uint32) {

	weight := uint32(1)
	if backendRef.Weight != nil {
		weight = uint32(*backendRef.Weight)
	}

	serviceNamespace := NamespaceDerefOr(backendRef.Namespace, route.GetNamespace())
	service := resources.GetService(serviceNamespace, string(backendRef.Name))

	if !t.validateBackendRef(&backendRef, parentRef, route, resources, serviceNamespace, KindHTTPRoute) {
		return nil, weight
	}

	// we need to validate backendRef first before using its data to create routeDestination
	return ir.NewRouteDestWithWeight(
		service.Spec.ClusterIP,
		uint32(*backendRef.Port),
		weight,
	), weight

}

// processAllowedListenersForParentRefs finds out if the route attaches to one of our
// Gateways' listeners, and if so, gets the list of listeners that allow it to
// attach for each parentRef.
func (t *Translator) processAllowedListenersForParentRefs(routeContext RouteContext, gateways []*GatewayContext, resources *Resources) bool {
	var relevantRoute bool

	for _, parentRef := range routeContext.GetParentReferences() {
		isRelevantParentRef, selectedListeners := GetReferencedListeners(parentRef, gateways)

		// Parent ref is not to a Gateway that we control: skip it
		if !isRelevantParentRef {
			continue
		}
		relevantRoute = true

		parentRefCtx := routeContext.GetRouteParentContext(parentRef)
		// Reset conditions since they will be recomputed during translation
		parentRefCtx.ResetConditions(routeContext)

		if len(selectedListeners) == 0 {
			parentRefCtx.SetCondition(routeContext,
				v1beta1.RouteConditionAccepted,
				metav1.ConditionFalse,
				v1beta1.RouteReasonNoMatchingParent,
				"No listeners match this parent ref",
			)
			continue
		}

		if !HasReadyListener(selectedListeners) {
			parentRefCtx.SetCondition(routeContext,
				v1beta1.RouteConditionAccepted,
				metav1.ConditionFalse,
				"NoReadyListeners",
				"There are no ready listeners for this parent ref",
			)
			continue
		}

		var allowedListeners []*ListenerContext
		for _, listener := range selectedListeners {
			acceptedKind := routeContext.GetRouteType()
			if listener.AllowsKind(v1beta1.RouteGroupKind{Group: GroupPtr(v1beta1.GroupName), Kind: v1beta1.Kind(acceptedKind)}) &&
				listener.AllowsNamespace(resources.GetNamespace(routeContext.GetNamespace())) {
				allowedListeners = append(allowedListeners, listener)
			}
		}

		if len(allowedListeners) == 0 {
			parentRefCtx.SetCondition(routeContext,
				v1beta1.RouteConditionAccepted,
				metav1.ConditionFalse,
				v1beta1.RouteReasonNotAllowedByListeners,
				"No listeners included by this parent ref allowed this attachment.",
			)
			continue
		}

		parentRefCtx.SetListeners(allowedListeners...)

		parentRefCtx.SetCondition(routeContext,
			v1beta1.RouteConditionAccepted,
			metav1.ConditionTrue,
			v1beta1.RouteReasonAccepted,
			"Route is accepted",
		)
	}
	return relevantRoute
}<|MERGE_RESOLUTION|>--- conflicted
+++ resolved
@@ -527,12 +527,9 @@
 			}
 		}
 		if irListener != nil {
-<<<<<<< HEAD
 			if route.GetRouteType() == KindGRPCRoute || route.GetRouteType() == KindCustomGRPCRoute {
 				irListener.IsHTTP2 = true
 			}
-=======
->>>>>>> eee6d398
 			irListener.Routes = append(irListener.Routes, perHostRoutes...)
 		}
 		// Theoretically there should only be one parent ref per
