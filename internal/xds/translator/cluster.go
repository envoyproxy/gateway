// Copyright Envoy Gateway Authors
// SPDX-License-Identifier: Apache-2.0
// The full text of the Apache license is available in the LICENSE file at
// the root of the repo.

package translator

import (
	"encoding/hex"
	"fmt"
	"sort"
	"time"

	clusterv3 "github.com/envoyproxy/go-control-plane/envoy/config/cluster/v3"
	corev3 "github.com/envoyproxy/go-control-plane/envoy/config/core/v3"
	endpointv3 "github.com/envoyproxy/go-control-plane/envoy/config/endpoint/v3"
	codecv3 "github.com/envoyproxy/go-control-plane/envoy/extensions/filters/http/upstream_codec/v3"
	hcmv3 "github.com/envoyproxy/go-control-plane/envoy/extensions/filters/network/http_connection_manager/v3"
	preservecasev3 "github.com/envoyproxy/go-control-plane/envoy/extensions/http/header_formatters/preserve_case/v3"
	commonv3 "github.com/envoyproxy/go-control-plane/envoy/extensions/load_balancing_policies/common/v3"
	least_requestv3 "github.com/envoyproxy/go-control-plane/envoy/extensions/load_balancing_policies/least_request/v3"
	maglevv3 "github.com/envoyproxy/go-control-plane/envoy/extensions/load_balancing_policies/maglev/v3"
	randomv3 "github.com/envoyproxy/go-control-plane/envoy/extensions/load_balancing_policies/random/v3"
	round_robinv3 "github.com/envoyproxy/go-control-plane/envoy/extensions/load_balancing_policies/round_robin/v3"
	proxyprotocolv3 "github.com/envoyproxy/go-control-plane/envoy/extensions/transport_sockets/proxy_protocol/v3"
	rawbufferv3 "github.com/envoyproxy/go-control-plane/envoy/extensions/transport_sockets/raw_buffer/v3"
	tlsv3 "github.com/envoyproxy/go-control-plane/envoy/extensions/transport_sockets/tls/v3"
	httpv3 "github.com/envoyproxy/go-control-plane/envoy/extensions/upstreams/http/v3"
	xdstype "github.com/envoyproxy/go-control-plane/envoy/type/v3"
	"github.com/envoyproxy/go-control-plane/pkg/resource/v3"
	"github.com/envoyproxy/go-control-plane/pkg/wellknown"
	"github.com/golang/protobuf/ptypes/wrappers"
	"google.golang.org/protobuf/types/known/anypb"
	"google.golang.org/protobuf/types/known/durationpb"
	"google.golang.org/protobuf/types/known/structpb"
	"google.golang.org/protobuf/types/known/wrapperspb"
	"k8s.io/utils/ptr"

	egv1a1 "github.com/envoyproxy/gateway/api/v1alpha1"
	"github.com/envoyproxy/gateway/internal/ir"
	"github.com/envoyproxy/gateway/internal/utils/proto"
)

const (
	extensionOptionsKey = "envoy.extensions.upstreams.http.v3.HttpProtocolOptions"
	// https://www.envoyproxy.io/docs/envoy/latest/api-v3/config/cluster/v3/cluster.proto#envoy-v3-api-field-config-cluster-v3-cluster-per-connection-buffer-limit-bytes
	tcpClusterPerConnectionBufferLimitBytes = 32768
	tcpClusterPerConnectTimeout             = 10 * time.Second
)

type xdsClusterArgs struct {
	name              string
	settings          []*ir.DestinationSetting
	tSocket           *corev3.TransportSocket
	endpointType      EndpointType
	loadBalancer      *ir.LoadBalancer
	proxyProtocol     *ir.ProxyProtocol
	circuitBreaker    *ir.CircuitBreaker
	healthCheck       *ir.HealthCheck
	http1Settings     *ir.HTTP1Settings
	http2Settings     *ir.HTTP2Settings
	timeout           *ir.Timeout
	tcpkeepalive      *ir.TCPKeepalive
	metrics           *ir.Metrics
	backendConnection *ir.BackendConnection
	dns               *ir.DNS
	useClientProtocol bool
	ipFamily          *egv1a1.IPFamily
}

type EndpointType int

const (
	EndpointTypeDNS EndpointType = iota
	EndpointTypeStatic
)

func buildEndpointType(settings []*ir.DestinationSetting) EndpointType {
	// Get endpoint address type for xds cluster by returning the first DestinationSetting's AddressType,
	// since there's no Mixed AddressType among all the DestinationSettings.
	if settings == nil {
		return EndpointTypeStatic
	}

	addrType := settings[0].AddressType

	if addrType != nil && *addrType == ir.FQDN {
		return EndpointTypeDNS
	}

	return EndpointTypeStatic
}

type buildClusterResult struct {
	cluster *clusterv3.Cluster
	secrets []*tlsv3.Secret // Secrets used in the cluster filters, we may need to add other types of resources in the future.
}

func buildXdsCluster(args *xdsClusterArgs) (*buildClusterResult, error) {
	dnsLookupFamily := clusterv3.Cluster_V4_PREFERRED
	customDNSPolicy := args.dns != nil && args.dns.LookupFamily != nil
	// apply DNS lookup family if custom DNS traffic policy is set
	if customDNSPolicy {
		switch *args.dns.LookupFamily {
		case egv1a1.IPv4DNSLookupFamily:
			dnsLookupFamily = clusterv3.Cluster_V4_ONLY
		case egv1a1.IPv6DNSLookupFamily:
			dnsLookupFamily = clusterv3.Cluster_V6_ONLY
		case egv1a1.IPv6PreferredDNSLookupFamily:
			dnsLookupFamily = clusterv3.Cluster_AUTO
		case egv1a1.IPv4AndIPv6DNSLookupFamily:
			dnsLookupFamily = clusterv3.Cluster_ALL
		}
	}

	// Ensure to override if a specific IP family is set.
	if args.ipFamily != nil {
		switch *args.ipFamily {
		case egv1a1.IPv4:
			dnsLookupFamily = clusterv3.Cluster_V4_ONLY
		case egv1a1.IPv6:
			dnsLookupFamily = clusterv3.Cluster_V6_ONLY
		case egv1a1.DualStack:
			// if a custom DNS policy is set, prefer the custom policy as its more specific.
			if !customDNSPolicy {
				dnsLookupFamily = clusterv3.Cluster_ALL
			}
		}
	}

	cluster := &clusterv3.Cluster{
		Name:            args.name,
		DnsLookupFamily: dnsLookupFamily,
		CommonLbConfig: &clusterv3.Cluster_CommonLbConfig{
			LocalityConfigSpecifier: &clusterv3.Cluster_CommonLbConfig_LocalityWeightedLbConfig_{
				LocalityWeightedLbConfig: &clusterv3.Cluster_CommonLbConfig_LocalityWeightedLbConfig{},
			},
		},
		PerConnectionBufferLimitBytes: buildBackandConnectionBufferLimitBytes(args.backendConnection),
	}

	// 50% is the Envoy default value for panic threshold. No need to explicitly set it in this case.
	if args.healthCheck != nil && args.healthCheck.PanicThreshold != nil && *args.healthCheck.PanicThreshold != 50 {
		cluster.CommonLbConfig.HealthyPanicThreshold = &xdstype.Percent{
			Value: float64(*args.healthCheck.PanicThreshold),
		}
	}

	cluster.ConnectTimeout = buildConnectTimeout(args.timeout)

	// Initialize TrackClusterStats if any metrics are enabled
	if args.metrics != nil && (args.metrics.EnablePerEndpointStats || args.metrics.EnableRequestResponseSizesStats) {
		cluster.TrackClusterStats = &clusterv3.TrackClusterStats{}

		// Set per endpoint stats if enabled
		if args.metrics.EnablePerEndpointStats {
			cluster.TrackClusterStats.PerEndpointStats = args.metrics.EnablePerEndpointStats
		}

		// Set request response sizes stats if enabled
		if args.metrics.EnableRequestResponseSizesStats {
			cluster.TrackClusterStats.RequestResponseSizes = args.metrics.EnableRequestResponseSizesStats
		}
	}

	// Set Proxy Protocol
	if args.proxyProtocol != nil {
		cluster.TransportSocket = buildProxyProtocolSocket(args.proxyProtocol, args.tSocket)
	} else if args.tSocket != nil {
		cluster.TransportSocket = args.tSocket
	}

	for i, ds := range args.settings {
		if ds.TLS != nil {
			socket, err := buildXdsUpstreamTLSSocketWthCert(ds.TLS)
			if err != nil {
				// TODO: Log something here
				return nil, err
			}
			if args.proxyProtocol != nil {
				socket = buildProxyProtocolSocket(args.proxyProtocol, socket)
			}
			matchName := fmt.Sprintf("%s/tls/%d", args.name, i)
			cluster.TransportSocketMatches = append(cluster.TransportSocketMatches, &clusterv3.Cluster_TransportSocketMatch{
				Name: matchName,
				Match: &structpb.Struct{
					Fields: map[string]*structpb.Value{
						"name": structpb.NewStringValue(matchName),
					},
				},
				TransportSocket: socket,
			})
		}
	}

	if args.endpointType == EndpointTypeStatic {
		cluster.ClusterDiscoveryType = &clusterv3.Cluster_Type{Type: clusterv3.Cluster_EDS}
		cluster.EdsClusterConfig = &clusterv3.Cluster_EdsClusterConfig{
			ServiceName: args.name,
			EdsConfig: &corev3.ConfigSource{
				ResourceApiVersion: resource.DefaultAPIVersion,
				ConfigSourceSpecifier: &corev3.ConfigSource_Ads{
					Ads: &corev3.AggregatedConfigSource{},
				},
			},
		}
		// Dont wait for a health check to determine health and remove these endpoints
		// if the endpoint has been removed via EDS by the control plane
		cluster.IgnoreHealthOnHostRemoval = true
	} else {
		cluster.ClusterDiscoveryType = &clusterv3.Cluster_Type{Type: clusterv3.Cluster_STRICT_DNS}
		cluster.DnsRefreshRate = durationpb.New(30 * time.Second)
		cluster.RespectDnsTtl = true
		if args.dns != nil {
			if args.dns.DNSRefreshRate != nil {
				if args.dns.DNSRefreshRate.Duration > 0 {
					cluster.DnsRefreshRate = durationpb.New(args.dns.DNSRefreshRate.Duration)
				}
			}
			if args.dns.RespectDNSTTL != nil {
				cluster.RespectDnsTtl = ptr.Deref(args.dns.RespectDNSTTL, true)
			}
		}
	}

	// build common, HTTP/1 and HTTP/2  protocol options for cluster
	epo, secrets, err := buildTypedExtensionProtocolOptions(args)
	if err != nil {
		return nil, err
	}
	if epo != nil {
		cluster.TypedExtensionProtocolOptions = epo
	}

	// Set Load Balancer policy
	//nolint:gocritic
	if args.loadBalancer == nil {
		cluster.LbPolicy = clusterv3.Cluster_LEAST_REQUEST
	} else if args.loadBalancer.LeastRequest != nil {
		cluster.LbPolicy = clusterv3.Cluster_LEAST_REQUEST
		if args.loadBalancer.LeastRequest.SlowStart != nil {
			if args.loadBalancer.LeastRequest.SlowStart.Window != nil {
				cluster.LbConfig = &clusterv3.Cluster_LeastRequestLbConfig_{
					LeastRequestLbConfig: &clusterv3.Cluster_LeastRequestLbConfig{
						SlowStartConfig: &clusterv3.Cluster_SlowStartConfig{
							SlowStartWindow: durationpb.New(args.loadBalancer.LeastRequest.SlowStart.Window.Duration),
						},
					},
				}
			}
		}
	} else if args.loadBalancer.RoundRobin != nil {
		cluster.LbPolicy = clusterv3.Cluster_ROUND_ROBIN
		if args.loadBalancer.RoundRobin.SlowStart != nil && args.loadBalancer.RoundRobin.SlowStart.Window != nil {
			cluster.LbConfig = &clusterv3.Cluster_RoundRobinLbConfig_{
				RoundRobinLbConfig: &clusterv3.Cluster_RoundRobinLbConfig{
					SlowStartConfig: &clusterv3.Cluster_SlowStartConfig{
						SlowStartWindow: durationpb.New(args.loadBalancer.RoundRobin.SlowStart.Window.Duration),
					},
				},
			}
		}
	} else if args.loadBalancer.Random != nil {
		cluster.LbPolicy = clusterv3.Cluster_RANDOM
	} else if args.loadBalancer.ConsistentHash != nil {
		cluster.LbPolicy = clusterv3.Cluster_MAGLEV

		if args.loadBalancer.ConsistentHash.TableSize != nil {
			cluster.LbConfig = &clusterv3.Cluster_MaglevLbConfig_{
				MaglevLbConfig: &clusterv3.Cluster_MaglevLbConfig{
					TableSize: &wrapperspb.UInt64Value{Value: *args.loadBalancer.ConsistentHash.TableSize},
				},
			}
		}
	}

	if args.healthCheck != nil && args.healthCheck.Active != nil {
		cluster.HealthChecks = buildXdsHealthCheck(args.healthCheck.Active)
	}

	if args.healthCheck != nil && args.healthCheck.Passive != nil {
		cluster.OutlierDetection = buildXdsOutlierDetection(args.healthCheck.Passive)
	}

	cluster.CircuitBreakers = buildXdsClusterCircuitBreaker(args.circuitBreaker)

	if args.tcpkeepalive != nil {
		cluster.UpstreamConnectionOptions = buildXdsClusterUpstreamOptions(args.tcpkeepalive)
	}
<<<<<<< HEAD
	checkZoneAwareRouting(cluster, args)
	return cluster
=======
	return &buildClusterResult{
		cluster: cluster,
		secrets: secrets,
	}, nil
>>>>>>> d591eb6f
}

// checkZoneAwareRouting
// TODO: Remove cluster.LbPolicy along with clustercommongLbConfig and switch to cluster.LoadBalancingPolicy everywhere.
func checkZoneAwareRouting(cluster *clusterv3.Cluster, args *xdsClusterArgs) {
	for _, ds := range args.settings {
		// If zone aware routing is enabled we update the cluster lb config
		if !ds.ZoneAwareRoutingEnabled {
			cluster.CommonLbConfig.LocalityConfigSpecifier = &clusterv3.Cluster_CommonLbConfig_LocalityWeightedLbConfig_{
				LocalityWeightedLbConfig: &clusterv3.Cluster_CommonLbConfig_LocalityWeightedLbConfig{},
			}
			return
		}
		cluster.CommonLbConfig.LocalityConfigSpecifier = nil

		localityLbConfig := &commonv3.LocalityLbConfig{
			LocalityConfigSpecifier: &commonv3.LocalityLbConfig_ZoneAwareLbConfig_{
				ZoneAwareLbConfig: &commonv3.LocalityLbConfig_ZoneAwareLbConfig{
					// Future enhancement: differentiate between topology-aware-routing and trafficDistribution
					// once https://github.com/envoyproxy/envoy/pull/39058 is merged
					MinClusterSize:             wrapperspb.UInt64(1),
					ForceLocalityDirectRouting: true,
				},
			},
		}

		// Default least request
		leastRequest := &least_requestv3.LeastRequest{
			LocalityLbConfig: localityLbConfig,
		}
		typedLeastRequest, _ := anypb.New(leastRequest)
		cluster.LoadBalancingPolicy = &clusterv3.LoadBalancingPolicy{
			Policies: []*clusterv3.LoadBalancingPolicy_Policy{{
				TypedExtensionConfig: &corev3.TypedExtensionConfig{
					Name:        "envoy.load_balancing_policies.least_request",
					TypedConfig: typedLeastRequest,
				},
			}},
		}

		if args.loadBalancer != nil {
			switch cluster.LbPolicy {
			case clusterv3.Cluster_LEAST_REQUEST:
				if args.loadBalancer.LeastRequest != nil && args.loadBalancer.LeastRequest.SlowStart != nil && args.loadBalancer.LeastRequest.SlowStart.Window != nil {
					leastRequest.SlowStartConfig = &commonv3.SlowStartConfig{
						SlowStartWindow: durationpb.New(args.loadBalancer.LeastRequest.SlowStart.Window.Duration),
					}
				}
				cluster.LoadBalancingPolicy.Policies[0].TypedExtensionConfig.TypedConfig, _ = anypb.New(leastRequest)
			case clusterv3.Cluster_ROUND_ROBIN:
				roundRobin := &round_robinv3.RoundRobin{
					LocalityLbConfig: localityLbConfig,
				}
				if args.loadBalancer.RoundRobin.SlowStart != nil && args.loadBalancer.RoundRobin.SlowStart.Window != nil {
					roundRobin.SlowStartConfig = &commonv3.SlowStartConfig{
						SlowStartWindow: durationpb.New(args.loadBalancer.RoundRobin.SlowStart.Window.Duration),
					}
				}
				typedRoundRobin, _ := anypb.New(roundRobin)
				cluster.LoadBalancingPolicy = &clusterv3.LoadBalancingPolicy{
					Policies: []*clusterv3.LoadBalancingPolicy_Policy{{
						TypedExtensionConfig: &corev3.TypedExtensionConfig{
							Name:        "envoy.load_balancing_policies.round_robin",
							TypedConfig: typedRoundRobin,
						},
					}},
				}

			case clusterv3.Cluster_RANDOM:
				random := &randomv3.Random{
					LocalityLbConfig: localityLbConfig,
				}
				typeRandom, _ := anypb.New(random)
				cluster.LoadBalancingPolicy = &clusterv3.LoadBalancingPolicy{
					Policies: []*clusterv3.LoadBalancingPolicy_Policy{{
						TypedExtensionConfig: &corev3.TypedExtensionConfig{
							Name:        "envoy.load_balancing_policies.random",
							TypedConfig: typeRandom,
						},
					}},
				}
			case clusterv3.Cluster_MAGLEV:
				consistentHash := &maglevv3.Maglev{}
				if args.loadBalancer.ConsistentHash.TableSize != nil {
					consistentHash.TableSize = wrapperspb.UInt64(*args.loadBalancer.ConsistentHash.TableSize)
				}
				typedConsistentHash, _ := anypb.New(consistentHash)
				cluster.LoadBalancingPolicy = &clusterv3.LoadBalancingPolicy{
					Policies: []*clusterv3.LoadBalancingPolicy_Policy{{
						TypedExtensionConfig: &corev3.TypedExtensionConfig{
							Name:        "envoy.load_balancing_policies.maglev",
							TypedConfig: typedConsistentHash,
						},
					}},
				}
			}
		}

	}
}

func buildXdsHealthCheck(healthcheck *ir.ActiveHealthCheck) []*corev3.HealthCheck {
	hc := &corev3.HealthCheck{
		Timeout:  durationpb.New(healthcheck.Timeout.Duration),
		Interval: durationpb.New(healthcheck.Interval.Duration),
	}
	if healthcheck.UnhealthyThreshold != nil {
		hc.UnhealthyThreshold = wrapperspb.UInt32(*healthcheck.UnhealthyThreshold)
	}
	if healthcheck.HealthyThreshold != nil {
		hc.HealthyThreshold = wrapperspb.UInt32(*healthcheck.HealthyThreshold)
	}
	switch {
	case healthcheck.HTTP != nil:
		httpChecker := &corev3.HealthCheck_HttpHealthCheck{
			Host: healthcheck.HTTP.Host,
			Path: healthcheck.HTTP.Path,
		}
		if healthcheck.HTTP.Method != nil {
			httpChecker.Method = corev3.RequestMethod(corev3.RequestMethod_value[*healthcheck.HTTP.Method])
		}
		httpChecker.ExpectedStatuses = buildHTTPStatusRange(healthcheck.HTTP.ExpectedStatuses)
		if receive := buildHealthCheckPayload(healthcheck.HTTP.ExpectedResponse); receive != nil {
			httpChecker.Receive = append(httpChecker.Receive, receive)
		}
		hc.HealthChecker = &corev3.HealthCheck_HttpHealthCheck_{
			HttpHealthCheck: httpChecker,
		}
	case healthcheck.TCP != nil:
		tcpChecker := &corev3.HealthCheck_TcpHealthCheck{
			Send: buildHealthCheckPayload(healthcheck.TCP.Send),
		}
		if receive := buildHealthCheckPayload(healthcheck.TCP.Receive); receive != nil {
			tcpChecker.Receive = append(tcpChecker.Receive, receive)
		}
		hc.HealthChecker = &corev3.HealthCheck_TcpHealthCheck_{
			TcpHealthCheck: tcpChecker,
		}
	case healthcheck.GRPC != nil:
		hc.HealthChecker = &corev3.HealthCheck_GrpcHealthCheck_{
			GrpcHealthCheck: &corev3.HealthCheck_GrpcHealthCheck{
				ServiceName: ptr.Deref(healthcheck.GRPC.Service, ""),
			},
		}
	}
	return []*corev3.HealthCheck{hc}
}

func buildXdsOutlierDetection(outlierDetection *ir.OutlierDetection) *clusterv3.OutlierDetection {
	od := &clusterv3.OutlierDetection{
		BaseEjectionTime: durationpb.New(outlierDetection.BaseEjectionTime.Duration),
		Interval:         durationpb.New(outlierDetection.Interval.Duration),
	}
	if outlierDetection.SplitExternalLocalOriginErrors != nil {
		od.SplitExternalLocalOriginErrors = *outlierDetection.SplitExternalLocalOriginErrors
	}

	if outlierDetection.MaxEjectionPercent != nil && *outlierDetection.MaxEjectionPercent > 0 {
		od.MaxEjectionPercent = wrapperspb.UInt32(uint32(*outlierDetection.MaxEjectionPercent))
	}

	if outlierDetection.ConsecutiveLocalOriginFailures != nil {
		od.ConsecutiveLocalOriginFailure = wrapperspb.UInt32(*outlierDetection.ConsecutiveLocalOriginFailures)
	}

	if outlierDetection.Consecutive5xxErrors != nil {
		od.Consecutive_5Xx = wrapperspb.UInt32(*outlierDetection.Consecutive5xxErrors)
	}

	if outlierDetection.ConsecutiveGatewayErrors != nil {
		od.ConsecutiveGatewayFailure = wrapperspb.UInt32(*outlierDetection.ConsecutiveGatewayErrors)
	}

	return od
}

// buildHTTPStatusRange converts an array of http status to an array of the range of http status.
func buildHTTPStatusRange(irStatuses []ir.HTTPStatus) []*xdstype.Int64Range {
	if len(irStatuses) == 0 {
		return nil
	}
	ranges := []*xdstype.Int64Range{}
	sort.Slice(irStatuses, func(i, j int) bool {
		return irStatuses[i] < irStatuses[j]
	})
	var start, end int64
	for i := 0; i < len(irStatuses); i++ {
		switch {
		case start == 0:
			start = int64(irStatuses[i])
			end = int64(irStatuses[i] + 1)
		case int64(irStatuses[i]) == end:
			end++
		default:
			ranges = append(ranges, &xdstype.Int64Range{Start: start, End: end})
			start = int64(irStatuses[i])
			end = int64(irStatuses[i] + 1)
		}
	}
	if start != 0 {
		ranges = append(ranges, &xdstype.Int64Range{Start: start, End: end})
	}
	return ranges
}

func buildHealthCheckPayload(irLoad *ir.HealthCheckPayload) *corev3.HealthCheck_Payload {
	if irLoad == nil {
		return nil
	}

	var hcp corev3.HealthCheck_Payload
	if irLoad.Text != nil && *irLoad.Text != "" {
		hcp.Payload = &corev3.HealthCheck_Payload_Text{
			Text: hex.EncodeToString([]byte(*irLoad.Text)),
		}
	}
	if len(irLoad.Binary) > 0 {
		binPayload := &corev3.HealthCheck_Payload_Binary{
			Binary: make([]byte, len(irLoad.Binary)),
		}
		copy(binPayload.Binary, irLoad.Binary)
		hcp.Payload = binPayload
	}
	return &hcp
}

func buildXdsClusterCircuitBreaker(circuitBreaker *ir.CircuitBreaker) *clusterv3.CircuitBreakers {
	// Always allow the same amount of retries as regular requests to handle surges in retries
	// related to pod restarts
	cbt := &clusterv3.CircuitBreakers_Thresholds{
		Priority: corev3.RoutingPriority_DEFAULT,
		MaxRetries: &wrapperspb.UInt32Value{
			Value: uint32(1024),
		},
	}
	cbtPerEndpoint := []*clusterv3.CircuitBreakers_Thresholds{}

	if circuitBreaker != nil {
		if circuitBreaker.MaxConnections != nil {
			cbt.MaxConnections = &wrapperspb.UInt32Value{
				Value: *circuitBreaker.MaxConnections,
			}
		}

		if circuitBreaker.MaxPendingRequests != nil {
			cbt.MaxPendingRequests = &wrapperspb.UInt32Value{
				Value: *circuitBreaker.MaxPendingRequests,
			}
		}

		if circuitBreaker.MaxParallelRequests != nil {
			cbt.MaxRequests = &wrapperspb.UInt32Value{
				Value: *circuitBreaker.MaxParallelRequests,
			}
		}

		if circuitBreaker.MaxParallelRetries != nil {
			cbt.MaxRetries = &wrapperspb.UInt32Value{
				Value: *circuitBreaker.MaxParallelRetries,
			}
		}

		if circuitBreaker.PerEndpoint != nil {
			if circuitBreaker.PerEndpoint.MaxConnections != nil {
				cbtPerEndpoint = []*clusterv3.CircuitBreakers_Thresholds{
					{
						MaxConnections: &wrapperspb.UInt32Value{
							Value: *circuitBreaker.PerEndpoint.MaxConnections,
						},
					},
				}
			}
		}
	}

	ecb := &clusterv3.CircuitBreakers{
		Thresholds:        []*clusterv3.CircuitBreakers_Thresholds{cbt},
		PerHostThresholds: cbtPerEndpoint,
	}

	return ecb
}

func buildXdsClusterLoadAssignment(clusterName string, destSettings []*ir.DestinationSetting) *endpointv3.ClusterLoadAssignment {
	localities := make([]*endpointv3.LocalityLbEndpoints, 0, len(destSettings))
	for i, ds := range destSettings {

		var metadata *corev3.Metadata
		if ds.TLS != nil {
			metadata = &corev3.Metadata{
				FilterMetadata: map[string]*structpb.Struct{
					"envoy.transport_socket_match": {
						Fields: map[string]*structpb.Value{
							"name": structpb.NewStringValue(fmt.Sprintf("%s/tls/%d", clusterName, i)),
						},
					},
				},
			}
		}

		// If zone aware routing is enabled for a backendRefs we include endpoint zone info in localities.
		// Note: The locality.LoadBalancingWeight field applies only when using locality-weighted LB config
		// so in order to support traffic splitting we rely on weighted clusters defined at the route level
		// if multiple backendRefs exist. This pushes part of the routing logic higher up the stack which can
		// limit host selection controls during retries and session affinity.
		// For more details see https://github.com/envoyproxy/gateway/issues/5307#issuecomment-2688767482
		if ds.ZoneAwareRoutingEnabled {
			localities = append(localities, buildZonalLocalities(metadata, ds)...)
		} else {
			localities = append(localities, buildWeightedLocalities(metadata, ds))
		}
	}
	return &endpointv3.ClusterLoadAssignment{ClusterName: clusterName, Endpoints: localities}
}

func buildZonalLocalities(metadata *corev3.Metadata, ds *ir.DestinationSetting) []*endpointv3.LocalityLbEndpoints {
	var localities []*endpointv3.LocalityLbEndpoints
	zonalEndpoints := make(map[string][]*endpointv3.LbEndpoint)
	for _, irEp := range ds.Endpoints {
		healthStatus := corev3.HealthStatus_UNKNOWN
		if irEp.Draining {
			healthStatus = corev3.HealthStatus_DRAINING
		}
		lbEndpoint := &endpointv3.LbEndpoint{
			Metadata: metadata,
			HostIdentifier: &endpointv3.LbEndpoint_Endpoint{
				Endpoint: &endpointv3.Endpoint{
					Address: buildAddress(irEp),
				},
			},
			LoadBalancingWeight: wrapperspb.UInt32(1),
			HealthStatus:        healthStatus,
		}

		zone := ptr.Deref(irEp.Zone, "")
		zonalEndpoints[zone] = append(zonalEndpoints[zone], lbEndpoint)
	}

	for zone, endPts := range zonalEndpoints {
		locality := &endpointv3.LocalityLbEndpoints{
			Locality: &corev3.Locality{
				Zone: zone,
			},
			LbEndpoints: endPts,
			Priority:    ptr.Deref(ds.Priority, 0),
		}
		localities = append(localities, locality)
	}
	// Sort localities by zone, so that the order is deterministic.
	sort.Slice(localities, func(i, j int) bool {
		return localities[i].Locality.Zone < localities[j].Locality.Zone
	})

	return localities
}

func buildWeightedLocalities(metadata *corev3.Metadata, ds *ir.DestinationSetting) *endpointv3.LocalityLbEndpoints {
	endpoints := make([]*endpointv3.LbEndpoint, 0, len(ds.Endpoints))

	for _, irEp := range ds.Endpoints {
		healthStatus := corev3.HealthStatus_UNKNOWN
		if irEp.Draining {
			healthStatus = corev3.HealthStatus_DRAINING
		}
		lbEndpoint := &endpointv3.LbEndpoint{
			Metadata: metadata,
			HostIdentifier: &endpointv3.LbEndpoint_Endpoint{
				Endpoint: &endpointv3.Endpoint{
					Address: buildAddress(irEp),
				},
			},
			HealthStatus: healthStatus,
		}
		// Set default weight of 1 for all endpoints.
		lbEndpoint.LoadBalancingWeight = &wrapperspb.UInt32Value{Value: 1}
		endpoints = append(endpoints, lbEndpoint)
	}
	locality := &endpointv3.LocalityLbEndpoints{
		Locality: &corev3.Locality{
			Region: ds.Name,
		},
		LbEndpoints: endpoints,
		Priority:    0,
	}

	// Set locality weight
	var weight uint32
	if ds.Weight != nil {
		weight = *ds.Weight
	} else {
		weight = 1
	}
	locality.LoadBalancingWeight = &wrapperspb.UInt32Value{Value: weight}
	locality.Priority = ptr.Deref(ds.Priority, 0)
	return locality
}

func buildTypedExtensionProtocolOptions(args *xdsClusterArgs) (map[string]*anypb.Any, []*tlsv3.Secret, error) {
	requiresHTTP2Options := false
	for _, ds := range args.settings {
		if ds.Protocol == ir.GRPC ||
			ds.Protocol == ir.HTTP2 {
			requiresHTTP2Options = true
			break
		}
	}

	requiresCommonHTTPOptions := (args.timeout != nil && args.timeout.HTTP != nil &&
		(args.timeout.HTTP.MaxConnectionDuration != nil || args.timeout.HTTP.ConnectionIdleTimeout != nil)) ||
		(args.circuitBreaker != nil && args.circuitBreaker.MaxRequestsPerConnection != nil)

	requiresHTTP1Options := args.http1Settings != nil &&
		(args.http1Settings.EnableTrailers || args.http1Settings.PreserveHeaderCase || args.http1Settings.HTTP10 != nil)

	requiresHTTPFilters := len(args.settings) > 0 && args.settings[0].Filters != nil && args.settings[0].Filters.CredentialInjection != nil

	if !(requiresCommonHTTPOptions || requiresHTTP1Options || requiresHTTP2Options || args.useClientProtocol || requiresHTTPFilters) {
		return nil, nil, nil
	}

	protocolOptions := httpv3.HttpProtocolOptions{}

	if requiresCommonHTTPOptions {
		protocolOptions.CommonHttpProtocolOptions = &corev3.HttpProtocolOptions{}

		if args.timeout != nil && args.timeout.HTTP != nil {
			if args.timeout.HTTP.ConnectionIdleTimeout != nil {
				protocolOptions.CommonHttpProtocolOptions.IdleTimeout = durationpb.New(args.timeout.HTTP.ConnectionIdleTimeout.Duration)
			}

			if args.timeout.HTTP.MaxConnectionDuration != nil {
				protocolOptions.CommonHttpProtocolOptions.MaxConnectionDuration = durationpb.New(args.timeout.HTTP.MaxConnectionDuration.Duration)
			}
		}

		if args.circuitBreaker != nil && args.circuitBreaker.MaxRequestsPerConnection != nil {
			protocolOptions.CommonHttpProtocolOptions.MaxRequestsPerConnection = &wrapperspb.UInt32Value{
				Value: *args.circuitBreaker.MaxRequestsPerConnection,
			}
		}
	}

	http1opts := &corev3.Http1ProtocolOptions{}
	if args.http1Settings != nil {
		http1opts.EnableTrailers = args.http1Settings.EnableTrailers
		if args.http1Settings.PreserveHeaderCase {
			preservecaseAny, _ := proto.ToAnyWithValidation(&preservecasev3.PreserveCaseFormatterConfig{})
			http1opts.HeaderKeyFormat = &corev3.Http1ProtocolOptions_HeaderKeyFormat{
				HeaderFormat: &corev3.Http1ProtocolOptions_HeaderKeyFormat_StatefulFormatter{
					StatefulFormatter: &corev3.TypedExtensionConfig{
						Name:        "preserve_case",
						TypedConfig: preservecaseAny,
					},
				},
			}
		}
		if args.http1Settings.HTTP10 != nil {
			http1opts.AcceptHttp_10 = true
			http1opts.DefaultHostForHttp_10 = ptr.Deref(args.http1Settings.HTTP10.DefaultHost, "")
		}
	}

	// When setting any Typed Extension Protocol Options, UpstreamProtocolOptions are mandatory
	// If translation requires HTTP2 enablement or HTTP1 trailers, set appropriate setting
	// Default to http1 otherwise
	// TODO: If the cluster is TLS enabled, use AutoHTTPConfig instead of ExplicitHttpConfig
	// so that when ALPN is supported then enabling http1 options doesn't force HTTP/1.1
	switch {
	case args.useClientProtocol:
		protocolOptions.UpstreamProtocolOptions = &httpv3.HttpProtocolOptions_UseDownstreamProtocolConfig{
			UseDownstreamProtocolConfig: &httpv3.HttpProtocolOptions_UseDownstreamHttpConfig{
				HttpProtocolOptions:  http1opts,
				Http2ProtocolOptions: buildHTTP2Settings(args.http2Settings),
			},
		}
	case requiresHTTP2Options:
		protocolOptions.UpstreamProtocolOptions = &httpv3.HttpProtocolOptions_ExplicitHttpConfig_{
			ExplicitHttpConfig: &httpv3.HttpProtocolOptions_ExplicitHttpConfig{
				ProtocolConfig: &httpv3.HttpProtocolOptions_ExplicitHttpConfig_Http2ProtocolOptions{
					Http2ProtocolOptions: buildHTTP2Settings(args.http2Settings),
				},
			},
		}
	case requiresHTTP1Options:
		protocolOptions.UpstreamProtocolOptions = &httpv3.HttpProtocolOptions_ExplicitHttpConfig_{
			ExplicitHttpConfig: &httpv3.HttpProtocolOptions_ExplicitHttpConfig{
				ProtocolConfig: &httpv3.HttpProtocolOptions_ExplicitHttpConfig_HttpProtocolOptions{
					HttpProtocolOptions: http1opts,
				},
			},
		}
	default:
		protocolOptions.UpstreamProtocolOptions = &httpv3.HttpProtocolOptions_ExplicitHttpConfig_{
			ExplicitHttpConfig: &httpv3.HttpProtocolOptions_ExplicitHttpConfig{
				ProtocolConfig: &httpv3.HttpProtocolOptions_ExplicitHttpConfig_HttpProtocolOptions{},
			},
		}
	}

	var (
		filters []*hcmv3.HttpFilter
		secrets []*tlsv3.Secret
		err     error
	)
	if requiresHTTPFilters {
		filters, secrets, err = buildClusterHTTPFilters(args)
		if err != nil {
			return nil, nil, err
		}
		if len(filters) > 0 {
			protocolOptions.HttpFilters = filters
		}
	}

	anyProtocolOptions, _ := proto.ToAnyWithValidation(&protocolOptions)

	extensionOptions := map[string]*anypb.Any{
		extensionOptionsKey: anyProtocolOptions,
	}

	return extensionOptions, secrets, nil
}

// buildClusterHTTPFilters builds the HTTP filters for the cluster.
// EG only supports credential injector filter for now, more filters can be added in the future.
func buildClusterHTTPFilters(args *xdsClusterArgs) ([]*hcmv3.HttpFilter, []*tlsv3.Secret, error) {
	filters := make([]*hcmv3.HttpFilter, 0)
	secrets := make([]*tlsv3.Secret, 0)
	if len(args.settings) > 0 {
		// There is only one setting in the settings slice because EG creates one cluster per backendRef
		// if there are backend filters.
		if args.settings[0].Filters != nil && args.settings[0].Filters.CredentialInjection != nil {
			filter, err := buildHCMCredentialInjectorFilter(args.settings[0].Filters.CredentialInjection)
			filter.Disabled = false
			if err != nil {
				return nil, nil, err
			}
			secret := buildCredentialSecret(args.settings[0].Filters.CredentialInjection)
			filters = append(filters, filter)
			secrets = append(secrets, secret)
		}
	}

	// UpstreamCodec filter is required as the terminal filter for the upstream HTTP filters.
	if len(filters) > 0 {
		upstreamCodec, err := buildUpstreamCodecFilter()
		if err != nil {
			return nil, nil, err
		}
		filters = append(filters, upstreamCodec)
	}
	// We may need to add more Cluster filters in the future, so we return a slice of filters.
	return filters, secrets, nil
}

func buildUpstreamCodecFilter() (*hcmv3.HttpFilter, error) {
	codec := &codecv3.UpstreamCodec{}
	codecAny, err := proto.ToAnyWithValidation(codec)
	if err != nil {
		return nil, err
	}
	return &hcmv3.HttpFilter{
		Name: "envoy.extensions.filters.http.upstream_codec.v3.UpstreamCodec",
		ConfigType: &hcmv3.HttpFilter_TypedConfig{
			TypedConfig: codecAny,
		},
	}, nil
}

// buildProxyProtocolSocket builds the ProxyProtocol transport socket.
func buildProxyProtocolSocket(proxyProtocol *ir.ProxyProtocol, tSocket *corev3.TransportSocket) *corev3.TransportSocket {
	if proxyProtocol == nil {
		return nil
	}

	ppCtx := &proxyprotocolv3.ProxyProtocolUpstreamTransport{}

	switch proxyProtocol.Version {
	case ir.ProxyProtocolVersionV1:
		ppCtx.Config = &corev3.ProxyProtocolConfig{
			Version: corev3.ProxyProtocolConfig_V1,
		}
	case ir.ProxyProtocolVersionV2:
		ppCtx.Config = &corev3.ProxyProtocolConfig{
			Version: corev3.ProxyProtocolConfig_V2,
		}
	}

	// If existing transport socket does not exist wrap around raw buffer
	if tSocket == nil {
		rawCtx := &rawbufferv3.RawBuffer{}
		rawCtxAny, err := proto.ToAnyWithValidation(rawCtx)
		if err != nil {
			return nil
		}
		rawSocket := &corev3.TransportSocket{
			Name: wellknown.TransportSocketRawBuffer,
			ConfigType: &corev3.TransportSocket_TypedConfig{
				TypedConfig: rawCtxAny,
			},
		}
		ppCtx.TransportSocket = rawSocket
	} else {
		ppCtx.TransportSocket = tSocket
	}

	ppCtxAny, err := proto.ToAnyWithValidation(ppCtx)
	if err != nil {
		return nil
	}

	return &corev3.TransportSocket{
		Name: "envoy.transport_sockets.upstream_proxy_protocol",
		ConfigType: &corev3.TransportSocket_TypedConfig{
			TypedConfig: ppCtxAny,
		},
	}
}

func buildConnectTimeout(to *ir.Timeout) *durationpb.Duration {
	if to != nil && to.TCP != nil && to.TCP.ConnectTimeout != nil {
		return durationpb.New(to.TCP.ConnectTimeout.Duration)
	}
	return durationpb.New(tcpClusterPerConnectTimeout)
}

func buildXdsClusterUpstreamOptions(tcpkeepalive *ir.TCPKeepalive) *clusterv3.UpstreamConnectionOptions {
	if tcpkeepalive == nil {
		return nil
	}

	ka := &clusterv3.UpstreamConnectionOptions{
		TcpKeepalive: &corev3.TcpKeepalive{},
	}

	if tcpkeepalive.Probes != nil {
		ka.TcpKeepalive.KeepaliveProbes = wrapperspb.UInt32(*tcpkeepalive.Probes)
	}

	if tcpkeepalive.IdleTime != nil {
		ka.TcpKeepalive.KeepaliveTime = wrapperspb.UInt32(*tcpkeepalive.IdleTime)
	}

	if tcpkeepalive.Interval != nil {
		ka.TcpKeepalive.KeepaliveInterval = wrapperspb.UInt32(*tcpkeepalive.Interval)
	}

	return ka
}

func buildAddress(irEp *ir.DestinationEndpoint) *corev3.Address {
	if irEp.Path != nil {
		return &corev3.Address{
			Address: &corev3.Address_Pipe{
				Pipe: &corev3.Pipe{
					Path: *irEp.Path,
				},
			},
		}
	}
	return &corev3.Address{
		Address: &corev3.Address_SocketAddress{
			SocketAddress: &corev3.SocketAddress{
				Protocol: corev3.SocketAddress_TCP,
				Address:  irEp.Host,
				PortSpecifier: &corev3.SocketAddress_PortValue{
					PortValue: irEp.Port,
				},
			},
		},
	}
}

func buildBackandConnectionBufferLimitBytes(bc *ir.BackendConnection) *wrappers.UInt32Value {
	if bc != nil && bc.BufferLimitBytes != nil {
		return wrapperspb.UInt32(*bc.BufferLimitBytes)
	}

	return wrapperspb.UInt32(tcpClusterPerConnectionBufferLimitBytes)
}

type ExtraArgs struct {
	metrics       *ir.Metrics
	http1Settings *ir.HTTP1Settings
	http2Settings *ir.HTTP2Settings
	ipFamily      *egv1a1.IPFamily
}

type clusterArgs interface {
	asClusterArgs(name string, settings []*ir.DestinationSetting, extras *ExtraArgs) *xdsClusterArgs
}

type UDPRouteTranslator struct {
	*ir.UDPRoute
}

func (route *UDPRouteTranslator) asClusterArgs(name string,
	settings []*ir.DestinationSetting,
	extra *ExtraArgs,
) *xdsClusterArgs {
	return &xdsClusterArgs{
		name:         name,
		settings:     settings,
		loadBalancer: route.LoadBalancer,
		endpointType: buildEndpointType(route.Destination.Settings),
		metrics:      extra.metrics,
		dns:          route.DNS,
		ipFamily:     extra.ipFamily,
	}
}

type TCPRouteTranslator struct {
	*ir.TCPRoute
}

func (route *TCPRouteTranslator) asClusterArgs(name string,
	settings []*ir.DestinationSetting,
	extra *ExtraArgs,
) *xdsClusterArgs {
	return &xdsClusterArgs{
		name:              name,
		settings:          settings,
		loadBalancer:      route.LoadBalancer,
		proxyProtocol:     route.ProxyProtocol,
		circuitBreaker:    route.CircuitBreaker,
		tcpkeepalive:      route.TCPKeepalive,
		healthCheck:       route.HealthCheck,
		timeout:           route.Timeout,
		endpointType:      buildEndpointType(route.Destination.Settings),
		metrics:           extra.metrics,
		backendConnection: route.BackendConnection,
		dns:               route.DNS,
		ipFamily:          extra.ipFamily,
	}
}

type HTTPRouteTranslator struct {
	*ir.HTTPRoute
}

func (httpRoute *HTTPRouteTranslator) asClusterArgs(name string,
	settings []*ir.DestinationSetting,
	extra *ExtraArgs,
) *xdsClusterArgs {
	clusterArgs := &xdsClusterArgs{
		name:              name,
		settings:          settings,
		tSocket:           nil,
		endpointType:      buildEndpointType(httpRoute.Destination.Settings),
		metrics:           extra.metrics,
		http1Settings:     extra.http1Settings,
		http2Settings:     extra.http2Settings,
		useClientProtocol: ptr.Deref(httpRoute.UseClientProtocol, false),
		ipFamily:          extra.ipFamily,
	}

	// Populate traffic features.
	bt := httpRoute.Traffic
	if bt != nil {
		clusterArgs.loadBalancer = bt.LoadBalancer
		clusterArgs.proxyProtocol = bt.ProxyProtocol
		clusterArgs.circuitBreaker = bt.CircuitBreaker
		clusterArgs.healthCheck = bt.HealthCheck
		clusterArgs.timeout = bt.Timeout
		clusterArgs.tcpkeepalive = bt.TCPKeepalive
		clusterArgs.backendConnection = bt.BackendConnection
		clusterArgs.dns = bt.DNS
	}

	return clusterArgs
}

func buildHTTP2Settings(opts *ir.HTTP2Settings) *corev3.Http2ProtocolOptions {
	if opts == nil {
		opts = &ir.HTTP2Settings{}
	}

	// defaults based on https://www.envoyproxy.io/docs/envoy/latest/configuration/best_practices/edge
	out := &corev3.Http2ProtocolOptions{
		InitialStreamWindowSize: &wrapperspb.UInt32Value{
			Value: ptr.Deref(opts.InitialStreamWindowSize, http2InitialStreamWindowSize),
		},
		InitialConnectionWindowSize: &wrapperspb.UInt32Value{
			Value: ptr.Deref(opts.InitialConnectionWindowSize, http2InitialConnectionWindowSize),
		},
	}

	if opts.MaxConcurrentStreams != nil {
		out.MaxConcurrentStreams = &wrapperspb.UInt32Value{
			Value: *opts.MaxConcurrentStreams,
		}
	}

	if opts.ResetStreamOnError != nil {
		out.OverrideStreamErrorOnInvalidHttpMessage = &wrapperspb.BoolValue{
			Value: *opts.ResetStreamOnError,
		}
	}

	return out
}<|MERGE_RESOLUTION|>--- conflicted
+++ resolved
@@ -287,15 +287,13 @@
 	if args.tcpkeepalive != nil {
 		cluster.UpstreamConnectionOptions = buildXdsClusterUpstreamOptions(args.tcpkeepalive)
 	}
-<<<<<<< HEAD
+  
 	checkZoneAwareRouting(cluster, args)
-	return cluster
-=======
+  
 	return &buildClusterResult{
 		cluster: cluster,
 		secrets: secrets,
 	}, nil
->>>>>>> d591eb6f
 }
 
 // checkZoneAwareRouting
