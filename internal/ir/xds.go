// Copyright Envoy Gateway Authors
// SPDX-License-Identifier: Apache-2.0
// The full text of the Apache license is available in the LICENSE file at
// the root of the repo.

package ir

import (
	"cmp"
	"errors"
	"net"
	"net/http"
	"reflect"

	"github.com/tetratelabs/multierror"
	"golang.org/x/exp/slices"

	apiextensionsv1 "k8s.io/apiextensions-apiserver/pkg/apis/apiextensions/v1"
	metav1 "k8s.io/apimachinery/pkg/apis/meta/v1"
	"k8s.io/apimachinery/pkg/apis/meta/v1/unstructured"
	"k8s.io/apimachinery/pkg/util/validation"

	egv1a1 "github.com/envoyproxy/gateway/api/v1alpha1"
	egv1a1validation "github.com/envoyproxy/gateway/api/v1alpha1/validation"
)

var (
	ErrListenerNameEmpty                    = errors.New("field Name must be specified")
	ErrListenerAddressInvalid               = errors.New("field Address must be a valid IP address")
	ErrListenerPortInvalid                  = errors.New("field Port specified is invalid")
	ErrHTTPListenerHostnamesEmpty           = errors.New("field Hostnames must be specified with at least a single hostname entry")
	ErrTCPListenerSNIsEmpty                 = errors.New("field SNIs must be specified with at least a single server name entry")
	ErrTLSServerCertEmpty                   = errors.New("field ServerCertificate must be specified")
	ErrTLSPrivateKey                        = errors.New("field PrivateKey must be specified")
	ErrHTTPRouteNameEmpty                   = errors.New("field Name must be specified")
	ErrHTTPRouteHostnameEmpty               = errors.New("field Hostname must be specified")
	ErrDestinationNameEmpty                 = errors.New("field Name must be specified")
	ErrDestEndpointHostInvalid              = errors.New("field Address must be a valid IP or FQDN address")
	ErrDestEndpointPortInvalid              = errors.New("field Port specified is invalid")
	ErrStringMatchConditionInvalid          = errors.New("only one of the Exact, Prefix, SafeRegex or Distinct fields must be set")
	ErrStringMatchNameIsEmpty               = errors.New("field Name must be specified")
	ErrDirectResponseStatusInvalid          = errors.New("only HTTP status codes 100 - 599 are supported for DirectResponse")
	ErrRedirectUnsupportedStatus            = errors.New("only HTTP status codes 301 and 302 are supported for redirect filters")
	ErrRedirectUnsupportedScheme            = errors.New("only http and https are supported for the scheme in redirect filters")
	ErrHTTPPathModifierDoubleReplace        = errors.New("redirect filter cannot have a path modifier that supplies both fullPathReplace and prefixMatchReplace")
	ErrHTTPPathModifierNoReplace            = errors.New("redirect filter cannot have a path modifier that does not supply either fullPathReplace or prefixMatchReplace")
	ErrAddHeaderEmptyName                   = errors.New("header modifier filter cannot configure a header without a name to be added")
	ErrAddHeaderDuplicate                   = errors.New("header modifier filter attempts to add the same header more than once (case insensitive)")
	ErrRemoveHeaderDuplicate                = errors.New("header modifier filter attempts to remove the same header more than once (case insensitive)")
	ErrLoadBalancerInvalid                  = errors.New("loadBalancer setting is invalid, only one setting can be set")
	ErrHealthCheckTimeoutInvalid            = errors.New("field HealthCheck.Timeout must be specified")
	ErrHealthCheckIntervalInvalid           = errors.New("field HealthCheck.Interval must be specified")
	ErrHealthCheckUnhealthyThresholdInvalid = errors.New("field HealthCheck.UnhealthyThreshold should be greater than 0")
	ErrHealthCheckHealthyThresholdInvalid   = errors.New("field HealthCheck.HealthyThreshold should be greater than 0")
	ErrHealthCheckerInvalid                 = errors.New("health checker setting is invalid, only one health checker can be set")
	ErrHCHTTPPathInvalid                    = errors.New("field HTTPHealthChecker.Path should be specified")
	ErrHCHTTPMethodInvalid                  = errors.New("only one of the GET, HEAD, POST, DELETE, OPTIONS, TRACE, PATCH of HTTPHealthChecker.Method could be set")
	ErrHCHTTPExpectedStatusesInvalid        = errors.New("field HTTPHealthChecker.ExpectedStatuses should be specified")
	ErrHealthCheckPayloadInvalid            = errors.New("one of Text, Binary fields must be set in payload")
	ErrHTTPStatusInvalid                    = errors.New("HTTPStatus should be in [200,600)")
)

// Xds holds the intermediate representation of a Gateway and is
// used by the xDS Translator to convert it into xDS resources.
// +k8s:deepcopy-gen=true
type Xds struct {
	// AccessLog configuration for the gateway.
	AccessLog *AccessLog `json:"accessLog,omitempty" yaml:"accessLog,omitempty"`
	// Tracing configuration for the gateway.
	Tracing *Tracing `json:"tracing,omitempty" yaml:"tracing,omitempty"`
	// Metrics configuration for the gateway.
	Metrics *Metrics `json:"metrics,omitempty" yaml:"metrics,omitempty"`
	// HTTP listeners exposed by the gateway.
	HTTP []*HTTPListener `json:"http,omitempty" yaml:"http,omitempty"`
	// TCP Listeners exposed by the gateway.
	TCP []*TCPListener `json:"tcp,omitempty" yaml:"tcp,omitempty"`
	// UDP Listeners exposed by the gateway.
	UDP []*UDPListener `json:"udp,omitempty" yaml:"udp,omitempty"`
	// EnvoyPatchPolicies is the intermediate representation of the EnvoyPatchPolicy resource
	EnvoyPatchPolicies []*EnvoyPatchPolicy `json:"envoyPatchPolicies,omitempty" yaml:"envoyPatchPolicies,omitempty"`
}

// Equal implements the Comparable interface used by watchable.DeepEqual to skip unnecessary updates.
func (x *Xds) Equal(y *Xds) bool {
	// Deep copy to avoid modifying the original ordering.
	x = x.DeepCopy()
	x.sort()
	y = y.DeepCopy()
	y.sort()
	return reflect.DeepEqual(x, y)
}

// sort ensures the listeners are in a consistent order.
func (x *Xds) sort() {
	slices.SortFunc(x.HTTP, func(l1, l2 *HTTPListener) int {
		return cmp.Compare(l1.Name, l2.Name)
	})
	for _, l := range x.HTTP {
		slices.SortFunc(l.Routes, func(r1, r2 *HTTPRoute) int {
			return cmp.Compare(r1.Name, r2.Name)
		})
	}
	slices.SortFunc(x.TCP, func(l1, l2 *TCPListener) int {
		return cmp.Compare(l1.Name, l2.Name)
	})
	slices.SortFunc(x.UDP, func(l1, l2 *UDPListener) int {
		return cmp.Compare(l1.Name, l2.Name)
	})
}

// Validate the fields within the Xds structure.
func (x Xds) Validate() error {
	var errs error
	for _, http := range x.HTTP {
		if err := http.Validate(); err != nil {
			errs = multierror.Append(errs, err)
		}
	}
	for _, tcp := range x.TCP {
		if err := tcp.Validate(); err != nil {
			errs = multierror.Append(errs, err)
		}
	}
	for _, udp := range x.UDP {
		if err := udp.Validate(); err != nil {
			errs = multierror.Append(errs, err)
		}
	}
	return errs
}

func (x Xds) GetHTTPListener(name string) *HTTPListener {
	for _, listener := range x.HTTP {
		if listener.Name == name {
			return listener
		}
	}
	return nil
}

func (x Xds) GetTCPListener(name string) *TCPListener {
	for _, listener := range x.TCP {
		if listener.Name == name {
			return listener
		}
	}
	return nil
}

func (x Xds) GetUDPListener(name string) *UDPListener {
	for _, listener := range x.UDP {
		if listener.Name == name {
			return listener
		}
	}
	return nil
}

// Printable returns a deep copy of the resource that can be safely logged.
func (x Xds) Printable() *Xds {
	out := x.DeepCopy()
	for _, listener := range out.HTTP {
		// Omit field
		listener.TLS = nil

		for _, route := range listener.Routes {
			// Omit field
			if route.OIDC != nil {
				route.OIDC.ClientSecret = []byte{}
			}
			if route.BasicAuth != nil {
				route.BasicAuth.Users = []byte{}
			}
		}
	}
	return out
}

// HTTPListener holds the listener configuration.
// +k8s:deepcopy-gen=true
type HTTPListener struct {
	// Name of the HttpListener
	Name string `json:"name" yaml:"name"`
	// Address that the listener should listen on.
	Address string `json:"address" yaml:"address"`
	// Port on which the service can be expected to be accessed by clients.
	Port uint32 `json:"port" yaml:"port"`
	// Hostnames (Host/Authority header value) with which the service can be expected to be accessed by clients.
	// This field is required. Wildcard hosts are supported in the suffix or prefix form.
	// Refer to https://www.envoyproxy.io/docs/envoy/latest/api-v3/config/route/v3/route_components.proto#config-route-v3-virtualhost
	// for more info.
	Hostnames []string `json:"hostnames" yaml:"hostnames"`
	// Tls certificate info. If omitted, the gateway will expose a plain text HTTP server.
	TLS []*TLSListenerConfig `json:"tls,omitempty" yaml:"tls,omitempty"`
	// Routes associated with HTTP traffic to the service.
	Routes []*HTTPRoute `json:"routes,omitempty" yaml:"routes,omitempty"`
	// IsHTTP2 is set if the listener is configured to serve HTTP2 traffic,
	// grpc-web and grpc-stats are also enabled if this is set.
	IsHTTP2 bool `json:"isHTTP2" yaml:"isHTTP2"`
	// TCPKeepalive configuration for the listener
	TCPKeepalive *TCPKeepalive `json:"tcpKeepalive,omitempty" yaml:"tcpKeepalive,omitempty"`
	// SuppressEnvoyHeaders controls if "x-envoy-" headers are suppressed by the HTTP Router filter
	// Refer to https://www.envoyproxy.io/docs/envoy/latest/api-v3/extensions/filters/http/router/v3/router.proto#extensions-filters-http-router-v3-router
	SuppressEnvoyHeaders bool `json:"suppressEnvoyHeaders,omitempty" yaml:"suppressEnvoyHeaders,omitempty"`
	// EnableProxyProtocol enables the listener to interpret proxy protocol header
	EnableProxyProtocol bool `json:"enableProxyProtocol,omitempty" yaml:"enableProxyProtocol,omitempty"`
	// HTTP3 provides HTTP/3 configuration on the listener.
	// +optional
	HTTP3 *HTTP3Settings `json:"http3,omitempty"`
}

// Validate the fields within the HTTPListener structure
func (h HTTPListener) Validate() error {
	var errs error
	if h.Name == "" {
		errs = multierror.Append(errs, ErrListenerNameEmpty)
	}
	if ip := net.ParseIP(h.Address); ip == nil {
		errs = multierror.Append(errs, ErrListenerAddressInvalid)
	}
	if h.Port == 0 {
		errs = multierror.Append(errs, ErrListenerPortInvalid)
	}
	if len(h.Hostnames) == 0 {
		errs = multierror.Append(errs, ErrHTTPListenerHostnamesEmpty)
	}
	if h.TLS != nil {
		for t := range h.TLS {
			if err := h.TLS[t].Validate(); err != nil {
				errs = multierror.Append(errs, err)
			}
		}
	}
	for _, route := range h.Routes {
		if err := route.Validate(); err != nil {
			errs = multierror.Append(errs, err)
		}
	}
	return errs
}

// TLSListenerConfig holds the configuration for downstream TLS context.
// +k8s:deepcopy-gen=true
type TLSListenerConfig struct {
	// Name of the Secret object.
	Name string `json:"name" yaml:"name"`
	// ServerCertificate of the server.
	ServerCertificate []byte `json:"serverCertificate,omitempty" yaml:"serverCertificate,omitempty"`
	// PrivateKey for the server.
	PrivateKey []byte `json:"privateKey,omitempty" yaml:"privateKey,omitempty"`
}

// Validate the fields within the TLSListenerConfig structure
func (t TLSListenerConfig) Validate() error {
	var errs error
	if len(t.ServerCertificate) == 0 {
		errs = multierror.Append(errs, ErrTLSServerCertEmpty)
	}
	if len(t.PrivateKey) == 0 {
		errs = multierror.Append(errs, ErrTLSPrivateKey)
	}
	return errs
}

// BackendWeights stores the weights of valid and invalid backends for the route so that 500 error responses can be returned in the same proportions
type BackendWeights struct {
	Valid   uint32 `json:"valid" yaml:"valid"`
	Invalid uint32 `json:"invalid" yaml:"invalid"`
}

// HTTPRoute holds the route information associated with the HTTP Route
// +k8s:deepcopy-gen=true
type HTTPRoute struct {
	// Name of the HTTPRoute
	Name string `json:"name" yaml:"name"`
	// Hostname that the route matches against
	Hostname string `json:"hostname" yaml:"hostname,omitempty"`
	// PathMatch defines the match conditions on the path.
	PathMatch *StringMatch `json:"pathMatch,omitempty" yaml:"pathMatch,omitempty"`
	// HeaderMatches define the match conditions on the request headers for this route.
	HeaderMatches []*StringMatch `json:"headerMatches,omitempty" yaml:"headerMatches,omitempty"`
	// QueryParamMatches define the match conditions on the query parameters.
	QueryParamMatches []*StringMatch `json:"queryParamMatches,omitempty" yaml:"queryParamMatches,omitempty"`
	// DestinationWeights stores the weights of valid and invalid backends for the route so that 500 error responses can be returned in the same proportions
	BackendWeights BackendWeights `json:"backendWeights" yaml:"backendWeights"`
	// AddRequestHeaders defines header/value sets to be added to the headers of requests.
	AddRequestHeaders []AddHeader `json:"addRequestHeaders,omitempty" yaml:"addRequestHeaders,omitempty"`
	// RemoveRequestHeaders defines a list of headers to be removed from requests.
	RemoveRequestHeaders []string `json:"removeRequestHeaders,omitempty" yaml:"removeRequestHeaders,omitempty"`
	// AddResponseHeaders defines header/value sets to be added to the headers of response.
	AddResponseHeaders []AddHeader `json:"addResponseHeaders,omitempty" yaml:"addResponseHeaders,omitempty"`
	// RemoveResponseHeaders defines a list of headers to be removed from response.
	RemoveResponseHeaders []string `json:"removeResponseHeaders,omitempty" yaml:"removeResponseHeaders,omitempty"`
	// Direct responses to be returned for this route. Takes precedence over Destinations and Redirect.
	DirectResponse *DirectResponse `json:"directResponse,omitempty" yaml:"directResponse,omitempty"`
	// Redirections to be returned for this route. Takes precedence over Destinations.
	Redirect *Redirect `json:"redirect,omitempty" yaml:"redirect,omitempty"`
	// Destination that requests to this HTTPRoute will be mirrored to
	Mirrors []*RouteDestination `json:"mirrors,omitempty" yaml:"mirrors,omitempty"`
	// Destination associated with this matched route.
	Destination *RouteDestination `json:"destination,omitempty" yaml:"destination,omitempty"`
	// Rewrite to be changed for this route.
	URLRewrite *URLRewrite `json:"urlRewrite,omitempty" yaml:"urlRewrite,omitempty"`
	// RateLimit defines the more specific match conditions as well as limits for ratelimiting
	// the requests on this route.
	RateLimit *RateLimit `json:"rateLimit,omitempty" yaml:"rateLimit,omitempty"`
	// Timeout is the time until which entire response is received from the upstream.
	Timeout *metav1.Duration `json:"timeout,omitempty" yaml:"timeout,omitempty"`
	// load balancer policy to use when routing to the backend endpoints.
	LoadBalancer *LoadBalancer `json:"loadBalancer,omitempty" yaml:"loadBalancer,omitempty"`
	// CORS policy for the route.
	CORS *CORS `json:"cors,omitempty" yaml:"cors,omitempty"`
	// JWT defines the schema for authenticating HTTP requests using JSON Web Tokens (JWT).
	JWT *JWT `json:"jwt,omitempty" yaml:"jwt,omitempty"`
	// OIDC defines the schema for authenticating HTTP requests using OpenID Connect (OIDC).
	OIDC *OIDC `json:"oidc,omitempty" yaml:"oidc,omitempty"`
	// Proxy Protocol Settings
	ProxyProtocol *ProxyProtocol `json:"proxyProtocol,omitempty" yaml:"proxyProtocol,omitempty"`
	// BasicAuth defines the schema for the HTTP Basic Authentication.
	BasicAuth *BasicAuth `json:"basicAuth,omitempty" yaml:"basicAuth,omitempty"`
<<<<<<< HEAD
	// HealthCheck defines the configuration for active health checking on the upstream.
	HealthCheck *HealthCheck `json:"healthCheck,omitempty" yaml:"healthCheck,omitempty"`
=======
	// FaultInjection defines the schema for injecting faults into HTTP requests.
	FaultInjection *FaultInjection `json:"faultInjection,omitempty" yaml:"faultInjection,omitempty"`
>>>>>>> caf2ddbe
	// ExtensionRefs holds unstructured resources that were introduced by an extension and used on the HTTPRoute as extensionRef filters
	ExtensionRefs []*UnstructuredRef `json:"extensionRefs,omitempty" yaml:"extensionRefs,omitempty"`
	// Circuit Breaker Settings
	CircuitBreaker *CircuitBreaker `json:"circuitBreaker,omitempty" yaml:"circuitBreaker,omitempty"`
}

// UnstructuredRef holds unstructured data for an arbitrary k8s resource introduced by an extension
// Envoy Gateway does not need to know about the resource types in order to store and pass the data for these objects
// to an extension.
//
// +k8s:deepcopy-gen=true
type UnstructuredRef struct {
	Object *unstructured.Unstructured `json:"object,omitempty" yaml:"object,omitempty"`
}

// CORS holds the Cross-Origin Resource Sharing (CORS) policy for the route.
//
// +k8s:deepcopy-gen=true
type CORS struct {
	// AllowOrigins defines the origins that are allowed to make requests.
	AllowOrigins []*StringMatch `json:"allowOrigins,omitempty" yaml:"allowOrigins,omitempty"`
	// AllowMethods defines the methods that are allowed to make requests.
	AllowMethods []string `json:"allowMethods,omitempty" yaml:"allowMethods,omitempty"`
	// AllowHeaders defines the headers that are allowed to be sent with requests.
	AllowHeaders []string `json:"allowHeaders,omitempty" yaml:"allowHeaders,omitempty"`
	// ExposeHeaders defines the headers that can be exposed in the responses.
	ExposeHeaders []string `json:"exposeHeaders,omitempty" yaml:"exposeHeaders,omitempty"`
	// MaxAge defines how long the results of a preflight request can be cached.
	MaxAge *metav1.Duration `json:"maxAge,omitempty" yaml:"maxAge,omitempty"`
	// AllowCredentials indicates whether a request can include user credentials.
	AllowCredentials bool `json:"allowCredentials,omitempty" yaml:"allowCredentials,omitempty"`
}

// JWT defines the schema for authenticating HTTP requests using
// JSON Web Tokens (JWT).
//
// +k8s:deepcopy-gen=true
type JWT struct {
	// Providers defines a list of JSON Web Token (JWT) authentication providers.
	Providers []egv1a1.JWTProvider `json:"providers,omitempty" yaml:"providers,omitempty"`
}

// OIDC defines the schema for authenticating HTTP requests using
// OpenID Connect (OIDC).
//
// +k8s:deepcopy-gen=true
type OIDC struct {
	// The OIDC Provider configuration.
	Provider OIDCProvider `json:"provider" yaml:"provider"`

	// The OIDC client ID to be used in the
	// [Authentication Request](https://openid.net/specs/openid-connect-core-1_0.html#AuthRequest).
	ClientID string `json:"clientID" yaml:"clientID"`

	// The OIDC client secret to be used in the
	// [Authentication Request](https://openid.net/specs/openid-connect-core-1_0.html#AuthRequest).
	//
	// This is an Opaque secret. The client secret should be stored in the key "client-secret".

	ClientSecret []byte `json:"clientSecret,omitempty" yaml:"clientSecret,omitempty"`

	// The OIDC scopes to be used in the
	// [Authentication Request](https://openid.net/specs/openid-connect-core-1_0.html#AuthRequest).
	Scopes []string `json:"scopes,omitempty" yaml:"scopes,omitempty"`
}

// BasicAuth defines the schema for the HTTP Basic Authentication.
//
// +k8s:deepcopy-gen=true
type BasicAuth struct {
	// The username-password pairs in htpasswd format.
	Users []byte `json:"users,omitempty" yaml:"users,omitempty"`
}

type OIDCProvider struct {
	// The OIDC Provider's [authorization endpoint](https://openid.net/specs/openid-connect-core-1_0.html#AuthorizationEndpoint).
	AuthorizationEndpoint string `json:"authorizationEndpoint,omitempty"`

	// The OIDC Provider's [token endpoint](https://openid.net/specs/openid-connect-core-1_0.html#TokenEndpoint).
	TokenEndpoint string `json:"tokenEndpoint,omitempty"`
}

// FaultInjection defines the schema for injecting faults into requests.
//
// +k8s:deepcopy-gen=true
type FaultInjection struct {
	// Delay defines the fault injection delay.
	Delay *FaultInjectionDelay `json:"delay,omitempty" yaml:"delay,omitempty"`
	// Abort defines the fault injection abort.
	Abort *FaultInjectionAbort `json:"abort,omitempty" yaml:"abort,omitempty"`
}

// FaultInjectionDelay defines the schema for injecting delay into requests.
//
// +k8s:deepcopy-gen=true
type FaultInjectionDelay struct {
	// FixedDelay defines the fixed delay duration.
	FixedDelay *metav1.Duration `json:"fixedDelay,omitempty" yaml:"fixedDelay,omitempty"`
	// Percentage defines the percentage of requests to be delayed.
	Percentage *float32 `json:"percentage,omitempty" yaml:"percentage,omitempty"`
}

// FaultInjectionAbort defines the schema for injecting abort into requests.
//
// +k8s:deepcopy-gen=true
type FaultInjectionAbort struct {
	// HTTPStatus defines the HTTP status code to be returned.
	HTTPStatus *int32 `json:"httpStatus,omitempty" yaml:"httpStatus,omitempty"`
	// GrpcStatus defines the gRPC status code to be returned.
	GrpcStatus *int32 `json:"grpcStatus,omitempty" yaml:"grpcStatus,omitempty"`
	// Percentage defines the percentage of requests to be aborted.
	Percentage *float32 `json:"percentage,omitempty" yaml:"percentage,omitempty"`
}

// Validate the fields within the HTTPRoute structure
func (h HTTPRoute) Validate() error {
	var errs error
	if h.Name == "" {
		errs = multierror.Append(errs, ErrHTTPRouteNameEmpty)
	}
	if h.Hostname == "" {
		errs = multierror.Append(errs, ErrHTTPRouteHostnameEmpty)
	}
	if h.PathMatch != nil {
		if err := h.PathMatch.Validate(); err != nil {
			errs = multierror.Append(errs, err)
		}
	}
	for _, hMatch := range h.HeaderMatches {
		if err := hMatch.Validate(); err != nil {
			errs = multierror.Append(errs, err)
		}
	}
	for _, qMatch := range h.QueryParamMatches {
		if err := qMatch.Validate(); err != nil {
			errs = multierror.Append(errs, err)
		}
	}
	if h.Destination != nil {
		if err := h.Destination.Validate(); err != nil {
			errs = multierror.Append(errs, err)
		}
	}
	if h.Redirect != nil {
		if err := h.Redirect.Validate(); err != nil {
			errs = multierror.Append(errs, err)
		}
	}
	if h.DirectResponse != nil {
		if err := h.DirectResponse.Validate(); err != nil {
			errs = multierror.Append(errs, err)
		}
	}
	if h.URLRewrite != nil {
		if err := h.URLRewrite.Validate(); err != nil {
			errs = multierror.Append(errs, err)
		}
	}
	if h.Mirrors != nil {
		for _, mirror := range h.Mirrors {
			if err := mirror.Validate(); err != nil {
				errs = multierror.Append(errs, err)
			}
		}
	}
	if len(h.AddRequestHeaders) > 0 {
		occurred := map[string]bool{}
		for _, header := range h.AddRequestHeaders {
			if err := header.Validate(); err != nil {
				errs = multierror.Append(errs, err)
			}
			if !occurred[header.Name] {
				occurred[header.Name] = true
			} else {
				errs = multierror.Append(errs, ErrAddHeaderDuplicate)
				break
			}
		}
	}
	if len(h.RemoveRequestHeaders) > 0 {
		occurred := map[string]bool{}
		for _, header := range h.RemoveRequestHeaders {
			if !occurred[header] {
				occurred[header] = true
			} else {
				errs = multierror.Append(errs, ErrRemoveHeaderDuplicate)
				break
			}
		}
	}
	if len(h.AddResponseHeaders) > 0 {
		occurred := map[string]bool{}
		for _, header := range h.AddResponseHeaders {
			if err := header.Validate(); err != nil {
				errs = multierror.Append(errs, err)
			}
			if !occurred[header.Name] {
				occurred[header.Name] = true
			} else {
				errs = multierror.Append(errs, ErrAddHeaderDuplicate)
				break
			}
		}
	}
	if len(h.RemoveResponseHeaders) > 0 {
		occurred := map[string]bool{}
		for _, header := range h.RemoveResponseHeaders {
			if !occurred[header] {
				occurred[header] = true
			} else {
				errs = multierror.Append(errs, ErrRemoveHeaderDuplicate)
				break
			}
		}
	}
	if h.LoadBalancer != nil {
		if err := h.LoadBalancer.Validate(); err != nil {
			errs = multierror.Append(errs, err)
		}
	}
	if h.JWT != nil {
		if err := h.JWT.validate(); err != nil {
			errs = multierror.Append(errs, err)
		}
	}
	if h.HealthCheck != nil {
		if err := h.HealthCheck.Validate(); err != nil {
			errs = multierror.Append(errs, err)
		}
	}

	return errs
}

func (j *JWT) validate() error {
	var errs error

	if err := egv1a1validation.ValidateJWTProvider(j.Providers); err != nil {
		errs = multierror.Append(errs, err)
	}

	return errs
}

// RouteDestination holds the destination details associated with the route
// +kubebuilder:object:generate=true
type RouteDestination struct {
	// Name of the destination. This field allows the xds layer
	// to check if this route destination already exists and can be
	// reused
	Name     string                `json:"name" yaml:"name"`
	Settings []*DestinationSetting `json:"settings,omitempty" yaml:"settings,omitempty"`
}

// Validate the fields within the RouteDestination structure
func (r RouteDestination) Validate() error {
	var errs error
	if len(r.Name) == 0 {
		errs = multierror.Append(errs, ErrDestinationNameEmpty)
	}
	for _, s := range r.Settings {
		if err := s.Validate(); err != nil {
			errs = multierror.Append(errs, err)
		}
	}

	return errs
}

// DestinationSetting holds the settings associated with the destination
// +kubebuilder:object:generate=true
type DestinationSetting struct {
	// Weight associated with this destination.
	// Note: Weight is not used in TCP/UDP route.
	Weight *uint32 `json:"weight,omitempty" yaml:"weight,omitempty"`
	// Protocol associated with this destination/port.
	Protocol  AppProtocol            `json:"protocol" yaml:"protocol"`
	Endpoints []*DestinationEndpoint `json:"endpoints,omitempty" yaml:"endpoints,omitempty"`
	// AddressTypeState specifies the state of DestinationEndpoint address type.
	AddressType *DestinationAddressType `json:"addressType,omitempty" yaml:"addressType,omitempty"`
}

// Validate the fields within the RouteDestination structure
func (d DestinationSetting) Validate() error {
	var errs error
	for _, ep := range d.Endpoints {
		if err := ep.Validate(); err != nil {
			errs = multierror.Append(errs, err)
		}
	}

	return errs
}

// DestinationAddressType describes the address type state for a group of DestinationEndpoint
type DestinationAddressType string

const (
	IP    DestinationAddressType = "IP"
	FQDN  DestinationAddressType = "FQDN"
	MIXED DestinationAddressType = "Mixed"
)

// DestinationEndpoint holds the endpoint details associated with the destination
// +kubebuilder:object:generate=true
type DestinationEndpoint struct {
	// Host refers to the FQDN or IP address of the backend service.
	Host string `json:"host" yaml:"host"`
	// Port on the service to forward the request to.
	Port uint32 `json:"port" yaml:"port"`
}

// Validate the fields within the DestinationEndpoint structure
func (d DestinationEndpoint) Validate() error {
	var errs error

	err := validation.IsDNS1123Subdomain(d.Host)
	ip := net.ParseIP(d.Host)

	if err != nil && ip == nil {
		errs = multierror.Append(errs, ErrDestEndpointHostInvalid)
	}

	if d.Port == 0 {
		errs = multierror.Append(errs, ErrDestEndpointPortInvalid)
	}

	return errs
}

// NewDestEndpoint creates a new DestinationEndpoint.
func NewDestEndpoint(host string, port uint32) *DestinationEndpoint {
	return &DestinationEndpoint{
		Host: host,
		Port: port,
	}
}

// AddHeader configures a header to be added to a request or response.
// +k8s:deepcopy-gen=true
type AddHeader struct {
	Name   string `json:"name" yaml:"name"`
	Value  string `json:"value" yaml:"value"`
	Append bool   `json:"append" yaml:"append"`
}

// Validate the fields within the AddHeader structure
func (h AddHeader) Validate() error {
	var errs error
	if h.Name == "" {
		errs = multierror.Append(errs, ErrAddHeaderEmptyName)
	}

	return errs
}

// DirectResponse holds the details for returning a body and status code for a route.
// +k8s:deepcopy-gen=true
type DirectResponse struct {
	// Body configures the body of the direct response. Currently only a string response
	// is supported, but in the future a config.core.v3.DataSource may replace it.
	Body *string `json:"body,omitempty" yaml:"body,omitempty"`
	// StatusCode will be used for the direct response's status code.
	StatusCode uint32 `json:"statusCode" yaml:"statusCode"`
}

// Validate the fields within the DirectResponse structure
func (r DirectResponse) Validate() error {
	var errs error
	if status := r.StatusCode; status > 599 || status < 100 {
		errs = multierror.Append(errs, ErrDirectResponseStatusInvalid)
	}

	return errs
}

// URLRewrite holds the details for how to rewrite a request
// +k8s:deepcopy-gen=true
type URLRewrite struct {
	// Path contains config for rewriting the path of the request.
	Path *HTTPPathModifier `json:"path,omitempty" yaml:"path,omitempty"`
	// Hostname configures the replacement of the request's hostname.
	Hostname *string `json:"hostname,omitempty" yaml:"hostname,omitempty"`
}

// Validate the fields within the URLRewrite structure
func (r URLRewrite) Validate() error {
	var errs error

	if r.Path != nil {
		if err := r.Path.Validate(); err != nil {
			errs = multierror.Append(errs, err)
		}
	}

	return errs
}

// Redirect holds the details for how and where to redirect a request
// +k8s:deepcopy-gen=true
type Redirect struct {
	// Scheme configures the replacement of the request's scheme.
	Scheme *string `json:"scheme" yaml:"scheme"`
	// Hostname configures the replacement of the request's hostname.
	Hostname *string `json:"hostname" yaml:"hostname"`
	// Path contains config for rewriting the path of the request.
	Path *HTTPPathModifier `json:"path" yaml:"path"`
	// Port configures the replacement of the request's port.
	Port *uint32 `json:"port" yaml:"port"`
	// Status code configures the redirection response's status code.
	StatusCode *int32 `json:"statusCode" yaml:"statusCode"`
}

// Validate the fields within the Redirect structure
func (r Redirect) Validate() error {
	var errs error

	if r.Scheme != nil {
		if *r.Scheme != "http" && *r.Scheme != "https" {
			errs = multierror.Append(errs, ErrRedirectUnsupportedScheme)
		}
	}

	if r.Path != nil {
		if err := r.Path.Validate(); err != nil {
			errs = multierror.Append(errs, err)
		}
	}

	if r.StatusCode != nil {
		if *r.StatusCode != 301 && *r.StatusCode != 302 {
			errs = multierror.Append(errs, ErrRedirectUnsupportedStatus)
		}
	}

	return errs
}

// HTTPPathModifier holds instructions for how to modify the path of a request on a redirect response
// +k8s:deepcopy-gen=true
type HTTPPathModifier struct {
	// FullReplace provides a string to replace the full path of the request.
	FullReplace *string `json:"fullReplace" yaml:"fullReplace"`
	// PrefixMatchReplace provides a string to replace the matched prefix of the request.
	PrefixMatchReplace *string `json:"prefixMatchReplace" yaml:"prefixMatchReplace"`
}

// Validate the fields within the HTTPPathModifier structure
func (r HTTPPathModifier) Validate() error {
	var errs error

	if r.FullReplace != nil && r.PrefixMatchReplace != nil {
		errs = multierror.Append(errs, ErrHTTPPathModifierDoubleReplace)
	}

	if r.FullReplace == nil && r.PrefixMatchReplace == nil {
		errs = multierror.Append(errs, ErrHTTPPathModifierNoReplace)
	}

	return errs
}

// StringMatch holds the various match conditions.
// Only one of Exact, Prefix, SafeRegex or Distinct can be set.
// +k8s:deepcopy-gen=true
type StringMatch struct {
	// Name of the field to match on.
	Name string `json:"name" yaml:"name"`
	// Exact match condition.
	Exact *string `json:"exact,omitempty" yaml:"exact,omitempty"`
	// Prefix match condition.
	Prefix *string `json:"prefix,omitempty" yaml:"prefix,omitempty"`
	// Suffix match condition.
	Suffix *string `json:"suffix,omitempty" yaml:"suffix,omitempty"`
	// SafeRegex match condition.
	SafeRegex *string `json:"safeRegex,omitempty" yaml:"safeRegex,omitempty"`
	// Distinct match condition.
	// Used to match any and all possible unique values encountered within the Name field.
	Distinct bool `json:"distinct" yaml:"distinct"`
}

// Validate the fields within the StringMatch structure
func (s StringMatch) Validate() error {
	var errs error
	matchCount := 0
	if s.Exact != nil {
		matchCount++
	}
	if s.Prefix != nil {
		matchCount++
	}
	if s.Suffix != nil {
		matchCount++
	}
	if s.SafeRegex != nil {
		matchCount++
	}
	if s.Distinct {
		if s.Name == "" {
			errs = multierror.Append(errs, ErrStringMatchNameIsEmpty)
		}
		matchCount++
	}

	if matchCount != 1 {
		errs = multierror.Append(errs, ErrStringMatchConditionInvalid)
	}

	return errs
}

// TCPListener holds the TCP listener configuration.
// +k8s:deepcopy-gen=true
type TCPListener struct {
	// Name of the TCPListener
	Name string `json:"name" yaml:"name"`
	// Address that the listener should listen on.
	Address string `json:"address" yaml:"address"`
	// Port on which the service can be expected to be accessed by clients.
	Port uint32 `json:"port" yaml:"port"`
	// TLS holds information for configuring TLS on a listener
	TLS *TLS `json:"tls,omitempty" yaml:"tls,omitempty"`
	// Destinations associated with TCP traffic to the service.
	Destination *RouteDestination `json:"destination,omitempty" yaml:"destination,omitempty"`
	// TCPKeepalive configuration for the listener
	TCPKeepalive *TCPKeepalive `json:"tcpKeepalive,omitempty" yaml:"tcpKeepalive,omitempty"`
}

// TLS holds information for configuring TLS on a listener
// +k8s:deepcopy-gen=true
type TLS struct {
	// TLS information required for TLS Passthrough, If provided, incoming
	// connections' server names are inspected and routed to backends accordingly.
	Passthrough *TLSInspectorConfig `json:"passthrough,omitempty" yaml:"passthrough,omitempty"`
	// TLS information required for TLS Termination
	Terminate []*TLSListenerConfig `json:"terminate,omitempty" yaml:"terminate,omitempty"`
}

// Validate the fields within the TCPListener structure
func (h TCPListener) Validate() error {
	var errs error
	if h.Name == "" {
		errs = multierror.Append(errs, ErrListenerNameEmpty)
	}
	if ip := net.ParseIP(h.Address); ip == nil {
		errs = multierror.Append(errs, ErrListenerAddressInvalid)
	}
	if h.Port == 0 {
		errs = multierror.Append(errs, ErrListenerPortInvalid)
	}
	if h.TLS != nil && h.TLS.Passthrough != nil {
		if err := h.TLS.Passthrough.Validate(); err != nil {
			errs = multierror.Append(errs, err)
		}
	}

	if h.TLS != nil && h.TLS.Terminate != nil {
		for t := range h.TLS.Terminate {
			if err := h.TLS.Terminate[t].Validate(); err != nil {
				errs = multierror.Append(errs, err)
			}
		}
	}

	if h.Destination != nil {
		if err := h.Destination.Validate(); err != nil {
			errs = multierror.Append(errs, err)
		}
	}
	return errs
}

// TLSInspectorConfig holds the configuration required for inspecting TLS
// passthrough connections.
// +k8s:deepcopy-gen=true
type TLSInspectorConfig struct {
	// Server names that are compared against the server names of a new connection.
	// Wildcard hosts are supported in the prefix form. Partial wildcards are not
	// supported, and values like *w.example.com are invalid.
	// SNIs are used only in case of TLS Passthrough.
	SNIs []string `json:"snis,omitempty" yaml:"snis,omitempty"`
}

func (t TLSInspectorConfig) Validate() error {
	var errs error
	if len(t.SNIs) == 0 {
		errs = multierror.Append(errs, ErrTCPListenerSNIsEmpty)
	}
	return errs
}

// UDPListener holds the UDP listener configuration.
// +k8s:deepcopy-gen=true
type UDPListener struct {
	// Name of the UDPListener
	Name string `json:"name" yaml:"name"`
	// Address that the listener should listen on.
	Address string `json:"address" yaml:"address"`
	// Port on which the service can be expected to be accessed by clients.
	Port uint32 `json:"port" yaml:"port"`
	// Destination associated with UDP traffic to the service.
	Destination *RouteDestination `json:"destination,omitempty" yaml:"destination,omitempty"`
}

// Validate the fields within the UDPListener structure
func (h UDPListener) Validate() error {
	var errs error
	if h.Name == "" {
		errs = multierror.Append(errs, ErrListenerNameEmpty)
	}
	if ip := net.ParseIP(h.Address); ip == nil {
		errs = multierror.Append(errs, ErrListenerAddressInvalid)
	}
	if h.Port == 0 {
		errs = multierror.Append(errs, ErrListenerPortInvalid)
	}
	if h.Destination != nil {
		if err := h.Destination.Validate(); err != nil {
			errs = multierror.Append(errs, err)
		}
	}

	return errs
}

// RateLimit holds the rate limiting configuration.
// +k8s:deepcopy-gen=true
type RateLimit struct {
	// Global rate limit settings.
	Global *GlobalRateLimit `json:"global,omitempty" yaml:"global,omitempty"`

	// Local rate limit settings.
	Local *LocalRateLimit `json:"local,omitempty" yaml:"local,omitempty"`
}

// GlobalRateLimit holds the global rate limiting configuration.
// +k8s:deepcopy-gen=true
type GlobalRateLimit struct {
	// TODO zhaohuabing: add default values for Global rate limiting.

	// Rules for rate limiting.
	Rules []*RateLimitRule `json:"rules,omitempty" yaml:"rules,omitempty"`
}

// LocalRateLimit holds the local rate limiting configuration.
// +k8s:deepcopy-gen=true
type LocalRateLimit struct {
	// Default rate limiting values.
	// If a request does not match any of the rules, the default values are used.
	Default RateLimitValue `json:"default,omitempty" yaml:"default,omitempty"`

	// Rules for rate limiting.
	Rules []*RateLimitRule `json:"rules,omitempty" yaml:"rules,omitempty"`
}

// RateLimitRule holds the match and limit configuration for ratelimiting.
// +k8s:deepcopy-gen=true
type RateLimitRule struct {
	// HeaderMatches define the match conditions on the request headers for this route.
	HeaderMatches []*StringMatch `json:"headerMatches" yaml:"headerMatches"`
	// CIDRMatch define the match conditions on the source IP's CIDR for this route.
	CIDRMatch *CIDRMatch `json:"cidrMatch,omitempty" yaml:"cidrMatch,omitempty"`
	// Limit holds the rate limit values.
	Limit RateLimitValue `json:"limit,omitempty" yaml:"limit,omitempty"`
}

type CIDRMatch struct {
	CIDR    string `json:"cidr" yaml:"cidr"`
	IPv6    bool   `json:"ipv6" yaml:"ipv6"`
	MaskLen int    `json:"maskLen" yaml:"maskLen"`
	// Distinct means that each IP Address within the specified Source IP CIDR is treated as a distinct client selector
	// and uses a separate rate limit bucket/counter.
	Distinct bool `json:"distinct" yaml:"distinct"`
}

// TODO zhaohuabing: remove this function
func (r *RateLimitRule) IsMatchSet() bool {
	return len(r.HeaderMatches) != 0 || r.CIDRMatch != nil
}

type RateLimitUnit egv1a1.RateLimitUnit

// RateLimitValue holds the
// +k8s:deepcopy-gen=true
type RateLimitValue struct {
	// Requests are the number of requests that need to be rate limited.
	Requests uint `json:"requests" yaml:"requests"`
	// Unit of rate limiting.
	Unit RateLimitUnit `json:"unit" yaml:"unit"`
}

// AccessLog holds the access logging configuration.
// +k8s:deepcopy-gen=true
type AccessLog struct {
	Text          []*TextAccessLog          `json:"text,omitempty" yaml:"text,omitempty"`
	JSON          []*JSONAccessLog          `json:"json,omitempty" yaml:"json,omitempty"`
	OpenTelemetry []*OpenTelemetryAccessLog `json:"openTelemetry,omitempty" yaml:"openTelemetry,omitempty"`
}

// TextAccessLog holds the configuration for text access logging.
// +k8s:deepcopy-gen=true
type TextAccessLog struct {
	Format *string `json:"format,omitempty" yaml:"format,omitempty"`
	Path   string  `json:"path" yaml:"path"`
}

// JSONAccessLog holds the configuration for JSON access logging.
// +k8s:deepcopy-gen=true
type JSONAccessLog struct {
	JSON map[string]string `json:"json,omitempty" yaml:"json,omitempty"`
	Path string            `json:"path" yaml:"path"`
}

// OpenTelemetryAccessLog holds the configuration for OpenTelemetry access logging.
// +k8s:deepcopy-gen=true
type OpenTelemetryAccessLog struct {
	Text       *string           `json:"text,omitempty" yaml:"text,omitempty"`
	Attributes map[string]string `json:"attributes,omitempty" yaml:"attributes,omitempty"`
	Host       string            `json:"host" yaml:"host"`
	Port       uint32            `json:"port" yaml:"port"`
	Resources  map[string]string `json:"resources,omitempty" yaml:"resources,omitempty"`
}

// EnvoyPatchPolicy defines the intermediate representation of the EnvoyPatchPolicy resource.
// +k8s:deepcopy-gen=true
type EnvoyPatchPolicy struct {
	EnvoyPatchPolicyStatus
	// JSONPatches are the JSON Patches that
	// are to be applied to generated Xds linked to the gateway.
	JSONPatches []*JSONPatchConfig `json:"jsonPatches,omitempty" yaml:"jsonPatches,omitempty"`
}

// EnvoyPatchPolicyStatus defines the status reference for the EnvoyPatchPolicy resource
// +k8s:deepcopy-gen=true
type EnvoyPatchPolicyStatus struct {
	Name      string `json:"name,omitempty" yaml:"name"`
	Namespace string `json:"namespace,omitempty" yaml:"namespace"`
	// Status of the EnvoyPatchPolicy
	Status *egv1a1.EnvoyPatchPolicyStatus `json:"status,omitempty" yaml:"status,omitempty"`
}

// JSONPatchConfig defines the configuration for patching a Envoy xDS Resource
// using JSONPatch semantics
// +k8s:deepcopy-gen=true
type JSONPatchConfig struct {
	// Type is the typed URL of the Envoy xDS Resource
	Type string `json:"type" yaml:"type"`
	// Name is the name of the resource
	Name string `json:"name" yaml:"name"`
	// Patch defines the JSON Patch Operation
	Operation JSONPatchOperation `json:"operation" yaml:"operation"`
}

// JSONPatchOperation defines the JSON Patch Operation as defined in
// https://datatracker.ietf.org/doc/html/rfc6902
// +k8s:deepcopy-gen=true
type JSONPatchOperation struct {
	// Op is the type of operation to perform
	Op string `json:"op" yaml:"op"`
	// Path is the location of the target document/field where the operation will be performed
	// Refer to https://datatracker.ietf.org/doc/html/rfc6901 for more details.
	Path string `json:"path" yaml:"path"`
	// Value is the new value of the path location.
	Value apiextensionsv1.JSON `json:"value" yaml:"value"`
}

// Tracing defines the configuration for tracing a Envoy xDS Resource
// +k8s:deepcopy-gen=true
type Tracing struct {
	ServiceName string `json:"serviceName"`

	egv1a1.ProxyTracing
}

// Metrics defines the configuration for metrics generated by Envoy
// +k8s:deepcopy-gen=true
type Metrics struct {
	EnableVirtualHostStats bool `json:"enableVirtualHostStats" yaml:"enableVirtualHostStats"`
}

// TCPKeepalive define the TCP Keepalive configuration.
// +k8s:deepcopy-gen=true
type TCPKeepalive struct {
	// The total number of unacknowledged probes to send before deciding
	// the connection is dead.
	// Defaults to 9.
	Probes *uint32 `json:"probes,omitempty" yaml:"probes,omitempty"`
	// The duration, in seconds, a connection needs to be idle before keep-alive
	// probes start being sent.
	// Defaults to `7200s`.
	IdleTime *uint32 `json:"idleTime,omitempty" yaml:"idleTime,omitempty"`
	// The duration, in seconds, between keep-alive probes.
	// Defaults to `75s`.
	Interval *uint32 `json:"interval,omitempty" yaml:"interval,omitempty"`
}

// LoadBalancer defines the load balancer settings.
// +k8s:deepcopy-gen=true
type LoadBalancer struct {
	// RoundRobin load balacning policy
	RoundRobin *RoundRobin `json:"roundRobin,omitempty" yaml:"roundRobin,omitempty"`
	// LeastRequest load balancer policy
	LeastRequest *LeastRequest `json:"leastRequest,omitempty" yaml:"leastRequest,omitempty"`
	// Random load balancer policy
	Random *Random `json:"random,omitempty" yaml:"random,omitempty"`
	// ConsistentHash load balancer policy
	ConsistentHash *ConsistentHash `json:"consistentHash,omitempty" yaml:"consistentHash,omitempty"`
}

// Validate the fields within the LoadBalancer structure
func (l *LoadBalancer) Validate() error {
	var errs error
	matchCount := 0
	if l.RoundRobin != nil {
		matchCount++
	}
	if l.LeastRequest != nil {
		matchCount++
	}
	if l.Random != nil {
		matchCount++
	}
	if l.ConsistentHash != nil {
		matchCount++
	}
	if matchCount != 1 {
		errs = multierror.Append(errs, ErrLoadBalancerInvalid)
	}

	return errs
}

// RoundRobin load balancer settings
// +k8s:deepcopy-gen=true
type RoundRobin struct {
	// SlowStart defines the slow start configuration.
	// If set, slow start mode is enabled for newly added hosts in the cluster.
	SlowStart *SlowStart `json:"slowStart,omitempty" yaml:"slowStart,omitempty"`
}

// LeastRequest load balancer settings
// +k8s:deepcopy-gen=true
type LeastRequest struct {
	// SlowStart defines the slow start configuration.
	// If set, slow start mode is enabled for newly added hosts in the cluster.
	SlowStart *SlowStart `json:"slowStart,omitempty" yaml:"slowStart,omitempty"`
}

// Random load balancer settings
// +k8s:deepcopy-gen=true
type Random struct{}

// ConsistentHash load balancer settings
// +k8s:deepcopy-gen=true
type ConsistentHash struct {
	// Hash based on the Source IP Address
	SourceIP *bool `json:"sourceIP,omitempty" yaml:"sourceIP,omitempty"`
}

type ProxyProtocolVersion string

const (
	// ProxyProtocolVersionV1 is the PROXY protocol version 1 (human readable format).
	ProxyProtocolVersionV1 ProxyProtocolVersion = "V1"
	// ProxyProtocolVersionV2 is the PROXY protocol version 2 (binary format).
	ProxyProtocolVersionV2 ProxyProtocolVersion = "V2"
)

// ProxyProtocol upstream settings
// +k8s:deepcopy-gen=true
type ProxyProtocol struct {
	// Version of proxy protocol to use
	Version ProxyProtocolVersion `json:"version,omitempty" yaml:"version,omitempty"`
}

// SlowStart defines the slow start configuration.
// +k8s:deepcopy-gen=true
type SlowStart struct {
	// Window defines the duration of the warm up period for newly added host.
	Window *metav1.Duration `json:"window" yaml:"window"`
}

// Backend CircuitBreaker settings for the DEFAULT routing priority
// +k8s:deepcopy-gen=true
type CircuitBreaker struct {
	// The maximum number of connections that Envoy will establish.
	MaxConnections *uint32 `json:"maxConnections,omitempty" yaml:"maxConnections,omitempty"`

	// The maximum number of pending requests that Envoy will queue.
	MaxPendingRequests *uint32 `json:"maxPendingRequests,omitempty" yaml:"maxPendingRequests,omitempty"`

	// The maximum number of parallel requests that Envoy will make.
	MaxParallelRequests *uint32 `json:"maxParallelRequests,omitempty" yaml:"maxParallelRequests,omitempty"`
}

// HealthCheck defines health check settings
// +k8s:deepcopy-gen=true
type HealthCheck struct {
	// Timeout defines the time to wait for a health check response.
	Timeout *metav1.Duration `json:"timeout"`
	// Interval defines the time between health checks.
	Interval *metav1.Duration `json:"interval"`
	// UnhealthyThreshold defines the number of unhealthy health checks required before a backend host is marked unhealthy.
	UnhealthyThreshold *uint32 `json:"unhealthyThreshold"`
	// HealthyThreshold defines the number of healthy health checks required before a backend host is marked healthy.
	HealthyThreshold *uint32 `json:"healthyThreshold"`
	// HTTP defines the configuration of http health checker.
	HTTP *HTTPHealthChecker `json:"http,omitempty" yaml:"http,omitempty"`
	// GRPC defines the configuration of grpc health checker.
	GRPC *GRPCHealthChecker `json:"grpc,omitempty" yaml:"grpc,omitempty"`
	// TCP defines the configuration of tcp health checker.
	TCP *TCPHealthChecker `json:"tcp,omitempty" yaml:"tcp,omitempty"`
}

// Validate the fields within the HealthCheck structure.
func (h *HealthCheck) Validate() error {
	var errs error

	if h.Timeout != nil && h.Timeout.Duration == 0 {
		errs = multierror.Append(errs, ErrHealthCheckTimeoutInvalid)
	}
	if h.Interval != nil && h.Interval.Duration == 0 {
		errs = multierror.Append(errs, ErrHealthCheckIntervalInvalid)
	}
	if h.UnhealthyThreshold != nil && *h.UnhealthyThreshold == 0 {
		errs = multierror.Append(errs, ErrHealthCheckUnhealthyThresholdInvalid)
	}
	if h.HealthyThreshold != nil && *h.HealthyThreshold == 0 {
		errs = multierror.Append(errs, ErrHealthCheckHealthyThresholdInvalid)
	}

	matchCount := 0
	if h.HTTP != nil {
		matchCount++
	}
	if h.GRPC != nil {
		matchCount++
	}
	if h.TCP != nil {
		matchCount++
	}
	if matchCount != 1 {
		errs = multierror.Append(errs, ErrHealthCheckerInvalid)
	}

	if h.HTTP != nil {
		if err := h.HTTP.Validate(); err != nil {
			errs = multierror.Append(errs, err)
		}
	}
	if h.TCP != nil {
		if err := h.TCP.Validate(); err != nil {
			errs = multierror.Append(errs, err)
		}
	}

	return errs
}

// HTTPHealthChecker defines the settings of http health check.
// +k8s:deepcopy-gen=true
type HTTPHealthChecker struct {
	// Path defines the HTTP path that will be requested during health checking.
	Path string `json:"path" yaml:"path"`
	// Method defines the HTTP method used for health checking.
	Method *string `json:"method,omitempty" yaml:"method,omitempty"`
	// ExpectedStatuses defines a list of HTTP response statuses considered healthy.
	ExpectedStatuses []HTTPStatus `json:"expectedStatuses,omitempty" yaml:"expectedStatuses,omitempty"`
	// ExpectedResponse defines a list of HTTP expected responses to match.
	ExpectedResponse *HealthCheckPayload `json:"expectedResponse,omitempty" yaml:"expectedResponses,omitempty"`
}

// Validate the fields within the HTTPHealthChecker structure.
func (c *HTTPHealthChecker) Validate() error {
	var errs error
	if c.Path == "" {
		errs = multierror.Append(errs, ErrHCHTTPPathInvalid)
	}
	if c.Method != nil {
		switch *c.Method {
		case http.MethodGet:
		case http.MethodHead:
		case http.MethodPost:
		case http.MethodPut:
		case http.MethodDelete:
		case http.MethodOptions:
		case http.MethodTrace:
		case http.MethodPatch:
		case "":
		default:
			errs = multierror.Append(errs, ErrHCHTTPMethodInvalid)
		}
	}
	if len(c.ExpectedStatuses) == 0 {
		errs = multierror.Append(errs, ErrHCHTTPExpectedStatusesInvalid)
	}
	for _, r := range c.ExpectedStatuses {
		if err := r.Validate(); err != nil {
			errs = multierror.Append(errs, err)
		}
	}
	if c.ExpectedResponse != nil {
		if err := c.ExpectedResponse.Validate(); err != nil {
			errs = multierror.Append(errs, err)
		}
	}
	return errs
}

// HTTPStatus represents http status code.
type HTTPStatus int

func (h HTTPStatus) Validate() error {
	if h < 100 || h >= 600 {
		return ErrHTTPStatusInvalid
	}
	return nil
}

// GRPCHealthChecker defines the settings of grpc health check.
// +k8s:deepcopy-gen=true
type GRPCHealthChecker struct {
	ServiceName *string           `json:"serviceName,omitempty" yaml:"serviceName,omitempty"`
	Authority   *string           `json:"authority,omitempty" yaml:"authority,omitempty"`
	Metadata    map[string]string `json:"metadata,omitempty" yaml:"metadata,omitempty"`
}

// TCPHealthChecker defines the settings of tcp health check.
// +k8s:deepcopy-gen=true
type TCPHealthChecker struct {
	Send    *HealthCheckPayload `json:"send,omitempty" yaml:"send,omitempty"`
	Receive *HealthCheckPayload `json:"receive,omitempty" yaml:"receive,omitempty"`
}

// Validate the fields within the TCPHealthChecker structure.
func (c *TCPHealthChecker) Validate() error {
	var errs error
	if c.Send != nil {
		if err := c.Send.Validate(); err != nil {
			errs = multierror.Append(errs, err)
		}
	}
	if c.Receive != nil {
		if err := c.Receive.Validate(); err != nil {
			errs = multierror.Append(errs, err)
		}
	}
	return errs
}

// HealthCheckPayload defines the encoding of the payload bytes in the payload.
// +k8s:deepcopy-gen=true
type HealthCheckPayload struct {
	// Text payload in plain text.
	Text *string `json:"text,omitempty" yaml:"text,omitempty"`
	// Binary payload base64 encoded
	Binary []byte `json:"binary,omitempty" yaml:"binary,omitempty"`
}

// Validate the fields in the HealthCheckPayload.
func (p *HealthCheckPayload) Validate() error {
	var errs error
	matchCount := 0
	if p.Text != nil && *p.Text != "" {
		matchCount++
	}
	if len(p.Binary) > 0 {
		matchCount++
	}
	if matchCount != 1 {
		errs = multierror.Append(errs, ErrHealthCheckPayloadInvalid)
	}
	return errs
}<|MERGE_RESOLUTION|>--- conflicted
+++ resolved
@@ -318,13 +318,10 @@
 	ProxyProtocol *ProxyProtocol `json:"proxyProtocol,omitempty" yaml:"proxyProtocol,omitempty"`
 	// BasicAuth defines the schema for the HTTP Basic Authentication.
 	BasicAuth *BasicAuth `json:"basicAuth,omitempty" yaml:"basicAuth,omitempty"`
-<<<<<<< HEAD
 	// HealthCheck defines the configuration for active health checking on the upstream.
 	HealthCheck *HealthCheck `json:"healthCheck,omitempty" yaml:"healthCheck,omitempty"`
-=======
 	// FaultInjection defines the schema for injecting faults into HTTP requests.
 	FaultInjection *FaultInjection `json:"faultInjection,omitempty" yaml:"faultInjection,omitempty"`
->>>>>>> caf2ddbe
 	// ExtensionRefs holds unstructured resources that were introduced by an extension and used on the HTTPRoute as extensionRef filters
 	ExtensionRefs []*UnstructuredRef `json:"extensionRefs,omitempty" yaml:"extensionRefs,omitempty"`
 	// Circuit Breaker Settings
@@ -1233,8 +1230,6 @@
 	HealthyThreshold *uint32 `json:"healthyThreshold"`
 	// HTTP defines the configuration of http health checker.
 	HTTP *HTTPHealthChecker `json:"http,omitempty" yaml:"http,omitempty"`
-	// GRPC defines the configuration of grpc health checker.
-	GRPC *GRPCHealthChecker `json:"grpc,omitempty" yaml:"grpc,omitempty"`
 	// TCP defines the configuration of tcp health checker.
 	TCP *TCPHealthChecker `json:"tcp,omitempty" yaml:"tcp,omitempty"`
 }
@@ -1258,9 +1253,6 @@
 
 	matchCount := 0
 	if h.HTTP != nil {
-		matchCount++
-	}
-	if h.GRPC != nil {
 		matchCount++
 	}
 	if h.TCP != nil {
@@ -1344,14 +1336,6 @@
 	return nil
 }
 
-// GRPCHealthChecker defines the settings of grpc health check.
-// +k8s:deepcopy-gen=true
-type GRPCHealthChecker struct {
-	ServiceName *string           `json:"serviceName,omitempty" yaml:"serviceName,omitempty"`
-	Authority   *string           `json:"authority,omitempty" yaml:"authority,omitempty"`
-	Metadata    map[string]string `json:"metadata,omitempty" yaml:"metadata,omitempty"`
-}
-
 // TCPHealthChecker defines the settings of tcp health check.
 // +k8s:deepcopy-gen=true
 type TCPHealthChecker struct {
