--- conflicted
+++ resolved
@@ -1891,7 +1891,7 @@
 		return nil, err
 	}
 
-	if contextExtensions, err = buildContextExtensions(policy.Spec.ExtAuth.ContextExtensions, resources, policy.Namespace); err != nil {
+	if contextExtensions, err = t.buildContextExtensions(policy.Spec.ExtAuth.ContextExtensions, policy.Namespace); err != nil {
 		return nil, err
 	}
 
@@ -1942,8 +1942,10 @@
 	}
 }
 
-<<<<<<< HEAD
-func buildContextExtensions(contextExtensions []*egv1a1.ContextExtension, resources *resource.Resources, policyNs string) ([]*ir.ContextExtention, error) {
+func (t *Translator) buildContextExtensions(
+	contextExtensions []*egv1a1.ContextExtension,
+	policyNs string,
+) ([]*ir.ContextExtention, error) {
 	if len(contextExtensions) == 0 {
 		return nil, nil
 	}
@@ -1953,7 +1955,7 @@
 		var value ir.PrivateBytes
 		if ext.Type == egv1a1.ContextExtensionValueTypeValueRef {
 			var err error
-			if value, err = getContextExtensionValueFromRef(ext.ValueRef, resources, policyNs); err != nil {
+			if value, err = t.getContextExtensionValueFromRef(ext.ValueRef, policyNs); err != nil {
 				return nil, err
 			}
 		} else if ext.Inline != nil {
@@ -1966,15 +1968,19 @@
 	return ctxExts, nil
 }
 
-// getContextExtensionValueFromRef assumes the local object reference points to a Kubernetes ConfigMap or Secret.
-func getContextExtensionValueFromRef(valueRef *egv1a1.LocalObjectKeyReference, resources *resource.Resources, policyNs string) (ir.PrivateBytes, error) {
+// getContextExtensionValueFromRef assumes the local object reference points to
+// a Kubernetes ConfigMap or Secret.
+func (t *Translator) getContextExtensionValueFromRef(
+	valueRef *egv1a1.LocalObjectKeyReference,
+	policyNs string,
+) (ir.PrivateBytes, error) {
 	if valueRef == nil {
 		return nil, errors.New("unexpected nil reference")
 	}
 
 	switch valueRef.Kind {
 	case resource.KindConfigMap:
-		cm := resources.GetConfigMap(policyNs, string(valueRef.Name))
+		cm := t.GetConfigMap(policyNs, string(valueRef.Name))
 		if cm != nil {
 			s, dataOk := cm.Data[valueRef.Key]
 			if !dataOk {
@@ -1984,7 +1990,7 @@
 		}
 		return nil, fmt.Errorf("can't find the referenced configmap %q in namespace %q", valueRef.Name, policyNs)
 	case resource.KindSecret:
-		sec := resources.GetSecret(policyNs, string(valueRef.Name))
+		sec := t.GetSecret(policyNs, string(valueRef.Name))
 		if sec != nil {
 			b, dataOk := sec.Data[valueRef.Key]
 			if !dataOk {
@@ -2002,13 +2008,10 @@
 	return nil, fmt.Errorf("unexpected reference to kind %q", valueRef.Kind)
 }
 
-func backendRefAuthority(resources *resource.Resources, backendRef *gwapiv1.BackendObjectReference, policy *egv1a1.SecurityPolicy) string {
-=======
 func (t *Translator) backendRefAuthority(
 	backendRef *gwapiv1.BackendObjectReference,
 	policy *egv1a1.SecurityPolicy,
 ) string {
->>>>>>> 26a7734e
 	if backendRef == nil {
 		return ""
 	}
