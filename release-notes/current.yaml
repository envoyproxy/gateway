--- conflicted
+++ resolved
@@ -37,14 +37,9 @@
   Added support for logging the status of resources in standalone mode.
   Added support for per-route tracing in BackendTrafficPolicy
   Added support for configuring retry settings for Extension Service hooks in EnvoyGateway config.
-<<<<<<< HEAD
-  Added offline controller support for file provider in standalone mode.
-
-=======
   Added support for request buffering using the Envoy Buffer filter
   Added support for merge type in BackendTrafficPolicy
   Added support for `OverlappingTLSConfig` condition in Gateway status. This condition is set if there are overlapping hostnames or certificates between listeners. The ALPN protocol is set to HTTP/1.1 for the overlapping listeners to avoid HTTP/2 Connection Coalescing.
->>>>>>> 0012f5ec
 
 bug fixes: |
   Fix traffic splitting when filters are attached to the backendRef.
