// Copyright Envoy Gateway Authors
// SPDX-License-Identifier: Apache-2.0
// The full text of the Apache license is available in the LICENSE file at
// the root of the repo.

package v1alpha1

import (
	metav1 "k8s.io/apimachinery/pkg/apis/meta/v1"
	gwapiv1a2 "sigs.k8s.io/gateway-api/apis/v1alpha2"
)

const (
	// KindBackendTrafficPolicy is the name of the BackendTrafficPolicy kind.
	KindBackendTrafficPolicy = "BackendTrafficPolicy"
)

// +kubebuilder:object:root=true
// +kubebuilder:resource:shortName=btp
// +kubebuilder:subresource:status
// +kubebuilder:printcolumn:name="Status",type=string,JSONPath=`.status.conditions[?(@.type=="Accepted")].reason`
// +kubebuilder:printcolumn:name="Age",type=date,JSONPath=`.metadata.creationTimestamp`
//
// BackendTrafficPolicy allows the user to configure the behavior of the connection
// between the downstream client and Envoy Proxy listener.
type BackendTrafficPolicy struct {
	metav1.TypeMeta   `json:",inline"`
	metav1.ObjectMeta `json:"metadata,omitempty"`

	// spec defines the desired state of BackendTrafficPolicy.
	Spec BackendTrafficPolicySpec `json:"spec"`

	// status defines the current status of BackendTrafficPolicy.
	Status BackendTrafficPolicyStatus `json:"status,omitempty"`
}

// spec defines the desired state of BackendTrafficPolicy.
type BackendTrafficPolicySpec struct {
	// +kubebuilder:validation:XValidation:rule="self.group == 'gateway.networking.k8s.io'", message="this policy can only have a targetRef.group of gateway.networking.k8s.io"
	// +kubebuilder:validation:XValidation:rule="self.kind in ['Gateway', 'HTTPRoute', 'GRPCRoute', 'UDPRoute', 'TCPRoute', 'TLSRoute']", message="this policy can only have a targetRef.kind of Gateway/HTTPRoute/GRPCRoute/TCPRoute/UDPRoute/TLSRoute"
	// +kubebuilder:validation:XValidation:rule="!has(self.sectionName)",message="this policy does not yet support the sectionName field"
	//
	// targetRef is the name of the resource this policy
	// is being attached to.
	// This Policy and the TargetRef MUST be in the same namespace
	// for this Policy to have effect and be applied to the Gateway.
	TargetRef gwapiv1a2.PolicyTargetReferenceWithSectionName `json:"targetRef"`

	// RateLimit allows the user to limit the number of incoming requests
	// to a predefined value based on attributes within the traffic flow.
	// +optional
	RateLimit *RateLimitSpec `json:"rateLimit,omitempty"`

	// LoadBalancer policy to apply when routing traffic from the gateway to
	// the backend endpoints
	// +optional
	LoadBalancer *LoadBalancer `json:"loadBalancer,omitempty"`

	// ProxyProtocol enables the Proxy Protocol when communicating with the backend.
	// +optional
	ProxyProtocol *ProxyProtocol `json:"proxyProtocol,omitempty"`

	// TcpKeepalive settings associated with the upstream client connection.
	// Disabled by default.
	//
	// +optional
	TCPKeepalive *TCPKeepalive `json:"tcpKeepalive,omitempty"`

<<<<<<< HEAD
	// FaultInjection defines the fault injection policy to be applied. This configuration can be used to
	// inject delays and abort requests to mimic failure scenarios such as service failures and overloads
	// +optional
	FaultInjection *FaultInjection `json:"faultInjection,omitempty"`
=======
	// Circuit Breaker settings for the upstream connections and requests.
	// If not set, circuit breakers will be enabled with the default thresholds
	//
	// +optional
	CircuitBreaker *CircuitBreaker `json:"circuitBreaker,omitempty"`
>>>>>>> 64d7152c
}

// BackendTrafficPolicyStatus defines the state of BackendTrafficPolicy
type BackendTrafficPolicyStatus struct {
	// Conditions describe the current conditions of the BackendTrafficPolicy.
	//
	// +optional
	// +listType=map
	// +listMapKey=type
	// +kubebuilder:validation:MaxItems=8
	Conditions []metav1.Condition `json:"conditions,omitempty"`
}

// +kubebuilder:object:root=true
// BackendTrafficPolicyList contains a list of BackendTrafficPolicy resources.
type BackendTrafficPolicyList struct {
	metav1.TypeMeta `json:",inline"`
	metav1.ListMeta `json:"metadata,omitempty"`
	Items           []BackendTrafficPolicy `json:"items"`
}

func init() {
	SchemeBuilder.Register(&BackendTrafficPolicy{}, &BackendTrafficPolicyList{})
}<|MERGE_RESOLUTION|>--- conflicted
+++ resolved
@@ -66,18 +66,15 @@
 	// +optional
 	TCPKeepalive *TCPKeepalive `json:"tcpKeepalive,omitempty"`
 
-<<<<<<< HEAD
 	// FaultInjection defines the fault injection policy to be applied. This configuration can be used to
 	// inject delays and abort requests to mimic failure scenarios such as service failures and overloads
 	// +optional
 	FaultInjection *FaultInjection `json:"faultInjection,omitempty"`
-=======
 	// Circuit Breaker settings for the upstream connections and requests.
 	// If not set, circuit breakers will be enabled with the default thresholds
 	//
 	// +optional
 	CircuitBreaker *CircuitBreaker `json:"circuitBreaker,omitempty"`
->>>>>>> 64d7152c
 }
 
 // BackendTrafficPolicyStatus defines the state of BackendTrafficPolicy
