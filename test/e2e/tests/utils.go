// Copyright Envoy Gateway Authors
// SPDX-License-Identifier: Apache-2.0
// The full text of the Apache license is available in the LICENSE file at
// the root of the repo.

package tests

import (
	"context"
	"fmt"
	"testing"
	"time"

	"github.com/google/go-cmp/cmp"
	"github.com/stretchr/testify/require"
	corev1 "k8s.io/api/core/v1"
	metav1 "k8s.io/apimachinery/pkg/apis/meta/v1"
	"k8s.io/apimachinery/pkg/labels"
	"k8s.io/apimachinery/pkg/types"
	"k8s.io/apimachinery/pkg/util/wait"
	"sigs.k8s.io/controller-runtime/pkg/client"
	gwv1a2 "sigs.k8s.io/gateway-api/apis/v1alpha2"

	egv1a1 "github.com/envoyproxy/gateway/api/v1alpha1"
)

const defaultServiceStartupTimeout = 5 * time.Minute

// WaitForPods waits for the pods in the given namespace and with the given selector
// to be in the given phase and condition.
func WaitForPods(t *testing.T, cl client.Client, namespace string, selectors map[string]string, phase corev1.PodPhase, condition corev1.PodCondition) {
	t.Logf("waiting for %s/[%s] to be %v...", namespace, selectors, phase)

	require.Eventually(t, func() bool {
		pods := &corev1.PodList{}

		err := cl.List(context.Background(), pods, &client.ListOptions{
			Namespace:     namespace,
			LabelSelector: labels.SelectorFromSet(selectors),
		})

		if err != nil || len(pods.Items) == 0 {
			return false
		}

	checkPods:
		for _, p := range pods.Items {
			if p.Status.Phase != phase {
				return false
			}

			if p.Status.Conditions == nil {
				return false
			}

			for _, c := range p.Status.Conditions {
				if c.Type == condition.Type && c.Status == condition.Status {
					continue checkPods // pod is ready, check next pod
				}
			}

			return false
		}

		return true
	}, defaultServiceStartupTimeout, 2*time.Second)
}

// SecurityPolicyMustBeAccepted waits for the specified SecurityPolicy to be accepted.
func SecurityPolicyMustBeAccepted(
	t *testing.T,
	client client.Client,
	securityPolicyName types.NamespacedName) {
	t.Helper()

	waitErr := wait.PollUntilContextTimeout(context.Background(), 1*time.Second, 60*time.Second, true, func(ctx context.Context) (bool, error) {
		securityPolicy := &egv1a1.SecurityPolicy{}
		err := client.Get(ctx, securityPolicyName, securityPolicy)
		if err != nil {
			return false, fmt.Errorf("error fetching SecurityPolicy: %w", err)
		}

		for _, condition := range securityPolicy.Status.Conditions {
			if condition.Type == string(gwv1a2.PolicyConditionAccepted) && condition.Status == metav1.ConditionTrue {
				return true, nil
			}
		}
		t.Logf("SecurityPolicy not yet accepted: %v", securityPolicy)
		return false, nil
	})
	require.NoErrorf(t, waitErr, "error waiting for SecurityPolicy to be accepted")
}

<<<<<<< HEAD
// backendTrafficPolicyMustBeAccepted waits for the specified BackendTrafficPolicy to be accepted.
// TODO: make it generic for xPolicy
func backendTrafficPolicyMustBeAccepted(t *testing.T, client client.Client, policyName types.NamespacedName, controllerName string, ancestorRef gwv1a2.ParentReference) {
=======
// BackendTrafficPolicyMustBeAccepted waits for the specified BackendTrafficPolicy to be accepted.
func BackendTrafficPolicyMustBeAccepted(
	t *testing.T,
	client client.Client,
	policyName types.NamespacedName) {
>>>>>>> 47a9e547
	t.Helper()

	waitErr := wait.PollUntilContextTimeout(context.Background(), 1*time.Second, 60*time.Second, true, func(ctx context.Context) (bool, error) {
		policy := &egv1a1.BackendTrafficPolicy{}
		err := client.Get(ctx, policyName, policy)
		if err != nil {
			return false, fmt.Errorf("error fetching BackendTrafficPolicy: %w", err)
		}

		for _, ancestor := range policy.Status.Ancestors {
			if string(ancestor.ControllerName) == controllerName && cmp.Equal(ancestor.AncestorRef, ancestorRef) {
				for _, condition := range ancestor.Conditions {
					if condition.Type == string(gwv1a2.PolicyConditionAccepted) && condition.Status == metav1.ConditionTrue {
						return true, nil
					}
				}
			}
		}
		t.Logf("BackendTrafficPolicy not yet accepted: %v", policy)
		return false, nil
	})

	require.NoErrorf(t, waitErr, "error waiting for BackendTrafficPolicy to be accepted")
}<|MERGE_RESOLUTION|>--- conflicted
+++ resolved
@@ -91,17 +91,9 @@
 	require.NoErrorf(t, waitErr, "error waiting for SecurityPolicy to be accepted")
 }
 
-<<<<<<< HEAD
-// backendTrafficPolicyMustBeAccepted waits for the specified BackendTrafficPolicy to be accepted.
-// TODO: make it generic for xPolicy
-func backendTrafficPolicyMustBeAccepted(t *testing.T, client client.Client, policyName types.NamespacedName, controllerName string, ancestorRef gwv1a2.ParentReference) {
-=======
 // BackendTrafficPolicyMustBeAccepted waits for the specified BackendTrafficPolicy to be accepted.
-func BackendTrafficPolicyMustBeAccepted(
-	t *testing.T,
-	client client.Client,
-	policyName types.NamespacedName) {
->>>>>>> 47a9e547
+// TODO (sh2): make it generic for xPolicy
+func BackendTrafficPolicyMustBeAccepted(t *testing.T, client client.Client, policyName types.NamespacedName, controllerName string, ancestorRef gwv1a2.ParentReference) {
 	t.Helper()
 
 	waitErr := wait.PollUntilContextTimeout(context.Background(), 1*time.Second, 60*time.Second, true, func(ctx context.Context) (bool, error) {
