--- conflicted
+++ resolved
@@ -124,7 +124,6 @@
 	// rateLimitFilters is a map of RateLimitFilters, where the key is the
 	// namespaced name of the RateLimitFilter.
 	rateLimitFilters map[types.NamespacedName]*egv1a1.RateLimitFilter
-<<<<<<< HEAD
 	// corsFilters is a map of CorsFilters, where the key is the
 	// namespaced name of the CorsFilter.
 	corsFilters map[types.NamespacedName]*egv1a1.CorsFilter
@@ -132,17 +131,14 @@
 	// GrpcJSONTranscoderFilters is a map of GrpcJSONTranscoderFilter, where the key is the
 	// namespaced name of the GrpcJSONTranscoderFilter.
 	grpcJSONTranscoderFilters map[types.NamespacedName]*egv1a1.GrpcJSONTranscoderFilter
-=======
 	// extensionRefFilters is a map of filters managed by an extension.
 	// The key is the namespaced name of the filter and the value is the
 	// unstructured form of the resource.
 	extensionRefFilters map[types.NamespacedName]unstructured.Unstructured
->>>>>>> 4c2008e5
 }
 
 func newResourceMapping() *resourceMappings {
 	return &resourceMappings{
-<<<<<<< HEAD
 		allAssociatedNamespaces:   map[string]struct{}{},
 		allAssociatedBackendRefs:  map[types.NamespacedName]struct{}{},
 		allAssociatedRefGrants:    map[types.NamespacedName]*gwapiv1a2.ReferenceGrant{},
@@ -150,14 +146,7 @@
 		rateLimitFilters:          map[types.NamespacedName]*egv1a1.RateLimitFilter{},
 		corsFilters:               map[types.NamespacedName]*egv1a1.CorsFilter{},
 		grpcJSONTranscoderFilters: map[types.NamespacedName]*egv1a1.GrpcJSONTranscoderFilter{},
-=======
-		allAssociatedNamespaces:  map[string]struct{}{},
-		allAssociatedBackendRefs: map[types.NamespacedName]struct{}{},
-		allAssociatedRefGrants:   map[types.NamespacedName]*gwapiv1a2.ReferenceGrant{},
-		authenFilters:            map[types.NamespacedName]*egv1a1.AuthenticationFilter{},
-		rateLimitFilters:         map[types.NamespacedName]*egv1a1.RateLimitFilter{},
-		extensionRefFilters:      map[types.NamespacedName]unstructured.Unstructured{},
->>>>>>> 4c2008e5
+		extensionRefFilters:       map[types.NamespacedName]unstructured.Unstructured{},
 	}
 }
 
