+++
title = "API Reference"
+++


## Packages
- [gateway.envoyproxy.io/v1alpha1](#gatewayenvoyproxyiov1alpha1)


## gateway.envoyproxy.io/v1alpha1

Package v1alpha1 contains API schema definitions for the gateway.envoyproxy.io
API group.


### Resource Types
- [BackendTrafficPolicy](#backendtrafficpolicy)
- [BackendTrafficPolicyList](#backendtrafficpolicylist)
- [ClientTrafficPolicy](#clienttrafficpolicy)
- [ClientTrafficPolicyList](#clienttrafficpolicylist)
- [EnvoyExtensionPolicy](#envoyextensionpolicy)
- [EnvoyExtensionPolicyList](#envoyextensionpolicylist)
- [EnvoyGateway](#envoygateway)
- [EnvoyPatchPolicy](#envoypatchpolicy)
- [EnvoyPatchPolicyList](#envoypatchpolicylist)
- [EnvoyProxy](#envoyproxy)
- [SecurityPolicy](#securitypolicy)
- [SecurityPolicyList](#securitypolicylist)



#### ALPNProtocol

_Underlying type:_ _string_

ALPNProtocol specifies the protocol to be negotiated using ALPN

_Appears in:_
- [TLSSettings](#tlssettings)

| Value | Description |
| ----- | ----------- |
| `http/1.0` | HTTPProtocolVersion1_0 specifies that HTTP/1.0 should be negotiable with ALPN<br /> | 
| `http/1.1` | HTTPProtocolVersion1_1 specifies that HTTP/1.1 should be negotiable with ALPN<br /> | 
| `h2` | HTTPProtocolVersion2 specifies that HTTP/2 should be negotiable with ALPN<br /> | 


#### ALSEnvoyProxyAccessLog



ALSEnvoyProxyAccessLog defines the gRPC Access Log Service (ALS) sink.
The service must implement the Envoy gRPC Access Log Service streaming API:
https://www.envoyproxy.io/docs/envoy/latest/api-v3/service/accesslog/v3/als.proto
Access log format information is passed in the form of gRPC metadata when the
stream is established. Specifically, the following metadata is passed:


- `x-accesslog-text` - The access log format string when a Text format is used.
- `x-accesslog-attr` - JSON encoded key/value pairs when a JSON format is used.

_Appears in:_
- [ProxyAccessLogSink](#proxyaccesslogsink)

| Field | Type | Required | Description |
| ---   | ---  | ---      | ---         |
| `backendRefs` | _[BackendRef](#backendref) array_ |  true  | BackendRefs references a Kubernetes object that represents the gRPC service to which<br />the access logs will be sent. Currently only Service is supported. |
| `logName` | _string_ |  false  | LogName defines the friendly name of the access log to be returned in<br />StreamAccessLogsMessage.Identifier. This allows the access log server<br />to differentiate between different access logs coming from the same Envoy. |
| `type` | _[ALSEnvoyProxyAccessLogType](#alsenvoyproxyaccesslogtype)_ |  true  | Type defines the type of accesslog. Supported types are "HTTP" and "TCP". |
| `http` | _[ALSEnvoyProxyHTTPAccessLogConfig](#alsenvoyproxyhttpaccesslogconfig)_ |  false  | HTTP defines additional configuration specific to HTTP access logs. |


#### ALSEnvoyProxyAccessLogType

_Underlying type:_ _string_



_Appears in:_
- [ALSEnvoyProxyAccessLog](#alsenvoyproxyaccesslog)

| Value | Description |
| ----- | ----------- |
| `HTTP` | ALSEnvoyProxyAccessLogTypeHTTP defines the HTTP access log type and will populate StreamAccessLogsMessage.http_logs.<br /> | 
| `TCP` | ALSEnvoyProxyAccessLogTypeTCP defines the TCP access log type and will populate StreamAccessLogsMessage.tcp_logs.<br /> | 


#### ALSEnvoyProxyHTTPAccessLogConfig





_Appears in:_
- [ALSEnvoyProxyAccessLog](#alsenvoyproxyaccesslog)

| Field | Type | Required | Description |
| ---   | ---  | ---      | ---         |
| `requestHeaders` | _string array_ |  false  | RequestHeaders defines request headers to include in log entries sent to the access log service. |
| `responseHeaders` | _string array_ |  false  | ResponseHeaders defines response headers to include in log entries sent to the access log service. |
| `responseTrailers` | _string array_ |  false  | ResponseTrailers defines response trailers to include in log entries sent to the access log service. |


#### ActiveHealthCheck



ActiveHealthCheck defines the active health check configuration.
EG supports various types of active health checking including HTTP, TCP.

_Appears in:_
- [HealthCheck](#healthcheck)

| Field | Type | Required | Description |
| ---   | ---  | ---      | ---         |
| `timeout` | _[Duration](https://kubernetes.io/docs/reference/generated/kubernetes-api/v1.26/#duration-v1-meta)_ |  false  | Timeout defines the time to wait for a health check response. |
| `interval` | _[Duration](https://kubernetes.io/docs/reference/generated/kubernetes-api/v1.26/#duration-v1-meta)_ |  false  | Interval defines the time between active health checks. |
| `unhealthyThreshold` | _integer_ |  false  | UnhealthyThreshold defines the number of unhealthy health checks required before a backend host is marked unhealthy. |
| `healthyThreshold` | _integer_ |  false  | HealthyThreshold defines the number of healthy health checks required before a backend host is marked healthy. |
| `type` | _[ActiveHealthCheckerType](#activehealthcheckertype)_ |  true  | Type defines the type of health checker. |
| `http` | _[HTTPActiveHealthChecker](#httpactivehealthchecker)_ |  false  | HTTP defines the configuration of http health checker.<br />It's required while the health checker type is HTTP. |
| `tcp` | _[TCPActiveHealthChecker](#tcpactivehealthchecker)_ |  false  | TCP defines the configuration of tcp health checker.<br />It's required while the health checker type is TCP. |


#### ActiveHealthCheckPayload



ActiveHealthCheckPayload defines the encoding of the payload bytes in the payload.

_Appears in:_
- [HTTPActiveHealthChecker](#httpactivehealthchecker)
- [TCPActiveHealthChecker](#tcpactivehealthchecker)

| Field | Type | Required | Description |
| ---   | ---  | ---      | ---         |
| `type` | _[ActiveHealthCheckPayloadType](#activehealthcheckpayloadtype)_ |  true  | Type defines the type of the payload. |
| `text` | _string_ |  false  | Text payload in plain text. |
| `binary` | _integer array_ |  false  | Binary payload base64 encoded. |


#### ActiveHealthCheckPayloadType

_Underlying type:_ _string_

ActiveHealthCheckPayloadType is the type of the payload.

_Appears in:_
- [ActiveHealthCheckPayload](#activehealthcheckpayload)

| Value | Description |
| ----- | ----------- |
| `Text` | ActiveHealthCheckPayloadTypeText defines the Text type payload.<br /> | 
| `Binary` | ActiveHealthCheckPayloadTypeBinary defines the Binary type payload.<br /> | 


#### ActiveHealthCheckerType

_Underlying type:_ _string_

ActiveHealthCheckerType is the type of health checker.

_Appears in:_
- [ActiveHealthCheck](#activehealthcheck)

| Value | Description |
| ----- | ----------- |
| `HTTP` | ActiveHealthCheckerTypeHTTP defines the HTTP type of health checking.<br /> | 
| `TCP` | ActiveHealthCheckerTypeTCP defines the TCP type of health checking.<br /> | 


#### BackOffPolicy





_Appears in:_
- [PerRetryPolicy](#perretrypolicy)

| Field | Type | Required | Description |
| ---   | ---  | ---      | ---         |
| `baseInterval` | _[Duration](https://kubernetes.io/docs/reference/generated/kubernetes-api/v1.26/#duration-v1-meta)_ |  true  | BaseInterval is the base interval between retries. |
| `maxInterval` | _[Duration](https://kubernetes.io/docs/reference/generated/kubernetes-api/v1.26/#duration-v1-meta)_ |  false  | MaxInterval is the maximum interval between retries. This parameter is optional, but must be greater than or equal to the base_interval if set.<br />The default is 10 times the base_interval |


#### BackendRef



BackendRef defines how an ObjectReference that is specific to BackendRef.

_Appears in:_
- [ALSEnvoyProxyAccessLog](#alsenvoyproxyaccesslog)
- [ExtProc](#extproc)
- [OpenTelemetryEnvoyProxyAccessLog](#opentelemetryenvoyproxyaccesslog)
- [ProxyOpenTelemetrySink](#proxyopentelemetrysink)
- [TracingProvider](#tracingprovider)

| Field | Type | Required | Description |
| ---   | ---  | ---      | ---         |
| `group` | _[Group](#group)_ |  false  | Group is the group of the referent. For example, "gateway.networking.k8s.io".<br />When unspecified or empty string, core API group is inferred. |
| `kind` | _[Kind](#kind)_ |  false  | Kind is the Kubernetes resource kind of the referent. For example<br />"Service".<br /><br />Defaults to "Service" when not specified.<br /><br />ExternalName services can refer to CNAME DNS records that may live<br />outside of the cluster and as such are difficult to reason about in<br />terms of conformance. They also may not be safe to forward to (see<br />CVE-2021-25740 for more information). Implementations SHOULD NOT<br />support ExternalName Services.<br /><br />Support: Core (Services with a type other than ExternalName)<br /><br />Support: Implementation-specific (Services with type ExternalName) |
| `name` | _[ObjectName](#objectname)_ |  true  | Name is the name of the referent. |
| `namespace` | _[Namespace](#namespace)_ |  false  | Namespace is the namespace of the backend. When unspecified, the local<br />namespace is inferred.<br /><br />Note that when a namespace different than the local namespace is specified,<br />a ReferenceGrant object is required in the referent namespace to allow that<br />namespace's owner to accept the reference. See the ReferenceGrant<br />documentation for details.<br /><br />Support: Core |
| `port` | _[PortNumber](#portnumber)_ |  false  | Port specifies the destination port number to use for this resource.<br />Port is required when the referent is a Kubernetes Service. In this<br />case, the port number is the service port number, not the target port.<br />For other resources, destination port might be derived from the referent<br />resource or this field. |


#### BackendTrafficPolicy



BackendTrafficPolicy allows the user to configure the behavior of the connection
between the Envoy Proxy listener and the backend service.

_Appears in:_
- [BackendTrafficPolicyList](#backendtrafficpolicylist)

| Field | Type | Required | Description |
| ---   | ---  | ---      | ---         |
| `apiVersion` | _string_ | |`gateway.envoyproxy.io/v1alpha1`
| `kind` | _string_ | |`BackendTrafficPolicy`
| `metadata` | _[ObjectMeta](https://kubernetes.io/docs/reference/generated/kubernetes-api/v1.26/#objectmeta-v1-meta)_ |  true  | Refer to Kubernetes API documentation for fields of `metadata`. |
| `spec` | _[BackendTrafficPolicySpec](#backendtrafficpolicyspec)_ |  true  | spec defines the desired state of BackendTrafficPolicy. |


#### BackendTrafficPolicyList



BackendTrafficPolicyList contains a list of BackendTrafficPolicy resources.



| Field | Type | Required | Description |
| ---   | ---  | ---      | ---         |
| `apiVersion` | _string_ | |`gateway.envoyproxy.io/v1alpha1`
| `kind` | _string_ | |`BackendTrafficPolicyList`
| `metadata` | _[ListMeta](https://kubernetes.io/docs/reference/generated/kubernetes-api/v1.26/#listmeta-v1-meta)_ |  true  | Refer to Kubernetes API documentation for fields of `metadata`. |
| `items` | _[BackendTrafficPolicy](#backendtrafficpolicy) array_ |  true  |  |


#### BackendTrafficPolicySpec



spec defines the desired state of BackendTrafficPolicy.

_Appears in:_
- [BackendTrafficPolicy](#backendtrafficpolicy)

| Field | Type | Required | Description |
| ---   | ---  | ---      | ---         |
| `targetRef` | _[PolicyTargetReferenceWithSectionName](https://gateway-api.sigs.k8s.io/reference/spec/#gateway.networking.k8s.io/v1alpha2.PolicyTargetReferenceWithSectionName)_ |  true  | targetRef is the name of the resource this policy<br />is being attached to.<br />This Policy and the TargetRef MUST be in the same namespace<br />for this Policy to have effect and be applied to the Gateway. |
| `rateLimit` | _[RateLimitSpec](#ratelimitspec)_ |  false  | RateLimit allows the user to limit the number of incoming requests<br />to a predefined value based on attributes within the traffic flow. |
| `loadBalancer` | _[LoadBalancer](#loadbalancer)_ |  false  | LoadBalancer policy to apply when routing traffic from the gateway to<br />the backend endpoints |
| `proxyProtocol` | _[ProxyProtocol](#proxyprotocol)_ |  false  | ProxyProtocol enables the Proxy Protocol when communicating with the backend. |
| `tcpKeepalive` | _[TCPKeepalive](#tcpkeepalive)_ |  false  | TcpKeepalive settings associated with the upstream client connection.<br />Disabled by default. |
| `healthCheck` | _[HealthCheck](#healthcheck)_ |  false  | HealthCheck allows gateway to perform active health checking on backends. |
| `faultInjection` | _[FaultInjection](#faultinjection)_ |  false  | FaultInjection defines the fault injection policy to be applied. This configuration can be used to<br />inject delays and abort requests to mimic failure scenarios such as service failures and overloads |
| `circuitBreaker` | _[CircuitBreaker](#circuitbreaker)_ |  false  | Circuit Breaker settings for the upstream connections and requests.<br />If not set, circuit breakers will be enabled with the default thresholds |
| `retry` | _[Retry](#retry)_ |  false  | Retry provides more advanced usage, allowing users to customize the number of retries, retry fallback strategy, and retry triggering conditions.<br />If not set, retry will be disabled. |
| `timeout` | _[Timeout](#timeout)_ |  false  | Timeout settings for the backend connections. |


#### BasicAuth



BasicAuth defines the configuration for 	the HTTP Basic Authentication.

_Appears in:_
- [SecurityPolicySpec](#securitypolicyspec)

| Field | Type | Required | Description |
| ---   | ---  | ---      | ---         |
| `users` | _[SecretObjectReference](https://gateway-api.sigs.k8s.io/references/spec/#gateway.networking.k8s.io/v1.SecretObjectReference)_ |  true  | The Kubernetes secret which contains the username-password pairs in<br />htpasswd format, used to verify user credentials in the "Authorization"<br />header.<br /><br />This is an Opaque secret. The username-password pairs should be stored in<br />the key ".htpasswd". As the key name indicates, the value needs to be the<br />htpasswd format, for example: "user1:{SHA}hashed_user1_password".<br />Right now, only SHA hash algorithm is supported.<br />Reference to https://httpd.apache.org/docs/2.4/programs/htpasswd.html<br />for more details.<br /><br />Note: The secret must be in the same namespace as the SecurityPolicy. |


#### BootstrapType

_Underlying type:_ _string_

BootstrapType defines the types of bootstrap supported by Envoy Gateway.

_Appears in:_
- [ProxyBootstrap](#proxybootstrap)

| Value | Description |
| ----- | ----------- |
| `Merge` | Merge merges the provided bootstrap with the default one. The provided bootstrap can add or override a value<br />within a map, or add a new value to a list.<br />Please note that the provided bootstrap can't override a value within a list.<br /> | 
| `Replace` | Replace replaces the default bootstrap with the provided one.<br /> | 


#### CORS



CORS defines the configuration for Cross-Origin Resource Sharing (CORS).

_Appears in:_
- [SecurityPolicySpec](#securitypolicyspec)

| Field | Type | Required | Description |
| ---   | ---  | ---      | ---         |
| `allowOrigins` | _[Origin](#origin) array_ |  true  | AllowOrigins defines the origins that are allowed to make requests. |
| `allowMethods` | _string array_ |  true  | AllowMethods defines the methods that are allowed to make requests. |
| `allowHeaders` | _string array_ |  true  | AllowHeaders defines the headers that are allowed to be sent with requests. |
| `exposeHeaders` | _string array_ |  true  | ExposeHeaders defines the headers that can be exposed in the responses. |
| `maxAge` | _[Duration](https://kubernetes.io/docs/reference/generated/kubernetes-api/v1.26/#duration-v1-meta)_ |  true  | MaxAge defines how long the results of a preflight request can be cached. |
| `allowCredentials` | _boolean_ |  true  | AllowCredentials indicates whether a request can include user credentials<br />like cookies, authentication headers, or TLS client certificates. |


#### CircuitBreaker



CircuitBreaker defines the Circuit Breaker configuration.

_Appears in:_
- [BackendTrafficPolicySpec](#backendtrafficpolicyspec)

| Field | Type | Required | Description |
| ---   | ---  | ---      | ---         |
| `maxConnections` | _integer_ |  false  | The maximum number of connections that Envoy will establish to the referenced backend defined within a xRoute rule. |
| `maxPendingRequests` | _integer_ |  false  | The maximum number of pending requests that Envoy will queue to the referenced backend defined within a xRoute rule. |
| `maxParallelRequests` | _integer_ |  false  | The maximum number of parallel requests that Envoy will make to the referenced backend defined within a xRoute rule. |
| `maxParallelRetries` | _integer_ |  false  | The maximum number of parallel retries that Envoy will make to the referenced backend defined within a xRoute rule. |
| `maxRequestsPerConnection` | _integer_ |  false  | The maximum number of requests that Envoy will make over a single connection to the referenced backend defined within a xRoute rule.<br />Default: unlimited. |


#### ClaimToHeader



ClaimToHeader defines a configuration to convert JWT claims into HTTP headers

_Appears in:_
- [JWTProvider](#jwtprovider)

| Field | Type | Required | Description |
| ---   | ---  | ---      | ---         |
| `header` | _string_ |  true  | Header defines the name of the HTTP request header that the JWT Claim will be saved into. |
| `claim` | _string_ |  true  | Claim is the JWT Claim that should be saved into the header : it can be a nested claim of type<br />(eg. "claim.nested.key", "sub"). The nested claim name must use dot "."<br />to separate the JSON name path. |


#### ClientCertDetailsConfiguration





_Appears in:_
- [HeaderSettings](#headersettings)

| Field | Type | Required | Description |
| ---   | ---  | ---      | ---         |
| `forwardSubject` | _boolean_ |  true  | Whether to forward the subject of the client cert. |
| `forwardCert` | _boolean_ |  true  | Whether to forward the entire client cert in URL encoded PEM format.<br />This will appear in the XFCC header comma separated from other values with the value Cert=”PEM”. |
| `forwardChain` | _boolean_ |  true  | Whether to forward the entire client cert chain (including the leaf cert) in URL encoded PEM format.<br />This will appear in the XFCC header comma separated from other values with the value Chain=”PEM”. |
| `forwardDNS` | _boolean_ |  true  | Whether to forward the DNS type Subject Alternative Names of the client cert. |
| `forwardURI` | _boolean_ |  true  | Whether to forward the URI type Subject Alternative Name of the client cert. |


#### ClientIPDetectionSettings



ClientIPDetectionSettings provides configuration for determining the original client IP address for requests.

_Appears in:_
- [ClientTrafficPolicySpec](#clienttrafficpolicyspec)

| Field | Type | Required | Description |
| ---   | ---  | ---      | ---         |
| `xForwardedFor` | _[XForwardedForSettings](#xforwardedforsettings)_ |  false  | XForwardedForSettings provides configuration for using X-Forwarded-For headers for determining the client IP address. |
| `customHeader` | _[CustomHeaderExtensionSettings](#customheaderextensionsettings)_ |  false  | CustomHeader provides configuration for determining the client IP address for a request based on<br />a trusted custom HTTP header. This uses the the custom_header original IP detection extension.<br />Refer to https://www.envoyproxy.io/docs/envoy/latest/api-v3/extensions/http/original_ip_detection/custom_header/v3/custom_header.proto<br />for more details. |


#### ClientTimeout





_Appears in:_
- [ClientTrafficPolicySpec](#clienttrafficpolicyspec)

| Field | Type | Required | Description |
| ---   | ---  | ---      | ---         |
| `http` | _[HTTPClientTimeout](#httpclienttimeout)_ |  false  | Timeout settings for HTTP. |


#### ClientTrafficPolicy



ClientTrafficPolicy allows the user to configure the behavior of the connection
between the downstream client and Envoy Proxy listener.

_Appears in:_
- [ClientTrafficPolicyList](#clienttrafficpolicylist)

| Field | Type | Required | Description |
| ---   | ---  | ---      | ---         |
| `apiVersion` | _string_ | |`gateway.envoyproxy.io/v1alpha1`
| `kind` | _string_ | |`ClientTrafficPolicy`
| `metadata` | _[ObjectMeta](https://kubernetes.io/docs/reference/generated/kubernetes-api/v1.26/#objectmeta-v1-meta)_ |  true  | Refer to Kubernetes API documentation for fields of `metadata`. |
| `spec` | _[ClientTrafficPolicySpec](#clienttrafficpolicyspec)_ |  true  | Spec defines the desired state of ClientTrafficPolicy. |


#### ClientTrafficPolicyList



ClientTrafficPolicyList contains a list of ClientTrafficPolicy resources.



| Field | Type | Required | Description |
| ---   | ---  | ---      | ---         |
| `apiVersion` | _string_ | |`gateway.envoyproxy.io/v1alpha1`
| `kind` | _string_ | |`ClientTrafficPolicyList`
| `metadata` | _[ListMeta](https://kubernetes.io/docs/reference/generated/kubernetes-api/v1.26/#listmeta-v1-meta)_ |  true  | Refer to Kubernetes API documentation for fields of `metadata`. |
| `items` | _[ClientTrafficPolicy](#clienttrafficpolicy) array_ |  true  |  |


#### ClientTrafficPolicySpec



ClientTrafficPolicySpec defines the desired state of ClientTrafficPolicy.

_Appears in:_
- [ClientTrafficPolicy](#clienttrafficpolicy)

| Field | Type | Required | Description |
| ---   | ---  | ---      | ---         |
| `targetRef` | _[PolicyTargetReferenceWithSectionName](https://gateway-api.sigs.k8s.io/reference/spec/#gateway.networking.k8s.io/v1alpha2.PolicyTargetReferenceWithSectionName)_ |  true  | TargetRef is the name of the Gateway resource this policy<br />is being attached to.<br />This Policy and the TargetRef MUST be in the same namespace<br />for this Policy to have effect and be applied to the Gateway.<br />TargetRef |
| `tcpKeepalive` | _[TCPKeepalive](#tcpkeepalive)_ |  false  | TcpKeepalive settings associated with the downstream client connection.<br />If defined, sets SO_KEEPALIVE on the listener socket to enable TCP Keepalives.<br />Disabled by default. |
| `enableProxyProtocol` | _boolean_ |  false  | EnableProxyProtocol interprets the ProxyProtocol header and adds the<br />Client Address into the X-Forwarded-For header.<br />Note Proxy Protocol must be present when this field is set, else the connection<br />is closed. |
| `clientIPDetection` | _[ClientIPDetectionSettings](#clientipdetectionsettings)_ |  false  | ClientIPDetectionSettings provides configuration for determining the original client IP address for requests. |
| `http3` | _[HTTP3Settings](#http3settings)_ |  false  | HTTP3 provides HTTP/3 configuration on the listener. |
| `tls` | _[TLSSettings](#tlssettings)_ |  false  | TLS settings configure TLS termination settings with the downstream client. |
| `path` | _[PathSettings](#pathsettings)_ |  false  | Path enables managing how the incoming path set by clients can be normalized. |
| `http1` | _[HTTP1Settings](#http1settings)_ |  false  | HTTP1 provides HTTP/1 configuration on the listener. |
| `headers` | _[HeaderSettings](#headersettings)_ |  false  | HeaderSettings provides configuration for header management. |
| `timeout` | _[ClientTimeout](#clienttimeout)_ |  false  | Timeout settings for the client connections. |
| `connection` | _[Connection](#connection)_ |  false  | Connection includes client connection settings. |


#### ClientValidationContext



ClientValidationContext holds configuration that can be used to validate the client initiating the TLS connection
to the Gateway.
By default, no client specific configuration is validated.

_Appears in:_
- [TLSSettings](#tlssettings)

| Field | Type | Required | Description |
| ---   | ---  | ---      | ---         |
| `optional` | _boolean_ |  false  | Optional set to true accepts connections even when a client doesn't present a certificate.<br />Defaults to false, which rejects connections without a valid client certificate. |
| `caCertificateRefs` | _[SecretObjectReference](https://gateway-api.sigs.k8s.io/references/spec/#gateway.networking.k8s.io/v1.SecretObjectReference) array_ |  false  | CACertificateRefs contains one or more references to<br />Kubernetes objects that contain TLS certificates of<br />the Certificate Authorities that can be used<br />as a trust anchor to validate the certificates presented by the client.<br /><br />A single reference to a Kubernetes ConfigMap or a Kubernetes Secret,<br />with the CA certificate in a key named `ca.crt` is currently supported.<br /><br />References to a resource in different namespace are invalid UNLESS there<br />is a ReferenceGrant in the target namespace that allows the certificate<br />to be attached. |


#### Compression



Compression defines the config of enabling compression.
This can help reduce the bandwidth at the expense of higher CPU.

_Appears in:_
- [BackendTrafficPolicySpec](#backendtrafficpolicyspec)
- [ProxyPrometheusProvider](#proxyprometheusprovider)

| Field | Type | Required | Description |
| ---   | ---  | ---      | ---         |
| `type` | _[CompressorType](#compressortype)_ |  true  | CompressorType defines the compressor type to use for compression. |
| `gzip` | _[GzipCompressor](#gzipcompressor)_ |  false  | The configuration for GZIP compressor. |


#### CompressorType

_Underlying type:_ _string_

CompressorType defines the types of compressor library supported by Envoy Gateway.

_Appears in:_
- [Compression](#compression)



#### Connection



Connection allows users to configure connection-level settings

_Appears in:_
- [ClientTrafficPolicySpec](#clienttrafficpolicyspec)

| Field | Type | Required | Description |
| ---   | ---  | ---      | ---         |
| `connectionLimit` | _[ConnectionLimit](#connectionlimit)_ |  false  | ConnectionLimit defines limits related to connections |
| `bufferLimit` | _[Quantity](#quantity)_ |  false  | BufferLimit provides configuration for the maximum buffer size in bytes for each incoming connection.<br />For example, 20Mi, 1Gi, 256Ki etc.<br />Note that when the suffix is not provided, the value is interpreted as bytes.<br />Default: 32768 bytes. |


#### ConnectionLimit





_Appears in:_
- [Connection](#connection)

| Field | Type | Required | Description |
| ---   | ---  | ---      | ---         |
| `value` | _integer_ |  true  | Value of the maximum concurrent connections limit.<br />When the limit is reached, incoming connections will be closed after the CloseDelay duration.<br />Default: unlimited. |
| `closeDelay` | _[Duration](#duration)_ |  false  | CloseDelay defines the delay to use before closing connections that are rejected<br />once the limit value is reached.<br />Default: none. |


#### ConsistentHash



ConsistentHash defines the configuration related to the consistent hash
load balancer policy

_Appears in:_
- [LoadBalancer](#loadbalancer)

| Field | Type | Required | Description |
| ---   | ---  | ---      | ---         |
| `type` | _[ConsistentHashType](#consistenthashtype)_ |  true  |  |


#### ConsistentHashType

_Underlying type:_ _string_

ConsistentHashType defines the type of input to hash on.

_Appears in:_
- [ConsistentHash](#consistenthash)

| Value | Description |
| ----- | ----------- |
| `SourceIP` | SourceIPConsistentHashType hashes based on the source IP address.<br /> | 


#### CustomHeaderExtensionSettings



CustomHeader provides configuration for determining the client IP address for a request based on
a trusted custom HTTP header. This uses the the custom_header original IP detection extension.
Refer to https://www.envoyproxy.io/docs/envoy/latest/api-v3/extensions/http/original_ip_detection/custom_header/v3/custom_header.proto
for more details.

_Appears in:_
- [ClientIPDetectionSettings](#clientipdetectionsettings)

| Field | Type | Required | Description |
| ---   | ---  | ---      | ---         |
| `name` | _string_ |  true  | Name of the header containing the original downstream remote address, if present. |
| `failClosed` | _boolean_ |  false  | FailClosed is a switch used to control the flow of traffic when client IP detection<br />fails. If set to true, the listener will respond with 403 Forbidden when the client<br />IP address cannot be determined. |


#### CustomTag





_Appears in:_
- [ProxyTracing](#proxytracing)

| Field | Type | Required | Description |
| ---   | ---  | ---      | ---         |
| `type` | _[CustomTagType](#customtagtype)_ |  true  | Type defines the type of custom tag. |
| `literal` | _[LiteralCustomTag](#literalcustomtag)_ |  true  | Literal adds hard-coded value to each span.<br />It's required when the type is "Literal". |
| `environment` | _[EnvironmentCustomTag](#environmentcustomtag)_ |  true  | Environment adds value from environment variable to each span.<br />It's required when the type is "Environment". |
| `requestHeader` | _[RequestHeaderCustomTag](#requestheadercustomtag)_ |  true  | RequestHeader adds value from request header to each span.<br />It's required when the type is "RequestHeader". |


#### CustomTagType

_Underlying type:_ _string_



_Appears in:_
- [CustomTag](#customtag)

| Value | Description |
| ----- | ----------- |
| `Literal` | CustomTagTypeLiteral adds hard-coded value to each span.<br /> | 
| `Environment` | CustomTagTypeEnvironment adds value from environment variable to each span.<br /> | 
| `RequestHeader` | CustomTagTypeRequestHeader adds value from request header to each span.<br /> | 


#### EnvironmentCustomTag



EnvironmentCustomTag adds value from environment variable to each span.

_Appears in:_
- [CustomTag](#customtag)

| Field | Type | Required | Description |
| ---   | ---  | ---      | ---         |
| `name` | _string_ |  true  | Name defines the name of the environment variable which to extract the value from. |
| `defaultValue` | _string_ |  false  | DefaultValue defines the default value to use if the environment variable is not set. |


#### EnvoyExtensionPolicy



EnvoyExtensionPolicy allows the user to configure various envoy extensibility options for the Gateway.

_Appears in:_
- [EnvoyExtensionPolicyList](#envoyextensionpolicylist)

| Field | Type | Required | Description |
| ---   | ---  | ---      | ---         |
| `apiVersion` | _string_ | |`gateway.envoyproxy.io/v1alpha1`
| `kind` | _string_ | |`EnvoyExtensionPolicy`
| `metadata` | _[ObjectMeta](https://kubernetes.io/docs/reference/generated/kubernetes-api/v1.26/#objectmeta-v1-meta)_ |  true  | Refer to Kubernetes API documentation for fields of `metadata`. |
| `spec` | _[EnvoyExtensionPolicySpec](#envoyextensionpolicyspec)_ |  true  | Spec defines the desired state of EnvoyExtensionPolicy. |


#### EnvoyExtensionPolicyList



EnvoyExtensionPolicyList contains a list of EnvoyExtensionPolicy resources.



| Field | Type | Required | Description |
| ---   | ---  | ---      | ---         |
| `apiVersion` | _string_ | |`gateway.envoyproxy.io/v1alpha1`
| `kind` | _string_ | |`EnvoyExtensionPolicyList`
| `metadata` | _[ListMeta](https://kubernetes.io/docs/reference/generated/kubernetes-api/v1.26/#listmeta-v1-meta)_ |  true  | Refer to Kubernetes API documentation for fields of `metadata`. |
| `items` | _[EnvoyExtensionPolicy](#envoyextensionpolicy) array_ |  true  |  |


#### EnvoyExtensionPolicySpec



EnvoyExtensionPolicySpec defines the desired state of EnvoyExtensionPolicy.

_Appears in:_
- [EnvoyExtensionPolicy](#envoyextensionpolicy)

| Field | Type | Required | Description |
| ---   | ---  | ---      | ---         |
| `targetRef` | _[PolicyTargetReferenceWithSectionName](https://gateway-api.sigs.k8s.io/reference/spec/#gateway.networking.k8s.io/v1alpha2.PolicyTargetReferenceWithSectionName)_ |  true  | TargetRef is the name of the Gateway resource this policy<br />is being attached to.<br />This Policy and the TargetRef MUST be in the same namespace<br />for this Policy to have effect and be applied to the Gateway.<br />TargetRef |
| `wasm` | _[Wasm](#wasm) array_ |  false  | Wasm is a list of Wasm extensions to be loaded by the Gateway.<br />Order matters, as the extensions will be loaded in the order they are<br />defined in this list. |
| `extProc` | _[ExtProc](#extproc) array_ |  true  | ExtProc is an ordered list of external processing filters<br />that should added to the envoy filter chain |


#### EnvoyFilter

_Underlying type:_ _string_

EnvoyFilter defines the type of Envoy HTTP filter.

_Appears in:_
- [FilterPosition](#filterposition)

| Value | Description |
| ----- | ----------- |
| `envoy.filters.http.fault` | EnvoyFilterFault defines the Envoy HTTP fault filter.<br /> | 
| `envoy.filters.http.cors` | EnvoyFilterCORS defines the Envoy HTTP CORS filter.<br /> | 
| `envoy.filters.http.ext_authz` | EnvoyFilterExtAuthz defines the Envoy HTTP external authorization filter.<br /> | 
| `envoy.filters.http.basic_authn` | EnvoyFilterBasicAuthn defines the Envoy HTTP basic authentication filter.<br /> | 
| `envoy.filters.http.oauth2` | EnvoyFilterOAuth2 defines the Envoy HTTP OAuth2 filter.<br /> | 
| `envoy.filters.http.jwt_authn` | EnvoyFilterJWTAuthn defines the Envoy HTTP JWT authentication filter.<br /> | 
| `envoy.filters.http.ext_proc` | EnvoyFilterExtProc defines the Envoy HTTP external process filter.<br /> | 
| `envoy.filters.http.wasm` | EnvoyFilterWasm defines the Envoy HTTP WebAssembly filter.<br /> | 
| `envoy.filters.http.local_ratelimit` | EnvoyFilterLocalRateLimit defines the Envoy HTTP local rate limit filter.<br /> | 
| `envoy.filters.http.ratelimit` | EnvoyFilterRateLimit defines the Envoy HTTP rate limit filter.<br /> | 
| `envoy.filters.http.router` | EnvoyFilterRouter defines the Envoy HTTP router filter.<br /> | 


#### EnvoyGateway



EnvoyGateway is the schema for the envoygateways API.



| Field | Type | Required | Description |
| ---   | ---  | ---      | ---         |
| `apiVersion` | _string_ | |`gateway.envoyproxy.io/v1alpha1`
| `kind` | _string_ | |`EnvoyGateway`
| `gateway` | _[Gateway](#gateway)_ |  false  | Gateway defines desired Gateway API specific configuration. If unset,<br />default configuration parameters will apply. |
| `provider` | _[EnvoyGatewayProvider](#envoygatewayprovider)_ |  false  | Provider defines the desired provider and provider-specific configuration.<br />If unspecified, the Kubernetes provider is used with default configuration<br />parameters. |
| `logging` | _[EnvoyGatewayLogging](#envoygatewaylogging)_ |  false  | Logging defines logging parameters for Envoy Gateway. |
| `admin` | _[EnvoyGatewayAdmin](#envoygatewayadmin)_ |  false  | Admin defines the desired admin related abilities.<br />If unspecified, the Admin is used with default configuration<br />parameters. |
| `telemetry` | _[EnvoyGatewayTelemetry](#envoygatewaytelemetry)_ |  false  | Telemetry defines the desired control plane telemetry related abilities.<br />If unspecified, the telemetry is used with default configuration. |
| `rateLimit` | _[RateLimit](#ratelimit)_ |  false  | RateLimit defines the configuration associated with the Rate Limit service<br />deployed by Envoy Gateway required to implement the Global Rate limiting<br />functionality. The specific rate limit service used here is the reference<br />implementation in Envoy. For more details visit https://github.com/envoyproxy/ratelimit.<br />This configuration is unneeded for "Local" rate limiting. |
| `extensionManager` | _[ExtensionManager](#extensionmanager)_ |  false  | ExtensionManager defines an extension manager to register for the Envoy Gateway Control Plane. |
| `extensionApis` | _[ExtensionAPISettings](#extensionapisettings)_ |  false  | ExtensionAPIs defines the settings related to specific Gateway API Extensions<br />implemented by Envoy Gateway |


#### EnvoyGatewayAdmin



EnvoyGatewayAdmin defines the Envoy Gateway Admin configuration.

_Appears in:_
- [EnvoyGateway](#envoygateway)
- [EnvoyGatewaySpec](#envoygatewayspec)

| Field | Type | Required | Description |
| ---   | ---  | ---      | ---         |
| `address` | _[EnvoyGatewayAdminAddress](#envoygatewayadminaddress)_ |  false  | Address defines the address of Envoy Gateway Admin Server. |
| `enableDumpConfig` | _boolean_ |  false  | EnableDumpConfig defines if enable dump config in Envoy Gateway logs. |
| `enablePprof` | _boolean_ |  false  | EnablePprof defines if enable pprof in Envoy Gateway Admin Server. |


#### EnvoyGatewayAdminAddress



EnvoyGatewayAdminAddress defines the Envoy Gateway Admin Address configuration.

_Appears in:_
- [EnvoyGatewayAdmin](#envoygatewayadmin)

| Field | Type | Required | Description |
| ---   | ---  | ---      | ---         |
| `port` | _integer_ |  false  | Port defines the port the admin server is exposed on. |
| `host` | _string_ |  false  | Host defines the admin server hostname. |


#### EnvoyGatewayCustomProvider



EnvoyGatewayCustomProvider defines configuration for the Custom provider.

_Appears in:_
- [EnvoyGatewayProvider](#envoygatewayprovider)

| Field | Type | Required | Description |
| ---   | ---  | ---      | ---         |
| `resource` | _[EnvoyGatewayResourceProvider](#envoygatewayresourceprovider)_ |  true  | Resource defines the desired resource provider.<br />This provider is used to specify the provider to be used<br />to retrieve the resource configurations such as Gateway API<br />resources |
| `infrastructure` | _[EnvoyGatewayInfrastructureProvider](#envoygatewayinfrastructureprovider)_ |  true  | Infrastructure defines the desired infrastructure provider.<br />This provider is used to specify the provider to be used<br />to provide an environment to deploy the out resources like<br />the Envoy Proxy data plane. |


#### EnvoyGatewayFileResourceProvider



EnvoyGatewayFileResourceProvider defines configuration for the File Resource provider.

_Appears in:_
- [EnvoyGatewayResourceProvider](#envoygatewayresourceprovider)

| Field | Type | Required | Description |
| ---   | ---  | ---      | ---         |
| `paths` | _string array_ |  true  | Paths are the paths to a directory or file containing the resource configuration.<br />Recursive sub directories are not currently supported. |


#### EnvoyGatewayHostInfrastructureProvider



EnvoyGatewayHostInfrastructureProvider defines configuration for the Host Infrastructure provider.

_Appears in:_
- [EnvoyGatewayInfrastructureProvider](#envoygatewayinfrastructureprovider)



#### EnvoyGatewayInfrastructureProvider



EnvoyGatewayInfrastructureProvider defines configuration for the Custom Infrastructure provider.

_Appears in:_
- [EnvoyGatewayCustomProvider](#envoygatewaycustomprovider)

| Field | Type | Required | Description |
| ---   | ---  | ---      | ---         |
| `type` | _[InfrastructureProviderType](#infrastructureprovidertype)_ |  true  | Type is the type of infrastructure providers to use. Supported types are "Host". |
| `host` | _[EnvoyGatewayHostInfrastructureProvider](#envoygatewayhostinfrastructureprovider)_ |  false  | Host defines the configuration of the Host provider. Host provides runtime<br />deployment of the data plane as a child process on the host environment. |


#### EnvoyGatewayKubernetesProvider



EnvoyGatewayKubernetesProvider defines configuration for the Kubernetes provider.

_Appears in:_
- [EnvoyGatewayProvider](#envoygatewayprovider)

| Field | Type | Required | Description |
| ---   | ---  | ---      | ---         |
| `rateLimitDeployment` | _[KubernetesDeploymentSpec](#kubernetesdeploymentspec)_ |  false  | RateLimitDeployment defines the desired state of the Envoy ratelimit deployment resource.<br />If unspecified, default settings for the managed Envoy ratelimit deployment resource<br />are applied. |
| `watch` | _[KubernetesWatchMode](#kuberneteswatchmode)_ |  false  | Watch holds configuration of which input resources should be watched and reconciled. |
| `deploy` | _[KubernetesDeployMode](#kubernetesdeploymode)_ |  false  | Deploy holds configuration of how output managed resources such as the Envoy Proxy data plane<br />should be deployed |
| `overwriteControlPlaneCerts` | _boolean_ |  false  | OverwriteControlPlaneCerts updates the secrets containing the control plane certs, when set. |
| `leaderElection` | _[LeaderElection](#leaderelection)_ |  false  | LeaderElection specifies the configuration for leader election.<br />If it's not set up, leader election will be active by default, using Kubernetes' standard settings. |


#### EnvoyGatewayLogComponent

_Underlying type:_ _string_

EnvoyGatewayLogComponent defines a component that supports a configured logging level.

_Appears in:_
- [EnvoyGatewayLogging](#envoygatewaylogging)

| Value | Description |
| ----- | ----------- |
| `default` | LogComponentGatewayDefault defines the "default"-wide logging component. When specified,<br />all other logging components are ignored.<br /> | 
| `provider` | LogComponentProviderRunner defines the "provider" runner component.<br /> | 
| `gateway-api` | LogComponentGatewayAPIRunner defines the "gateway-api" runner component.<br /> | 
| `xds-translator` | LogComponentXdsTranslatorRunner defines the "xds-translator" runner component.<br /> | 
| `xds-server` | LogComponentXdsServerRunner defines the "xds-server" runner component.<br /> | 
| `infrastructure` | LogComponentInfrastructureRunner defines the "infrastructure" runner component.<br /> | 
| `global-ratelimit` | LogComponentGlobalRateLimitRunner defines the "global-ratelimit" runner component.<br /> | 


#### EnvoyGatewayLogging



EnvoyGatewayLogging defines logging for Envoy Gateway.

_Appears in:_
- [EnvoyGateway](#envoygateway)
- [EnvoyGatewaySpec](#envoygatewayspec)

| Field | Type | Required | Description |
| ---   | ---  | ---      | ---         |
| `level` | _object (keys:[EnvoyGatewayLogComponent](#envoygatewaylogcomponent), values:[LogLevel](#loglevel))_ |  true  | Level is the logging level. If unspecified, defaults to "info".<br />EnvoyGatewayLogComponent options: default/provider/gateway-api/xds-translator/xds-server/infrastructure/global-ratelimit.<br />LogLevel options: debug/info/error/warn. |


#### EnvoyGatewayMetricSink



EnvoyGatewayMetricSink defines control plane
metric sinks where metrics are sent to.

_Appears in:_
- [EnvoyGatewayMetrics](#envoygatewaymetrics)

| Field | Type | Required | Description |
| ---   | ---  | ---      | ---         |
| `type` | _[MetricSinkType](#metricsinktype)_ |  true  | Type defines the metric sink type.<br />EG control plane currently supports OpenTelemetry. |
| `openTelemetry` | _[EnvoyGatewayOpenTelemetrySink](#envoygatewayopentelemetrysink)_ |  true  | OpenTelemetry defines the configuration for OpenTelemetry sink.<br />It's required if the sink type is OpenTelemetry. |


#### EnvoyGatewayMetrics



EnvoyGatewayMetrics defines control plane push/pull metrics configurations.

_Appears in:_
- [EnvoyGatewayTelemetry](#envoygatewaytelemetry)

| Field | Type | Required | Description |
| ---   | ---  | ---      | ---         |
| `sinks` | _[EnvoyGatewayMetricSink](#envoygatewaymetricsink) array_ |  true  | Sinks defines the metric sinks where metrics are sent to. |
| `prometheus` | _[EnvoyGatewayPrometheusProvider](#envoygatewayprometheusprovider)_ |  true  | Prometheus defines the configuration for prometheus endpoint. |


#### EnvoyGatewayOpenTelemetrySink





_Appears in:_
- [EnvoyGatewayMetricSink](#envoygatewaymetricsink)

| Field | Type | Required | Description |
| ---   | ---  | ---      | ---         |
| `host` | _string_ |  true  | Host define the sink service hostname. |
| `protocol` | _string_ |  true  | Protocol define the sink service protocol. |
| `port` | _integer_ |  false  | Port defines the port the sink service is exposed on. |


#### EnvoyGatewayPrometheusProvider



EnvoyGatewayPrometheusProvider will expose prometheus endpoint in pull mode.

_Appears in:_
- [EnvoyGatewayMetrics](#envoygatewaymetrics)

| Field | Type | Required | Description |
| ---   | ---  | ---      | ---         |
| `disable` | _boolean_ |  true  | Disable defines if disables the prometheus metrics in pull mode. |


#### EnvoyGatewayProvider



EnvoyGatewayProvider defines the desired configuration of a provider.

_Appears in:_
- [EnvoyGateway](#envoygateway)
- [EnvoyGatewaySpec](#envoygatewayspec)

| Field | Type | Required | Description |
| ---   | ---  | ---      | ---         |
| `type` | _[ProviderType](#providertype)_ |  true  | Type is the type of provider to use. Supported types are "Kubernetes". |
| `kubernetes` | _[EnvoyGatewayKubernetesProvider](#envoygatewaykubernetesprovider)_ |  false  | Kubernetes defines the configuration of the Kubernetes provider. Kubernetes<br />provides runtime configuration via the Kubernetes API. |
| `custom` | _[EnvoyGatewayCustomProvider](#envoygatewaycustomprovider)_ |  false  | Custom defines the configuration for the Custom provider. This provider<br />allows you to define a specific resource provider and a infrastructure<br />provider. |


#### EnvoyGatewayResourceProvider



EnvoyGatewayResourceProvider defines configuration for the Custom Resource provider.

_Appears in:_
- [EnvoyGatewayCustomProvider](#envoygatewaycustomprovider)

| Field | Type | Required | Description |
| ---   | ---  | ---      | ---         |
| `type` | _[ResourceProviderType](#resourceprovidertype)_ |  true  | Type is the type of resource provider to use. Supported types are "File". |
| `file` | _[EnvoyGatewayFileResourceProvider](#envoygatewayfileresourceprovider)_ |  false  | File defines the configuration of the File provider. File provides runtime<br />configuration defined by one or more files. |


#### EnvoyGatewaySpec



EnvoyGatewaySpec defines the desired state of Envoy Gateway.

_Appears in:_
- [EnvoyGateway](#envoygateway)

| Field | Type | Required | Description |
| ---   | ---  | ---      | ---         |
| `gateway` | _[Gateway](#gateway)_ |  false  | Gateway defines desired Gateway API specific configuration. If unset,<br />default configuration parameters will apply. |
| `provider` | _[EnvoyGatewayProvider](#envoygatewayprovider)_ |  false  | Provider defines the desired provider and provider-specific configuration.<br />If unspecified, the Kubernetes provider is used with default configuration<br />parameters. |
| `logging` | _[EnvoyGatewayLogging](#envoygatewaylogging)_ |  false  | Logging defines logging parameters for Envoy Gateway. |
| `admin` | _[EnvoyGatewayAdmin](#envoygatewayadmin)_ |  false  | Admin defines the desired admin related abilities.<br />If unspecified, the Admin is used with default configuration<br />parameters. |
| `telemetry` | _[EnvoyGatewayTelemetry](#envoygatewaytelemetry)_ |  false  | Telemetry defines the desired control plane telemetry related abilities.<br />If unspecified, the telemetry is used with default configuration. |
| `rateLimit` | _[RateLimit](#ratelimit)_ |  false  | RateLimit defines the configuration associated with the Rate Limit service<br />deployed by Envoy Gateway required to implement the Global Rate limiting<br />functionality. The specific rate limit service used here is the reference<br />implementation in Envoy. For more details visit https://github.com/envoyproxy/ratelimit.<br />This configuration is unneeded for "Local" rate limiting. |
| `extensionManager` | _[ExtensionManager](#extensionmanager)_ |  false  | ExtensionManager defines an extension manager to register for the Envoy Gateway Control Plane. |
| `extensionApis` | _[ExtensionAPISettings](#extensionapisettings)_ |  false  | ExtensionAPIs defines the settings related to specific Gateway API Extensions<br />implemented by Envoy Gateway |


#### EnvoyGatewayTelemetry



EnvoyGatewayTelemetry defines telemetry configurations for envoy gateway control plane.
Control plane will focus on metrics observability telemetry and tracing telemetry later.

_Appears in:_
- [EnvoyGateway](#envoygateway)
- [EnvoyGatewaySpec](#envoygatewayspec)

| Field | Type | Required | Description |
| ---   | ---  | ---      | ---         |
| `metrics` | _[EnvoyGatewayMetrics](#envoygatewaymetrics)_ |  true  | Metrics defines metrics configuration for envoy gateway. |


#### EnvoyJSONPatchConfig



EnvoyJSONPatchConfig defines the configuration for patching a Envoy xDS Resource
using JSONPatch semantic

_Appears in:_
- [EnvoyPatchPolicySpec](#envoypatchpolicyspec)

| Field | Type | Required | Description |
| ---   | ---  | ---      | ---         |
| `type` | _[EnvoyResourceType](#envoyresourcetype)_ |  true  | Type is the typed URL of the Envoy xDS Resource |
| `name` | _string_ |  true  | Name is the name of the resource |
| `operation` | _[JSONPatchOperation](#jsonpatchoperation)_ |  true  | Patch defines the JSON Patch Operation |


#### EnvoyPatchPolicy



EnvoyPatchPolicy allows the user to modify the generated Envoy xDS
resources by Envoy Gateway using this patch API

_Appears in:_
- [EnvoyPatchPolicyList](#envoypatchpolicylist)

| Field | Type | Required | Description |
| ---   | ---  | ---      | ---         |
| `apiVersion` | _string_ | |`gateway.envoyproxy.io/v1alpha1`
| `kind` | _string_ | |`EnvoyPatchPolicy`
| `metadata` | _[ObjectMeta](https://kubernetes.io/docs/reference/generated/kubernetes-api/v1.26/#objectmeta-v1-meta)_ |  true  | Refer to Kubernetes API documentation for fields of `metadata`. |
| `spec` | _[EnvoyPatchPolicySpec](#envoypatchpolicyspec)_ |  true  | Spec defines the desired state of EnvoyPatchPolicy. |


#### EnvoyPatchPolicyList



EnvoyPatchPolicyList contains a list of EnvoyPatchPolicy resources.



| Field | Type | Required | Description |
| ---   | ---  | ---      | ---         |
| `apiVersion` | _string_ | |`gateway.envoyproxy.io/v1alpha1`
| `kind` | _string_ | |`EnvoyPatchPolicyList`
| `metadata` | _[ListMeta](https://kubernetes.io/docs/reference/generated/kubernetes-api/v1.26/#listmeta-v1-meta)_ |  true  | Refer to Kubernetes API documentation for fields of `metadata`. |
| `items` | _[EnvoyPatchPolicy](#envoypatchpolicy) array_ |  true  |  |


#### EnvoyPatchPolicySpec



EnvoyPatchPolicySpec defines the desired state of EnvoyPatchPolicy.

_Appears in:_
- [EnvoyPatchPolicy](#envoypatchpolicy)

| Field | Type | Required | Description |
| ---   | ---  | ---      | ---         |
| `type` | _[EnvoyPatchType](#envoypatchtype)_ |  true  | Type decides the type of patch.<br />Valid EnvoyPatchType values are "JSONPatch". |
| `jsonPatches` | _[EnvoyJSONPatchConfig](#envoyjsonpatchconfig) array_ |  false  | JSONPatch defines the JSONPatch configuration. |
| `targetRef` | _[PolicyTargetReference](#policytargetreference)_ |  true  | TargetRef is the name of the Gateway API resource this policy<br />is being attached to.<br />By default attaching to Gateway is supported and<br />when mergeGateways is enabled it should attach to GatewayClass.<br />This Policy and the TargetRef MUST be in the same namespace<br />for this Policy to have effect and be applied to the Gateway<br />TargetRef |
| `priority` | _integer_ |  true  | Priority of the EnvoyPatchPolicy.<br />If multiple EnvoyPatchPolicies are applied to the same<br />TargetRef, they will be applied in the ascending order of<br />the priority i.e. int32.min has the highest priority and<br />int32.max has the lowest priority.<br />Defaults to 0. |


#### EnvoyPatchType

_Underlying type:_ _string_

EnvoyPatchType specifies the types of Envoy patching mechanisms.

_Appears in:_
- [EnvoyPatchPolicySpec](#envoypatchpolicyspec)

| Value | Description |
| ----- | ----------- |
| `JSONPatch` | JSONPatchEnvoyPatchType allows the user to patch the generated xDS resources using JSONPatch semantics.<br />For more details on the semantics, please refer to https://datatracker.ietf.org/doc/html/rfc6902<br /> | 


#### EnvoyProxy



EnvoyProxy is the schema for the envoyproxies API.



| Field | Type | Required | Description |
| ---   | ---  | ---      | ---         |
| `apiVersion` | _string_ | |`gateway.envoyproxy.io/v1alpha1`
| `kind` | _string_ | |`EnvoyProxy`
| `metadata` | _[ObjectMeta](https://kubernetes.io/docs/reference/generated/kubernetes-api/v1.26/#objectmeta-v1-meta)_ |  true  | Refer to Kubernetes API documentation for fields of `metadata`. |
| `spec` | _[EnvoyProxySpec](#envoyproxyspec)_ |  true  | EnvoyProxySpec defines the desired state of EnvoyProxy. |


#### EnvoyProxyKubernetesProvider



EnvoyProxyKubernetesProvider defines configuration for the Kubernetes resource
provider.

_Appears in:_
- [EnvoyProxyProvider](#envoyproxyprovider)

| Field | Type | Required | Description |
| ---   | ---  | ---      | ---         |
| `envoyDeployment` | _[KubernetesDeploymentSpec](#kubernetesdeploymentspec)_ |  false  | EnvoyDeployment defines the desired state of the Envoy deployment resource.<br />If unspecified, default settings for the managed Envoy deployment resource<br />are applied. |
| `envoyService` | _[KubernetesServiceSpec](#kubernetesservicespec)_ |  false  | EnvoyService defines the desired state of the Envoy service resource.<br />If unspecified, default settings for the managed Envoy service resource<br />are applied. |
| `envoyHpa` | _[KubernetesHorizontalPodAutoscalerSpec](#kuberneteshorizontalpodautoscalerspec)_ |  false  | EnvoyHpa defines the Horizontal Pod Autoscaler settings for Envoy Proxy Deployment.<br />Once the HPA is being set, Replicas field from EnvoyDeployment will be ignored. |


#### EnvoyProxyProvider



EnvoyProxyProvider defines the desired state of a resource provider.

_Appears in:_
- [EnvoyProxySpec](#envoyproxyspec)

| Field | Type | Required | Description |
| ---   | ---  | ---      | ---         |
| `type` | _[ProviderType](#providertype)_ |  true  | Type is the type of resource provider to use. A resource provider provides<br />infrastructure resources for running the data plane, e.g. Envoy proxy, and<br />optional auxiliary control planes. Supported types are "Kubernetes". |
| `kubernetes` | _[EnvoyProxyKubernetesProvider](#envoyproxykubernetesprovider)_ |  false  | Kubernetes defines the desired state of the Kubernetes resource provider.<br />Kubernetes provides infrastructure resources for running the data plane,<br />e.g. Envoy proxy. If unspecified and type is "Kubernetes", default settings<br />for managed Kubernetes resources are applied. |


#### EnvoyProxySpec



EnvoyProxySpec defines the desired state of EnvoyProxy.

_Appears in:_
- [EnvoyProxy](#envoyproxy)

| Field | Type | Required | Description |
| ---   | ---  | ---      | ---         |
| `provider` | _[EnvoyProxyProvider](#envoyproxyprovider)_ |  false  | Provider defines the desired resource provider and provider-specific configuration.<br />If unspecified, the "Kubernetes" resource provider is used with default configuration<br />parameters. |
| `logging` | _[ProxyLogging](#proxylogging)_ |  true  | Logging defines logging parameters for managed proxies. |
| `telemetry` | _[ProxyTelemetry](#proxytelemetry)_ |  false  | Telemetry defines telemetry parameters for managed proxies. |
| `bootstrap` | _[ProxyBootstrap](#proxybootstrap)_ |  false  | Bootstrap defines the Envoy Bootstrap as a YAML string.<br />Visit https://www.envoyproxy.io/docs/envoy/latest/api-v3/config/bootstrap/v3/bootstrap.proto#envoy-v3-api-msg-config-bootstrap-v3-bootstrap<br />to learn more about the syntax.<br />If set, this is the Bootstrap configuration used for the managed Envoy Proxy fleet instead of the default Bootstrap configuration<br />set by Envoy Gateway.<br />Some fields within the Bootstrap that are required to communicate with the xDS Server (Envoy Gateway) and receive xDS resources<br />from it are not configurable and will result in the `EnvoyProxy` resource being rejected.<br />Backward compatibility across minor versions is not guaranteed.<br />We strongly recommend using `egctl x translate` to generate a `EnvoyProxy` resource with the `Bootstrap` field set to the default<br />Bootstrap configuration used. You can edit this configuration, and rerun `egctl x translate` to ensure there are no validation errors. |
| `concurrency` | _integer_ |  false  | Concurrency defines the number of worker threads to run. If unset, it defaults to<br />the number of cpuset threads on the platform. |
| `extraArgs` | _string array_ |  false  | ExtraArgs defines additional command line options that are provided to Envoy.<br />More info: https://www.envoyproxy.io/docs/envoy/latest/operations/cli#command-line-options<br />Note: some command line options are used internally(e.g. --log-level) so they cannot be provided here. |
| `mergeGateways` | _boolean_ |  false  | MergeGateways defines if Gateway resources should be merged onto the same Envoy Proxy Infrastructure.<br />Setting this field to true would merge all Gateway Listeners under the parent Gateway Class.<br />This means that the port, protocol and hostname tuple must be unique for every listener.<br />If a duplicate listener is detected, the newer listener (based on timestamp) will be rejected and its status will be updated with a "Accepted=False" condition. |
| `shutdown` | _[ShutdownConfig](#shutdownconfig)_ |  false  | Shutdown defines configuration for graceful envoy shutdown process. |




#### EnvoyResourceType

_Underlying type:_ _string_

EnvoyResourceType specifies the type URL of the Envoy resource.

_Appears in:_
- [EnvoyJSONPatchConfig](#envoyjsonpatchconfig)

| Value | Description |
| ----- | ----------- |
| `type.googleapis.com/envoy.config.listener.v3.Listener` | ListenerEnvoyResourceType defines the Type URL of the Listener resource<br /> | 
| `type.googleapis.com/envoy.config.route.v3.RouteConfiguration` | RouteConfigurationEnvoyResourceType defines the Type URL of the RouteConfiguration resource<br /> | 
| `type.googleapis.com/envoy.config.cluster.v3.Cluster` | ClusterEnvoyResourceType defines the Type URL of the Cluster resource<br /> | 
| `type.googleapis.com/envoy.config.endpoint.v3.ClusterLoadAssignment` | ClusterLoadAssignmentEnvoyResourceType defines the Type URL of the ClusterLoadAssignment resource<br /> | 


#### ExtAuth



ExtAuth defines the configuration for External Authorization.

_Appears in:_
- [SecurityPolicySpec](#securitypolicyspec)

| Field | Type | Required | Description |
| ---   | ---  | ---      | ---         |
| `grpc` | _[GRPCExtAuthService](#grpcextauthservice)_ |  true  | GRPC defines the gRPC External Authorization service.<br />Either GRPCService or HTTPService must be specified,<br />and only one of them can be provided. |
| `http` | _[HTTPExtAuthService](#httpextauthservice)_ |  true  | HTTP defines the HTTP External Authorization service.<br />Either GRPCService or HTTPService must be specified,<br />and only one of them can be provided. |
| `headersToExtAuth` | _string array_ |  false  | HeadersToExtAuth defines the client request headers that will be included<br />in the request to the external authorization service.<br />Note: If not specified, the default behavior for gRPC and HTTP external<br />authorization services is different due to backward compatibility reasons.<br />All headers will be included in the check request to a gRPC authorization server.<br />Only the following headers will be included in the check request to an HTTP<br />authorization server: Host, Method, Path, Content-Length, and Authorization.<br />And these headers will always be included to the check request to an HTTP<br />authorization server by default, no matter whether they are specified<br />in HeadersToExtAuth or not. |
| `failOpen` | _boolean_ |  false  | FailOpen is a switch used to control the behavior when a response from the External Authorization service cannot be obtained.<br />If FailOpen is set to true, the system allows the traffic to pass through.<br />Otherwise, if it is set to false or not set (defaulting to false),<br />the system blocks the traffic and returns a HTTP 5xx error, reflecting a fail-closed approach.<br />This setting determines whether to prioritize accessibility over strict security in case of authorization service failure. |


#### ExtProc



ExtProc defines the configuration for External Processing filter.

_Appears in:_
- [EnvoyExtensionPolicySpec](#envoyextensionpolicyspec)

| Field | Type | Required | Description |
| ---   | ---  | ---      | ---         |
| `backendRef` | _[ExtProcBackendRef](#extprocbackendref)_ |  true  | BackendRef defines the configuration of the external processing service |
| `backendRefs` | _[BackendRef](#backendref) array_ |  false  | BackendRefs defines the configuration of the external processing service |
| `messageTimeout` | _[Duration](#duration)_ |  false  | MessageTimeout is the timeout for a response to be returned from the external processor<br />Default: 200ms |
| `failOpen` | _boolean_ |  false  | FailOpen defines if requests or responses that cannot be processed due to connectivity to the<br />external processor are terminated or passed-through.<br />Default: false |
| `processingMode` | _[ExtProcProcessingMode](#extprocprocessingmode)_ |  false  | ProcessingMode defines how request and response body is processed<br />Default: header and body are not sent to the external processor |


#### ExtProcBackendRef



ExtProcService defines the gRPC External Processing service using the envoy grpc client
The processing request and response messages are defined in
https://www.envoyproxy.io/docs/envoy/latest/api-v3/service/ext_proc/v3/external_processor.proto

_Appears in:_
- [ExtProc](#extproc)

| Field | Type | Required | Description |
| ---   | ---  | ---      | ---         |
| `group` | _[Group](#group)_ |  false  | Group is the group of the referent. For example, "gateway.networking.k8s.io".<br />When unspecified or empty string, core API group is inferred. |
| `kind` | _[Kind](#kind)_ |  false  | Kind is the Kubernetes resource kind of the referent. For example<br />"Service".<br /><br />Defaults to "Service" when not specified.<br /><br />ExternalName services can refer to CNAME DNS records that may live<br />outside of the cluster and as such are difficult to reason about in<br />terms of conformance. They also may not be safe to forward to (see<br />CVE-2021-25740 for more information). Implementations SHOULD NOT<br />support ExternalName Services.<br /><br />Support: Core (Services with a type other than ExternalName)<br /><br />Support: Implementation-specific (Services with type ExternalName) |
| `name` | _[ObjectName](#objectname)_ |  true  | Name is the name of the referent. |
| `namespace` | _[Namespace](#namespace)_ |  false  | Namespace is the namespace of the backend. When unspecified, the local<br />namespace is inferred.<br /><br />Note that when a namespace different than the local namespace is specified,<br />a ReferenceGrant object is required in the referent namespace to allow that<br />namespace's owner to accept the reference. See the ReferenceGrant<br />documentation for details.<br /><br />Support: Core |
| `port` | _[PortNumber](#portnumber)_ |  false  | Port specifies the destination port number to use for this resource.<br />Port is required when the referent is a Kubernetes Service. In this<br />case, the port number is the service port number, not the target port.<br />For other resources, destination port might be derived from the referent<br />resource or this field. |


#### ExtProcBodyProcessingMode

_Underlying type:_ _string_



_Appears in:_
- [ProcessingModeOptions](#processingmodeoptions)

| Value | Description |
| ----- | ----------- |
| `Streamed` | StreamedExtProcBodyProcessingMode will stream the body to the server in pieces as they arrive at the proxy.<br /> | 
| `Buffered` | BufferedExtProcBodyProcessingMode will buffer the message body in memory and send the entire body at once. If the body exceeds the configured buffer limit, then the downstream system will receive an error.<br /> | 
| `BufferedPartial` | BufferedPartialExtBodyHeaderProcessingMode will buffer the message body in memory and send the entire body in one chunk. If the body exceeds the configured buffer limit, then the body contents up to the buffer limit will be sent.<br /> | 


#### ExtProcProcessingMode



ExtProcProcessingMode defines if and how headers and bodies are sent to the service.
https://www.envoyproxy.io/docs/envoy/latest/api-v3/extensions/filters/http/ext_proc/v3/processing_mode.proto#envoy-v3-api-msg-extensions-filters-http-ext-proc-v3-processingmode

_Appears in:_
- [ExtProc](#extproc)

| Field | Type | Required | Description |
| ---   | ---  | ---      | ---         |
| `request` | _[ProcessingModeOptions](#processingmodeoptions)_ |  false  | Defines processing mode for requests. If present, request headers are sent. Request body is processed according<br />to the specified mode. |
| `response` | _[ProcessingModeOptions](#processingmodeoptions)_ |  false  | Defines processing mode for responses. If present, response headers are sent. Response body is processed according<br />to the specified mode. |


#### ExtensionAPISettings



ExtensionAPISettings defines the settings specific to Gateway API Extensions.

_Appears in:_
- [EnvoyGateway](#envoygateway)
- [EnvoyGatewaySpec](#envoygatewayspec)

| Field | Type | Required | Description |
| ---   | ---  | ---      | ---         |
| `enableEnvoyPatchPolicy` | _boolean_ |  true  | EnableEnvoyPatchPolicy enables Envoy Gateway to<br />reconcile and implement the EnvoyPatchPolicy resources. |


#### ExtensionHooks



ExtensionHooks defines extension hooks across all supported runners

_Appears in:_
- [ExtensionManager](#extensionmanager)

| Field | Type | Required | Description |
| ---   | ---  | ---      | ---         |
| `xdsTranslator` | _[XDSTranslatorHooks](#xdstranslatorhooks)_ |  true  | XDSTranslator defines all the supported extension hooks for the xds-translator runner |


#### ExtensionManager



ExtensionManager defines the configuration for registering an extension manager to
the Envoy Gateway control plane.

_Appears in:_
- [EnvoyGateway](#envoygateway)
- [EnvoyGatewaySpec](#envoygatewayspec)

| Field | Type | Required | Description |
| ---   | ---  | ---      | ---         |
| `resources` | _[GroupVersionKind](#groupversionkind) array_ |  false  | Resources defines the set of K8s resources the extension will handle. |
| `hooks` | _[ExtensionHooks](#extensionhooks)_ |  true  | Hooks defines the set of hooks the extension supports |
| `service` | _[ExtensionService](#extensionservice)_ |  true  | Service defines the configuration of the extension service that the Envoy<br />Gateway Control Plane will call through extension hooks. |


#### ExtensionService



ExtensionService defines the configuration for connecting to a registered extension service.

_Appears in:_
- [ExtensionManager](#extensionmanager)

| Field | Type | Required | Description |
| ---   | ---  | ---      | ---         |
| `host` | _string_ |  true  | Host define the extension service hostname. |
| `port` | _integer_ |  false  | Port defines the port the extension service is exposed on. |
| `tls` | _[ExtensionTLS](#extensiontls)_ |  false  | TLS defines TLS configuration for communication between Envoy Gateway and<br />the extension service. |


#### ExtensionTLS



ExtensionTLS defines the TLS configuration when connecting to an extension service

_Appears in:_
- [ExtensionService](#extensionservice)

| Field | Type | Required | Description |
| ---   | ---  | ---      | ---         |
| `certificateRef` | _[SecretObjectReference](https://gateway-api.sigs.k8s.io/references/spec/#gateway.networking.k8s.io/v1.SecretObjectReference)_ |  true  | CertificateRef contains a references to objects (Kubernetes objects or otherwise) that<br />contains a TLS certificate and private keys. These certificates are used to<br />establish a TLS handshake to the extension server.<br /><br />CertificateRef can only reference a Kubernetes Secret at this time. |


#### FaultInjection



FaultInjection defines the fault injection policy to be applied. This configuration can be used to
inject delays and abort requests to mimic failure scenarios such as service failures and overloads

_Appears in:_
- [BackendTrafficPolicySpec](#backendtrafficpolicyspec)

| Field | Type | Required | Description |
| ---   | ---  | ---      | ---         |
| `delay` | _[FaultInjectionDelay](#faultinjectiondelay)_ |  false  | If specified, a delay will be injected into the request. |
| `abort` | _[FaultInjectionAbort](#faultinjectionabort)_ |  false  | If specified, the request will be aborted if it meets the configuration criteria. |


#### FaultInjectionAbort



FaultInjectionAbort defines the abort fault injection configuration

_Appears in:_
- [FaultInjection](#faultinjection)

| Field | Type | Required | Description |
| ---   | ---  | ---      | ---         |
| `httpStatus` | _integer_ |  false  | StatusCode specifies the HTTP status code to be returned |
| `grpcStatus` | _integer_ |  false  | GrpcStatus specifies the GRPC status code to be returned |
| `percentage` | _float_ |  false  | Percentage specifies the percentage of requests to be aborted. Default 100%, if set 0, no requests will be aborted. Accuracy to 0.0001%. |


#### FaultInjectionDelay



FaultInjectionDelay defines the delay fault injection configuration

_Appears in:_
- [FaultInjection](#faultinjection)

| Field | Type | Required | Description |
| ---   | ---  | ---      | ---         |
| `fixedDelay` | _[Duration](https://kubernetes.io/docs/reference/generated/kubernetes-api/v1.26/#duration-v1-meta)_ |  true  | FixedDelay specifies the fixed delay duration |
| `percentage` | _float_ |  false  | Percentage specifies the percentage of requests to be delayed. Default 100%, if set 0, no requests will be delayed. Accuracy to 0.0001%. |


#### FileEnvoyProxyAccessLog





_Appears in:_
- [ProxyAccessLogSink](#proxyaccesslogsink)

| Field | Type | Required | Description |
| ---   | ---  | ---      | ---         |
| `path` | _string_ |  true  | Path defines the file path used to expose envoy access log(e.g. /dev/stdout). |


<<<<<<< HEAD
#### ForwardClientCertDetails

_Underlying type:_ _string_



_Appears in:_
- [HeaderSettings](#headersettings)

| Value | Description |
| ----- | ----------- |
| `Sanitize` | Do not send the XFCC header to the next hop. This is the default value.<br /> | 
| `ForwardOnly` | When the client connection is mTLS (Mutual TLS), forward the XFCC header<br />in the request.<br /> | 
| `AppendForward` | When the client connection is mTLS, append the client certificate<br />information to the request’s XFCC header and forward it.<br /> | 
| `SanitizeSet` | When the client connection is mTLS, reset the XFCC header with the client<br />certificate information and send it to the next hop.<br /> | 
| `AlwaysForwardOnly` | Always forward the XFCC header in the request, regardless of whether the<br />client connection is mTLS.<br /> | 
=======
#### FilterPosition



FilterPosition defines the position of an Envoy HTTP filter in the filter chain.

_Appears in:_
- [EnvoyProxySpec](#envoyproxyspec)

| Field | Type | Required | Description |
| ---   | ---  | ---      | ---         |
| `filter` | _[EnvoyFilter](#envoyfilter)_ |  true  | Name of the filter. |
| `before` | _[EnvoyFilter](#envoyfilter)_ |  true  | Before defines the filter that should come before the filter.<br />Only one of Before or After must be set. |
| `after` | _[EnvoyFilter](#envoyfilter)_ |  true  | After defines the filter that should come after the filter.<br />Only one of Before or After must be set. |
>>>>>>> fcfeefd4


#### GRPCExtAuthService



GRPCExtAuthService defines the gRPC External Authorization service
The authorization request message is defined in
https://www.envoyproxy.io/docs/envoy/latest/api-v3/service/auth/v3/external_auth.proto

_Appears in:_
- [ExtAuth](#extauth)

| Field | Type | Required | Description |
| ---   | ---  | ---      | ---         |
| `backendRef` | _[BackendObjectReference](#backendobjectreference)_ |  true  | BackendRef references a Kubernetes object that represents the<br />backend server to which the authorization request will be sent.<br />Only service Kind is supported for now. |


#### Gateway



Gateway defines the desired Gateway API configuration of Envoy Gateway.

_Appears in:_
- [EnvoyGateway](#envoygateway)
- [EnvoyGatewaySpec](#envoygatewayspec)

| Field | Type | Required | Description |
| ---   | ---  | ---      | ---         |
| `controllerName` | _string_ |  false  | ControllerName defines the name of the Gateway API controller. If unspecified,<br />defaults to "gateway.envoyproxy.io/gatewayclass-controller". See the following<br />for additional details:<br />  https://gateway-api.sigs.k8s.io/reference/spec/#gateway.networking.k8s.io/v1.GatewayClass |


#### GlobalRateLimit



GlobalRateLimit defines global rate limit configuration.

_Appears in:_
- [RateLimitSpec](#ratelimitspec)

| Field | Type | Required | Description |
| ---   | ---  | ---      | ---         |
| `rules` | _[RateLimitRule](#ratelimitrule) array_ |  true  | Rules are a list of RateLimit selectors and limits. Each rule and its<br />associated limit is applied in a mutually exclusive way. If a request<br />matches multiple rules, each of their associated limits get applied, so a<br />single request might increase the rate limit counters for multiple rules<br />if selected. The rate limit service will return a logical OR of the individual<br />rate limit decisions of all matching rules. For example, if a request<br />matches two rules, one rate limited and one not, the final decision will be<br />to rate limit the request. |


#### GroupVersionKind



GroupVersionKind unambiguously identifies a Kind.
It can be converted to k8s.io/apimachinery/pkg/runtime/schema.GroupVersionKind

_Appears in:_
- [ExtensionManager](#extensionmanager)

| Field | Type | Required | Description |
| ---   | ---  | ---      | ---         |
| `group` | _string_ |  true  |  |
| `version` | _string_ |  true  |  |
| `kind` | _string_ |  true  |  |


#### GzipCompressor



GzipCompressor defines the config for the Gzip compressor.
The default values can be found here:
https://www.envoyproxy.io/docs/envoy/latest/api-v3/extensions/compression/gzip/compressor/v3/gzip.proto#extension-envoy-compression-gzip-compressor

_Appears in:_
- [Compression](#compression)



#### HTTP10Settings



HTTP10Settings provides HTTP/1.0 configuration on the listener.

_Appears in:_
- [HTTP1Settings](#http1settings)

| Field | Type | Required | Description |
| ---   | ---  | ---      | ---         |
| `useDefaultHost` | _boolean_ |  false  | UseDefaultHost defines if the HTTP/1.0 request is missing the Host header,<br />then the hostname associated with the listener should be injected into the<br />request.<br />If this is not set and an HTTP/1.0 request arrives without a host, then<br />it will be rejected. |


#### HTTP1Settings



HTTP1Settings provides HTTP/1 configuration on the listener.

_Appears in:_
- [ClientTrafficPolicySpec](#clienttrafficpolicyspec)

| Field | Type | Required | Description |
| ---   | ---  | ---      | ---         |
| `enableTrailers` | _boolean_ |  false  | EnableTrailers defines if HTTP/1 trailers should be proxied by Envoy. |
| `preserveHeaderCase` | _boolean_ |  false  | PreserveHeaderCase defines if Envoy should preserve the letter case of headers.<br />By default, Envoy will lowercase all the headers. |
| `http10` | _[HTTP10Settings](#http10settings)_ |  false  | HTTP10 turns on support for HTTP/1.0 and HTTP/0.9 requests. |


#### HTTP3Settings



HTTP3Settings provides HTTP/3 configuration on the listener.

_Appears in:_
- [ClientTrafficPolicySpec](#clienttrafficpolicyspec)



#### HTTPActiveHealthChecker



HTTPActiveHealthChecker defines the settings of http health check.

_Appears in:_
- [ActiveHealthCheck](#activehealthcheck)

| Field | Type | Required | Description |
| ---   | ---  | ---      | ---         |
| `path` | _string_ |  true  | Path defines the HTTP path that will be requested during health checking. |
| `method` | _string_ |  false  | Method defines the HTTP method used for health checking.<br />Defaults to GET |
| `expectedStatuses` | _[HTTPStatus](#httpstatus) array_ |  false  | ExpectedStatuses defines a list of HTTP response statuses considered healthy.<br />Defaults to 200 only |
| `expectedResponse` | _[ActiveHealthCheckPayload](#activehealthcheckpayload)_ |  false  | ExpectedResponse defines a list of HTTP expected responses to match. |


#### HTTPClientTimeout





_Appears in:_
- [ClientTimeout](#clienttimeout)

| Field | Type | Required | Description |
| ---   | ---  | ---      | ---         |
| `requestReceivedTimeout` | _[Duration](#duration)_ |  false  | RequestReceivedTimeout is the duration envoy waits for the complete request reception. This timer starts upon request<br />initiation and stops when either the last byte of the request is sent upstream or when the response begins. |
| `idleTimeout` | _[Duration](#duration)_ |  false  | IdleTimeout for an HTTP connection. Idle time is defined as a period in which there are no active requests in the connection.<br />Default: 1 hour. |


#### HTTPExtAuthService



HTTPExtAuthService defines the HTTP External Authorization service

_Appears in:_
- [ExtAuth](#extauth)

| Field | Type | Required | Description |
| ---   | ---  | ---      | ---         |
| `backendRef` | _[BackendObjectReference](#backendobjectreference)_ |  true  | BackendRef references a Kubernetes object that represents the<br />backend server to which the authorization request will be sent.<br />Only service Kind is supported for now. |
| `path` | _string_ |  true  | Path is the path of the HTTP External Authorization service.<br />If path is specified, the authorization request will be sent to that path,<br />or else the authorization request will be sent to the root path. |
| `headersToBackend` | _string array_ |  false  | HeadersToBackend are the authorization response headers that will be added<br />to the original client request before sending it to the backend server.<br />Note that coexisting headers will be overridden.<br />If not specified, no authorization response headers will be added to the<br />original client request. |


#### HTTPStatus

_Underlying type:_ _integer_

HTTPStatus defines the http status code.

_Appears in:_
- [HTTPActiveHealthChecker](#httpactivehealthchecker)
- [RetryOn](#retryon)



#### HTTPTimeout





_Appears in:_
- [Timeout](#timeout)

| Field | Type | Required | Description |
| ---   | ---  | ---      | ---         |
| `connectionIdleTimeout` | _[Duration](#duration)_ |  false  | The idle timeout for an HTTP connection. Idle time is defined as a period in which there are no active requests in the connection.<br />Default: 1 hour. |
| `maxConnectionDuration` | _[Duration](#duration)_ |  false  | The maximum duration of an HTTP connection.<br />Default: unlimited. |


#### HTTPWasmCodeSource



HTTPWasmCodeSource defines the HTTP URL containing the wasm code.

_Appears in:_
- [WasmCodeSource](#wasmcodesource)

| Field | Type | Required | Description |
| ---   | ---  | ---      | ---         |
| `url` | _string_ |  true  | URL is the URL containing the wasm code. |




#### HeaderMatchType

_Underlying type:_ _string_

HeaderMatchType specifies the semantics of how HTTP header values should be compared.
Valid HeaderMatchType values are "Exact", "RegularExpression", and "Distinct".

_Appears in:_
- [HeaderMatch](#headermatch)

| Value | Description |
| ----- | ----------- |
| `Exact` | HeaderMatchExact matches the exact value of the Value field against the value of<br />the specified HTTP Header.<br /> | 
| `RegularExpression` | HeaderMatchRegularExpression matches a regular expression against the value of the<br />specified HTTP Header. The regex string must adhere to the syntax documented in<br />https://github.com/google/re2/wiki/Syntax.<br /> | 
| `Distinct` | HeaderMatchDistinct matches any and all possible unique values encountered in the<br />specified HTTP Header. Note that each unique value will receive its own rate limit<br />bucket.<br />Note: This is only supported for Global Rate Limits.<br /> | 


#### HeaderSettings



HeaderSettings providess configuration options for headers on the listener.

_Appears in:_
- [ClientTrafficPolicySpec](#clienttrafficpolicyspec)

| Field | Type | Required | Description |
| ---   | ---  | ---      | ---         |
| `enableEnvoyHeaders` | _boolean_ |  false  | EnableEnvoyHeaders configures Envoy Proxy to add the "X-Envoy-" headers to requests<br />and responses. |
| `withUnderscoresAction` | _[WithUnderscoresAction](#withunderscoresaction)_ |  false  | WithUnderscoresAction configures the action to take when an HTTP header with underscores<br />is encountered. The default action is to reject the request. |
| `forwardClientCertDetails` | _[ForwardClientCertDetails](#forwardclientcertdetails)_ |  false  | configure Envoy proxy to forward x-forwarded-client-cert (XFCC) HTTP header |
| `clientCertDetailsConfiguration` | _[ClientCertDetailsConfiguration](#clientcertdetailsconfiguration)_ |  false  | specifies the fields in the client certificate to be forwarded on the x-forwarded-client-cert (XFCC) HTTP header |


#### HealthCheck



HealthCheck configuration to decide which endpoints
are healthy and can be used for routing.

_Appears in:_
- [BackendTrafficPolicySpec](#backendtrafficpolicyspec)

| Field | Type | Required | Description |
| ---   | ---  | ---      | ---         |
| `active` | _[ActiveHealthCheck](#activehealthcheck)_ |  false  | Active health check configuration |
| `passive` | _[PassiveHealthCheck](#passivehealthcheck)_ |  false  | Passive passive check configuration |


#### ImageWasmCodeSource



ImageWasmCodeSource defines the OCI image containing the wasm code.

_Appears in:_
- [WasmCodeSource](#wasmcodesource)

| Field | Type | Required | Description |
| ---   | ---  | ---      | ---         |
| `url` | _string_ |  true  | URL is the URL of the OCI image. |
| `pullSecret` | _[SecretObjectReference](https://gateway-api.sigs.k8s.io/references/spec/#gateway.networking.k8s.io/v1.SecretObjectReference)_ |  true  | PullSecretRef is a reference to the secret containing the credentials to pull the image. |


#### InfrastructureProviderType

_Underlying type:_ _string_

InfrastructureProviderType defines the types of custom infrastructure providers supported by Envoy Gateway.

_Appears in:_
- [EnvoyGatewayInfrastructureProvider](#envoygatewayinfrastructureprovider)

| Value | Description |
| ----- | ----------- |
| `Host` | InfrastructureProviderTypeHost defines the "Host" provider.<br /> | 


#### JSONPatchOperation



JSONPatchOperation defines the JSON Patch Operation as defined in
https://datatracker.ietf.org/doc/html/rfc6902

_Appears in:_
- [EnvoyJSONPatchConfig](#envoyjsonpatchconfig)

| Field | Type | Required | Description |
| ---   | ---  | ---      | ---         |
| `op` | _[JSONPatchOperationType](#jsonpatchoperationtype)_ |  true  | Op is the type of operation to perform |
| `path` | _string_ |  true  | Path is the location of the target document/field where the operation will be performed<br />Refer to https://datatracker.ietf.org/doc/html/rfc6901 for more details. |
| `from` | _string_ |  false  | From is the source location of the value to be copied or moved. Only valid<br />for move or copy operations<br />Refer to https://datatracker.ietf.org/doc/html/rfc6901 for more details. |
| `value` | _[JSON](#json)_ |  false  | Value is the new value of the path location. The value is only used by<br />the `add` and `replace` operations. |


#### JSONPatchOperationType

_Underlying type:_ _string_

JSONPatchOperationType specifies the JSON Patch operations that can be performed.

_Appears in:_
- [JSONPatchOperation](#jsonpatchoperation)



#### JWT



JWT defines the configuration for JSON Web Token (JWT) authentication.

_Appears in:_
- [SecurityPolicySpec](#securitypolicyspec)

| Field | Type | Required | Description |
| ---   | ---  | ---      | ---         |
| `optional` | _boolean_ |  true  | Optional determines whether a missing JWT is acceptable, defaulting to false if not specified.<br />Note: Even if optional is set to true, JWT authentication will still fail if an invalid JWT is presented. |
| `providers` | _[JWTProvider](#jwtprovider) array_ |  true  | Providers defines the JSON Web Token (JWT) authentication provider type.<br />When multiple JWT providers are specified, the JWT is considered valid if<br />any of the providers successfully validate the JWT. For additional details,<br />see https://www.envoyproxy.io/docs/envoy/latest/configuration/http/http_filters/jwt_authn_filter.html. |


#### JWTExtractor



JWTExtractor defines a custom JWT token extraction from HTTP request.
If specified, Envoy will extract the JWT token from the listed extractors (headers, cookies, or params) and validate each of them.
If any value extracted is found to be an invalid JWT, a 401 error will be returned.

_Appears in:_
- [JWTProvider](#jwtprovider)

| Field | Type | Required | Description |
| ---   | ---  | ---      | ---         |
| `headers` | _[JWTHeaderExtractor](#jwtheaderextractor) array_ |  false  | Headers represents a list of HTTP request headers to extract the JWT token from. |
| `cookies` | _string array_ |  false  | Cookies represents a list of cookie names to extract the JWT token from. |
| `params` | _string array_ |  false  | Params represents a list of query parameters to extract the JWT token from. |


#### JWTHeaderExtractor



JWTHeaderExtractor defines an HTTP header location to extract JWT token

_Appears in:_
- [JWTExtractor](#jwtextractor)

| Field | Type | Required | Description |
| ---   | ---  | ---      | ---         |
| `name` | _string_ |  true  | Name is the HTTP header name to retrieve the token |
| `valuePrefix` | _string_ |  false  | ValuePrefix is the prefix that should be stripped before extracting the token.<br />The format would be used by Envoy like "{ValuePrefix}<TOKEN>".<br />For example, "Authorization: Bearer <TOKEN>", then the ValuePrefix="Bearer " with a space at the end. |


#### JWTProvider



JWTProvider defines how a JSON Web Token (JWT) can be verified.

_Appears in:_
- [JWT](#jwt)

| Field | Type | Required | Description |
| ---   | ---  | ---      | ---         |
| `name` | _string_ |  true  | Name defines a unique name for the JWT provider. A name can have a variety of forms,<br />including RFC1123 subdomains, RFC 1123 labels, or RFC 1035 labels. |
| `issuer` | _string_ |  false  | Issuer is the principal that issued the JWT and takes the form of a URL or email address.<br />For additional details, see https://tools.ietf.org/html/rfc7519#section-4.1.1 for<br />URL format and https://rfc-editor.org/rfc/rfc5322.html for email format. If not provided,<br />the JWT issuer is not checked. |
| `audiences` | _string array_ |  false  | Audiences is a list of JWT audiences allowed access. For additional details, see<br />https://tools.ietf.org/html/rfc7519#section-4.1.3. If not provided, JWT audiences<br />are not checked. |
| `remoteJWKS` | _[RemoteJWKS](#remotejwks)_ |  true  | RemoteJWKS defines how to fetch and cache JSON Web Key Sets (JWKS) from a remote<br />HTTP/HTTPS endpoint. |
| `claimToHeaders` | _[ClaimToHeader](#claimtoheader) array_ |  false  | ClaimToHeaders is a list of JWT claims that must be extracted into HTTP request headers<br />For examples, following config:<br />The claim must be of type; string, int, double, bool. Array type claims are not supported |
| `recomputeRoute` | _boolean_ |  false  | RecomputeRoute clears the route cache and recalculates the routing decision.<br />This field must be enabled if the headers generated from the claim are used for<br />route matching decisions. If the recomputation selects a new route, features targeting<br />the new matched route will be applied. |
| `extractFrom` | _[JWTExtractor](#jwtextractor)_ |  false  | ExtractFrom defines different ways to extract the JWT token from HTTP request.<br />If empty, it defaults to extract JWT token from the Authorization HTTP request header using Bearer schema<br />or access_token from query parameters. |


#### KubernetesContainerSpec



KubernetesContainerSpec defines the desired state of the Kubernetes container resource.

_Appears in:_
- [KubernetesDeploymentSpec](#kubernetesdeploymentspec)

| Field | Type | Required | Description |
| ---   | ---  | ---      | ---         |
| `env` | _[EnvVar](https://kubernetes.io/docs/reference/generated/kubernetes-api/v1.26/#envvar-v1-core) array_ |  false  | List of environment variables to set in the container. |
| `resources` | _[ResourceRequirements](https://kubernetes.io/docs/reference/generated/kubernetes-api/v1.26/#resourcerequirements-v1-core)_ |  false  | Resources required by this container.<br />More info: https://kubernetes.io/docs/concepts/configuration/manage-resources-containers/ |
| `securityContext` | _[SecurityContext](https://kubernetes.io/docs/reference/generated/kubernetes-api/v1.26/#securitycontext-v1-core)_ |  false  | SecurityContext defines the security options the container should be run with.<br />If set, the fields of SecurityContext override the equivalent fields of PodSecurityContext.<br />More info: https://kubernetes.io/docs/tasks/configure-pod-container/security-context/ |
| `image` | _string_ |  false  | Image specifies the EnvoyProxy container image to be used, instead of the default image. |
| `volumeMounts` | _[VolumeMount](https://kubernetes.io/docs/reference/generated/kubernetes-api/v1.26/#volumemount-v1-core) array_ |  false  | VolumeMounts are volumes to mount into the container's filesystem.<br />Cannot be updated. |


#### KubernetesDeployMode



KubernetesDeployMode holds configuration for how to deploy managed resources such as the Envoy Proxy
data plane fleet.

_Appears in:_
- [EnvoyGatewayKubernetesProvider](#envoygatewaykubernetesprovider)



#### KubernetesDeploymentSpec



KubernetesDeploymentSpec defines the desired state of the Kubernetes deployment resource.

_Appears in:_
- [EnvoyGatewayKubernetesProvider](#envoygatewaykubernetesprovider)
- [EnvoyProxyKubernetesProvider](#envoyproxykubernetesprovider)

| Field | Type | Required | Description |
| ---   | ---  | ---      | ---         |
| `patch` | _[KubernetesPatchSpec](#kubernetespatchspec)_ |  false  | Patch defines how to perform the patch operation to deployment |
| `replicas` | _integer_ |  false  | Replicas is the number of desired pods. Defaults to 1. |
| `strategy` | _[DeploymentStrategy](https://kubernetes.io/docs/reference/generated/kubernetes-api/v1.26/#deploymentstrategy-v1-apps)_ |  false  | The deployment strategy to use to replace existing pods with new ones. |
| `pod` | _[KubernetesPodSpec](#kubernetespodspec)_ |  false  | Pod defines the desired specification of pod. |
| `container` | _[KubernetesContainerSpec](#kubernetescontainerspec)_ |  false  | Container defines the desired specification of main container. |
| `initContainers` | _[Container](https://kubernetes.io/docs/reference/generated/kubernetes-api/v1.26/#container-v1-core) array_ |  false  | List of initialization containers belonging to the pod.<br />More info: https://kubernetes.io/docs/concepts/workloads/pods/init-containers/ |


#### KubernetesHorizontalPodAutoscalerSpec



KubernetesHorizontalPodAutoscalerSpec defines Kubernetes Horizontal Pod Autoscaler settings of Envoy Proxy Deployment.
When HPA is enabled, it is recommended that the value in `KubernetesDeploymentSpec.replicas` be removed, otherwise
Envoy Gateway will revert back to this value every time reconciliation occurs.
See k8s.io.autoscaling.v2.HorizontalPodAutoScalerSpec.

_Appears in:_
- [EnvoyProxyKubernetesProvider](#envoyproxykubernetesprovider)

| Field | Type | Required | Description |
| ---   | ---  | ---      | ---         |
| `minReplicas` | _integer_ |  false  | minReplicas is the lower limit for the number of replicas to which the autoscaler<br />can scale down. It defaults to 1 replica. |
| `maxReplicas` | _integer_ |  true  | maxReplicas is the upper limit for the number of replicas to which the autoscaler can scale up.<br />It cannot be less that minReplicas. |
| `metrics` | _[MetricSpec](https://kubernetes.io/docs/reference/generated/kubernetes-api/v1.26/#metricspec-v2-autoscaling) array_ |  false  | metrics contains the specifications for which to use to calculate the<br />desired replica count (the maximum replica count across all metrics will<br />be used).<br />If left empty, it defaults to being based on CPU utilization with average on 80% usage. |
| `behavior` | _[HorizontalPodAutoscalerBehavior](https://kubernetes.io/docs/reference/generated/kubernetes-api/v1.26/#horizontalpodautoscalerbehavior-v2-autoscaling)_ |  false  | behavior configures the scaling behavior of the target<br />in both Up and Down directions (scaleUp and scaleDown fields respectively).<br />If not set, the default HPAScalingRules for scale up and scale down are used.<br />See k8s.io.autoscaling.v2.HorizontalPodAutoScalerBehavior. |


#### KubernetesPatchSpec



KubernetesPatchSpec defines how to perform the patch operation

_Appears in:_
- [KubernetesDeploymentSpec](#kubernetesdeploymentspec)
- [KubernetesServiceSpec](#kubernetesservicespec)

| Field | Type | Required | Description |
| ---   | ---  | ---      | ---         |
| `type` | _[MergeType](#mergetype)_ |  false  | Type is the type of merge operation to perform<br /><br />By default, StrategicMerge is used as the patch type. |
| `value` | _[JSON](#json)_ |  true  | Object contains the raw configuration for merged object |


#### KubernetesPodSpec



KubernetesPodSpec defines the desired state of the Kubernetes pod resource.

_Appears in:_
- [KubernetesDeploymentSpec](#kubernetesdeploymentspec)

| Field | Type | Required | Description |
| ---   | ---  | ---      | ---         |
| `annotations` | _object (keys:string, values:string)_ |  false  | Annotations are the annotations that should be appended to the pods.<br />By default, no pod annotations are appended. |
| `labels` | _object (keys:string, values:string)_ |  false  | Labels are the additional labels that should be tagged to the pods.<br />By default, no additional pod labels are tagged. |
| `securityContext` | _[PodSecurityContext](https://kubernetes.io/docs/reference/generated/kubernetes-api/v1.26/#podsecuritycontext-v1-core)_ |  false  | SecurityContext holds pod-level security attributes and common container settings.<br />Optional: Defaults to empty.  See type description for default values of each field. |
| `affinity` | _[Affinity](https://kubernetes.io/docs/reference/generated/kubernetes-api/v1.26/#affinity-v1-core)_ |  false  | If specified, the pod's scheduling constraints. |
| `tolerations` | _[Toleration](https://kubernetes.io/docs/reference/generated/kubernetes-api/v1.26/#toleration-v1-core) array_ |  false  | If specified, the pod's tolerations. |
| `volumes` | _[Volume](https://kubernetes.io/docs/reference/generated/kubernetes-api/v1.26/#volume-v1-core) array_ |  false  | Volumes that can be mounted by containers belonging to the pod.<br />More info: https://kubernetes.io/docs/concepts/storage/volumes |
| `imagePullSecrets` | _[LocalObjectReference](https://kubernetes.io/docs/reference/generated/kubernetes-api/v1.26/#localobjectreference-v1-core) array_ |  false  | ImagePullSecrets is an optional list of references to secrets<br />in the same namespace to use for pulling any of the images used by this PodSpec.<br />If specified, these secrets will be passed to individual puller implementations for them to use.<br />More info: https://kubernetes.io/docs/concepts/containers/images#specifying-imagepullsecrets-on-a-pod |
| `nodeSelector` | _object (keys:string, values:string)_ |  false  | NodeSelector is a selector which must be true for the pod to fit on a node.<br />Selector which must match a node's labels for the pod to be scheduled on that node.<br />More info: https://kubernetes.io/docs/concepts/configuration/assign-pod-node/ |
| `topologySpreadConstraints` | _[TopologySpreadConstraint](https://kubernetes.io/docs/reference/generated/kubernetes-api/v1.26/#topologyspreadconstraint-v1-core) array_ |  false  | TopologySpreadConstraints describes how a group of pods ought to spread across topology<br />domains. Scheduler will schedule pods in a way which abides by the constraints.<br />All topologySpreadConstraints are ANDed. |


#### KubernetesServiceSpec



KubernetesServiceSpec defines the desired state of the Kubernetes service resource.

_Appears in:_
- [EnvoyProxyKubernetesProvider](#envoyproxykubernetesprovider)

| Field | Type | Required | Description |
| ---   | ---  | ---      | ---         |
| `annotations` | _object (keys:string, values:string)_ |  false  | Annotations that should be appended to the service.<br />By default, no annotations are appended. |
| `type` | _[ServiceType](#servicetype)_ |  false  | Type determines how the Service is exposed. Defaults to LoadBalancer.<br />Valid options are ClusterIP, LoadBalancer and NodePort.<br />"LoadBalancer" means a service will be exposed via an external load balancer (if the cloud provider supports it).<br />"ClusterIP" means a service will only be accessible inside the cluster, via the cluster IP.<br />"NodePort" means a service will be exposed on a static Port on all Nodes of the cluster. |
| `loadBalancerClass` | _string_ |  false  | LoadBalancerClass, when specified, allows for choosing the LoadBalancer provider<br />implementation if more than one are available or is otherwise expected to be specified |
| `allocateLoadBalancerNodePorts` | _boolean_ |  false  | AllocateLoadBalancerNodePorts defines if NodePorts will be automatically allocated for<br />services with type LoadBalancer. Default is "true". It may be set to "false" if the cluster<br />load-balancer does not rely on NodePorts. If the caller requests specific NodePorts (by specifying a<br />value), those requests will be respected, regardless of this field. This field may only be set for<br />services with type LoadBalancer and will be cleared if the type is changed to any other type. |
| `loadBalancerSourceRanges` | _string array_ |  false  | LoadBalancerSourceRanges defines a list of allowed IP addresses which will be configured as<br />firewall rules on the platform providers load balancer. This is not guaranteed to be working as<br />it happens outside of kubernetes and has to be supported and handled by the platform provider.<br />This field may only be set for services with type LoadBalancer and will be cleared if the type<br />is changed to any other type. |
| `loadBalancerIP` | _string_ |  false  | LoadBalancerIP defines the IP Address of the underlying load balancer service. This field<br />may be ignored if the load balancer provider does not support this feature.<br />This field has been deprecated in Kubernetes, but it is still used for setting the IP Address in some cloud<br />providers such as GCP. |
| `externalTrafficPolicy` | _[ServiceExternalTrafficPolicy](#serviceexternaltrafficpolicy)_ |  false  | ExternalTrafficPolicy determines the externalTrafficPolicy for the Envoy Service. Valid options<br />are Local and Cluster. Default is "Local". "Local" means traffic will only go to pods on the node<br />receiving the traffic. "Cluster" means connections are loadbalanced to all pods in the cluster. |
| `patch` | _[KubernetesPatchSpec](#kubernetespatchspec)_ |  false  | Patch defines how to perform the patch operation to the service |


#### KubernetesWatchMode



KubernetesWatchMode holds the configuration for which input resources to watch and reconcile.

_Appears in:_
- [EnvoyGatewayKubernetesProvider](#envoygatewaykubernetesprovider)

| Field | Type | Required | Description |
| ---   | ---  | ---      | ---         |
| `type` | _[KubernetesWatchModeType](#kuberneteswatchmodetype)_ |  true  | Type indicates what watch mode to use. KubernetesWatchModeTypeNamespaces and<br />KubernetesWatchModeTypeNamespaceSelector are currently supported<br />By default, when this field is unset or empty, Envoy Gateway will watch for input namespaced resources<br />from all namespaces. |
| `namespaces` | _string array_ |  true  | Namespaces holds the list of namespaces that Envoy Gateway will watch for namespaced scoped<br />resources such as Gateway, HTTPRoute and Service.<br />Note that Envoy Gateway will continue to reconcile relevant cluster scoped resources such as<br />GatewayClass that it is linked to. Precisely one of Namespaces and NamespaceSelector must be set. |
| `namespaceSelector` | _[LabelSelector](https://kubernetes.io/docs/reference/generated/kubernetes-api/v1.26/#labelselector-v1-meta)_ |  true  | NamespaceSelector holds the label selector used to dynamically select namespaces.<br />Envoy Gateway will watch for namespaces matching the specified label selector.<br />Precisely one of Namespaces and NamespaceSelector must be set. |


#### KubernetesWatchModeType

_Underlying type:_ _string_

KubernetesWatchModeType defines the type of KubernetesWatchMode

_Appears in:_
- [KubernetesWatchMode](#kuberneteswatchmode)



#### LeaderElection



LeaderElection defines the desired leader election settings.

_Appears in:_
- [EnvoyGatewayKubernetesProvider](#envoygatewaykubernetesprovider)

| Field | Type | Required | Description |
| ---   | ---  | ---      | ---         |
| `leaseDuration` | _[Duration](#duration)_ |  true  | LeaseDuration defines the time non-leader contenders will wait before attempting to claim leadership.<br />It's based on the timestamp of the last acknowledged signal. The default setting is 15 seconds. |
| `renewDeadline` | _[Duration](#duration)_ |  true  | RenewDeadline represents the time frame within which the current leader will attempt to renew its leadership<br />status before relinquishing its position. The default setting is 10 seconds. |
| `retryPeriod` | _[Duration](#duration)_ |  true  | RetryPeriod denotes the interval at which LeaderElector clients should perform action retries.<br />The default setting is 2 seconds. |
| `disable` | _boolean_ |  true  | Disable provides the option to turn off leader election, which is enabled by default. |


#### LiteralCustomTag



LiteralCustomTag adds hard-coded value to each span.

_Appears in:_
- [CustomTag](#customtag)

| Field | Type | Required | Description |
| ---   | ---  | ---      | ---         |
| `value` | _string_ |  true  | Value defines the hard-coded value to add to each span. |


#### LoadBalancer



LoadBalancer defines the load balancer policy to be applied.

_Appears in:_
- [BackendTrafficPolicySpec](#backendtrafficpolicyspec)

| Field | Type | Required | Description |
| ---   | ---  | ---      | ---         |
| `type` | _[LoadBalancerType](#loadbalancertype)_ |  true  | Type decides the type of Load Balancer policy.<br />Valid LoadBalancerType values are<br />"ConsistentHash",<br />"LeastRequest",<br />"Random",<br />"RoundRobin", |
| `consistentHash` | _[ConsistentHash](#consistenthash)_ |  false  | ConsistentHash defines the configuration when the load balancer type is<br />set to ConsistentHash |
| `slowStart` | _[SlowStart](#slowstart)_ |  false  | SlowStart defines the configuration related to the slow start load balancer policy.<br />If set, during slow start window, traffic sent to the newly added hosts will gradually increase.<br />Currently this is only supported for RoundRobin and LeastRequest load balancers |


#### LoadBalancerType

_Underlying type:_ _string_

LoadBalancerType specifies the types of LoadBalancer.

_Appears in:_
- [LoadBalancer](#loadbalancer)

| Value | Description |
| ----- | ----------- |
| `ConsistentHash` | ConsistentHashLoadBalancerType load balancer policy.<br /> | 
| `LeastRequest` | LeastRequestLoadBalancerType load balancer policy.<br /> | 
| `Random` | RandomLoadBalancerType load balancer policy.<br /> | 
| `RoundRobin` | RoundRobinLoadBalancerType load balancer policy.<br /> | 


#### LocalRateLimit



LocalRateLimit defines local rate limit configuration.

_Appears in:_
- [RateLimitSpec](#ratelimitspec)

| Field | Type | Required | Description |
| ---   | ---  | ---      | ---         |
| `rules` | _[RateLimitRule](#ratelimitrule) array_ |  false  | Rules are a list of RateLimit selectors and limits. If a request matches<br />multiple rules, the strictest limit is applied. For example, if a request<br />matches two rules, one with 10rps and one with 20rps, the final limit will<br />be based on the rule with 10rps. |


#### LogLevel

_Underlying type:_ _string_

LogLevel defines a log level for Envoy Gateway and EnvoyProxy system logs.

_Appears in:_
- [EnvoyGatewayLogging](#envoygatewaylogging)
- [ProxyLogging](#proxylogging)

| Value | Description |
| ----- | ----------- |
| `debug` | LogLevelDebug defines the "debug" logging level.<br /> | 
| `info` | LogLevelInfo defines the "Info" logging level.<br /> | 
| `warn` | LogLevelWarn defines the "Warn" logging level.<br /> | 
| `error` | LogLevelError defines the "Error" logging level.<br /> | 




#### MetricSinkType

_Underlying type:_ _string_



_Appears in:_
- [EnvoyGatewayMetricSink](#envoygatewaymetricsink)
- [ProxyMetricSink](#proxymetricsink)

| Value | Description |
| ----- | ----------- |
| `OpenTelemetry` |  | 


#### OIDC



OIDC defines the configuration for the OpenID Connect (OIDC) authentication.

_Appears in:_
- [SecurityPolicySpec](#securitypolicyspec)

| Field | Type | Required | Description |
| ---   | ---  | ---      | ---         |
| `provider` | _[OIDCProvider](#oidcprovider)_ |  true  | The OIDC Provider configuration. |
| `clientID` | _string_ |  true  | The client ID to be used in the OIDC<br />[Authentication Request](https://openid.net/specs/openid-connect-core-1_0.html#AuthRequest). |
| `clientSecret` | _[SecretObjectReference](https://gateway-api.sigs.k8s.io/references/spec/#gateway.networking.k8s.io/v1.SecretObjectReference)_ |  true  | The Kubernetes secret which contains the OIDC client secret to be used in the<br />[Authentication Request](https://openid.net/specs/openid-connect-core-1_0.html#AuthRequest).<br /><br />This is an Opaque secret. The client secret should be stored in the key<br />"client-secret". |
| `scopes` | _string array_ |  false  | The OIDC scopes to be used in the<br />[Authentication Request](https://openid.net/specs/openid-connect-core-1_0.html#AuthRequest).<br />The "openid" scope is always added to the list of scopes if not already<br />specified. |
| `resources` | _string array_ |  false  | The OIDC resources to be used in the<br />[Authentication Request](https://openid.net/specs/openid-connect-core-1_0.html#AuthRequest). |
| `redirectURL` | _string_ |  true  | The redirect URL to be used in the OIDC<br />[Authentication Request](https://openid.net/specs/openid-connect-core-1_0.html#AuthRequest).<br />If not specified, uses the default redirect URI "%REQ(x-forwarded-proto)%://%REQ(:authority)%/oauth2/callback" |
| `logoutPath` | _string_ |  true  | The path to log a user out, clearing their credential cookies.<br />If not specified, uses a default logout path "/logout" |


#### OIDCProvider



OIDCProvider defines the OIDC Provider configuration.

_Appears in:_
- [OIDC](#oidc)

| Field | Type | Required | Description |
| ---   | ---  | ---      | ---         |
| `issuer` | _string_ |  true  | The OIDC Provider's [issuer identifier](https://openid.net/specs/openid-connect-discovery-1_0.html#IssuerDiscovery).<br />Issuer MUST be a URI RFC 3986 [RFC3986] with a scheme component that MUST<br />be https, a host component, and optionally, port and path components and<br />no query or fragment components. |
| `authorizationEndpoint` | _string_ |  false  | The OIDC Provider's [authorization endpoint](https://openid.net/specs/openid-connect-core-1_0.html#AuthorizationEndpoint).<br />If not provided, EG will try to discover it from the provider's [Well-Known Configuration Endpoint](https://openid.net/specs/openid-connect-discovery-1_0.html#ProviderConfigurationResponse). |
| `tokenEndpoint` | _string_ |  false  | The OIDC Provider's [token endpoint](https://openid.net/specs/openid-connect-core-1_0.html#TokenEndpoint).<br />If not provided, EG will try to discover it from the provider's [Well-Known Configuration Endpoint](https://openid.net/specs/openid-connect-discovery-1_0.html#ProviderConfigurationResponse). |


#### OpenTelemetryEnvoyProxyAccessLog



OpenTelemetryEnvoyProxyAccessLog defines the OpenTelemetry access log sink.

_Appears in:_
- [ProxyAccessLogSink](#proxyaccesslogsink)

| Field | Type | Required | Description |
| ---   | ---  | ---      | ---         |
| `host` | _string_ |  false  | Host define the extension service hostname.<br />Deprecated: Use BackendRef instead. |
| `port` | _integer_ |  false  | Port defines the port the extension service is exposed on.<br />Deprecated: Use BackendRef instead. |
| `backendRefs` | _[BackendRef](#backendref) array_ |  false  | BackendRefs references a Kubernetes object that represents the<br />backend server to which the accesslog will be sent.<br />Only service Kind is supported for now. |
| `resources` | _object (keys:string, values:string)_ |  false  | Resources is a set of labels that describe the source of a log entry, including envoy node info.<br />It's recommended to follow [semantic conventions](https://opentelemetry.io/docs/reference/specification/resource/semantic_conventions/). |


#### Origin

_Underlying type:_ _string_

Origin is defined by the scheme (protocol), hostname (domain), and port of
the URL used to access it. The hostname can be "precise" which is just the
domain name or "wildcard" which is a domain name prefixed with a single
wildcard label such as "*.example.com".
In addition to that a single wildcard (with or without scheme) can be
configured to match any origin.


For example, the following are valid origins:
- https://foo.example.com
- https://*.example.com
- http://foo.example.com:8080
- http://*.example.com:8080
- https://*

_Appears in:_
- [CORS](#cors)



#### PassiveHealthCheck



PassiveHealthCheck defines the configuration for passive health checks in the context of Envoy's Outlier Detection,
see https://www.envoyproxy.io/docs/envoy/latest/intro/arch_overview/upstream/outlier

_Appears in:_
- [HealthCheck](#healthcheck)

| Field | Type | Required | Description |
| ---   | ---  | ---      | ---         |
| `splitExternalLocalOriginErrors` | _boolean_ |  false  | SplitExternalLocalOriginErrors enables splitting of errors between external and local origin. |
| `interval` | _[Duration](https://kubernetes.io/docs/reference/generated/kubernetes-api/v1.26/#duration-v1-meta)_ |  false  | Interval defines the time between passive health checks. |
| `consecutiveLocalOriginFailures` | _integer_ |  false  | ConsecutiveLocalOriginFailures sets the number of consecutive local origin failures triggering ejection.<br />Parameter takes effect only when split_external_local_origin_errors is set to true. |
| `consecutiveGatewayErrors` | _integer_ |  false  | ConsecutiveGatewayErrors sets the number of consecutive gateway errors triggering ejection. |
| `consecutive5XxErrors` | _integer_ |  false  | Consecutive5xxErrors sets the number of consecutive 5xx errors triggering ejection. |
| `baseEjectionTime` | _[Duration](https://kubernetes.io/docs/reference/generated/kubernetes-api/v1.26/#duration-v1-meta)_ |  false  | BaseEjectionTime defines the base duration for which a host will be ejected on consecutive failures. |
| `maxEjectionPercent` | _integer_ |  false  | MaxEjectionPercent sets the maximum percentage of hosts in a cluster that can be ejected. |


#### PathEscapedSlashAction

_Underlying type:_ _string_

PathEscapedSlashAction determines the action for requests that contain %2F, %2f, %5C, or %5c
sequences in the URI path.

_Appears in:_
- [PathSettings](#pathsettings)

| Value | Description |
| ----- | ----------- |
| `KeepUnchanged` | KeepUnchangedAction keeps escaped slashes as they arrive without changes<br /> | 
| `RejectRequest` | RejectRequestAction rejects client requests containing escaped slashes<br />with a 400 status. gRPC requests will be rejected with the INTERNAL (13)<br />error code.<br />The "httpN.downstream_rq_failed_path_normalization" counter is incremented<br />for each rejected request.<br /> | 
| `UnescapeAndRedirect` | UnescapeAndRedirect unescapes %2F and %5C sequences and redirects to the new path<br />if these sequences were present.<br />Redirect occurs after path normalization and merge slashes transformations if<br />they were configured. gRPC requests will be rejected with the INTERNAL (13)<br />error code.<br />This option minimizes possibility of path confusion exploits by forcing request<br />with unescaped slashes to traverse all parties: downstream client, intermediate<br />proxies, Envoy and upstream server.<br />The “httpN.downstream_rq_redirected_with_normalized_path” counter is incremented<br />for each redirected request.<br /> | 
| `UnescapeAndForward` | UnescapeAndForward unescapes %2F and %5C sequences and forwards the request.<br />Note: this option should not be enabled if intermediaries perform path based access<br />control as it may lead to path confusion vulnerabilities.<br /> | 


#### PathSettings



PathSettings provides settings that managing how the incoming path set by clients is handled.

_Appears in:_
- [ClientTrafficPolicySpec](#clienttrafficpolicyspec)

| Field | Type | Required | Description |
| ---   | ---  | ---      | ---         |
| `escapedSlashesAction` | _[PathEscapedSlashAction](#pathescapedslashaction)_ |  false  | EscapedSlashesAction determines how %2f, %2F, %5c, or %5C sequences in the path URI<br />should be handled.<br />The default is UnescapeAndRedirect. |
| `disableMergeSlashes` | _boolean_ |  false  | DisableMergeSlashes allows disabling the default configuration of merging adjacent<br />slashes in the path.<br />Note that slash merging is not part of the HTTP spec and is provided for convenience. |


#### PerRetryPolicy





_Appears in:_
- [Retry](#retry)

| Field | Type | Required | Description |
| ---   | ---  | ---      | ---         |
| `timeout` | _[Duration](https://kubernetes.io/docs/reference/generated/kubernetes-api/v1.26/#duration-v1-meta)_ |  false  | Timeout is the timeout per retry attempt. |
| `backOff` | _[BackOffPolicy](#backoffpolicy)_ |  false  | Backoff is the backoff policy to be applied per retry attempt. gateway uses a fully jittered exponential<br />back-off algorithm for retries. For additional details,<br />see https://www.envoyproxy.io/docs/envoy/latest/configuration/http/http_filters/router_filter#config-http-filters-router-x-envoy-max-retries |


#### ProcessingModeOptions



ProcessingModeOptions defines if headers or body should be processed by the external service

_Appears in:_
- [ExtProcProcessingMode](#extprocprocessingmode)

| Field | Type | Required | Description |
| ---   | ---  | ---      | ---         |
| `body` | _[ExtProcBodyProcessingMode](#extprocbodyprocessingmode)_ |  false  | Defines body processing mode |


#### ProviderType

_Underlying type:_ _string_

ProviderType defines the types of providers supported by Envoy Gateway.

_Appears in:_
- [EnvoyGatewayProvider](#envoygatewayprovider)
- [EnvoyProxyProvider](#envoyproxyprovider)

| Value | Description |
| ----- | ----------- |
| `Kubernetes` | ProviderTypeKubernetes defines the "Kubernetes" provider.<br /> | 
| `File` | ProviderTypeFile defines the "File" provider. This type is not implemented<br />until https://github.com/envoyproxy/gateway/issues/1001 is fixed.<br /> | 


#### ProxyAccessLog





_Appears in:_
- [ProxyTelemetry](#proxytelemetry)

| Field | Type | Required | Description |
| ---   | ---  | ---      | ---         |
| `disable` | _boolean_ |  true  | Disable disables access logging for managed proxies if set to true. |
| `settings` | _[ProxyAccessLogSetting](#proxyaccesslogsetting) array_ |  false  | Settings defines accesslog settings for managed proxies.<br />If unspecified, will send default format to stdout. |


#### ProxyAccessLogFormat



ProxyAccessLogFormat defines the format of accesslog.
By default accesslogs are written to standard output.

_Appears in:_
- [ProxyAccessLogSetting](#proxyaccesslogsetting)

| Field | Type | Required | Description |
| ---   | ---  | ---      | ---         |
| `type` | _[ProxyAccessLogFormatType](#proxyaccesslogformattype)_ |  true  | Type defines the type of accesslog format. |
| `text` | _string_ |  false  | Text defines the text accesslog format, following Envoy accesslog formatting,<br />It's required when the format type is "Text".<br />Envoy [command operators](https://www.envoyproxy.io/docs/envoy/latest/configuration/observability/access_log/usage#command-operators) may be used in the format.<br />The [format string documentation](https://www.envoyproxy.io/docs/envoy/latest/configuration/observability/access_log/usage#config-access-log-format-strings) provides more information. |
| `json` | _object (keys:string, values:string)_ |  false  | JSON is additional attributes that describe the specific event occurrence.<br />Structured format for the envoy access logs. Envoy [command operators](https://www.envoyproxy.io/docs/envoy/latest/configuration/observability/access_log/usage#command-operators)<br />can be used as values for fields within the Struct.<br />It's required when the format type is "JSON". |


#### ProxyAccessLogFormatType

_Underlying type:_ _string_



_Appears in:_
- [ProxyAccessLogFormat](#proxyaccesslogformat)

| Value | Description |
| ----- | ----------- |
| `Text` | ProxyAccessLogFormatTypeText defines the text accesslog format.<br /> | 
| `JSON` | ProxyAccessLogFormatTypeJSON defines the JSON accesslog format.<br /> | 


#### ProxyAccessLogSetting





_Appears in:_
- [ProxyAccessLog](#proxyaccesslog)

| Field | Type | Required | Description |
| ---   | ---  | ---      | ---         |
| `format` | _[ProxyAccessLogFormat](#proxyaccesslogformat)_ |  true  | Format defines the format of accesslog. |
| `sinks` | _[ProxyAccessLogSink](#proxyaccesslogsink) array_ |  true  | Sinks defines the sinks of accesslog. |


#### ProxyAccessLogSink



ProxyAccessLogSink defines the sink of accesslog.

_Appears in:_
- [ProxyAccessLogSetting](#proxyaccesslogsetting)

| Field | Type | Required | Description |
| ---   | ---  | ---      | ---         |
| `type` | _[ProxyAccessLogSinkType](#proxyaccesslogsinktype)_ |  true  | Type defines the type of accesslog sink. |
| `als` | _[ALSEnvoyProxyAccessLog](#alsenvoyproxyaccesslog)_ |  false  | ALS defines the gRPC Access Log Service (ALS) sink. |
| `file` | _[FileEnvoyProxyAccessLog](#fileenvoyproxyaccesslog)_ |  false  | File defines the file accesslog sink. |
| `openTelemetry` | _[OpenTelemetryEnvoyProxyAccessLog](#opentelemetryenvoyproxyaccesslog)_ |  false  | OpenTelemetry defines the OpenTelemetry accesslog sink. |


#### ProxyAccessLogSinkType

_Underlying type:_ _string_



_Appears in:_
- [ProxyAccessLogSink](#proxyaccesslogsink)

| Value | Description |
| ----- | ----------- |
| `ALS` | ProxyAccessLogSinkTypeALS defines the gRPC Access Log Service (ALS) sink.<br />The service must implement the Envoy gRPC Access Log Service streaming API:<br />https://www.envoyproxy.io/docs/envoy/latest/api-v3/service/accesslog/v3/als.proto<br /> | 
| `File` | ProxyAccessLogSinkTypeFile defines the file accesslog sink.<br /> | 
| `OpenTelemetry` | ProxyAccessLogSinkTypeOpenTelemetry defines the OpenTelemetry accesslog sink.<br />When the provider is Kubernetes, EnvoyGateway always sends `k8s.namespace.name`<br />and `k8s.pod.name` as additional attributes.<br /> | 


#### ProxyBootstrap



ProxyBootstrap defines Envoy Bootstrap configuration.

_Appears in:_
- [EnvoyProxySpec](#envoyproxyspec)

| Field | Type | Required | Description |
| ---   | ---  | ---      | ---         |
| `type` | _[BootstrapType](#bootstraptype)_ |  false  | Type is the type of the bootstrap configuration, it should be either Replace or Merge.<br />If unspecified, it defaults to Replace. |
| `value` | _string_ |  true  | Value is a YAML string of the bootstrap. |


#### ProxyLogComponent

_Underlying type:_ _string_

ProxyLogComponent defines a component that supports a configured logging level.

_Appears in:_
- [ProxyLogging](#proxylogging)

| Value | Description |
| ----- | ----------- |
| `default` | LogComponentDefault defines the default logging component.<br />See more details: https://www.envoyproxy.io/docs/envoy/latest/operations/cli#cmdoption-l<br /> | 
| `upstream` | LogComponentUpstream defines the "upstream" logging component.<br /> | 
| `http` | LogComponentHTTP defines the "http" logging component.<br /> | 
| `connection` | LogComponentConnection defines the "connection" logging component.<br /> | 
| `admin` | LogComponentAdmin defines the "admin" logging component.<br /> | 
| `client` | LogComponentClient defines the "client" logging component.<br /> | 
| `filter` | LogComponentFilter defines the "filter" logging component.<br /> | 
| `main` | LogComponentMain defines the "main" logging component.<br /> | 
| `router` | LogComponentRouter defines the "router" logging component.<br /> | 
| `runtime` | LogComponentRuntime defines the "runtime" logging component.<br /> | 


#### ProxyLogging



ProxyLogging defines logging parameters for managed proxies.

_Appears in:_
- [EnvoyProxySpec](#envoyproxyspec)

| Field | Type | Required | Description |
| ---   | ---  | ---      | ---         |
| `level` | _object (keys:[ProxyLogComponent](#proxylogcomponent), values:[LogLevel](#loglevel))_ |  true  | Level is a map of logging level per component, where the component is the key<br />and the log level is the value. If unspecified, defaults to "default: warn". |


#### ProxyMetricSink



ProxyMetricSink defines the sink of metrics.
Default metrics sink is OpenTelemetry.

_Appears in:_
- [ProxyMetrics](#proxymetrics)

| Field | Type | Required | Description |
| ---   | ---  | ---      | ---         |
| `type` | _[MetricSinkType](#metricsinktype)_ |  true  | Type defines the metric sink type.<br />EG currently only supports OpenTelemetry. |
| `openTelemetry` | _[ProxyOpenTelemetrySink](#proxyopentelemetrysink)_ |  false  | OpenTelemetry defines the configuration for OpenTelemetry sink.<br />It's required if the sink type is OpenTelemetry. |


#### ProxyMetrics





_Appears in:_
- [ProxyTelemetry](#proxytelemetry)

| Field | Type | Required | Description |
| ---   | ---  | ---      | ---         |
| `prometheus` | _[ProxyPrometheusProvider](#proxyprometheusprovider)_ |  true  | Prometheus defines the configuration for Admin endpoint `/stats/prometheus`. |
| `sinks` | _[ProxyMetricSink](#proxymetricsink) array_ |  true  | Sinks defines the metric sinks where metrics are sent to. |
| `matches` | _[StringMatch](#stringmatch) array_ |  true  | Matches defines configuration for selecting specific metrics instead of generating all metrics stats<br />that are enabled by default. This helps reduce CPU and memory overhead in Envoy, but eliminating some stats<br />may after critical functionality. Here are the stats that we strongly recommend not disabling:<br />`cluster_manager.warming_clusters`, `cluster.<cluster_name>.membership_total`,`cluster.<cluster_name>.membership_healthy`,<br />`cluster.<cluster_name>.membership_degraded`，reference  https://github.com/envoyproxy/envoy/issues/9856,<br />https://github.com/envoyproxy/envoy/issues/14610 |
| `enableVirtualHostStats` | _boolean_ |  true  | EnableVirtualHostStats enables envoy stat metrics for virtual hosts. |


#### ProxyOpenTelemetrySink



ProxyOpenTelemetrySink defines the configuration for OpenTelemetry sink.

_Appears in:_
- [ProxyMetricSink](#proxymetricsink)

| Field | Type | Required | Description |
| ---   | ---  | ---      | ---         |
| `host` | _string_ |  false  | Host define the service hostname.<br />Deprecated: Use BackendRef instead. |
| `port` | _integer_ |  false  | Port defines the port the service is exposed on.<br />Deprecated: Use BackendRef instead. |
| `backendRefs` | _[BackendRef](#backendref) array_ |  false  | BackendRefs references a Kubernetes object that represents the<br />backend server to which the metric will be sent.<br />Only service Kind is supported for now. |


#### ProxyPrometheusProvider





_Appears in:_
- [ProxyMetrics](#proxymetrics)

| Field | Type | Required | Description |
| ---   | ---  | ---      | ---         |
| `disable` | _boolean_ |  true  | Disable the Prometheus endpoint. |
| `compression` | _[Compression](#compression)_ |  false  | Configure the compression on Prometheus endpoint. Compression is useful in situations when bandwidth is scarce and large payloads can be effectively compressed at the expense of higher CPU load. |


#### ProxyProtocol



ProxyProtocol defines the configuration related to the proxy protocol
when communicating with the backend.

_Appears in:_
- [BackendTrafficPolicySpec](#backendtrafficpolicyspec)

| Field | Type | Required | Description |
| ---   | ---  | ---      | ---         |
| `version` | _[ProxyProtocolVersion](#proxyprotocolversion)_ |  true  | Version of ProxyProtol<br />Valid ProxyProtocolVersion values are<br />"V1"<br />"V2" |


#### ProxyProtocolVersion

_Underlying type:_ _string_

ProxyProtocolVersion defines the version of the Proxy Protocol to use.

_Appears in:_
- [ProxyProtocol](#proxyprotocol)

| Value | Description |
| ----- | ----------- |
| `V1` | ProxyProtocolVersionV1 is the PROXY protocol version 1 (human readable format).<br /> | 
| `V2` | ProxyProtocolVersionV2 is the PROXY protocol version 2 (binary format).<br /> | 


#### ProxyTelemetry





_Appears in:_
- [EnvoyProxySpec](#envoyproxyspec)

| Field | Type | Required | Description |
| ---   | ---  | ---      | ---         |
| `accessLog` | _[ProxyAccessLog](#proxyaccesslog)_ |  false  | AccessLogs defines accesslog parameters for managed proxies.<br />If unspecified, will send default format to stdout. |
| `tracing` | _[ProxyTracing](#proxytracing)_ |  false  | Tracing defines tracing configuration for managed proxies.<br />If unspecified, will not send tracing data. |
| `metrics` | _[ProxyMetrics](#proxymetrics)_ |  true  | Metrics defines metrics configuration for managed proxies. |


#### ProxyTracing





_Appears in:_
- [ProxyTelemetry](#proxytelemetry)

| Field | Type | Required | Description |
| ---   | ---  | ---      | ---         |
| `samplingRate` | _integer_ |  false  | SamplingRate controls the rate at which traffic will be<br />selected for tracing if no prior sampling decision has been made.<br />Defaults to 100, valid values [0-100]. 100 indicates 100% sampling. |
| `customTags` | _object (keys:string, values:[CustomTag](#customtag))_ |  true  | CustomTags defines the custom tags to add to each span.<br />If provider is kubernetes, pod name and namespace are added by default. |
| `provider` | _[TracingProvider](#tracingprovider)_ |  true  | Provider defines the tracing provider.<br />Only OpenTelemetry is supported currently. |


#### RateLimit



RateLimit defines the configuration associated with the Rate Limit Service
used for Global Rate Limiting.

_Appears in:_
- [EnvoyGateway](#envoygateway)
- [EnvoyGatewaySpec](#envoygatewayspec)

| Field | Type | Required | Description |
| ---   | ---  | ---      | ---         |
| `backend` | _[RateLimitDatabaseBackend](#ratelimitdatabasebackend)_ |  true  | Backend holds the configuration associated with the<br />database backend used by the rate limit service to store<br />state associated with global ratelimiting. |
| `timeout` | _[Duration](https://kubernetes.io/docs/reference/generated/kubernetes-api/v1.26/#duration-v1-meta)_ |  false  | Timeout specifies the timeout period for the proxy to access the ratelimit server<br />If not set, timeout is 20ms. |
| `failClosed` | _boolean_ |  true  | FailClosed is a switch used to control the flow of traffic<br />when the response from the ratelimit server cannot be obtained.<br />If FailClosed is false, let the traffic pass,<br />otherwise, don't let the traffic pass and return 500.<br />If not set, FailClosed is False. |
| `telemetry` | _[RateLimitTelemetry](#ratelimittelemetry)_ |  false  | Telemetry defines telemetry configuration for RateLimit. |


#### RateLimitDatabaseBackend



RateLimitDatabaseBackend defines the configuration associated with
the database backend used by the rate limit service.

_Appears in:_
- [RateLimit](#ratelimit)

| Field | Type | Required | Description |
| ---   | ---  | ---      | ---         |
| `type` | _[RateLimitDatabaseBackendType](#ratelimitdatabasebackendtype)_ |  true  | Type is the type of database backend to use. Supported types are:<br />	* Redis: Connects to a Redis database. |
| `redis` | _[RateLimitRedisSettings](#ratelimitredissettings)_ |  false  | Redis defines the settings needed to connect to a Redis database. |


#### RateLimitDatabaseBackendType

_Underlying type:_ _string_

RateLimitDatabaseBackendType specifies the types of database backend
to be used by the rate limit service.

_Appears in:_
- [RateLimitDatabaseBackend](#ratelimitdatabasebackend)

| Value | Description |
| ----- | ----------- |
| `Redis` | RedisBackendType uses a redis database for the rate limit service.<br /> | 


#### RateLimitMetrics





_Appears in:_
- [RateLimitTelemetry](#ratelimittelemetry)

| Field | Type | Required | Description |
| ---   | ---  | ---      | ---         |
| `prometheus` | _[RateLimitMetricsPrometheusProvider](#ratelimitmetricsprometheusprovider)_ |  true  | Prometheus defines the configuration for prometheus endpoint. |


#### RateLimitMetricsPrometheusProvider





_Appears in:_
- [RateLimitMetrics](#ratelimitmetrics)

| Field | Type | Required | Description |
| ---   | ---  | ---      | ---         |
| `disable` | _boolean_ |  true  | Disable the Prometheus endpoint. |


#### RateLimitRedisSettings



RateLimitRedisSettings defines the configuration for connecting to redis database.

_Appears in:_
- [RateLimitDatabaseBackend](#ratelimitdatabasebackend)

| Field | Type | Required | Description |
| ---   | ---  | ---      | ---         |
| `url` | _string_ |  true  | URL of the Redis Database. |
| `tls` | _[RedisTLSSettings](#redistlssettings)_ |  false  | TLS defines TLS configuration for connecting to redis database. |


#### RateLimitRule



RateLimitRule defines the semantics for matching attributes
from the incoming requests, and setting limits for them.

_Appears in:_
- [GlobalRateLimit](#globalratelimit)
- [LocalRateLimit](#localratelimit)

| Field | Type | Required | Description |
| ---   | ---  | ---      | ---         |
| `clientSelectors` | _[RateLimitSelectCondition](#ratelimitselectcondition) array_ |  false  | ClientSelectors holds the list of select conditions to select<br />specific clients using attributes from the traffic flow.<br />All individual select conditions must hold True for this rule<br />and its limit to be applied.<br /><br />If no client selectors are specified, the rule applies to all traffic of<br />the targeted Route.<br /><br />If the policy targets a Gateway, the rule applies to each Route of the Gateway.<br />Please note that each Route has its own rate limit counters. For example,<br />if a Gateway has two Routes, and the policy has a rule with limit 10rps,<br />each Route will have its own 10rps limit. |
| `limit` | _[RateLimitValue](#ratelimitvalue)_ |  true  | Limit holds the rate limit values.<br />This limit is applied for traffic flows when the selectors<br />compute to True, causing the request to be counted towards the limit.<br />The limit is enforced and the request is ratelimited, i.e. a response with<br />429 HTTP status code is sent back to the client when<br />the selected requests have reached the limit. |


#### RateLimitSelectCondition



RateLimitSelectCondition specifies the attributes within the traffic flow that can
be used to select a subset of clients to be ratelimited.
All the individual conditions must hold True for the overall condition to hold True.

_Appears in:_
- [RateLimitRule](#ratelimitrule)

| Field | Type | Required | Description |
| ---   | ---  | ---      | ---         |
| `headers` | _[HeaderMatch](#headermatch) array_ |  false  | Headers is a list of request headers to match. Multiple header values are ANDed together,<br />meaning, a request MUST match all the specified headers.<br />At least one of headers or sourceCIDR condition must be specified. |
| `sourceCIDR` | _[SourceMatch](#sourcematch)_ |  false  | SourceCIDR is the client IP Address range to match on.<br />At least one of headers or sourceCIDR condition must be specified. |


#### RateLimitSpec



RateLimitSpec defines the desired state of RateLimitSpec.

_Appears in:_
- [BackendTrafficPolicySpec](#backendtrafficpolicyspec)

| Field | Type | Required | Description |
| ---   | ---  | ---      | ---         |
| `type` | _[RateLimitType](#ratelimittype)_ |  true  | Type decides the scope for the RateLimits.<br />Valid RateLimitType values are "Global" or "Local". |
| `global` | _[GlobalRateLimit](#globalratelimit)_ |  false  | Global defines global rate limit configuration. |
| `local` | _[LocalRateLimit](#localratelimit)_ |  false  | Local defines local rate limit configuration. |


#### RateLimitTelemetry





_Appears in:_
- [RateLimit](#ratelimit)

| Field | Type | Required | Description |
| ---   | ---  | ---      | ---         |
| `metrics` | _[RateLimitMetrics](#ratelimitmetrics)_ |  true  | Metrics defines metrics configuration for RateLimit. |
| `tracing` | _[RateLimitTracing](#ratelimittracing)_ |  true  | Tracing defines traces configuration for RateLimit. |


#### RateLimitTracing





_Appears in:_
- [RateLimitTelemetry](#ratelimittelemetry)

| Field | Type | Required | Description |
| ---   | ---  | ---      | ---         |
| `samplingRate` | _integer_ |  false  | SamplingRate controls the rate at which traffic will be<br />selected for tracing if no prior sampling decision has been made.<br />Defaults to 100, valid values [0-100]. 100 indicates 100% sampling. |
| `provider` | _[RateLimitTracingProvider](#ratelimittracingprovider)_ |  true  | Provider defines the rateLimit tracing provider.<br />Only OpenTelemetry is supported currently. |


#### RateLimitTracingProvider



RateLimitTracingProvider defines the tracing provider configuration of RateLimit

_Appears in:_
- [RateLimitTracing](#ratelimittracing)

| Field | Type | Required | Description |
| ---   | ---  | ---      | ---         |
| `type` | _[RateLimitTracingProviderType](#ratelimittracingprovidertype)_ |  true  | Type defines the tracing provider type.<br />Since to RateLimit Exporter currently using OpenTelemetry, only OpenTelemetry is supported |
| `url` | _string_ |  true  | URL is the endpoint of the trace collector that supports the OTLP protocol |




#### RateLimitType

_Underlying type:_ _string_

RateLimitType specifies the types of RateLimiting.

_Appears in:_
- [RateLimitSpec](#ratelimitspec)

| Value | Description |
| ----- | ----------- |
| `Global` | GlobalRateLimitType allows the rate limits to be applied across all Envoy<br />proxy instances.<br /> | 
| `Local` | LocalRateLimitType allows the rate limits to be applied on a per Envoy<br />proxy instance basis.<br /> | 


#### RateLimitUnit

_Underlying type:_ _string_

RateLimitUnit specifies the intervals for setting rate limits.
Valid RateLimitUnit values are "Second", "Minute", "Hour", and "Day".

_Appears in:_
- [RateLimitValue](#ratelimitvalue)

| Value | Description |
| ----- | ----------- |
| `Second` | RateLimitUnitSecond specifies the rate limit interval to be 1 second.<br /> | 
| `Minute` | RateLimitUnitMinute specifies the rate limit interval to be 1 minute.<br /> | 
| `Hour` | RateLimitUnitHour specifies the rate limit interval to be 1 hour.<br /> | 
| `Day` | RateLimitUnitDay specifies the rate limit interval to be 1 day.<br /> | 


#### RateLimitValue



RateLimitValue defines the limits for rate limiting.

_Appears in:_
- [RateLimitRule](#ratelimitrule)

| Field | Type | Required | Description |
| ---   | ---  | ---      | ---         |
| `requests` | _integer_ |  true  |  |
| `unit` | _[RateLimitUnit](#ratelimitunit)_ |  true  |  |


#### RedisTLSSettings



RedisTLSSettings defines the TLS configuration for connecting to redis database.

_Appears in:_
- [RateLimitRedisSettings](#ratelimitredissettings)

| Field | Type | Required | Description |
| ---   | ---  | ---      | ---         |
| `certificateRef` | _[SecretObjectReference](https://gateway-api.sigs.k8s.io/references/spec/#gateway.networking.k8s.io/v1.SecretObjectReference)_ |  false  | CertificateRef defines the client certificate reference for TLS connections.<br />Currently only a Kubernetes Secret of type TLS is supported. |


#### RemoteJWKS



RemoteJWKS defines how to fetch and cache JSON Web Key Sets (JWKS) from a remote
HTTP/HTTPS endpoint.

_Appears in:_
- [JWTProvider](#jwtprovider)

| Field | Type | Required | Description |
| ---   | ---  | ---      | ---         |
| `uri` | _string_ |  true  | URI is the HTTPS URI to fetch the JWKS. Envoy's system trust bundle is used to<br />validate the server certificate. |


#### RequestHeaderCustomTag



RequestHeaderCustomTag adds value from request header to each span.

_Appears in:_
- [CustomTag](#customtag)

| Field | Type | Required | Description |
| ---   | ---  | ---      | ---         |
| `name` | _string_ |  true  | Name defines the name of the request header which to extract the value from. |
| `defaultValue` | _string_ |  false  | DefaultValue defines the default value to use if the request header is not set. |


#### ResourceProviderType

_Underlying type:_ _string_

ResourceProviderType defines the types of custom resource providers supported by Envoy Gateway.

_Appears in:_
- [EnvoyGatewayResourceProvider](#envoygatewayresourceprovider)

| Value | Description |
| ----- | ----------- |
| `File` | ResourceProviderTypeFile defines the "File" provider.<br /> | 


#### Retry



Retry defines the retry strategy to be applied.

_Appears in:_
- [BackendTrafficPolicySpec](#backendtrafficpolicyspec)

| Field | Type | Required | Description |
| ---   | ---  | ---      | ---         |
| `numRetries` | _integer_ |  false  | NumRetries is the number of retries to be attempted. Defaults to 2. |
| `retryOn` | _[RetryOn](#retryon)_ |  false  | RetryOn specifies the retry trigger condition.<br /><br />If not specified, the default is to retry on connect-failure,refused-stream,unavailable,cancelled,retriable-status-codes(503). |
| `perRetry` | _[PerRetryPolicy](#perretrypolicy)_ |  false  | PerRetry is the retry policy to be applied per retry attempt. |


#### RetryOn





_Appears in:_
- [Retry](#retry)

| Field | Type | Required | Description |
| ---   | ---  | ---      | ---         |
| `triggers` | _[TriggerEnum](#triggerenum) array_ |  false  | Triggers specifies the retry trigger condition(Http/Grpc). |
| `httpStatusCodes` | _[HTTPStatus](#httpstatus) array_ |  false  | HttpStatusCodes specifies the http status codes to be retried.<br />The retriable-status-codes trigger must also be configured for these status codes to trigger a retry. |


#### SecurityPolicy



SecurityPolicy allows the user to configure various security settings for a
Gateway.

_Appears in:_
- [SecurityPolicyList](#securitypolicylist)

| Field | Type | Required | Description |
| ---   | ---  | ---      | ---         |
| `apiVersion` | _string_ | |`gateway.envoyproxy.io/v1alpha1`
| `kind` | _string_ | |`SecurityPolicy`
| `metadata` | _[ObjectMeta](https://kubernetes.io/docs/reference/generated/kubernetes-api/v1.26/#objectmeta-v1-meta)_ |  true  | Refer to Kubernetes API documentation for fields of `metadata`. |
| `spec` | _[SecurityPolicySpec](#securitypolicyspec)_ |  true  | Spec defines the desired state of SecurityPolicy. |


#### SecurityPolicyList



SecurityPolicyList contains a list of SecurityPolicy resources.



| Field | Type | Required | Description |
| ---   | ---  | ---      | ---         |
| `apiVersion` | _string_ | |`gateway.envoyproxy.io/v1alpha1`
| `kind` | _string_ | |`SecurityPolicyList`
| `metadata` | _[ListMeta](https://kubernetes.io/docs/reference/generated/kubernetes-api/v1.26/#listmeta-v1-meta)_ |  true  | Refer to Kubernetes API documentation for fields of `metadata`. |
| `items` | _[SecurityPolicy](#securitypolicy) array_ |  true  |  |


#### SecurityPolicySpec



SecurityPolicySpec defines the desired state of SecurityPolicy.

_Appears in:_
- [SecurityPolicy](#securitypolicy)

| Field | Type | Required | Description |
| ---   | ---  | ---      | ---         |
| `targetRef` | _[PolicyTargetReferenceWithSectionName](https://gateway-api.sigs.k8s.io/reference/spec/#gateway.networking.k8s.io/v1alpha2.PolicyTargetReferenceWithSectionName)_ |  true  | TargetRef is the name of the Gateway resource this policy<br />is being attached to.<br />This Policy and the TargetRef MUST be in the same namespace<br />for this Policy to have effect and be applied to the Gateway. |
| `cors` | _[CORS](#cors)_ |  false  | CORS defines the configuration for Cross-Origin Resource Sharing (CORS). |
| `basicAuth` | _[BasicAuth](#basicauth)_ |  false  | BasicAuth defines the configuration for the HTTP Basic Authentication. |
| `jwt` | _[JWT](#jwt)_ |  false  | JWT defines the configuration for JSON Web Token (JWT) authentication. |
| `oidc` | _[OIDC](#oidc)_ |  false  | OIDC defines the configuration for the OpenID Connect (OIDC) authentication. |
| `extAuth` | _[ExtAuth](#extauth)_ |  false  | ExtAuth defines the configuration for External Authorization. |




#### ServiceExternalTrafficPolicy

_Underlying type:_ _string_

ServiceExternalTrafficPolicy describes how nodes distribute service traffic they
receive on one of the Service's "externally-facing" addresses (NodePorts, ExternalIPs,
and LoadBalancer IPs.

_Appears in:_
- [KubernetesServiceSpec](#kubernetesservicespec)

| Value | Description |
| ----- | ----------- |
| `Cluster` | ServiceExternalTrafficPolicyCluster routes traffic to all endpoints.<br /> | 
| `Local` | ServiceExternalTrafficPolicyLocal preserves the source IP of the traffic by<br />routing only to endpoints on the same node as the traffic was received on<br />(dropping the traffic if there are no local endpoints).<br /> | 


#### ServiceType

_Underlying type:_ _string_

ServiceType string describes ingress methods for a service

_Appears in:_
- [KubernetesServiceSpec](#kubernetesservicespec)

| Value | Description |
| ----- | ----------- |
| `ClusterIP` | ServiceTypeClusterIP means a service will only be accessible inside the<br />cluster, via the cluster IP.<br /> | 
| `LoadBalancer` | ServiceTypeLoadBalancer means a service will be exposed via an<br />external load balancer (if the cloud provider supports it).<br /> | 
| `NodePort` | ServiceTypeNodePort means a service will be exposed on each Kubernetes Node<br />at a static Port, common across all Nodes.<br /> | 


#### ShutdownConfig



ShutdownConfig defines configuration for graceful envoy shutdown process.

_Appears in:_
- [EnvoyProxySpec](#envoyproxyspec)

| Field | Type | Required | Description |
| ---   | ---  | ---      | ---         |
| `drainTimeout` | _[Duration](https://kubernetes.io/docs/reference/generated/kubernetes-api/v1.26/#duration-v1-meta)_ |  false  | DrainTimeout defines the graceful drain timeout. This should be less than the pod's terminationGracePeriodSeconds.<br />If unspecified, defaults to 600 seconds. |
| `minDrainDuration` | _[Duration](https://kubernetes.io/docs/reference/generated/kubernetes-api/v1.26/#duration-v1-meta)_ |  false  | MinDrainDuration defines the minimum drain duration allowing time for endpoint deprogramming to complete.<br />If unspecified, defaults to 5 seconds. |


#### SlowStart



SlowStart defines the configuration related to the slow start load balancer policy.

_Appears in:_
- [LoadBalancer](#loadbalancer)

| Field | Type | Required | Description |
| ---   | ---  | ---      | ---         |
| `window` | _[Duration](https://kubernetes.io/docs/reference/generated/kubernetes-api/v1.26/#duration-v1-meta)_ |  true  | Window defines the duration of the warm up period for newly added host.<br />During slow start window, traffic sent to the newly added hosts will gradually increase.<br />Currently only supports linear growth of traffic. For additional details,<br />see https://www.envoyproxy.io/docs/envoy/latest/api-v3/config/cluster/v3/cluster.proto#config-cluster-v3-cluster-slowstartconfig |




#### SourceMatchType

_Underlying type:_ _string_



_Appears in:_
- [SourceMatch](#sourcematch)

| Value | Description |
| ----- | ----------- |
| `Exact` | SourceMatchExact All IP Addresses within the specified Source IP CIDR are treated as a single client selector<br />and share the same rate limit bucket.<br /> | 
| `Distinct` | SourceMatchDistinct Each IP Address within the specified Source IP CIDR is treated as a distinct client selector<br />and uses a separate rate limit bucket/counter.<br />Note: This is only supported for Global Rate Limits.<br /> | 


#### StringMatch



StringMatch defines how to match any strings.
This is a general purpose match condition that can be used by other EG APIs
that need to match against a string.

_Appears in:_
- [ProxyMetrics](#proxymetrics)

| Field | Type | Required | Description |
| ---   | ---  | ---      | ---         |
| `type` | _[StringMatchType](#stringmatchtype)_ |  false  | Type specifies how to match against a string. |
| `value` | _string_ |  true  | Value specifies the string value that the match must have. |


#### StringMatchType

_Underlying type:_ _string_

StringMatchType specifies the semantics of how a string value should be compared.
Valid MatchType values are "Exact", "Prefix", "Suffix", "RegularExpression".

_Appears in:_
- [StringMatch](#stringmatch)

| Value | Description |
| ----- | ----------- |
| `Exact` | StringMatchExact :the input string must match exactly the match value.<br /> | 
| `Prefix` | StringMatchPrefix :the input string must start with the match value.<br /> | 
| `Suffix` | StringMatchSuffix :the input string must end with the match value.<br /> | 
| `RegularExpression` | StringMatchRegularExpression :The input string must match the regular expression<br />specified in the match value.<br />The regex string must adhere to the syntax documented in<br />https://github.com/google/re2/wiki/Syntax.<br /> | 


#### TCPActiveHealthChecker



TCPActiveHealthChecker defines the settings of tcp health check.

_Appears in:_
- [ActiveHealthCheck](#activehealthcheck)

| Field | Type | Required | Description |
| ---   | ---  | ---      | ---         |
| `send` | _[ActiveHealthCheckPayload](#activehealthcheckpayload)_ |  false  | Send defines the request payload. |
| `receive` | _[ActiveHealthCheckPayload](#activehealthcheckpayload)_ |  false  | Receive defines the expected response payload. |


#### TCPKeepalive



TCPKeepalive define the TCP Keepalive configuration.

_Appears in:_
- [BackendTrafficPolicySpec](#backendtrafficpolicyspec)
- [ClientTrafficPolicySpec](#clienttrafficpolicyspec)

| Field | Type | Required | Description |
| ---   | ---  | ---      | ---         |
| `probes` | _integer_ |  false  | The total number of unacknowledged probes to send before deciding<br />the connection is dead.<br />Defaults to 9. |
| `idleTime` | _[Duration](#duration)_ |  false  | The duration a connection needs to be idle before keep-alive<br />probes start being sent.<br />The duration format is<br />Defaults to `7200s`. |
| `interval` | _[Duration](#duration)_ |  false  | The duration between keep-alive probes.<br />Defaults to `75s`. |


#### TCPTimeout





_Appears in:_
- [Timeout](#timeout)

| Field | Type | Required | Description |
| ---   | ---  | ---      | ---         |
| `connectTimeout` | _[Duration](#duration)_ |  false  | The timeout for network connection establishment, including TCP and TLS handshakes.<br />Default: 10 seconds. |


#### TLSSettings





_Appears in:_
- [ClientTrafficPolicySpec](#clienttrafficpolicyspec)

| Field | Type | Required | Description |
| ---   | ---  | ---      | ---         |
| `minVersion` | _[TLSVersion](#tlsversion)_ |  false  | Min specifies the minimal TLS protocol version to allow.<br />The default is TLS 1.2 if this is not specified. |
| `maxVersion` | _[TLSVersion](#tlsversion)_ |  false  | Max specifies the maximal TLS protocol version to allow<br />The default is TLS 1.3 if this is not specified. |
| `ciphers` | _string array_ |  false  | Ciphers specifies the set of cipher suites supported when<br />negotiating TLS 1.0 - 1.2. This setting has no effect for TLS 1.3.<br />In non-FIPS Envoy Proxy builds the default cipher list is:<br />- [ECDHE-ECDSA-AES128-GCM-SHA256\|ECDHE-ECDSA-CHACHA20-POLY1305]<br />- [ECDHE-RSA-AES128-GCM-SHA256\|ECDHE-RSA-CHACHA20-POLY1305]<br />- ECDHE-ECDSA-AES256-GCM-SHA384<br />- ECDHE-RSA-AES256-GCM-SHA384<br />In builds using BoringSSL FIPS the default cipher list is:<br />- ECDHE-ECDSA-AES128-GCM-SHA256<br />- ECDHE-RSA-AES128-GCM-SHA256<br />- ECDHE-ECDSA-AES256-GCM-SHA384<br />- ECDHE-RSA-AES256-GCM-SHA384 |
| `ecdhCurves` | _string array_ |  false  | ECDHCurves specifies the set of supported ECDH curves.<br />In non-FIPS Envoy Proxy builds the default curves are:<br />- X25519<br />- P-256<br />In builds using BoringSSL FIPS the default curve is:<br />- P-256 |
| `signatureAlgorithms` | _string array_ |  false  | SignatureAlgorithms specifies which signature algorithms the listener should<br />support. |
| `alpnProtocols` | _[ALPNProtocol](#alpnprotocol) array_ |  false  | ALPNProtocols supplies the list of ALPN protocols that should be<br />exposed by the listener. By default h2 and http/1.1 are enabled.<br />Supported values are:<br />- http/1.0<br />- http/1.1<br />- h2 |
| `clientValidation` | _[ClientValidationContext](#clientvalidationcontext)_ |  false  | ClientValidation specifies the configuration to validate the client<br />initiating the TLS connection to the Gateway listener. |


#### TLSVersion

_Underlying type:_ _string_

TLSVersion specifies the TLS version

_Appears in:_
- [TLSSettings](#tlssettings)

| Value | Description |
| ----- | ----------- |
| `Auto` | TLSAuto allows Envoy to choose the optimal TLS Version<br /> | 
| `1.0` | TLS1.0 specifies TLS version 1.0<br /> | 
| `1.1` | TLS1.1 specifies TLS version 1.1<br /> | 
| `1.2` | TLSv1.2 specifies TLS version 1.2<br /> | 
| `1.3` | TLSv1.3 specifies TLS version 1.3<br /> | 


#### Timeout



Timeout defines configuration for timeouts related to connections.

_Appears in:_
- [BackendTrafficPolicySpec](#backendtrafficpolicyspec)

| Field | Type | Required | Description |
| ---   | ---  | ---      | ---         |
| `tcp` | _[TCPTimeout](#tcptimeout)_ |  false  | Timeout settings for TCP. |
| `http` | _[HTTPTimeout](#httptimeout)_ |  false  | Timeout settings for HTTP. |


#### TracingProvider



TracingProvider defines the tracing provider configuration.

_Appears in:_
- [ProxyTracing](#proxytracing)

| Field | Type | Required | Description |
| ---   | ---  | ---      | ---         |
| `type` | _[TracingProviderType](#tracingprovidertype)_ |  true  | Type defines the tracing provider type.<br />EG currently only supports OpenTelemetry. |
| `host` | _string_ |  false  | Host define the provider service hostname.<br />Deprecated: Use BackendRef instead. |
| `port` | _integer_ |  false  | Port defines the port the provider service is exposed on.<br />Deprecated: Use BackendRef instead. |
| `backendRefs` | _[BackendRef](#backendref) array_ |  false  | BackendRefs references a Kubernetes object that represents the<br />backend server to which the accesslog will be sent.<br />Only service Kind is supported for now. |


#### TracingProviderType

_Underlying type:_ _string_



_Appears in:_
- [TracingProvider](#tracingprovider)

| Value | Description |
| ----- | ----------- |
| `OpenTelemetry` |  | 
| `OpenTelemetry` |  | 


#### TriggerEnum

_Underlying type:_ _string_

TriggerEnum specifies the conditions that trigger retries.

_Appears in:_
- [RetryOn](#retryon)

| Value | Description |
| ----- | ----------- |
| `5xx` | The upstream server responds with any 5xx response code, or does not respond at all (disconnect/reset/read timeout).<br />Includes connect-failure and refused-stream.<br /> | 
| `gateway-error` | The response is a gateway error (502,503 or 504).<br /> | 
| `reset` | The upstream server does not respond at all (disconnect/reset/read timeout.)<br /> | 
| `connect-failure` | Connection failure to the upstream server (connect timeout, etc.). (Included in *5xx*)<br /> | 
| `retriable-4xx` | The upstream server responds with a retriable 4xx response code.<br />Currently, the only response code in this category is 409.<br /> | 
| `refused-stream` | The upstream server resets the stream with a REFUSED_STREAM error code.<br /> | 
| `retriable-status-codes` | The upstream server responds with any response code matching one defined in the RetriableStatusCodes.<br /> | 
| `cancelled` | The gRPC status code in the response headers is “cancelled”.<br /> | 
| `deadline-exceeded` | The gRPC status code in the response headers is “deadline-exceeded”.<br /> | 
| `internal` | The gRPC status code in the response headers is “internal”.<br /> | 
| `resource-exhausted` | The gRPC status code in the response headers is “resource-exhausted”.<br /> | 
| `unavailable` | The gRPC status code in the response headers is “unavailable”.<br /> | 


#### Wasm



Wasm defines a wasm extension.


Note: at the moment, Envoy Gateway does not support configuring Wasm runtime.
v8 is used as the VM runtime for the Wasm extensions.

_Appears in:_
- [EnvoyExtensionPolicySpec](#envoyextensionpolicyspec)

| Field | Type | Required | Description |
| ---   | ---  | ---      | ---         |
| `name` | _string_ |  true  | Name is a unique name for this Wasm extension. It is used to identify the<br />Wasm extension if multiple extensions are handled by the same vm_id and root_id.<br />It's also used for logging/debugging. |
| `rootID` | _string_ |  true  | RootID is a unique ID for a set of extensions in a VM which will share a<br />RootContext and Contexts if applicable (e.g., an Wasm HttpFilter and an Wasm AccessLog).<br />If left blank, all extensions with a blank root_id with the same vm_id will share Context(s).<br />RootID must match the root_id parameter used to register the Context in the Wasm code. |
| `code` | _[WasmCodeSource](#wasmcodesource)_ |  true  | Code is the wasm code for the extension. |
| `config` | _[JSON](#json)_ |  false  | Config is the configuration for the Wasm extension.<br />This configuration will be passed as a JSON string to the Wasm extension. |
| `failOpen` | _boolean_ |  false  | FailOpen is a switch used to control the behavior when a fatal error occurs<br />during the initialization or the execution of the Wasm extension.<br />If FailOpen is set to true, the system bypasses the Wasm extension and<br />allows the traffic to pass through. Otherwise, if it is set to false or<br />not set (defaulting to false), the system blocks the traffic and returns<br />an HTTP 5xx error. |


#### WasmCodeSource



WasmCodeSource defines the source of the wasm code.

_Appears in:_
- [Wasm](#wasm)

| Field | Type | Required | Description |
| ---   | ---  | ---      | ---         |
| `type` | _[WasmCodeSourceType](#wasmcodesourcetype)_ |  true  | Type is the type of the source of the wasm code.<br />Valid WasmCodeSourceType values are "HTTP" or "Image". |
| `http` | _[HTTPWasmCodeSource](#httpwasmcodesource)_ |  false  | HTTP is the HTTP URL containing the wasm code.<br /><br />Note that the HTTP server must be accessible from the Envoy proxy. |
| `image` | _[ImageWasmCodeSource](#imagewasmcodesource)_ |  false  | Image is the OCI image containing the wasm code.<br /><br />Note that the image must be accessible from the Envoy Gateway. |
| `sha256` | _string_ |  true  | SHA256 checksum that will be used to verify the wasm code.<br /><br />kubebuilder:validation:Pattern=`^[a-f0-9]{64}$` |


#### WasmCodeSourceType

_Underlying type:_ _string_

WasmCodeSourceType specifies the types of sources for the wasm code.

_Appears in:_
- [WasmCodeSource](#wasmcodesource)

| Value | Description |
| ----- | ----------- |
| `HTTP` | HTTPWasmCodeSourceType allows the user to specify the wasm code in an HTTP URL.<br /> | 
| `Image` | ImageWasmCodeSourceType allows the user to specify the wasm code in an OCI image.<br /> | 


#### WithUnderscoresAction

_Underlying type:_ _string_

WithUnderscoresAction configures the action to take when an HTTP header with underscores
is encountered.

_Appears in:_
- [HeaderSettings](#headersettings)

| Value | Description |
| ----- | ----------- |
| `Allow` | WithUnderscoresActionAllow allows headers with underscores to be passed through.<br /> | 
| `RejectRequest` | WithUnderscoresActionRejectRequest rejects the client request. HTTP/1 requests are rejected with<br />the 400 status. HTTP/2 requests end with the stream reset.<br /> | 
| `DropHeader` | WithUnderscoresActionDropHeader drops the client header with name containing underscores. The header<br />is dropped before the filter chain is invoked and as such filters will not see<br />dropped headers.<br /> | 


#### XDSTranslatorHook

_Underlying type:_ _string_

XDSTranslatorHook defines the types of hooks that an Envoy Gateway extension may support
for the xds-translator

_Appears in:_
- [XDSTranslatorHooks](#xdstranslatorhooks)

| Value | Description |
| ----- | ----------- |
| `VirtualHost` |  | 
| `Route` |  | 
| `HTTPListener` |  | 
| `Translation` |  | 


#### XDSTranslatorHooks



XDSTranslatorHooks contains all the pre and post hooks for the xds-translator runner.

_Appears in:_
- [ExtensionHooks](#extensionhooks)

| Field | Type | Required | Description |
| ---   | ---  | ---      | ---         |
| `pre` | _[XDSTranslatorHook](#xdstranslatorhook) array_ |  true  |  |
| `post` | _[XDSTranslatorHook](#xdstranslatorhook) array_ |  true  |  |


#### XForwardedForSettings



XForwardedForSettings provides configuration for using X-Forwarded-For headers for determining the client IP address.

_Appears in:_
- [ClientIPDetectionSettings](#clientipdetectionsettings)

| Field | Type | Required | Description |
| ---   | ---  | ---      | ---         |
| `numTrustedHops` | _integer_ |  false  | NumTrustedHops controls the number of additional ingress proxy hops from the right side of XFF HTTP<br />headers to trust when determining the origin client's IP address.<br />Refer to https://www.envoyproxy.io/docs/envoy/latest/configuration/http/http_conn_man/headers#x-forwarded-for<br />for more details. |

<|MERGE_RESOLUTION|>--- conflicted
+++ resolved
@@ -1379,7 +1379,6 @@
 | `path` | _string_ |  true  | Path defines the file path used to expose envoy access log(e.g. /dev/stdout). |
 
 
-<<<<<<< HEAD
 #### ForwardClientCertDetails
 
 _Underlying type:_ _string_
@@ -1396,7 +1395,6 @@
 | `AppendForward` | When the client connection is mTLS, append the client certificate<br />information to the request’s XFCC header and forward it.<br /> | 
 | `SanitizeSet` | When the client connection is mTLS, reset the XFCC header with the client<br />certificate information and send it to the next hop.<br /> | 
 | `AlwaysForwardOnly` | Always forward the XFCC header in the request, regardless of whether the<br />client connection is mTLS.<br /> | 
-=======
 #### FilterPosition
 
 
@@ -1411,7 +1409,6 @@
 | `filter` | _[EnvoyFilter](#envoyfilter)_ |  true  | Name of the filter. |
 | `before` | _[EnvoyFilter](#envoyfilter)_ |  true  | Before defines the filter that should come before the filter.<br />Only one of Before or After must be set. |
 | `after` | _[EnvoyFilter](#envoyfilter)_ |  true  | After defines the filter that should come after the filter.<br />Only one of Before or After must be set. |
->>>>>>> fcfeefd4
 
 
 #### GRPCExtAuthService
