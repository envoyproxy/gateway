--- conflicted
+++ resolved
@@ -240,11 +240,8 @@
 					Tolerations:                   deploymentConfig.Pod.Tolerations,
 					Volumes:                       expectedDeploymentVolumes(r.infra.Name, deploymentConfig),
 					ImagePullSecrets:              deploymentConfig.Pod.ImagePullSecrets,
-<<<<<<< HEAD
+					NodeSelector:                  deploymentConfig.Pod.NodeSelector,
 					TopologySpreadConstraints:     deploymentConfig.Pod.TopologySpreadConstraints,
-=======
-					NodeSelector:                  deploymentConfig.Pod.NodeSelector,
->>>>>>> ae350beb
 				},
 			},
 			RevisionHistoryLimit:    ptr.To[int32](10),
