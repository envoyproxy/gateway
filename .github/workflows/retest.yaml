--- conflicted
+++ resolved
@@ -21,14 +21,11 @@
             console.log(`Comment: ${comment}`);
             console.log(`Contains Trigger: ${containsTrigger}`);
             return containsTrigger;
-<<<<<<< HEAD
       
-=======
 
       - name: Install @octokit/core
         run: npm install @octokit/core@^3
 
->>>>>>> 278e02fe
       - name: Rerun Action
         if: steps.check_comment.outputs.result == 'true'
         uses: actions/github-script@v5
