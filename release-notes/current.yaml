--- conflicted
+++ resolved
@@ -11,11 +11,9 @@
 new features: |
   Added support for configuring maxUnavailable in KubernetesPodDisruptionBudgetSpec
   Added support for percentage-based request mirroring
-<<<<<<< HEAD
+  Add defaulter for gateway-api resources loading from file to be able to set default values.
   Added support for HorizontalPodAutoscaler to helm chart
-=======
-  Add defaulter for gateway-api resources loading from file to be able to set default values.
->>>>>>> 7146fe84
+
 
 bug fixes: |
 
