// Copyright Envoy Gateway Authors
// SPDX-License-Identifier: Apache-2.0
// The full text of the Apache license is available in the LICENSE file at
// the root of the repo.

package gatewayapi

import (
	"fmt"
	"strconv"
	"strings"
	"time"

	corev1 "k8s.io/api/core/v1"
	discoveryv1 "k8s.io/api/discovery/v1"
	metav1 "k8s.io/apimachinery/pkg/apis/meta/v1"
	"k8s.io/utils/ptr"
	gwapiv1 "sigs.k8s.io/gateway-api/apis/v1"
	gwapiv1a2 "sigs.k8s.io/gateway-api/apis/v1alpha2"
	mcsapi "sigs.k8s.io/mcs-api/pkg/apis/v1alpha1"

	"github.com/envoyproxy/gateway/internal/gatewayapi/status"
	"github.com/envoyproxy/gateway/internal/ir"
	"github.com/envoyproxy/gateway/internal/utils/regex"
)

const (
	// Following the description in `timeout` section of https://www.envoyproxy.io/docs/envoy/latest/api-v3/config/route/v3/route_components.proto
	// Request timeout, which is defined as Duration, specifies the upstream timeout for the route
	// If not specified, the default is 15s
	HTTPRequestTimeout = "15s"
)

var (
	_                RoutesTranslator = (*Translator)(nil)
	validServiceName                  = `(?i)\.?[a-z_][a-z_0-9]*(\.[a-z_][a-z_0-9]*)*`
	validMethodName                   = `[A-Za-z_][A-Za-z_0-9]*`
)

type RoutesTranslator interface {
	ProcessHTTPRoutes(httpRoutes []*gwapiv1.HTTPRoute, gateways []*GatewayContext, resources *Resources, xdsIR XdsIRMap) []*HTTPRouteContext
	ProcessGRPCRoutes(grpcRoutes []*gwapiv1.GRPCRoute, gateways []*GatewayContext, resources *Resources, xdsIR XdsIRMap) []*GRPCRouteContext
	ProcessTLSRoutes(tlsRoutes []*gwapiv1a2.TLSRoute, gateways []*GatewayContext, resources *Resources, xdsIR XdsIRMap) []*TLSRouteContext
	ProcessTCPRoutes(tcpRoutes []*gwapiv1a2.TCPRoute, gateways []*GatewayContext, resources *Resources, xdsIR XdsIRMap) []*TCPRouteContext
	ProcessUDPRoutes(udpRoutes []*gwapiv1a2.UDPRoute, gateways []*GatewayContext, resources *Resources, xdsIR XdsIRMap) []*UDPRouteContext
}

func (t *Translator) ProcessHTTPRoutes(httpRoutes []*gwapiv1.HTTPRoute, gateways []*GatewayContext, resources *Resources, xdsIR XdsIRMap) []*HTTPRouteContext {
	var relevantHTTPRoutes []*HTTPRouteContext

	for _, h := range httpRoutes {
		if h == nil {
			panic("received nil httproute")
		}
		httpRoute := &HTTPRouteContext{
			GatewayControllerName: t.GatewayControllerName,
			HTTPRoute:             h.DeepCopy(),
		}

		// Find out if this route attaches to one of our Gateway's listeners,
		// and if so, get the list of listeners that allow it to attach for each
		// parentRef.
		relevantRoute := t.processAllowedListenersForParentRefs(httpRoute, gateways, resources)
		if !relevantRoute {
			continue
		}

		relevantHTTPRoutes = append(relevantHTTPRoutes, httpRoute)

		t.processHTTPRouteParentRefs(httpRoute, resources, xdsIR)
	}

	return relevantHTTPRoutes
}

func (t *Translator) ProcessGRPCRoutes(grpcRoutes []*gwapiv1.GRPCRoute, gateways []*GatewayContext, resources *Resources, xdsIR XdsIRMap) []*GRPCRouteContext {
	var relevantGRPCRoutes []*GRPCRouteContext

	for _, g := range grpcRoutes {
		if g == nil {
			panic("received nil grpcroute")
		}
		grpcRoute := &GRPCRouteContext{
			GatewayControllerName: t.GatewayControllerName,
			GRPCRoute:             g.DeepCopy(),
		}

		// Find out if this route attaches to one of our Gateway's listeners,
		// and if so, get the list of listeners that allow it to attach for each
		// parentRef.
		relevantRoute := t.processAllowedListenersForParentRefs(grpcRoute, gateways, resources)
		if !relevantRoute {
			continue
		}

		relevantGRPCRoutes = append(relevantGRPCRoutes, grpcRoute)

		t.processGRPCRouteParentRefs(grpcRoute, resources, xdsIR)
	}

	return relevantGRPCRoutes
}

func (t *Translator) processHTTPRouteParentRefs(httpRoute *HTTPRouteContext, resources *Resources, xdsIR XdsIRMap) {
	for _, parentRef := range httpRoute.ParentRefs {
		// Need to compute Route rules within the parentRef loop because
		// any conditions that come out of it have to go on each RouteParentStatus,
		// not on the Route as a whole.
		routeRoutes, err := t.processHTTPRouteRules(httpRoute, parentRef, resources)
		if err != nil {
			routeStatus := GetRouteStatus(httpRoute)
			status.SetRouteStatusCondition(routeStatus,
				parentRef.routeParentStatusIdx,
				httpRoute.GetGeneration(),
				gwapiv1.RouteConditionAccepted,
				metav1.ConditionFalse,
				gwapiv1.RouteReasonUnsupportedValue, // TODO: better reason
				status.Error2ConditionMsg(err),
			)
			continue
		}

		// If no negative condition has been set for ResolvedRefs, set "ResolvedRefs=True"
		if !parentRef.HasCondition(httpRoute, gwapiv1.RouteConditionResolvedRefs, metav1.ConditionFalse) {
			routeStatus := GetRouteStatus(httpRoute)
			status.SetRouteStatusCondition(routeStatus,
				parentRef.routeParentStatusIdx,
				httpRoute.GetGeneration(),
				gwapiv1.RouteConditionResolvedRefs,
				metav1.ConditionTrue,
				gwapiv1.RouteReasonResolvedRefs,
				"Resolved all the Object references for the Route",
			)
		}

		// Skip parent refs that did not accept the route
		if parentRef.HasCondition(httpRoute, gwapiv1.RouteConditionAccepted, metav1.ConditionFalse) {
			continue
		}

		hasHostnameIntersection := t.processHTTPRouteParentRefListener(httpRoute, routeRoutes, parentRef, xdsIR)
		if !hasHostnameIntersection {
			routeStatus := GetRouteStatus(httpRoute)
			status.SetRouteStatusCondition(routeStatus,
				parentRef.routeParentStatusIdx,
				httpRoute.GetGeneration(),
				gwapiv1.RouteConditionAccepted,
				metav1.ConditionFalse,
				gwapiv1.RouteReasonNoMatchingListenerHostname,
				"There were no hostname intersections between the HTTPRoute and this parent ref's Listener(s).",
			)
		}

		// If no negative conditions have been set, the route is considered "Accepted=True".
		if parentRef.HTTPRoute != nil &&
			len(parentRef.HTTPRoute.Status.Parents[parentRef.routeParentStatusIdx].Conditions) == 0 {
			routeStatus := GetRouteStatus(httpRoute)
			status.SetRouteStatusCondition(routeStatus,
				parentRef.routeParentStatusIdx,
				httpRoute.GetGeneration(),
				gwapiv1.RouteConditionAccepted,
				metav1.ConditionTrue,
				gwapiv1.RouteReasonAccepted,
				"Route is accepted",
			)
		}

	}
}

func (t *Translator) processHTTPRouteRules(httpRoute *HTTPRouteContext, parentRef *RouteParentContext, resources *Resources) ([]*ir.HTTPRoute, error) {
	var routeRoutes []*ir.HTTPRoute

	// compute matches, filters, backends
	for ruleIdx, rule := range httpRoute.Spec.Rules {
		httpFiltersContext := t.ProcessHTTPFilters(parentRef, httpRoute, rule.Filters, ruleIdx, resources)

		// A rule is matched if any one of its matches
		// is satisfied (i.e. a logical "OR"), so generate
		// a unique Xds IR HTTPRoute per match.
		ruleRoutes, err := t.processHTTPRouteRule(httpRoute, ruleIdx, httpFiltersContext, rule)
		if err != nil {
			return nil, err
		}

		dstAddrTypeMap := make(map[ir.DestinationAddressType]int)

		for _, backendRef := range rule.BackendRefs {
			backendRef := backendRef
			ds := t.processDestination(backendRef, parentRef, httpRoute, resources)
			if !t.EndpointRoutingDisabled && ds != nil && len(ds.Endpoints) > 0 && ds.AddressType != nil {
				dstAddrTypeMap[*ds.AddressType]++
			}
			if ds == nil {
				continue
			}

			for _, route := range ruleRoutes {
				// If the route already has a direct response or redirect configured, then it was from a filter so skip
				// processing any destinations for this route.
				if route.DirectResponse != nil || route.Redirect != nil {
					continue
				}

				if route.Destination == nil {
					route.Destination = &ir.RouteDestination{
						Name: irRouteDestinationName(httpRoute, ruleIdx),
					}
				}
				route.Destination.Settings = append(route.Destination.Settings, ds)
			}
		}

		// TODO: support mixed endpointslice address type between backendRefs
		if !t.EndpointRoutingDisabled && len(dstAddrTypeMap) > 1 {
			routeStatus := GetRouteStatus(httpRoute)
			status.SetRouteStatusCondition(routeStatus,
				parentRef.routeParentStatusIdx,
				httpRoute.GetGeneration(),
				gwapiv1.RouteConditionResolvedRefs,
				metav1.ConditionFalse,
				gwapiv1a2.RouteReasonResolvedRefs,
				"Mixed endpointslice address type between backendRefs is not supported")
		}

		// If the route has no valid backends then just use a direct response and don't fuss with weighted responses
		for _, ruleRoute := range ruleRoutes {
			if ruleRoute.Destination == nil && ruleRoute.Redirect == nil {
				ruleRoute.DirectResponse = &ir.DirectResponse{
					StatusCode: 500,
				}
			}
			ruleRoute.IsHTTP2 = false
		}

		// TODO handle:
		//	- sum of weights for valid backend refs is 0
		//	- etc.

		routeRoutes = append(routeRoutes, ruleRoutes...)
	}

	return routeRoutes, nil
}

func processTimeout(irRoute *ir.HTTPRoute, rule gwapiv1.HTTPRouteRule) {
	if rule.Timeouts != nil {
		var rto *ir.Timeout

		// Timeout is translated from multiple resources and may already be partially set
		if irRoute.Traffic != nil && irRoute.Traffic.Timeout != nil {
			rto = irRoute.Traffic.Timeout.DeepCopy()
		} else {
			rto = &ir.Timeout{}
		}

		if rule.Timeouts.Request != nil {
			d, err := time.ParseDuration(string(*rule.Timeouts.Request))
			if err != nil {
				d, _ = time.ParseDuration(HTTPRequestTimeout)
			}
			setRequestTimeout(rto, metav1.Duration{Duration: d})
		}

		// Also set the IR Route Timeout to the backend request timeout
		// until we introduce retries, then set it to per try timeout
		if rule.Timeouts.BackendRequest != nil {
			d, err := time.ParseDuration(string(*rule.Timeouts.BackendRequest))
			if err != nil {
				d, _ = time.ParseDuration(HTTPRequestTimeout)
			}
			setRequestTimeout(rto, metav1.Duration{Duration: d})
		}

		irRoute.Traffic = &ir.TrafficFeatures{
			Timeout: rto,
		}
	}
}

func setRequestTimeout(irTimeout *ir.Timeout, d metav1.Duration) {
	switch {
	case irTimeout.HTTP == nil:
		irTimeout.HTTP = &ir.HTTPTimeout{
			RequestTimeout: ptr.To(d),
		}
	default:
		irTimeout.HTTP.RequestTimeout = ptr.To(d)
	}
}

func (t *Translator) processHTTPRouteRule(httpRoute *HTTPRouteContext, ruleIdx int, httpFiltersContext *HTTPFiltersContext, rule gwapiv1.HTTPRouteRule) ([]*ir.HTTPRoute, error) {
	var ruleRoutes []*ir.HTTPRoute

	// If no matches are specified, the implementation MUST match every HTTP request.
	if len(rule.Matches) == 0 {
		irRoute := &ir.HTTPRoute{
			Name: irRouteName(httpRoute, ruleIdx, -1),
		}
		processTimeout(irRoute, rule)
		applyHTTPFiltersContextToIRRoute(httpFiltersContext, irRoute)
		ruleRoutes = append(ruleRoutes, irRoute)
	}

	// A rule is matched if any one of its matches
	// is satisfied (i.e. a logical "OR"), so generate
	// a unique Xds IR HTTPRoute per match.
	for matchIdx, match := range rule.Matches {
		irRoute := &ir.HTTPRoute{
			Name: irRouteName(httpRoute, ruleIdx, matchIdx),
		}
		processTimeout(irRoute, rule)

		if match.Path != nil {
			switch PathMatchTypeDerefOr(match.Path.Type, gwapiv1.PathMatchPathPrefix) {
			case gwapiv1.PathMatchPathPrefix:
				irRoute.PathMatch = &ir.StringMatch{
					Prefix: match.Path.Value,
				}
			case gwapiv1.PathMatchExact:
				irRoute.PathMatch = &ir.StringMatch{
					Exact: match.Path.Value,
				}
			case gwapiv1.PathMatchRegularExpression:
				if err := regex.Validate(*match.Path.Value); err != nil {
					return nil, err
				}
				irRoute.PathMatch = &ir.StringMatch{
					SafeRegex: match.Path.Value,
				}
			}
		}
		for _, headerMatch := range match.Headers {
			switch HeaderMatchTypeDerefOr(headerMatch.Type, gwapiv1.HeaderMatchExact) {
			case gwapiv1.HeaderMatchExact:
				irRoute.HeaderMatches = append(irRoute.HeaderMatches, &ir.StringMatch{
					Name:  string(headerMatch.Name),
					Exact: ptr.To(headerMatch.Value),
				})
			case gwapiv1.HeaderMatchRegularExpression:
				if err := regex.Validate(headerMatch.Value); err != nil {
					return nil, err
				}
				irRoute.HeaderMatches = append(irRoute.HeaderMatches, &ir.StringMatch{
					Name:      string(headerMatch.Name),
					SafeRegex: ptr.To(headerMatch.Value),
				})
			}
		}
		for _, queryParamMatch := range match.QueryParams {
			switch QueryParamMatchTypeDerefOr(queryParamMatch.Type, gwapiv1.QueryParamMatchExact) {
			case gwapiv1.QueryParamMatchExact:
				irRoute.QueryParamMatches = append(irRoute.QueryParamMatches, &ir.StringMatch{
					Name:  string(queryParamMatch.Name),
					Exact: ptr.To(queryParamMatch.Value),
				})
			case gwapiv1.QueryParamMatchRegularExpression:
				if err := regex.Validate(queryParamMatch.Value); err != nil {
					return nil, err
				}
				irRoute.QueryParamMatches = append(irRoute.QueryParamMatches, &ir.StringMatch{
					Name:      string(queryParamMatch.Name),
					SafeRegex: ptr.To(queryParamMatch.Value),
				})
			}
		}

		if match.Method != nil {
			irRoute.HeaderMatches = append(irRoute.HeaderMatches, &ir.StringMatch{
				Name:  ":method",
				Exact: ptr.To(string(*match.Method)),
			})
		}
		applyHTTPFiltersContextToIRRoute(httpFiltersContext, irRoute)
		ruleRoutes = append(ruleRoutes, irRoute)
	}

	return ruleRoutes, nil
}

func applyHTTPFiltersContextToIRRoute(httpFiltersContext *HTTPFiltersContext, irRoute *ir.HTTPRoute) {
	// Add the redirect filter or direct response that were created earlier to all the irRoutes
	if httpFiltersContext.RedirectResponse != nil {
		irRoute.Redirect = httpFiltersContext.RedirectResponse
	}
	if httpFiltersContext.DirectResponse != nil {
		irRoute.DirectResponse = httpFiltersContext.DirectResponse
	}
	if httpFiltersContext.URLRewrite != nil {
		irRoute.URLRewrite = httpFiltersContext.URLRewrite
	}
	if len(httpFiltersContext.AddRequestHeaders) > 0 {
		irRoute.AddRequestHeaders = httpFiltersContext.AddRequestHeaders
	}
	if len(httpFiltersContext.RemoveRequestHeaders) > 0 {
		irRoute.RemoveRequestHeaders = httpFiltersContext.RemoveRequestHeaders
	}
	if len(httpFiltersContext.AddResponseHeaders) > 0 {
		irRoute.AddResponseHeaders = httpFiltersContext.AddResponseHeaders
	}
	if len(httpFiltersContext.RemoveResponseHeaders) > 0 {
		irRoute.RemoveResponseHeaders = httpFiltersContext.RemoveResponseHeaders
	}
	if httpFiltersContext.Mirrors != nil {
		irRoute.Mirrors = httpFiltersContext.Mirrors
	}

	if len(httpFiltersContext.ExtensionRefs) > 0 {
		irRoute.ExtensionRefs = httpFiltersContext.ExtensionRefs
	}
}

func (t *Translator) processGRPCRouteParentRefs(grpcRoute *GRPCRouteContext, resources *Resources, xdsIR XdsIRMap) {
	for _, parentRef := range grpcRoute.ParentRefs {

		// Need to compute Route rules within the parentRef loop because
		// any conditions that come out of it have to go on each RouteParentStatus,
		// not on the Route as a whole.
		routeRoutes, err := t.processGRPCRouteRules(grpcRoute, parentRef, resources)
		if err != nil {
			routeStatus := GetRouteStatus(grpcRoute)
			status.SetRouteStatusCondition(routeStatus,
				parentRef.routeParentStatusIdx,
				grpcRoute.GetGeneration(),
				gwapiv1.RouteConditionAccepted,
				metav1.ConditionFalse,
				gwapiv1.RouteReasonUnsupportedValue, // TODO: better reason
				status.Error2ConditionMsg(err),
			)
			continue
		}

		// If no negative condition has been set for ResolvedRefs, set "ResolvedRefs=True"
		if !parentRef.HasCondition(grpcRoute, gwapiv1.RouteConditionResolvedRefs, metav1.ConditionFalse) {
			routeStatus := GetRouteStatus(grpcRoute)
			status.SetRouteStatusCondition(routeStatus,
				parentRef.routeParentStatusIdx,
				grpcRoute.GetGeneration(),
				gwapiv1.RouteConditionResolvedRefs,
				metav1.ConditionTrue,
				gwapiv1.RouteReasonResolvedRefs,
				"Resolved all the Object references for the Route",
			)
		}

		if parentRef.HasCondition(grpcRoute, gwapiv1.RouteConditionAccepted, metav1.ConditionFalse) {
			continue
		}
		hasHostnameIntersection := t.processHTTPRouteParentRefListener(grpcRoute, routeRoutes, parentRef, xdsIR)
		if !hasHostnameIntersection {
			routeStatus := GetRouteStatus(grpcRoute)
			status.SetRouteStatusCondition(routeStatus,
				parentRef.routeParentStatusIdx,
				grpcRoute.GetGeneration(),
				gwapiv1.RouteConditionAccepted,
				metav1.ConditionFalse,
				gwapiv1.RouteReasonNoMatchingListenerHostname,
				"There were no hostname intersections between the GRPCRoute and this parent ref's Listener(s).",
			)
		}

		// If no negative conditions have been set, the route is considered "Accepted=True".
		if parentRef.GRPCRoute != nil &&
			len(parentRef.GRPCRoute.Status.Parents[parentRef.routeParentStatusIdx].Conditions) == 0 {
			routeStatus := GetRouteStatus(grpcRoute)
			status.SetRouteStatusCondition(routeStatus,
				parentRef.routeParentStatusIdx,
				grpcRoute.GetGeneration(),
				gwapiv1.RouteConditionAccepted,
				metav1.ConditionTrue,
				gwapiv1.RouteReasonAccepted,
				"Route is accepted",
			)
		}

	}
}

func (t *Translator) processGRPCRouteRules(grpcRoute *GRPCRouteContext, parentRef *RouteParentContext, resources *Resources) ([]*ir.HTTPRoute, error) {
	var routeRoutes []*ir.HTTPRoute

	// compute matches, filters, backends
	for ruleIdx, rule := range grpcRoute.Spec.Rules {
		httpFiltersContext := t.ProcessGRPCFilters(parentRef, grpcRoute, rule.Filters, resources)

		// A rule is matched if any one of its matches
		// is satisfied (i.e. a logical "OR"), so generate
		// a unique Xds IR HTTPRoute per match.
		ruleRoutes, err := t.processGRPCRouteRule(grpcRoute, ruleIdx, httpFiltersContext, rule)
		if err != nil {
			return nil, err
		}

		for _, backendRef := range rule.BackendRefs {
			backendRef := backendRef
			ds := t.processDestination(backendRef, parentRef, grpcRoute, resources)
			if ds == nil {
				continue
			}

			for _, route := range ruleRoutes {
				// If the route already has a direct response or redirect configured, then it was from a filter so skip
				// processing any destinations for this route.
				if route.DirectResponse != nil || route.Redirect != nil {
					continue
				}

				if route.Destination == nil {
					route.Destination = &ir.RouteDestination{
						Name: irRouteDestinationName(grpcRoute, ruleIdx),
					}
				}
				route.Destination.Settings = append(route.Destination.Settings, ds)
			}
		}

		// If the route has no valid backends then just use a direct response and don't fuss with weighted responses
		for _, ruleRoute := range ruleRoutes {
			if ruleRoute.Destination == nil && ruleRoute.Redirect == nil {
				ruleRoute.DirectResponse = &ir.DirectResponse{
					StatusCode: 500,
				}
			}
			ruleRoute.IsHTTP2 = true
		}

		// TODO handle:
		//	- sum of weights for valid backend refs is 0
		//	- etc.

		routeRoutes = append(routeRoutes, ruleRoutes...)
	}

	return routeRoutes, nil
}

func (t *Translator) processGRPCRouteRule(grpcRoute *GRPCRouteContext, ruleIdx int, httpFiltersContext *HTTPFiltersContext, rule gwapiv1.GRPCRouteRule) ([]*ir.HTTPRoute, error) {
	var ruleRoutes []*ir.HTTPRoute

	// If no matches are specified, the implementation MUST match every gRPC request.
	if len(rule.Matches) == 0 {
		irRoute := &ir.HTTPRoute{
			Name: irRouteName(grpcRoute, ruleIdx, -1),
		}
		applyHTTPFiltersContextToIRRoute(httpFiltersContext, irRoute)
		ruleRoutes = append(ruleRoutes, irRoute)
	}

	// A rule is matched if any one of its matches
	// is satisfied (i.e. a logical "OR"), so generate
	// a unique Xds IR HTTPRoute per match.
	for matchIdx, match := range rule.Matches {
		irRoute := &ir.HTTPRoute{
			Name: irRouteName(grpcRoute, ruleIdx, matchIdx),
		}

		for _, headerMatch := range match.Headers {
			switch HeaderMatchTypeDerefOr(headerMatch.Type, gwapiv1.HeaderMatchExact) {
			case gwapiv1.HeaderMatchExact:
				irRoute.HeaderMatches = append(irRoute.HeaderMatches, &ir.StringMatch{
					Name:  string(headerMatch.Name),
					Exact: ptr.To(headerMatch.Value),
				})
			case gwapiv1.HeaderMatchRegularExpression:
				if err := regex.Validate(headerMatch.Value); err != nil {
					return nil, err
				}
				irRoute.HeaderMatches = append(irRoute.HeaderMatches, &ir.StringMatch{
					Name:      string(headerMatch.Name),
					SafeRegex: ptr.To(headerMatch.Value),
				})
			}
		}

		if match.Method != nil {
			// GRPC's path is in the form of "/<service>/<method>"
			switch GRPCMethodMatchTypeDerefOr(match.Method.Type, gwapiv1.GRPCMethodMatchExact) {
			case gwapiv1.GRPCMethodMatchExact:
				t.processGRPCRouteMethodExact(match.Method, irRoute)
			case gwapiv1.GRPCMethodMatchRegularExpression:
				if match.Method.Service != nil {
					if err := regex.Validate(*match.Method.Service); err != nil {
						return nil, err
					}
				}
				if match.Method.Method != nil {
					if err := regex.Validate(*match.Method.Method); err != nil {
						return nil, err
					}
				}
				t.processGRPCRouteMethodRegularExpression(match.Method, irRoute)
			}
		}

		ruleRoutes = append(ruleRoutes, irRoute)
		applyHTTPFiltersContextToIRRoute(httpFiltersContext, irRoute)
	}
	return ruleRoutes, nil
}

func (t *Translator) processGRPCRouteMethodExact(method *gwapiv1.GRPCMethodMatch, irRoute *ir.HTTPRoute) {
	switch {
	case method.Service != nil && method.Method != nil:
		irRoute.PathMatch = &ir.StringMatch{
			Exact: ptr.To(fmt.Sprintf("/%s/%s", *method.Service, *method.Method)),
		}
	case method.Method != nil:
		// Use a header match since the PathMatch doesn't support Suffix matching
		irRoute.HeaderMatches = append(irRoute.HeaderMatches, &ir.StringMatch{
			Name:   ":path",
			Suffix: ptr.To(fmt.Sprintf("/%s", *method.Method)),
		})
	case method.Service != nil:
		irRoute.PathMatch = &ir.StringMatch{
			Prefix: ptr.To(fmt.Sprintf("/%s", *method.Service)),
		}
	}
}

func (t *Translator) processGRPCRouteMethodRegularExpression(method *gwapiv1.GRPCMethodMatch, irRoute *ir.HTTPRoute) {
	switch {
	case method.Service != nil && method.Method != nil:
		irRoute.PathMatch = &ir.StringMatch{
			SafeRegex: ptr.To(fmt.Sprintf("/%s/%s", *method.Service, *method.Method)),
		}
	case method.Method != nil:
		irRoute.PathMatch = &ir.StringMatch{
			SafeRegex: ptr.To(fmt.Sprintf("/%s/%s", validServiceName, *method.Method)),
		}
	case method.Service != nil:
		irRoute.PathMatch = &ir.StringMatch{
			SafeRegex: ptr.To(fmt.Sprintf("/%s/%s", *method.Service, validMethodName)),
		}
	}
}

func (t *Translator) processHTTPRouteParentRefListener(route RouteContext, routeRoutes []*ir.HTTPRoute, parentRef *RouteParentContext, xdsIR XdsIRMap) bool {
	var hasHostnameIntersection bool

	for _, listener := range parentRef.listeners {
		hosts := computeHosts(GetHostnames(route), listener.Hostname)
		if len(hosts) == 0 {
			continue
		}
		hasHostnameIntersection = true

		var perHostRoutes []*ir.HTTPRoute
		for _, host := range hosts {
			for _, routeRoute := range routeRoutes {
				// If the redirect port is not set, the final redirect port must be derived.
				if routeRoute.Redirect != nil && routeRoute.Redirect.Port == nil {
					redirectPort := uint32(listener.Port)
					// If redirect scheme is not-empty, the redirect post must be the
					// well-known port associated with the redirect scheme.
					if scheme := routeRoute.Redirect.Scheme; scheme != nil {
						switch strings.ToLower(*scheme) {
						case "http":
							redirectPort = 80
						case "https":
							redirectPort = 443
						}
					}
					// If the redirect scheme does not have a well-known port, or
					// if the redirect scheme is empty, the redirect port must be the Gateway Listener port.
					routeRoute.Redirect.Port = &redirectPort
				}
				// Remove dots from the hostname before appending it to the IR Route name
				// since dots are special chars used in stats tag extraction in Envoy
				underscoredHost := strings.ReplaceAll(host, ".", "_")
				hostRoute := &ir.HTTPRoute{
					Name:                  fmt.Sprintf("%s/%s", routeRoute.Name, underscoredHost),
					Hostname:              host,
					PathMatch:             routeRoute.PathMatch,
					HeaderMatches:         routeRoute.HeaderMatches,
					QueryParamMatches:     routeRoute.QueryParamMatches,
					AddRequestHeaders:     routeRoute.AddRequestHeaders,
					RemoveRequestHeaders:  routeRoute.RemoveRequestHeaders,
					AddResponseHeaders:    routeRoute.AddResponseHeaders,
					RemoveResponseHeaders: routeRoute.RemoveResponseHeaders,
					Destination:           routeRoute.Destination,
					Redirect:              routeRoute.Redirect,
					DirectResponse:        routeRoute.DirectResponse,
					URLRewrite:            routeRoute.URLRewrite,
					Mirrors:               routeRoute.Mirrors,
					ExtensionRefs:         routeRoute.ExtensionRefs,
					IsHTTP2:               routeRoute.IsHTTP2,
				}
<<<<<<< HEAD
=======
				// Don't bother copying over the weights unless the route has invalid backends.
				if routeRoute.BackendWeights.Invalid > 0 {
					hostRoute.BackendWeights = routeRoute.BackendWeights
				}
				if routeRoute.Traffic != nil {
					hostRoute.Traffic = &ir.TrafficFeatures{
						Timeout: routeRoute.Traffic.Timeout,
						Retry:   routeRoute.Traffic.Retry,
					}
				}
>>>>>>> 6f6d8689
				perHostRoutes = append(perHostRoutes, hostRoute)
			}
		}
		irKey := t.getIRKey(listener.gateway)
		irListener := xdsIR[irKey].GetHTTPListener(irListenerName(listener))

		if irListener != nil {
			if GetRouteType(route) == KindGRPCRoute {
				irListener.IsHTTP2 = true
			}
			irListener.Routes = append(irListener.Routes, perHostRoutes...)
		}
	}

	return hasHostnameIntersection
}

func (t *Translator) ProcessTLSRoutes(tlsRoutes []*gwapiv1a2.TLSRoute, gateways []*GatewayContext, resources *Resources, xdsIR XdsIRMap) []*TLSRouteContext {
	var relevantTLSRoutes []*TLSRouteContext

	for _, tls := range tlsRoutes {
		if tls == nil {
			panic("received nil tlsroute")
		}
		tlsRoute := &TLSRouteContext{
			GatewayControllerName: t.GatewayControllerName,
			TLSRoute:              tls.DeepCopy(),
		}

		// Find out if this route attaches to one of our Gateway's listeners,
		// and if so, get the list of listeners that allow it to attach for each
		// parentRef.
		relevantRoute := t.processAllowedListenersForParentRefs(tlsRoute, gateways, resources)
		if !relevantRoute {
			continue
		}

		relevantTLSRoutes = append(relevantTLSRoutes, tlsRoute)

		t.processTLSRouteParentRefs(tlsRoute, resources, xdsIR)
	}

	return relevantTLSRoutes
}

func (t *Translator) processTLSRouteParentRefs(tlsRoute *TLSRouteContext, resources *Resources, xdsIR XdsIRMap) {
	for _, parentRef := range tlsRoute.ParentRefs {

		// Need to compute Route rules within the parentRef loop because
		// any conditions that come out of it have to go on each RouteParentStatus,
		// not on the Route as a whole.
		var destSettings []*ir.DestinationSetting

		// compute backends
		for _, rule := range tlsRoute.Spec.Rules {
			for _, backendRef := range rule.BackendRefs {
				backendRef := backendRef
				ds := t.processDestination(backendRef, parentRef, tlsRoute, resources)
				if ds != nil {
					destSettings = append(destSettings, ds)
				}
			}

			// TODO handle:
			//	- no valid backend refs
			//	- sum of weights for valid backend refs is 0
			//	- returning 500's for invalid backend refs
			//	- etc.
		}

		// If no negative condition has been set for ResolvedRefs, set "ResolvedRefs=True"
		if !parentRef.HasCondition(tlsRoute, gwapiv1.RouteConditionResolvedRefs, metav1.ConditionFalse) {
			routeStatus := GetRouteStatus(tlsRoute)
			status.SetRouteStatusCondition(routeStatus,
				parentRef.routeParentStatusIdx,
				tlsRoute.GetGeneration(),
				gwapiv1.RouteConditionResolvedRefs,
				metav1.ConditionTrue,
				gwapiv1.RouteReasonResolvedRefs,
				"Resolved all the Object references for the Route",
			)
		}

		// Skip parent refs that did not accept the route
		if parentRef.HasCondition(tlsRoute, gwapiv1.RouteConditionAccepted, metav1.ConditionFalse) {
			continue
		}

		var hasHostnameIntersection bool
		for _, listener := range parentRef.listeners {
			hosts := computeHosts(GetHostnames(tlsRoute), listener.Hostname)
			if len(hosts) == 0 {
				continue
			}

			hasHostnameIntersection = true

			irKey := t.getIRKey(listener.gateway)

			gwXdsIR := xdsIR[irKey]
			irListener := gwXdsIR.GetTCPListener(irListenerName(listener))
			if irListener != nil {
				irRoute := &ir.TCPRoute{
					Name: irTCPRouteName(tlsRoute),
					TLS: &ir.TLS{TLSInspectorConfig: &ir.TLSInspectorConfig{
						SNIs: hosts,
					}},
					Destination: &ir.RouteDestination{
						Name:     irRouteDestinationName(tlsRoute, -1 /*rule index*/),
						Settings: destSettings,
					},
				}
				irListener.Routes = append(irListener.Routes, irRoute)

			}
		}

		if !hasHostnameIntersection {
			routeStatus := GetRouteStatus(tlsRoute)
			status.SetRouteStatusCondition(routeStatus,
				parentRef.routeParentStatusIdx,
				tlsRoute.GetGeneration(),
				gwapiv1.RouteConditionAccepted,
				metav1.ConditionFalse,
				gwapiv1.RouteReasonNoMatchingListenerHostname,
				"There were no hostname intersections between the HTTPRoute and this parent ref's Listener(s).",
			)
		}

		// If no negative conditions have been set, the route is considered "Accepted=True".
		if parentRef.TLSRoute != nil &&
			len(parentRef.TLSRoute.Status.Parents[parentRef.routeParentStatusIdx].Conditions) == 0 {
			routeStatus := GetRouteStatus(tlsRoute)
			status.SetRouteStatusCondition(routeStatus,
				parentRef.routeParentStatusIdx,
				tlsRoute.GetGeneration(),
				gwapiv1.RouteConditionAccepted,
				metav1.ConditionTrue,
				gwapiv1.RouteReasonAccepted,
				"Route is accepted",
			)
		}
	}
}

func (t *Translator) ProcessUDPRoutes(udpRoutes []*gwapiv1a2.UDPRoute, gateways []*GatewayContext, resources *Resources,
	xdsIR XdsIRMap,
) []*UDPRouteContext {
	var relevantUDPRoutes []*UDPRouteContext

	for _, u := range udpRoutes {
		if u == nil {
			panic("received nil udproute")
		}
		udpRoute := &UDPRouteContext{
			GatewayControllerName: t.GatewayControllerName,
			UDPRoute:              u.DeepCopy(),
		}

		// Find out if this route attaches to one of our Gateway's listeners,
		// and if so, get the list of listeners that allow it to attach for each
		// parentRef.
		relevantRoute := t.processAllowedListenersForParentRefs(udpRoute, gateways, resources)
		if !relevantRoute {
			continue
		}

		relevantUDPRoutes = append(relevantUDPRoutes, udpRoute)

		t.processUDPRouteParentRefs(udpRoute, resources, xdsIR)
	}

	return relevantUDPRoutes
}

func (t *Translator) processUDPRouteParentRefs(udpRoute *UDPRouteContext, resources *Resources, xdsIR XdsIRMap) {
	for _, parentRef := range udpRoute.ParentRefs {
		// Need to compute Route rules within the parentRef loop because
		// any conditions that come out of it have to go on each RouteParentStatus,
		// not on the Route as a whole.
		var destSettings []*ir.DestinationSetting

		// compute backends
		if len(udpRoute.Spec.Rules) != 1 {
			routeStatus := GetRouteStatus(udpRoute)
			status.SetRouteStatusCondition(routeStatus,
				parentRef.routeParentStatusIdx,
				udpRoute.GetGeneration(),
				gwapiv1.RouteConditionResolvedRefs,
				metav1.ConditionFalse,
				"InvalidRule",
				"One and only one rule is supported",
			)
			continue
		}

		for _, backendRef := range udpRoute.Spec.Rules[0].BackendRefs {
			ds := t.processDestination(backendRef, parentRef, udpRoute, resources)
			if ds == nil {
				continue
			}

			destSettings = append(destSettings, ds)
		}

		// If no negative condition has been set for ResolvedRefs, set "ResolvedRefs=True"
		if !parentRef.HasCondition(udpRoute, gwapiv1.RouteConditionResolvedRefs, metav1.ConditionFalse) {
			routeStatus := GetRouteStatus(udpRoute)
			status.SetRouteStatusCondition(routeStatus,
				parentRef.routeParentStatusIdx,
				udpRoute.GetGeneration(),
				gwapiv1.RouteConditionResolvedRefs,
				metav1.ConditionTrue,
				gwapiv1.RouteReasonResolvedRefs,
				"Resolved all the Object references for the Route",
			)
		}

		// Skip parent refs that did not accept the route
		if parentRef.HasCondition(udpRoute, gwapiv1.RouteConditionAccepted, metav1.ConditionFalse) {
			continue
		}

		accepted := false
		for _, listener := range parentRef.listeners {
			// only one route is allowed for a UDP listener
			if listener.AttachedRoutes() > 1 {
				continue
			}
			if !listener.IsReady() {
				continue
			}
			accepted = true

			irKey := t.getIRKey(listener.gateway)

			containerPort := servicePortToContainerPort(int32(listener.Port))
			// Create the UDP Listener while parsing the UDPRoute since
			// the listener directly links to a routeDestination.
			irListener := &ir.UDPListener{
				Name:    irUDPListenerName(listener, udpRoute),
				Address: "0.0.0.0",
				Port:    uint32(containerPort),
				Destination: &ir.RouteDestination{
					Name:     irRouteDestinationName(udpRoute, -1 /*rule index*/),
					Settings: destSettings,
				},
			}
			gwXdsIR := xdsIR[irKey]
			gwXdsIR.UDP = append(gwXdsIR.UDP, irListener)

		}

		// If no negative conditions have been set, the route is considered "Accepted=True".
		if accepted && parentRef.UDPRoute != nil &&
			len(parentRef.UDPRoute.Status.Parents[parentRef.routeParentStatusIdx].Conditions) == 0 {
			routeStatus := GetRouteStatus(udpRoute)
			status.SetRouteStatusCondition(routeStatus,
				parentRef.routeParentStatusIdx,
				udpRoute.GetGeneration(),
				gwapiv1.RouteConditionAccepted,
				metav1.ConditionTrue,
				gwapiv1.RouteReasonAccepted,
				"Route is accepted",
			)
		}

		if !accepted {
			routeStatus := GetRouteStatus(udpRoute)
			status.SetRouteStatusCondition(routeStatus,
				parentRef.routeParentStatusIdx,
				udpRoute.GetGeneration(),
				gwapiv1.RouteConditionAccepted,
				metav1.ConditionFalse,
				gwapiv1.RouteReasonUnsupportedValue,
				"Multiple routes on the same UDP listener",
			)
		}
	}
}

func (t *Translator) ProcessTCPRoutes(tcpRoutes []*gwapiv1a2.TCPRoute, gateways []*GatewayContext, resources *Resources,
	xdsIR XdsIRMap,
) []*TCPRouteContext {
	var relevantTCPRoutes []*TCPRouteContext

	for _, tcp := range tcpRoutes {
		if tcp == nil {
			panic("received nil tcproute")
		}
		tcpRoute := &TCPRouteContext{
			GatewayControllerName: t.GatewayControllerName,
			TCPRoute:              tcp.DeepCopy(),
		}

		// Find out if this route attaches to one of our Gateway's listeners,
		// and if so, get the list of listeners that allow it to attach for each
		// parentRef.
		relevantRoute := t.processAllowedListenersForParentRefs(tcpRoute, gateways, resources)
		if !relevantRoute {
			continue
		}

		relevantTCPRoutes = append(relevantTCPRoutes, tcpRoute)

		t.processTCPRouteParentRefs(tcpRoute, resources, xdsIR)
	}

	return relevantTCPRoutes
}

func (t *Translator) processTCPRouteParentRefs(tcpRoute *TCPRouteContext, resources *Resources, xdsIR XdsIRMap) {
	for _, parentRef := range tcpRoute.ParentRefs {
		// Need to compute Route rules within the parentRef loop because
		// any conditions that come out of it have to go on each RouteParentStatus,
		// not on the Route as a whole.
		var destSettings []*ir.DestinationSetting

		// compute backends
		if len(tcpRoute.Spec.Rules) != 1 {
			routeStatus := GetRouteStatus(tcpRoute)
			status.SetRouteStatusCondition(routeStatus,
				parentRef.routeParentStatusIdx,
				tcpRoute.GetGeneration(),
				gwapiv1.RouteConditionResolvedRefs,
				metav1.ConditionFalse,
				"InvalidRule",
				"One and only one rule is supported",
			)
			continue
		}

		for _, backendRef := range tcpRoute.Spec.Rules[0].BackendRefs {
			backendRef := backendRef
			ds := t.processDestination(backendRef, parentRef, tcpRoute, resources)
			if ds == nil {
				continue
			}

			destSettings = append(destSettings, ds)
		}

		// If no negative condition has been set for ResolvedRefs, set "ResolvedRefs=True"
		if !parentRef.HasCondition(tcpRoute, gwapiv1.RouteConditionResolvedRefs, metav1.ConditionFalse) {
			routeStatus := GetRouteStatus(tcpRoute)
			status.SetRouteStatusCondition(routeStatus,
				parentRef.routeParentStatusIdx,
				tcpRoute.GetGeneration(),
				gwapiv1.RouteConditionResolvedRefs,
				metav1.ConditionTrue,
				gwapiv1.RouteReasonResolvedRefs,
				"Resolved all the Object references for the Route",
			)
		}

		// Skip parent refs that did not accept the route
		if parentRef.HasCondition(tcpRoute, gwapiv1.RouteConditionAccepted, metav1.ConditionFalse) {
			continue
		}

		accepted := false
		for _, listener := range parentRef.listeners {
			// only one route is allowed for a TCP listener
			if listener.AttachedRoutes() > 1 {
				continue
			}
			if !listener.IsReady() {
				continue
			}
			accepted = true
			irKey := t.getIRKey(listener.gateway)

			tls := ir.TLS{
				Terminate: irTLSConfigs(listener.tlsSecrets),
			}
			if listener.Hostname != nil {
				tls.TLSInspectorConfig = &ir.TLSInspectorConfig{
					SNIs: []string{string(*listener.Hostname)},
				}
			}
			gwXdsIR := xdsIR[irKey]
			irListener := gwXdsIR.GetTCPListener(irListenerName(listener))
			if irListener != nil {
				irRoute := &ir.TCPRoute{
					Name: irTCPRouteName(tcpRoute),
					Destination: &ir.RouteDestination{
						Name:     irRouteDestinationName(tcpRoute, -1 /*rule index*/),
						Settings: destSettings,
					},
					TLS: &tls,
				}
				irListener.Routes = append(irListener.Routes, irRoute)

			}

		}

		// If no negative conditions have been set, the route is considered "Accepted=True".
		if accepted && parentRef.TCPRoute != nil &&
			len(parentRef.TCPRoute.Status.Parents[parentRef.routeParentStatusIdx].Conditions) == 0 {
			routeStatus := GetRouteStatus(tcpRoute)
			status.SetRouteStatusCondition(routeStatus,
				parentRef.routeParentStatusIdx,
				tcpRoute.GetGeneration(),
				gwapiv1.RouteConditionAccepted,
				metav1.ConditionTrue,
				gwapiv1.RouteReasonAccepted,
				"Route is accepted",
			)
		}
		if !accepted {
			routeStatus := GetRouteStatus(tcpRoute)
			status.SetRouteStatusCondition(routeStatus,
				parentRef.routeParentStatusIdx,
				tcpRoute.GetGeneration(),
				gwapiv1.RouteConditionAccepted,
				metav1.ConditionFalse,
				gwapiv1.RouteReasonUnsupportedValue,
				"Multiple routes on the same TCP listener",
			)
		}

	}
}

// processDestination takes a backendRef and translates it into destination setting or sets error statuses and
// returns the weight for the backend so that 500 error responses can be returned for invalid backends in
// the same proportion as the backend would have otherwise received
func (t *Translator) processDestination(backendRefContext BackendRefContext,
	parentRef *RouteParentContext, route RouteContext, resources *Resources,
) (ds *ir.DestinationSetting) {
	routeType := GetRouteType(route)
	weight := uint32(1)
	backendRef := GetBackendRef(backendRefContext)
	if backendRef.Weight != nil {
		weight = uint32(*backendRef.Weight)
	}

	backendNamespace := NamespaceDerefOr(backendRef.Namespace, route.GetNamespace())
	if !t.validateBackendRef(backendRefContext, parentRef, route, resources, backendNamespace, routeType) {
		return &ir.DestinationSetting{Weight: &weight}
	}

	// Skip processing backends with 0 weight
	if weight == 0 {
		return nil
	}

	var (
		endpoints []*ir.DestinationEndpoint
		addrType  *ir.DestinationAddressType
	)
	protocol := inspectAppProtocolByRouteKind(routeType)
	var backendTLS *ir.TLSUpstreamConfig
	switch KindDerefOr(backendRef.Kind, KindService) {
	case KindServiceImport:
		serviceImport := resources.GetServiceImport(backendNamespace, string(backendRef.Name))
		var servicePort mcsapi.ServicePort
		for _, port := range serviceImport.Spec.Ports {
			if port.Port == int32(*backendRef.Port) {
				servicePort = port
				break
			}
		}

		if !t.EndpointRoutingDisabled {
			endpointSlices := resources.GetEndpointSlicesForBackend(backendNamespace, string(backendRef.Name), KindDerefOr(backendRef.Kind, KindService))
			endpoints, addrType = getIREndpointsFromEndpointSlices(endpointSlices, servicePort.Name, servicePort.Protocol)
		} else {
			backendIps := resources.GetServiceImport(backendNamespace, string(backendRef.Name)).Spec.IPs
			for _, ip := range backendIps {
				ep := ir.NewDestEndpoint(
					ip,
					uint32(*backendRef.Port))
				endpoints = append(endpoints, ep)
			}
		}
	case KindService:
		service := resources.GetService(backendNamespace, string(backendRef.Name))
		var servicePort corev1.ServicePort
		for _, port := range service.Spec.Ports {
			if port.Port == int32(*backendRef.Port) {
				servicePort = port
				break
			}
		}

		// support HTTPRouteBackendProtocolH2C
		if servicePort.AppProtocol != nil &&
			*servicePort.AppProtocol == "kubernetes.io/h2c" {
			protocol = ir.HTTP2
		}

		// Route to endpoints by default
		if !t.EndpointRoutingDisabled {
			endpointSlices := resources.GetEndpointSlicesForBackend(backendNamespace, string(backendRef.Name), KindDerefOr(backendRef.Kind, KindService))
			endpoints, addrType = getIREndpointsFromEndpointSlices(endpointSlices, servicePort.Name, servicePort.Protocol)
		} else {
			// Fall back to Service ClusterIP routing
			ep := ir.NewDestEndpoint(
				service.Spec.ClusterIP,
				uint32(*backendRef.Port))
			endpoints = append(endpoints, ep)
		}

		backendTLS = t.processBackendTLSPolicy(
			backendRef.BackendObjectReference,
			backendNamespace,
			gwapiv1a2.ParentReference{
				Group:       parentRef.Group,
				Kind:        parentRef.Kind,
				Namespace:   parentRef.Namespace,
				Name:        parentRef.Name,
				SectionName: parentRef.SectionName,
				Port:        parentRef.Port,
			},
			resources)
	}

	// TODO: support mixed endpointslice address type for the same backendRef
	if !t.EndpointRoutingDisabled && addrType != nil && *addrType == ir.MIXED {
		routeStatus := GetRouteStatus(route)
		status.SetRouteStatusCondition(routeStatus,
			parentRef.routeParentStatusIdx,
			route.GetGeneration(),
			gwapiv1.RouteConditionResolvedRefs,
			metav1.ConditionFalse,
			gwapiv1a2.RouteReasonResolvedRefs,
			"Mixed endpointslice address type for the same backendRef is not supported")
	}

	ds = &ir.DestinationSetting{
		Weight:      &weight,
		Protocol:    protocol,
		Endpoints:   endpoints,
		AddressType: addrType,
		TLS:         backendTLS,
	}
	return ds
}

func inspectAppProtocolByRouteKind(kind gwapiv1.Kind) ir.AppProtocol {
	switch kind {
	case KindUDPRoute:
		return ir.UDP
	case KindHTTPRoute:
		return ir.HTTP
	case KindTCPRoute:
		return ir.TCP
	case KindGRPCRoute:
		return ir.GRPC
	case KindTLSRoute:
		return ir.HTTPS
	}
	return ir.TCP
}

// processAllowedListenersForParentRefs finds out if the route attaches to one of our
// Gateways' listeners, and if so, gets the list of listeners that allow it to
// attach for each parentRef.
func (t *Translator) processAllowedListenersForParentRefs(routeContext RouteContext, gateways []*GatewayContext, resources *Resources) bool {
	var relevantRoute bool

	for _, parentRef := range GetParentReferences(routeContext) {
		isRelevantParentRef, selectedListeners := GetReferencedListeners(parentRef, gateways)

		// Parent ref is not to a Gateway that we control: skip it
		if !isRelevantParentRef {
			continue
		}
		relevantRoute = true

		parentRefCtx := GetRouteParentContext(routeContext, parentRef)
		// Reset conditions since they will be recomputed during translation
		parentRefCtx.ResetConditions(routeContext)

		if len(selectedListeners) == 0 {
			routeStatus := GetRouteStatus(routeContext)
			status.SetRouteStatusCondition(routeStatus,
				parentRefCtx.routeParentStatusIdx,
				routeContext.GetGeneration(),
				gwapiv1.RouteConditionAccepted,
				metav1.ConditionFalse,
				gwapiv1.RouteReasonNoMatchingParent,
				"No listeners match this parent ref",
			)
			continue
		}

		var allowedListeners []*ListenerContext
		for _, listener := range selectedListeners {
			acceptedKind := GetRouteType(routeContext)
			if listener.AllowsKind(gwapiv1.RouteGroupKind{Group: GroupPtr(gwapiv1.GroupName), Kind: acceptedKind}) &&
				listener.AllowsNamespace(resources.GetNamespace(routeContext.GetNamespace())) {
				allowedListeners = append(allowedListeners, listener)
			}
		}

		if len(allowedListeners) == 0 {
			routeStatus := GetRouteStatus(routeContext)
			status.SetRouteStatusCondition(routeStatus,
				parentRefCtx.routeParentStatusIdx,
				routeContext.GetGeneration(),
				gwapiv1.RouteConditionAccepted,
				metav1.ConditionFalse,
				gwapiv1.RouteReasonNotAllowedByListeners,
				"No listeners included by this parent ref allowed this attachment.",
			)
			continue
		}

		// Its safe to increment AttachedRoutes since we've found a valid parentRef
		// and the listener allows this Route kind

		// Theoretically there should only be one parent ref per
		// Route that attaches to a given Listener, so fine to just increment here, but we
		// might want to check to ensure we're not double-counting.
		for _, listener := range allowedListeners {
			listener.IncrementAttachedRoutes()
		}

		if !HasReadyListener(selectedListeners) {
			routeStatus := GetRouteStatus(routeContext)
			status.SetRouteStatusCondition(routeStatus,
				parentRefCtx.routeParentStatusIdx,
				routeContext.GetGeneration(),
				gwapiv1.RouteConditionAccepted,
				metav1.ConditionFalse,
				"NoReadyListeners",
				"There are no ready listeners for this parent ref",
			)
			continue
		}

		parentRefCtx.SetListeners(allowedListeners...)

		routeStatus := GetRouteStatus(routeContext)
		status.SetRouteStatusCondition(routeStatus,
			parentRefCtx.routeParentStatusIdx,
			routeContext.GetGeneration(),
			gwapiv1.RouteConditionAccepted,
			metav1.ConditionTrue,
			gwapiv1.RouteReasonAccepted,
			"Route is accepted",
		)
	}
	return relevantRoute
}

func getIREndpointsFromEndpointSlices(endpointSlices []*discoveryv1.EndpointSlice, portName string, portProtocol corev1.Protocol) ([]*ir.DestinationEndpoint, *ir.DestinationAddressType) {
	var (
		dstEndpoints []*ir.DestinationEndpoint
		dstAddrType  *ir.DestinationAddressType
	)

	addrTypeMap := make(map[ir.DestinationAddressType]int)
	for _, endpointSlice := range endpointSlices {
		if endpointSlice.AddressType == discoveryv1.AddressTypeFQDN {
			addrTypeMap[ir.FQDN]++
		} else {
			addrTypeMap[ir.IP]++
		}
		endpoints := getIREndpointsFromEndpointSlice(endpointSlice, portName, portProtocol)
		dstEndpoints = append(dstEndpoints, endpoints...)
	}

	for addrTypeState, addrTypeCounts := range addrTypeMap {
		if addrTypeCounts == len(endpointSlices) {
			dstAddrType = ptr.To(addrTypeState)
			break
		}
	}

	if len(addrTypeMap) > 0 && dstAddrType == nil {
		dstAddrType = ptr.To(ir.MIXED)
	}

	return dstEndpoints, dstAddrType
}

func getIREndpointsFromEndpointSlice(endpointSlice *discoveryv1.EndpointSlice, portName string, portProtocol corev1.Protocol) []*ir.DestinationEndpoint {
	var endpoints []*ir.DestinationEndpoint
	for _, endpoint := range endpointSlice.Endpoints {
		for _, endpointPort := range endpointSlice.Ports {
			// Check if the endpoint port matches the service port
			// and if endpoint is Ready
			if *endpointPort.Name == portName &&
				*endpointPort.Protocol == portProtocol &&
				// Unknown state (nil) should be interpreted as Ready, see https://pkg.go.dev/k8s.io/api/discovery/v1#EndpointConditions
				(endpoint.Conditions.Ready == nil || *endpoint.Conditions.Ready) {
				for _, address := range endpoint.Addresses {
					ep := ir.NewDestEndpoint(
						address,
						uint32(*endpointPort.Port))
					endpoints = append(endpoints, ep)
				}
			}
		}
	}

	return endpoints
}

func GetTargetBackendReference(backendRef gwapiv1a2.BackendObjectReference, namespace string) gwapiv1a2.LocalPolicyTargetReferenceWithSectionName {
	ref := gwapiv1a2.LocalPolicyTargetReferenceWithSectionName{
		LocalPolicyTargetReference: gwapiv1a2.LocalPolicyTargetReference{
			Group: func() gwapiv1a2.Group {
				if backendRef.Group == nil {
					return ""
				}
				return *backendRef.Group
			}(),
			Kind: func() gwapiv1.Kind {
				if backendRef.Kind == nil {
					return "Service"
				}
				return *backendRef.Kind
			}(),
			Name: backendRef.Name,
		},
		SectionName: func() *gwapiv1.SectionName {
			if backendRef.Port != nil {
				return SectionNamePtr(strconv.Itoa(int(*backendRef.Port)))
			}
			return nil
		}(),
	}
	return ref
}<|MERGE_RESOLUTION|>--- conflicted
+++ resolved
@@ -685,19 +685,12 @@
 					ExtensionRefs:         routeRoute.ExtensionRefs,
 					IsHTTP2:               routeRoute.IsHTTP2,
 				}
-<<<<<<< HEAD
-=======
-				// Don't bother copying over the weights unless the route has invalid backends.
-				if routeRoute.BackendWeights.Invalid > 0 {
-					hostRoute.BackendWeights = routeRoute.BackendWeights
-				}
 				if routeRoute.Traffic != nil {
 					hostRoute.Traffic = &ir.TrafficFeatures{
 						Timeout: routeRoute.Traffic.Timeout,
 						Retry:   routeRoute.Traffic.Retry,
 					}
 				}
->>>>>>> 6f6d8689
 				perHostRoutes = append(perHostRoutes, hostRoute)
 			}
 		}
