--- conflicted
+++ resolved
@@ -48,23 +48,13 @@
 	google.golang.org/protobuf v1.34.2
 	gopkg.in/yaml.v3 v3.0.1
 	helm.sh/helm/v3 v3.15.1
-<<<<<<< HEAD
-	k8s.io/api v0.30.1
-	k8s.io/apiextensions-apiserver v0.30.1
-	k8s.io/apimachinery v0.30.1
-	k8s.io/cli-runtime v0.30.1
-	k8s.io/client-go v0.30.1
-	k8s.io/kubectl v0.30.1
-	k8s.io/utils v0.0.0-20240502163921-fe8a2dddb1d0
-=======
 	k8s.io/api v0.30.2
 	k8s.io/apiextensions-apiserver v0.30.2
 	k8s.io/apimachinery v0.30.2
 	k8s.io/cli-runtime v0.30.2
 	k8s.io/client-go v0.30.2
 	k8s.io/kubectl v0.30.2
-	k8s.io/utils v0.0.0-20240423183400-0849a56e8f22
->>>>>>> c752b889
+	k8s.io/utils v0.0.0-20240502163921-fe8a2dddb1d0
 	sigs.k8s.io/controller-runtime v0.18.4
 	sigs.k8s.io/gateway-api v1.1.0
 	sigs.k8s.io/mcs-api v0.1.0
@@ -136,14 +126,9 @@
 	github.com/xeipuuv/gojsonschema v1.2.0 // indirect
 	go.opentelemetry.io/contrib/instrumentation/net/http/otelhttp v0.45.0 // indirect
 	golang.org/x/crypto v0.24.0 // indirect
-<<<<<<< HEAD
 	gopkg.in/evanphx/json-patch.v4 v4.12.0 // indirect
-	k8s.io/apiserver v0.30.1 // indirect
+	k8s.io/apiserver v0.30.2 // indirect
 	oras.land/oras-go v1.2.5 // indirect
-=======
-	k8s.io/apiserver v0.30.2 // indirect
-	oras.land/oras-go v1.2.4 // indirect
->>>>>>> c752b889
 )
 
 require (
