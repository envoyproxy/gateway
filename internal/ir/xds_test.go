// Copyright Envoy Gateway Authors
// SPDX-License-Identifier: Apache-2.0
// The full text of the Apache license is available in the LICENSE file at
// the root of the repo.

package ir

import (
	"net/http"
	"testing"
	"time"

	"github.com/google/go-cmp/cmp"
	"github.com/stretchr/testify/assert"
	"github.com/stretchr/testify/require"
	metav1 "k8s.io/apimachinery/pkg/apis/meta/v1"
	"k8s.io/utils/ptr"

	egv1a1 "github.com/envoyproxy/gateway/api/v1alpha1"
)

var (
	// HTTPListener
	happyHTTPListener = HTTPListener{
		Name:      "happy",
		Address:   "0.0.0.0",
		Port:      80,
		Hostnames: []string{"example.com"},
		Routes:    []*HTTPRoute{&happyHTTPRoute},
	}
	happyHTTPSListener = HTTPListener{
		Name:      "happy",
		Address:   "0.0.0.0",
		Port:      80,
		Hostnames: []string{"example.com"},
		TLS: &TLSConfig{
			Certificates: []TLSCertificate{{
				Name:              "happy",
				ServerCertificate: []byte{1, 2, 3},
				PrivateKey:        []byte{1, 2, 3},
			}},
		},
		Routes: []*HTTPRoute{&happyHTTPRoute},
	}
	redactedHappyHTTPSListener = HTTPListener{
		Name:      "happy",
		Address:   "0.0.0.0",
		Port:      80,
		Hostnames: []string{"example.com"},
		TLS: &TLSConfig{
			Certificates: []TLSCertificate{{
				Name:              "happy",
				ServerCertificate: []byte{1, 2, 3},
				PrivateKey:        redacted,
			}},
		},
		Routes: []*HTTPRoute{&happyHTTPRoute},
	}
	invalidAddrHTTPListener = HTTPListener{
		Name:      "invalid-addr",
		Address:   "1.0.0",
		Port:      80,
		Hostnames: []string{"example.com"},
		Routes:    []*HTTPRoute{&happyHTTPRoute},
	}
	invalidRouteMatchHTTPListener = HTTPListener{
		Name:      "invalid-route-match",
		Address:   "0.0.0.0",
		Port:      80,
		Hostnames: []string{"example.com"},
		Routes:    []*HTTPRoute{&emptyMatchHTTPRoute},
	}
	invalidBackendHTTPListener = HTTPListener{
		Name:      "invalid-backend-match",
		Address:   "0.0.0.0",
		Port:      80,
		Hostnames: []string{"example.com"},
		Routes:    []*HTTPRoute{&invalidBackendHTTPRoute},
	}
	weightedInvalidBackendsHTTPListener = HTTPListener{
		Name:      "weighted-invalid-backends-match",
		Address:   "0.0.0.0",
		Port:      80,
		Hostnames: []string{"example.com"},
		Routes:    []*HTTPRoute{&weightedInvalidBackendsHTTPRoute},
	}

	// TCPListener
	happyTCPListener = TCPListener{
		Name:    "happy",
		Address: "0.0.0.0",
		Port:    80,
	}
	happyTCPListenerWithRoute = TCPListener{
		Name:    "happy",
		Address: "0.0.0.0",
		Port:    80,
<<<<<<< HEAD
		Routes:  []*TCPRoute{&happyTCPRoute},
	}
	invalidNameTCPListener = TCPListener{
		Address: "0.0.0.0",
		Port:    80,
		Routes:  []*TCPRoute{&happyTCPRoute},
	}
	invalidAddrTCPListener = TCPListener{
		Name:    "invalid-addr",
		Address: "1.0.0",
		Port:    80,
		Routes:  []*TCPRoute{&happyTCPRoute},
=======
		TLS: &TLS{Terminate: &TLSConfig{
			Certificates: []TLSCertificate{{
				Name:              "happy",
				ServerCertificate: []byte("server-cert"),
				PrivateKey:        []byte("priv-key"),
			}},
		}},
		Destination: &happyRouteDestination,
>>>>>>> 2f916e54
	}

	// TCPRoute
	happyTCPRoute = TCPRoute{
		Name:        "happy",
		Destination: &happyRouteDestination,
	}
	happyTCPRouteTLSPassthrough = TCPRoute{
		Name:        "happy-tls-passthrough",
		TLS:         &TLS{Passthrough: &TLSInspectorConfig{SNIs: []string{"example.com"}}},
		Destination: &happyRouteDestination,
	}
	happyTCPRouteTLSTermination = TCPRoute{
		Name: "happy-tls-termination",
		TLS: &TLS{Terminate: &TLSConfig{Certificates: []TLSCertificate{{
			Name:              "happy",
			ServerCertificate: []byte("server-cert"),
			PrivateKey:        []byte("priv-key"),
		}}}},
		Destination: &happyRouteDestination,
	}
	invalidNameTCPRoute = TCPRoute{
		Destination: &happyRouteDestination,
	}
	invalidSNITCPRoute = TCPRoute{
		Name:        "invalid-sni-route",
		TLS:         &TLS{Passthrough: &TLSInspectorConfig{SNIs: []string{}}},
		Destination: &happyRouteDestination,
	}

	// UDPListener
	happyUDPListener = UDPListener{
		Name:        "happy",
		Address:     "0.0.0.0",
		Port:        80,
		Destination: &happyRouteDestination,
	}
	invalidNameUDPListener = UDPListener{
		Address:     "0.0.0.0",
		Port:        80,
		Destination: &happyRouteDestination,
	}
	invalidAddrUDPListener = UDPListener{
		Name:        "invalid-addr",
		Address:     "1.0.0",
		Port:        80,
		Destination: &happyRouteDestination,
	}
	invalidPortUDPListenerT = UDPListener{
		Name:        "invalid-port",
		Address:     "0.0.0.0",
		Port:        0,
		Destination: &happyRouteDestination,
	}

	// HTTPRoute
	happyHTTPRoute = HTTPRoute{
		Name:     "happy",
		Hostname: "*",
		PathMatch: &StringMatch{
			Exact: ptr.To("example"),
		},
		Destination: &happyRouteDestination,
	}
	emptyMatchHTTPRoute = HTTPRoute{
		Name:        "empty-match",
		Hostname:    "*",
		Destination: &happyRouteDestination,
	}
	invalidBackendHTTPRoute = HTTPRoute{
		Name:     "invalid-backend",
		Hostname: "*",
		PathMatch: &StringMatch{
			Exact: ptr.To("invalid-backend"),
		},
		BackendWeights: BackendWeights{
			Invalid: 1,
		},
	}
	weightedInvalidBackendsHTTPRoute = HTTPRoute{
		Name:     "weighted-invalid-backends",
		Hostname: "*",
		PathMatch: &StringMatch{
			Exact: ptr.To("invalid-backends"),
		},
		Destination: &happyRouteDestination,
		BackendWeights: BackendWeights{
			Invalid: 1,
			Valid:   1,
		},
	}

	redirectHTTPRoute = HTTPRoute{
		Name:     "redirect",
		Hostname: "*",
		PathMatch: &StringMatch{
			Exact: ptr.To("redirect"),
		},
		Redirect: &Redirect{
			Scheme:   ptr.To("https"),
			Hostname: ptr.To("redirect.example.com"),
			Path: &HTTPPathModifier{
				FullReplace: ptr.To("/redirect"),
			},
			Port:       ptr.To(uint32(8443)),
			StatusCode: ptr.To[int32](301),
		},
	}
	// A direct response error is used when an invalid filter type is supplied
	invalidFilterHTTPRoute = HTTPRoute{
		Name:     "filter-error",
		Hostname: "*",
		PathMatch: &StringMatch{
			Exact: ptr.To("filter-error"),
		},
		DirectResponse: &DirectResponse{
			Body:       ptr.To("invalid filter type"),
			StatusCode: uint32(500),
		},
	}

	redirectFilterInvalidStatus = HTTPRoute{
		Name:     "redirect-bad-status-scheme-nopat",
		Hostname: "*",
		PathMatch: &StringMatch{
			Exact: ptr.To("redirect"),
		},
		Redirect: &Redirect{
			Scheme:     ptr.To("err"),
			Hostname:   ptr.To("redirect.example.com"),
			Path:       &HTTPPathModifier{},
			Port:       ptr.To(uint32(8443)),
			StatusCode: ptr.To[int32](305),
		},
	}
	redirectFilterBadPath = HTTPRoute{
		Name:     "redirect",
		Hostname: "*",
		PathMatch: &StringMatch{
			Exact: ptr.To("redirect"),
		},
		Redirect: &Redirect{
			Scheme:   ptr.To("https"),
			Hostname: ptr.To("redirect.example.com"),
			Path: &HTTPPathModifier{
				FullReplace:        ptr.To("/redirect"),
				PrefixMatchReplace: ptr.To("/redirect"),
			},
			Port:       ptr.To(uint32(8443)),
			StatusCode: ptr.To[int32](301),
		},
	}
	directResponseBadStatus = HTTPRoute{
		Name:     "redirect",
		Hostname: "*",
		PathMatch: &StringMatch{
			Exact: ptr.To("redirect"),
		},
		DirectResponse: &DirectResponse{
			Body:       ptr.To("invalid filter type"),
			StatusCode: uint32(799),
		},
	}

	urlRewriteHTTPRoute = HTTPRoute{
		Name:     "rewrite",
		Hostname: "*",
		PathMatch: &StringMatch{
			Exact: ptr.To("rewrite"),
		},
		URLRewrite: &URLRewrite{
			Hostname: ptr.To("rewrite.example.com"),
			Path: &HTTPPathModifier{
				FullReplace: ptr.To("/rewrite"),
			},
		},
	}

	urlRewriteFilterBadPath = HTTPRoute{
		Name:     "rewrite",
		Hostname: "*",
		PathMatch: &StringMatch{
			Exact: ptr.To("rewrite"),
		},
		URLRewrite: &URLRewrite{
			Hostname: ptr.To("rewrite.example.com"),
			Path: &HTTPPathModifier{
				FullReplace:        ptr.To("/rewrite"),
				PrefixMatchReplace: ptr.To("/rewrite"),
			},
		},
	}

	addRequestHeaderHTTPRoute = HTTPRoute{
		Name:     "addheader",
		Hostname: "*",
		PathMatch: &StringMatch{
			Exact: ptr.To("addheader"),
		},
		AddRequestHeaders: []AddHeader{
			{
				Name:   "example-header",
				Value:  "example-value",
				Append: true,
			},
			{
				Name:   "example-header-2",
				Value:  "example-value-2",
				Append: false,
			},
			{
				Name:   "empty-header",
				Value:  "",
				Append: false,
			},
		},
	}

	removeRequestHeaderHTTPRoute = HTTPRoute{
		Name:     "remheader",
		Hostname: "*",
		PathMatch: &StringMatch{
			Exact: ptr.To("remheader"),
		},
		RemoveRequestHeaders: []string{
			"x-request-header",
			"example-header",
			"another-header",
		},
	}

	addAndRemoveRequestHeadersDupeHTTPRoute = HTTPRoute{
		Name:     "duplicateheader",
		Hostname: "*",
		PathMatch: &StringMatch{
			Exact: ptr.To("duplicateheader"),
		},
		AddRequestHeaders: []AddHeader{
			{
				Name:   "example-header",
				Value:  "example-value",
				Append: true,
			},
			{
				Name:   "example-header",
				Value:  "example-value-2",
				Append: false,
			},
		},
		RemoveRequestHeaders: []string{
			"x-request-header",
			"example-header",
			"example-header",
		},
	}

	addRequestHeaderEmptyHTTPRoute = HTTPRoute{
		Name:     "addemptyheader",
		Hostname: "*",
		PathMatch: &StringMatch{
			Exact: ptr.To("addemptyheader"),
		},
		AddRequestHeaders: []AddHeader{
			{
				Name:   "",
				Value:  "example-value",
				Append: true,
			},
		},
	}

	addResponseHeaderHTTPRoute = HTTPRoute{
		Name:     "addheader",
		Hostname: "*",
		PathMatch: &StringMatch{
			Exact: ptr.To("addheader"),
		},
		AddResponseHeaders: []AddHeader{
			{
				Name:   "example-header",
				Value:  "example-value",
				Append: true,
			},
			{
				Name:   "example-header-2",
				Value:  "example-value-2",
				Append: false,
			},
			{
				Name:   "empty-header",
				Value:  "",
				Append: false,
			},
		},
	}

	removeResponseHeaderHTTPRoute = HTTPRoute{
		Name:     "remheader",
		Hostname: "*",
		PathMatch: &StringMatch{
			Exact: ptr.To("remheader"),
		},
		RemoveResponseHeaders: []string{
			"x-request-header",
			"example-header",
			"another-header",
		},
	}

	addAndRemoveResponseHeadersDupeHTTPRoute = HTTPRoute{
		Name:     "duplicateheader",
		Hostname: "*",
		PathMatch: &StringMatch{
			Exact: ptr.To("duplicateheader"),
		},
		AddResponseHeaders: []AddHeader{
			{
				Name:   "example-header",
				Value:  "example-value",
				Append: true,
			},
			{
				Name:   "example-header",
				Value:  "example-value-2",
				Append: false,
			},
		},
		RemoveResponseHeaders: []string{
			"x-request-header",
			"example-header",
			"example-header",
		},
	}

	addResponseHeaderEmptyHTTPRoute = HTTPRoute{
		Name:     "addemptyheader",
		Hostname: "*",
		PathMatch: &StringMatch{
			Exact: ptr.To("addemptyheader"),
		},
		AddResponseHeaders: []AddHeader{
			{
				Name:   "",
				Value:  "example-value",
				Append: true,
			},
		},
	}

	jwtAuthenHTTPRoute = HTTPRoute{
		Name:     "jwtauthen",
		Hostname: "*",
		PathMatch: &StringMatch{
			Exact: ptr.To("jwtauthen"),
		},
		Security: &SecurityFeatures{
			JWT: &JWT{
				Providers: []egv1a1.JWTProvider{
					{
						Name: "test1",
						RemoteJWKS: egv1a1.RemoteJWKS{
							URI: "https://test1.local",
						},
					},
				},
			},
		},
	}
	requestMirrorFilter = HTTPRoute{
		Name:     "mirrorfilter",
		Hostname: "*",
		PathMatch: &StringMatch{
			Exact: ptr.To("mirrorfilter"),
		},
		Mirrors: []*RouteDestination{&happyRouteDestination},
	}

	// RouteDestination
	happyRouteDestination = RouteDestination{
		Name: "happy-dest",
		Settings: []*DestinationSetting{
			{
				Endpoints: []*DestinationEndpoint{
					{
						Host: "10.11.12.13",
						Port: 8080,
					},
				},
			},
		},
	}
)

func TestValidateXds(t *testing.T) {
	tests := []struct {
		name  string
		input Xds
		want  []error
	}{
		{
			name: "happy",
			input: Xds{
				HTTP: []*HTTPListener{&happyHTTPListener},
			},
			want: nil,
		},
		{
			name: "happy tls passthrough",
			input: Xds{
				TCP: []*TCPListener{{
					Name:    "happy-tls-passthrough",
					Address: "0.0.0.0",
					Port:    80,
					Routes:  []*TCPRoute{&happyTCPRouteTLSPassthrough},
				}},
			},
			want: nil,
		},
		{
			name: "happy tls terminate",
			input: Xds{
				TCP: []*TCPListener{{
					Name:    "happy-tls-terminate",
					Address: "0.0.0.0",
					Port:    80,
					Routes:  []*TCPRoute{&happyTCPRouteTLSTermination},
				}},
			},
			want: nil,
		},
		{
			name: "invalid listener",
			input: Xds{
				HTTP: []*HTTPListener{&happyHTTPListener, &invalidAddrHTTPListener, &invalidRouteMatchHTTPListener},
			},
			want: []error{ErrListenerAddressInvalid},
		},
		{
			name: "invalid backend",
			input: Xds{
				HTTP: []*HTTPListener{&happyHTTPListener, &invalidBackendHTTPListener},
			},
			want: nil,
		},
		{
			name: "weighted invalid backend",
			input: Xds{
				HTTP: []*HTTPListener{&happyHTTPListener, &weightedInvalidBackendsHTTPListener},
			},
			want: nil,
		},
	}
	for _, test := range tests {
		test := test
		t.Run(test.name, func(t *testing.T) {
			if test.want == nil {
				require.NoError(t, test.input.Validate())
			} else {
				got := test.input.Validate()
				for _, w := range test.want {
					require.ErrorContains(t, got, w.Error())
				}
			}
		})
	}
}

func TestValidateHTTPListener(t *testing.T) {
	tests := []struct {
		name  string
		input HTTPListener
		want  []error
	}{
		{
			name:  "happy",
			input: happyHTTPListener,
			want:  nil,
		},
		{
			name: "invalid name",
			input: HTTPListener{
				Address:   "0.0.0.0",
				Port:      80,
				Hostnames: []string{"example.com"},
				Routes:    []*HTTPRoute{&happyHTTPRoute},
			},
			want: []error{ErrListenerNameEmpty},
		},
		{
			name:  "invalid addr",
			input: invalidAddrHTTPListener,
			want:  []error{ErrListenerAddressInvalid},
		},
		{
			name: "invalid port and hostnames",
			input: HTTPListener{
				Name:    "invalid-port-and-hostnames",
				Address: "1.0.0",
				Routes:  []*HTTPRoute{&happyHTTPRoute},
			},
			want: []error{ErrListenerPortInvalid, ErrHTTPListenerHostnamesEmpty},
		},
	}
	for _, test := range tests {
		test := test
		t.Run(test.name, func(t *testing.T) {
			if test.want == nil {
				require.NoError(t, test.input.Validate())
			} else {
				got := test.input.Validate()
				for _, w := range test.want {
					require.ErrorContains(t, got, w.Error())
				}
			}
		})
	}
}

func TestValidateTCPListener(t *testing.T) {
	tests := []struct {
		name  string
		input TCPListener
		want  []error
	}{
		{
			name:  "happy",
			input: happyTCPListener,
			want:  nil,
		},
		{
			name:  "happy with route",
			input: happyTCPListenerWithRoute,
			want:  nil,
		},
		{
			name:  "invalid name",
			input: invalidNameTCPListener,
			want:  []error{ErrListenerNameEmpty},
		},
		{
			name:  "invalid addr",
			input: invalidAddrTCPListener,
			want:  []error{ErrListenerAddressInvalid},
		},
	}
	for _, test := range tests {
		test := test
		t.Run(test.name, func(t *testing.T) {
			if test.want == nil {
				require.NoError(t, test.input.Validate())
			} else {
				got := test.input.Validate()
				for _, w := range test.want {
					require.ErrorContains(t, got, w.Error())
				}
			}
		})
	}
}

func TestValidateTLSListenerConfig(t *testing.T) {
	tests := []struct {
		name  string
		input TLSConfig
		want  error
	}{
		{
			name: "happy",
			input: TLSConfig{
				Certificates: []TLSCertificate{{
					ServerCertificate: []byte("server-cert"),
					PrivateKey:        []byte("priv-key"),
				}},
			},
			want: nil,
		},
		{
			name: "invalid server cert",
			input: TLSConfig{
				Certificates: []TLSCertificate{{
					PrivateKey: []byte("priv-key"),
				}},
			},
			want: ErrTLSServerCertEmpty,
		},
		{
			name: "invalid private key",
			input: TLSConfig{
				Certificates: []TLSCertificate{{
					ServerCertificate: []byte("server-cert"),
				}},
			},
			want: ErrTLSPrivateKey,
		},
	}
	for _, test := range tests {
		test := test
		t.Run(test.name, func(t *testing.T) {
			if test.want == nil {
				require.NoError(t, test.input.Validate())
			} else {
				require.EqualError(t, test.input.Validate(), test.want.Error())
			}
		})
	}
}

func TestEqualXds(t *testing.T) {
	tests := []struct {
		desc  string
		a     *Xds
		b     *Xds
		equal bool
	}{
		{
			desc: "out of order tcp listeners are equal",
			a: &Xds{
				TCP: []*TCPListener{
					{Name: "listener-1"},
					{Name: "listener-2"},
				},
			},
			b: &Xds{
				TCP: []*TCPListener{
					{Name: "listener-2"},
					{Name: "listener-1"},
				},
			},
			equal: true,
		},
		{
			desc: "out of order http routes are equal",
			a: &Xds{
				HTTP: []*HTTPListener{
					{
						Name: "listener-1",
						Routes: []*HTTPRoute{
							{Name: "route-1"},
							{Name: "route-2"},
						},
					},
				},
			},
			b: &Xds{
				HTTP: []*HTTPListener{
					{
						Name: "listener-1",
						Routes: []*HTTPRoute{
							{Name: "route-2"},
							{Name: "route-1"},
						},
					},
				},
			},
			equal: true,
		},
		{
			desc: "out of order udp listeners are equal",
			a: &Xds{
				UDP: []*UDPListener{
					{Name: "listener-1"},
					{Name: "listener-2"},
				},
			},
			b: &Xds{
				UDP: []*UDPListener{
					{Name: "listener-2"},
					{Name: "listener-1"},
				},
			},
			equal: true,
		},
	}

	for _, tc := range tests {
		t.Run(tc.desc, func(t *testing.T) {
			require.Equal(t, tc.equal, cmp.Equal(tc.a, tc.b))
		})
	}
}

func TestValidateUDPListener(t *testing.T) {
	tests := []struct {
		name  string
		input UDPListener
		want  []error
	}{
		{
			name:  "udp happy",
			input: happyUDPListener,
			want:  nil,
		},
		{
			name:  "udp invalid name",
			input: invalidNameUDPListener,
			want:  []error{ErrListenerNameEmpty},
		},
		{
			name:  "udp invalid addr",
			input: invalidAddrUDPListener,
			want:  []error{ErrListenerAddressInvalid},
		},
		{
			name:  "udp invalid port",
			input: invalidPortUDPListenerT,
			want:  []error{ErrListenerPortInvalid},
		},
	}
	for _, test := range tests {
		test := test
		t.Run(test.name, func(t *testing.T) {
			if test.want == nil {
				require.NoError(t, test.input.Validate())
			} else {
				got := test.input.Validate()
				for _, w := range test.want {
					require.ErrorContains(t, got, w.Error())
				}
			}
		})
	}
}

func TestValidateHTTPRoute(t *testing.T) {
	tests := []struct {
		name  string
		input HTTPRoute
		want  []error
	}{
		{
			name:  "happy",
			input: happyHTTPRoute,
			want:  nil,
		},
		{
			name: "invalid name",
			input: HTTPRoute{
				Hostname: "*",
				PathMatch: &StringMatch{
					Exact: ptr.To("example"),
				},
				Destination: &happyRouteDestination,
			},
			want: []error{ErrRouteNameEmpty},
		},
		{
			name: "invalid hostname",
			input: HTTPRoute{
				Name: "invalid hostname",
				PathMatch: &StringMatch{
					Exact: ptr.To("example"),
				},
				Destination: &happyRouteDestination,
			},
			want: []error{ErrHTTPRouteHostnameEmpty},
		},
		{
			name:  "invalid backend",
			input: invalidBackendHTTPRoute,
			want:  nil,
		},
		{
			name:  "weighted invalid backends",
			input: weightedInvalidBackendsHTTPRoute,
			want:  nil,
		},
		{
			name: "empty name and invalid match",
			input: HTTPRoute{
				Hostname:      "*",
				HeaderMatches: []*StringMatch{ptr.To(StringMatch{})},
				Destination:   &happyRouteDestination,
			},
			want: []error{ErrRouteNameEmpty, ErrStringMatchConditionInvalid},
		},
		{
			name:  "redirect-httproute",
			input: redirectHTTPRoute,
			want:  nil,
		},
		{
			name:  "filter-error-httproute",
			input: invalidFilterHTTPRoute,
			want:  nil,
		},
		{
			name:  "redirect-bad-status-scheme-nopath",
			input: redirectFilterInvalidStatus,
			want:  []error{ErrRedirectUnsupportedStatus, ErrRedirectUnsupportedScheme, ErrHTTPPathModifierNoReplace},
		},
		{
			name:  "redirect-bad-path",
			input: redirectFilterBadPath,
			want:  []error{ErrHTTPPathModifierDoubleReplace},
		},
		{
			name:  "direct-response-bad-status",
			input: directResponseBadStatus,
			want:  []error{ErrDirectResponseStatusInvalid},
		},
		{
			name:  "rewrite-httproute",
			input: urlRewriteHTTPRoute,
			want:  nil,
		},
		{
			name:  "rewrite-bad-path",
			input: urlRewriteFilterBadPath,
			want:  []error{ErrHTTPPathModifierDoubleReplace},
		},
		{
			name:  "add-request-headers-httproute",
			input: addRequestHeaderHTTPRoute,
			want:  nil,
		},
		{
			name:  "remove-request-headers-httproute",
			input: removeRequestHeaderHTTPRoute,
			want:  nil,
		},
		{
			name:  "add-remove-request-headers-duplicate",
			input: addAndRemoveRequestHeadersDupeHTTPRoute,
			want:  []error{ErrAddHeaderDuplicate, ErrRemoveHeaderDuplicate},
		},
		{
			name:  "add-request-header-empty",
			input: addRequestHeaderEmptyHTTPRoute,
			want:  []error{ErrAddHeaderEmptyName},
		},
		{
			name:  "add-response-headers-httproute",
			input: addResponseHeaderHTTPRoute,
			want:  nil,
		},
		{
			name:  "remove-response-headers-httproute",
			input: removeResponseHeaderHTTPRoute,
			want:  nil,
		},
		{
			name:  "add-remove-response-headers-duplicate",
			input: addAndRemoveResponseHeadersDupeHTTPRoute,
			want:  []error{ErrAddHeaderDuplicate, ErrRemoveHeaderDuplicate},
		},
		{
			name:  "add-response-header-empty",
			input: addResponseHeaderEmptyHTTPRoute,
			want:  []error{ErrAddHeaderEmptyName},
		},
		{
			name:  "jwt-authen-httproute",
			input: jwtAuthenHTTPRoute,
		},
		{
			name:  "mirror-filter",
			input: requestMirrorFilter,
			want:  nil,
		},
	}
	for _, test := range tests {
		test := test
		t.Run(test.name, func(t *testing.T) {
			if test.want == nil {
				require.NoError(t, test.input.Validate())
			} else {
				got := test.input.Validate()
				for _, w := range test.want {
					require.ErrorContains(t, got, w.Error())
				}
			}
		})
	}
}

func TestValidateTCPRoute(t *testing.T) {
	tests := []struct {
		name  string
		input TCPRoute
		want  []error
	}{
		{
			name:  "happy",
			input: happyTCPRoute,
			want:  nil,
		},
		{
			name:  "tls passthrough happy",
			input: happyTCPRouteTLSPassthrough,
			want:  nil,
		},
		{
			name:  "tls terminatation happy",
			input: happyTCPRouteTLSTermination,
			want:  nil,
		},
		{
			name:  "invalid name",
			input: invalidNameTCPRoute,
			want:  []error{ErrRouteNameEmpty},
		},
		{
			name:  "invalid sni",
			input: invalidSNITCPRoute,
			want:  []error{ErrTCPRouteSNIsEmpty},
		},
	}
	for _, test := range tests {
		test := test
		t.Run(test.name, func(t *testing.T) {
			if test.want == nil {
				require.NoError(t, test.input.Validate())
			} else {
				got := test.input.Validate()
				for _, w := range test.want {
					assert.ErrorContains(t, got, w.Error())
				}
			}
		})
	}
}

func TestValidateRouteDestination(t *testing.T) {
	tests := []struct {
		name  string
		input RouteDestination
		want  error
	}{
		{
			name:  "happy",
			input: happyRouteDestination,
			want:  nil,
		},
		{
			name: "valid hostname",
			input: RouteDestination{
				Name: "valid hostname",
				Settings: []*DestinationSetting{
					{
						Endpoints: []*DestinationEndpoint{
							{
								Host: "example.com",
								Port: 8080,
							},
						},
					},
				},
			},
			want: nil,
		},
		{
			name: "valid ip",
			input: RouteDestination{
				Name: "valid ip",
				Settings: []*DestinationSetting{
					{
						Endpoints: []*DestinationEndpoint{
							{
								Host: "1.2.3.4",
								Port: 8080,
							},
						},
					},
				},
			},
			want: nil,
		},
		{
			name: "invalid address",
			input: RouteDestination{
				Name: "invalid address",
				Settings: []*DestinationSetting{
					{
						Endpoints: []*DestinationEndpoint{
							{
								Host: "example.com::foo.bar",
								Port: 8080,
							},
						},
					},
				},
			},
			want: ErrDestEndpointHostInvalid,
		},
		{
			name: "missing ip",
			input: RouteDestination{
				Name: "missing ip",
				Settings: []*DestinationSetting{
					{
						Endpoints: []*DestinationEndpoint{
							{
								Port: 8080,
							},
						},
					},
				},
			},
			want: ErrDestEndpointHostInvalid,
		},
		{
			name: "missing port",
			input: RouteDestination{
				Name: "missing port",
				Settings: []*DestinationSetting{
					{
						Endpoints: []*DestinationEndpoint{
							{
								Host: "10.11.12.13",
							},
						},
					},
				},
			},
			want: ErrDestEndpointPortInvalid,
		},
		{
			name: "missing name",
			input: RouteDestination{
				Settings: []*DestinationSetting{
					{
						Endpoints: []*DestinationEndpoint{
							{
								Host: "10.11.12.13",
								Port: 8080,
							},
						},
					},
				},
			},
			want: ErrDestinationNameEmpty,
		},
	}
	for _, test := range tests {
		test := test
		t.Run(test.name, func(t *testing.T) {
			if test.want == nil {
				require.NoError(t, test.input.Validate())
			} else {
				require.EqualError(t, test.input.Validate(), test.want.Error())
			}
		})
	}
}

func TestValidateStringMatch(t *testing.T) {
	tests := []struct {
		name  string
		input StringMatch
		want  error
	}{
		{
			name: "happy",
			input: StringMatch{
				Exact: ptr.To("example"),
			},
			want: nil,
		},
		{
			name:  "no fields set",
			input: StringMatch{},
			want:  ErrStringMatchConditionInvalid,
		},
		{
			name: "multiple fields set",
			input: StringMatch{
				Exact:  ptr.To("example"),
				Name:   "example",
				Prefix: ptr.To("example"),
			},
			want: ErrStringMatchConditionInvalid,
		},
	}
	for _, test := range tests {
		test := test
		t.Run(test.name, func(t *testing.T) {
			if test.want == nil {
				require.NoError(t, test.input.Validate())
			} else {
				require.EqualError(t, test.input.Validate(), test.want.Error())
			}
		})
	}
}

func TestValidateJWT(t *testing.T) {
	tests := []struct {
		name  string
		input JWT
		want  error
	}{
		{
			name: "nil rules",
			input: JWT{
				Providers: nil,
			},
			want: nil,
		},
		{
			name: "provider with remote jwks uri",
			input: JWT{
				Providers: []egv1a1.JWTProvider{
					{
						Name:      "test",
						Issuer:    "https://test.local",
						Audiences: []string{"test1", "test2"},
						RemoteJWKS: egv1a1.RemoteJWKS{
							URI: "https://test.local",
						},
					},
				},
			},
			want: nil,
		},
	}
	for i := range tests {
		test := tests[i]
		t.Run(test.name, func(t *testing.T) {
			if test.want == nil {
				require.NoError(t, test.input.Validate())
			} else {
				require.EqualError(t, test.input.Validate(), test.want.Error())
			}
		})
	}
}

func TestValidateLoadBalancer(t *testing.T) {
	tests := []struct {
		name  string
		input LoadBalancer
		want  error
	}{
		{
			name: "random",
			input: LoadBalancer{
				Random: &Random{},
			},
			want: nil,
		},
		{
			name: "consistent hash",
			input: LoadBalancer{
				ConsistentHash: &ConsistentHash{
					SourceIP: ptr.To(true),
				},
			},
			want: nil,
		},

		{
			name: "least request and random set",
			input: LoadBalancer{
				Random:       &Random{},
				LeastRequest: &LeastRequest{},
			},
			want: ErrLoadBalancerInvalid,
		},
	}
	for i := range tests {
		test := tests[i]
		t.Run(test.name, func(t *testing.T) {
			if test.want == nil {
				require.NoError(t, test.input.Validate())
			} else {
				require.EqualError(t, test.input.Validate(), test.want.Error())
			}
		})
	}
}

func TestPrintable(t *testing.T) {
	tests := []struct {
		name  string
		input Xds
		want  *Xds
	}{
		{
			name:  "empty",
			input: Xds{},
			want:  &Xds{},
		},
		{
			name: "http",
			input: Xds{
				HTTP: []*HTTPListener{&happyHTTPListener},
			},
			want: &Xds{
				HTTP: []*HTTPListener{&happyHTTPListener},
			},
		},
		{
			name: "https",
			input: Xds{
				HTTP: []*HTTPListener{&happyHTTPSListener},
			},
			want: &Xds{
				HTTP: []*HTTPListener{&redactedHappyHTTPSListener},
			},
		},
	}
	for _, test := range tests {
		test := test
		t.Run(test.name, func(t *testing.T) {
			assert.Equal(t, *test.want, *test.input.Printable())
		})
	}
}

func TestValidateHealthCheck(t *testing.T) {
	tests := []struct {
		name  string
		input HealthCheck
		want  error
	}{
		{
			name: "invalid timeout",
			input: HealthCheck{
				&ActiveHealthCheck{
					Timeout:            &metav1.Duration{Duration: time.Duration(0)},
					Interval:           &metav1.Duration{Duration: time.Second},
					UnhealthyThreshold: ptr.To[uint32](3),
					HealthyThreshold:   ptr.To[uint32](3),
					HTTP: &HTTPHealthChecker{
						Host:             "*",
						Path:             "/healthz",
						ExpectedStatuses: []HTTPStatus{200, 400},
					},
				},
				&OutlierDetection{},
			},
			want: ErrHealthCheckTimeoutInvalid,
		},
		{
			name: "invalid interval",
			input: HealthCheck{
				&ActiveHealthCheck{
					Timeout:            &metav1.Duration{Duration: time.Second},
					Interval:           &metav1.Duration{Duration: time.Duration(0)},
					UnhealthyThreshold: ptr.To[uint32](3),
					HealthyThreshold:   ptr.To[uint32](3),
					HTTP: &HTTPHealthChecker{
						Host:             "*",
						Path:             "/healthz",
						Method:           ptr.To(http.MethodGet),
						ExpectedStatuses: []HTTPStatus{200, 400},
					},
				},
				&OutlierDetection{},
			},
			want: ErrHealthCheckIntervalInvalid,
		},
		{
			name: "invalid unhealthy threshold",
			input: HealthCheck{
				&ActiveHealthCheck{
					Timeout:            &metav1.Duration{Duration: time.Second},
					Interval:           &metav1.Duration{Duration: time.Second},
					UnhealthyThreshold: ptr.To[uint32](0),
					HealthyThreshold:   ptr.To[uint32](3),
					HTTP: &HTTPHealthChecker{
						Host:             "*",
						Path:             "/healthz",
						Method:           ptr.To(http.MethodPatch),
						ExpectedStatuses: []HTTPStatus{200, 400},
					},
				},
				&OutlierDetection{},
			},
			want: ErrHealthCheckUnhealthyThresholdInvalid,
		},
		{
			name: "invalid healthy threshold",
			input: HealthCheck{
				&ActiveHealthCheck{
					Timeout:            &metav1.Duration{Duration: time.Second},
					Interval:           &metav1.Duration{Duration: time.Second},
					UnhealthyThreshold: ptr.To[uint32](3),
					HealthyThreshold:   ptr.To[uint32](0),
					HTTP: &HTTPHealthChecker{
						Host:             "*",
						Path:             "/healthz",
						Method:           ptr.To(http.MethodPost),
						ExpectedStatuses: []HTTPStatus{200, 400},
					},
				},
				&OutlierDetection{},
			},
			want: ErrHealthCheckHealthyThresholdInvalid,
		},
		{
			name: "http-health-check: invalid host",
			input: HealthCheck{
				&ActiveHealthCheck{
					Timeout:            &metav1.Duration{Duration: time.Second},
					Interval:           &metav1.Duration{Duration: time.Second},
					UnhealthyThreshold: ptr.To[uint32](3),
					HealthyThreshold:   ptr.To[uint32](3),
					HTTP: &HTTPHealthChecker{
						Path:             "/healthz",
						Method:           ptr.To(http.MethodPut),
						ExpectedStatuses: []HTTPStatus{200, 400},
					},
				},
				&OutlierDetection{},
			},
			want: ErrHCHTTPHostInvalid,
		},
		{
			name: "http-health-check: invalid path",
			input: HealthCheck{
				&ActiveHealthCheck{
					Timeout:            &metav1.Duration{Duration: time.Second},
					Interval:           &metav1.Duration{Duration: time.Second},
					UnhealthyThreshold: ptr.To[uint32](3),
					HealthyThreshold:   ptr.To[uint32](3),
					HTTP: &HTTPHealthChecker{
						Host:             "*",
						Path:             "",
						Method:           ptr.To(http.MethodPut),
						ExpectedStatuses: []HTTPStatus{200, 400},
					},
				},
				&OutlierDetection{},
			},
			want: ErrHCHTTPPathInvalid,
		},
		{
			name: "http-health-check: invalid method",
			input: HealthCheck{
				&ActiveHealthCheck{
					Timeout:            &metav1.Duration{Duration: time.Second},
					Interval:           &metav1.Duration{Duration: time.Second},
					UnhealthyThreshold: ptr.To(uint32(3)),
					HealthyThreshold:   ptr.To(uint32(3)),
					HTTP: &HTTPHealthChecker{
						Host:             "*",
						Path:             "/healthz",
						Method:           ptr.To(http.MethodConnect),
						ExpectedStatuses: []HTTPStatus{200, 400},
					},
				},
				&OutlierDetection{},
			},
			want: ErrHCHTTPMethodInvalid,
		},
		{
			name: "http-health-check: invalid expected-statuses",
			input: HealthCheck{
				&ActiveHealthCheck{
					Timeout:            &metav1.Duration{Duration: time.Second},
					Interval:           &metav1.Duration{Duration: time.Second},
					UnhealthyThreshold: ptr.To(uint32(3)),
					HealthyThreshold:   ptr.To(uint32(3)),
					HTTP: &HTTPHealthChecker{
						Host:             "*",
						Path:             "/healthz",
						Method:           ptr.To(http.MethodDelete),
						ExpectedStatuses: []HTTPStatus{},
					},
				},
				&OutlierDetection{},
			},
			want: ErrHCHTTPExpectedStatusesInvalid,
		},
		{
			name: "http-health-check: invalid range",
			input: HealthCheck{
				&ActiveHealthCheck{
					Timeout:            &metav1.Duration{Duration: time.Second},
					Interval:           &metav1.Duration{Duration: time.Second},
					UnhealthyThreshold: ptr.To(uint32(3)),
					HealthyThreshold:   ptr.To(uint32(3)),
					HTTP: &HTTPHealthChecker{
						Host:             "*",
						Path:             "/healthz",
						Method:           ptr.To(http.MethodHead),
						ExpectedStatuses: []HTTPStatus{100, 600},
					},
				},
				&OutlierDetection{},
			},
			want: ErrHTTPStatusInvalid,
		},
		{
			name: "http-health-check: invalid expected-responses",
			input: HealthCheck{
				&ActiveHealthCheck{
					Timeout:            &metav1.Duration{Duration: time.Second},
					Interval:           &metav1.Duration{Duration: time.Second},
					UnhealthyThreshold: ptr.To(uint32(3)),
					HealthyThreshold:   ptr.To(uint32(3)),
					HTTP: &HTTPHealthChecker{
						Host:             "*",
						Path:             "/healthz",
						Method:           ptr.To(http.MethodOptions),
						ExpectedStatuses: []HTTPStatus{200, 300},
						ExpectedResponse: &HealthCheckPayload{
							Text:   ptr.To("foo"),
							Binary: []byte{'f', 'o', 'o'},
						},
					},
				},
				&OutlierDetection{},
			},
			want: ErrHealthCheckPayloadInvalid,
		},
		{
			name: "tcp-health-check: invalid send payload",
			input: HealthCheck{
				&ActiveHealthCheck{
					Timeout:            &metav1.Duration{Duration: time.Second},
					Interval:           &metav1.Duration{Duration: time.Second},
					UnhealthyThreshold: ptr.To(uint32(3)),
					HealthyThreshold:   ptr.To(uint32(3)),
					TCP: &TCPHealthChecker{
						Send: &HealthCheckPayload{
							Text:   ptr.To("foo"),
							Binary: []byte{'f', 'o', 'o'},
						},
						Receive: &HealthCheckPayload{
							Text: ptr.To("foo"),
						},
					},
				},
				&OutlierDetection{},
			},
			want: ErrHealthCheckPayloadInvalid,
		},
		{
			name: "tcp-health-check: invalid receive payload",
			input: HealthCheck{
				&ActiveHealthCheck{
					Timeout:            &metav1.Duration{Duration: time.Second},
					Interval:           &metav1.Duration{Duration: time.Second},
					UnhealthyThreshold: ptr.To(uint32(3)),
					HealthyThreshold:   ptr.To(uint32(3)),
					TCP: &TCPHealthChecker{
						Send: &HealthCheckPayload{
							Text: ptr.To("foo"),
						},
						Receive: &HealthCheckPayload{
							Text:   ptr.To("foo"),
							Binary: []byte{'f', 'o', 'o'},
						},
					},
				},
				&OutlierDetection{},
			},
			want: ErrHealthCheckPayloadInvalid,
		},
		{
			name: "OutlierDetection invalid interval",
			input: HealthCheck{
				&ActiveHealthCheck{},
				&OutlierDetection{
					Interval:         &metav1.Duration{Duration: time.Duration(0)},
					BaseEjectionTime: &metav1.Duration{Duration: time.Second},
				},
			},
			want: ErrOutlierDetectionIntervalInvalid,
		},
		{
			name: "OutlierDetection invalid BaseEjectionTime",
			input: HealthCheck{
				&ActiveHealthCheck{},
				&OutlierDetection{
					Interval:         &metav1.Duration{Duration: time.Second},
					BaseEjectionTime: &metav1.Duration{Duration: time.Duration(0)},
				},
			},
			want: ErrOutlierDetectionBaseEjectionTimeInvalid,
		},
	}
	for i := range tests {
		test := tests[i]
		t.Run(test.name, func(t *testing.T) {
			if test.want == nil {
				require.NoError(t, test.input.Validate())
			} else {
				require.EqualError(t, test.input.Validate(), test.want.Error())
			}
		})
	}
}<|MERGE_RESOLUTION|>--- conflicted
+++ resolved
@@ -63,13 +63,6 @@
 		Hostnames: []string{"example.com"},
 		Routes:    []*HTTPRoute{&happyHTTPRoute},
 	}
-	invalidRouteMatchHTTPListener = HTTPListener{
-		Name:      "invalid-route-match",
-		Address:   "0.0.0.0",
-		Port:      80,
-		Hostnames: []string{"example.com"},
-		Routes:    []*HTTPRoute{&emptyMatchHTTPRoute},
-	}
 	invalidBackendHTTPListener = HTTPListener{
 		Name:      "invalid-backend-match",
 		Address:   "0.0.0.0",
@@ -86,45 +79,44 @@
 	}
 
 	// TCPListener
-	happyTCPListener = TCPListener{
+	happyTCPListenerTLSPassthrough = TCPListener{
 		Name:    "happy",
 		Address: "0.0.0.0",
 		Port:    80,
-	}
-	happyTCPListenerWithRoute = TCPListener{
+		Routes:  []*TCPRoute{&happyTCPRouteTLSPassthrough},
+	}
+
+	happyTCPListenerTLSTerminate = TCPListener{
 		Name:    "happy",
 		Address: "0.0.0.0",
 		Port:    80,
-<<<<<<< HEAD
-		Routes:  []*TCPRoute{&happyTCPRoute},
-	}
-	invalidNameTCPListener = TCPListener{
+		Routes:  []*TCPRoute{&happyTCPRouteTLSTermination},
+	}
+
+	emptySNITCPListenerTLSPassthrough = TCPListener{
+		Name:    "empty-sni",
 		Address: "0.0.0.0",
 		Port:    80,
-		Routes:  []*TCPRoute{&happyTCPRoute},
-	}
-	invalidAddrTCPListener = TCPListener{
+		Routes:  []*TCPRoute{&emptySNITCPRoute},
+	}
+	invalidNameTCPListenerTLSPassthrough = TCPListener{
+		Address: "0.0.0.0",
+		Port:    80,
+		Routes:  []*TCPRoute{&happyTCPRouteTLSPassthrough},
+	}
+	invalidAddrTCPListenerTLSPassthrough = TCPListener{
 		Name:    "invalid-addr",
 		Address: "1.0.0",
 		Port:    80,
-		Routes:  []*TCPRoute{&happyTCPRoute},
-=======
-		TLS: &TLS{Terminate: &TLSConfig{
-			Certificates: []TLSCertificate{{
-				Name:              "happy",
-				ServerCertificate: []byte("server-cert"),
-				PrivateKey:        []byte("priv-key"),
-			}},
-		}},
-		Destination: &happyRouteDestination,
->>>>>>> 2f916e54
+		Routes:  []*TCPRoute{&happyTCPRouteTLSPassthrough},
+	}
+	invalidSNITCPListenerTLSPassthrough = TCPListener{
+		Address: "0.0.0.0",
+		Port:    80,
+		Routes:  []*TCPRoute{&invalidSNITCPRoute},
 	}
 
 	// TCPRoute
-	happyTCPRoute = TCPRoute{
-		Name:        "happy",
-		Destination: &happyRouteDestination,
-	}
 	happyTCPRouteTLSPassthrough = TCPRoute{
 		Name:        "happy-tls-passthrough",
 		TLS:         &TLS{Passthrough: &TLSInspectorConfig{SNIs: []string{"example.com"}}},
@@ -139,11 +131,13 @@
 		}}}},
 		Destination: &happyRouteDestination,
 	}
-	invalidNameTCPRoute = TCPRoute{
+	emptySNITCPRoute = TCPRoute{
+		Name:        "empty-sni",
 		Destination: &happyRouteDestination,
 	}
+
 	invalidSNITCPRoute = TCPRoute{
-		Name:        "invalid-sni-route",
+		Name:        "invalid-sni",
 		TLS:         &TLS{Passthrough: &TLSInspectorConfig{SNIs: []string{}}},
 		Destination: &happyRouteDestination,
 	}
@@ -180,11 +174,6 @@
 		PathMatch: &StringMatch{
 			Exact: ptr.To("example"),
 		},
-		Destination: &happyRouteDestination,
-	}
-	emptyMatchHTTPRoute = HTTPRoute{
-		Name:        "empty-match",
-		Hostname:    "*",
 		Destination: &happyRouteDestination,
 	}
 	invalidBackendHTTPRoute = HTTPRoute{
@@ -527,31 +516,21 @@
 		{
 			name: "happy tls passthrough",
 			input: Xds{
-				TCP: []*TCPListener{{
-					Name:    "happy-tls-passthrough",
-					Address: "0.0.0.0",
-					Port:    80,
-					Routes:  []*TCPRoute{&happyTCPRouteTLSPassthrough},
-				}},
+				TCP: []*TCPListener{&happyTCPListenerTLSPassthrough},
 			},
 			want: nil,
 		},
 		{
 			name: "happy tls terminate",
 			input: Xds{
-				TCP: []*TCPListener{{
-					Name:    "happy-tls-terminate",
-					Address: "0.0.0.0",
-					Port:    80,
-					Routes:  []*TCPRoute{&happyTCPRouteTLSTermination},
-				}},
+				TCP: []*TCPListener{&happyTCPListenerTLSTerminate},
 			},
 			want: nil,
 		},
 		{
 			name: "invalid listener",
 			input: Xds{
-				HTTP: []*HTTPListener{&happyHTTPListener, &invalidAddrHTTPListener, &invalidRouteMatchHTTPListener},
+				HTTP: []*HTTPListener{&happyHTTPListener, &invalidAddrHTTPListener},
 			},
 			want: []error{ErrListenerAddressInvalid},
 		},
@@ -643,24 +622,34 @@
 		want  []error
 	}{
 		{
-			name:  "happy",
-			input: happyTCPListener,
-			want:  nil,
-		},
-		{
-			name:  "happy with route",
-			input: happyTCPListenerWithRoute,
-			want:  nil,
-		},
-		{
-			name:  "invalid name",
-			input: invalidNameTCPListener,
+			name:  "tls passthrough happy",
+			input: happyTCPListenerTLSPassthrough,
+			want:  nil,
+		},
+		{
+			name:  "tls terminate happy",
+			input: happyTCPListenerTLSTerminate,
+			want:  nil,
+		},
+		{
+			name:  "tcp empty SNIs",
+			input: emptySNITCPListenerTLSPassthrough,
+			want:  nil,
+		},
+		{
+			name:  "tls passthrough invalid name",
+			input: invalidNameTCPListenerTLSPassthrough,
 			want:  []error{ErrListenerNameEmpty},
 		},
 		{
-			name:  "invalid addr",
-			input: invalidAddrTCPListener,
+			name:  "tls passthrough invalid addr",
+			input: invalidAddrTCPListenerTLSPassthrough,
 			want:  []error{ErrListenerAddressInvalid},
+		},
+		{
+			name:  "tls passthrough empty SNIs",
+			input: invalidSNITCPListenerTLSPassthrough,
+			want:  []error{ErrTCPRouteSNIsEmpty},
 		},
 	}
 	for _, test := range tests {
@@ -1000,11 +989,6 @@
 		want  []error
 	}{
 		{
-			name:  "happy",
-			input: happyTCPRoute,
-			want:  nil,
-		},
-		{
 			name:  "tls passthrough happy",
 			input: happyTCPRouteTLSPassthrough,
 			want:  nil,
@@ -1015,9 +999,9 @@
 			want:  nil,
 		},
 		{
-			name:  "invalid name",
-			input: invalidNameTCPRoute,
-			want:  []error{ErrRouteNameEmpty},
+			name:  "empty sni",
+			input: emptySNITCPRoute,
+			want:  nil,
 		},
 		{
 			name:  "invalid sni",
