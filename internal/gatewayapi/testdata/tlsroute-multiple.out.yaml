--- conflicted
+++ resolved
@@ -131,28 +131,6 @@
     - address: 0.0.0.0
       name: envoy-gateway/gateway-1/tls
       port: 10091
-<<<<<<< HEAD
-      tls:
-        inspector:
-          snis:
-          - foo.com
-    - address: 0.0.0.0
-      destination:
-        name: tlsroute/default/tlsroute-2/rule/-1
-        settings:
-        - addressType: IP
-          endpoints:
-          - host: 7.7.7.7
-            port: 8080
-          protocol: HTTPS
-          weight: 1
-      name: envoy-gateway/gateway-1/tls/tlsroute-2
-      port: 10091
-      tls:
-        inspector:
-          snis:
-          - bar.com
-=======
       routes:
       - destination:
           name: tlsroute/default/tlsroute-1/rule/-1
@@ -165,7 +143,7 @@
             weight: 1
         name: tlsroute/default/tlsroute-1
         tls:
-          passthrough:
+          inspector:
             snis:
             - foo.com
       - destination:
@@ -179,7 +157,6 @@
             weight: 1
         name: tlsroute/default/tlsroute-2
         tls:
-          passthrough:
+          inspector:
             snis:
-            - bar.com
->>>>>>> 33443f88
+            - bar.com