--- conflicted
+++ resolved
@@ -67,46 +67,28 @@
 - name: "fifth-listener"
   address: "0.0.0.0"
   port: 10080
-<<<<<<< HEAD
   routes:
   - name: "fifth-route"
     tls:
       passthrough:
         snis:
         - bar.com
-    destinations:
-=======
-  tls:
-    passthrough:
-      snis:
-      - bar.com
-  destination:
-    name: "tcp-route-dest"
-    endpoints:
->>>>>>> 4285f4e2
-    - host: "1.2.3.4"
-      port: 50000
+    destination:
+      name: "tcp-route-dest"
+      endpoints:
+      - host: "1.2.3.4"
+        port: 50000
 - name: "sixth-listener"
   address: "0.0.0.0"
   port: 10080
-<<<<<<< HEAD
   routes:
   - name: "sixth-route"
     tls:
       passthrough:
         snis:
         - bar.net
-      destinations:
+    destination:
+      name: "tls-route-dest"
+      endpoints:
       - host: "1.2.3.4"
-        port: 50000
-=======
-  tls:
-    passthrough:
-      snis:
-      - bar.net
-  destination:
-    name: "tls-route-dest"
-    endpoints:
-    - host: "1.2.3.4"
-      port: 50000
->>>>>>> 4285f4e2
+        port: 50000