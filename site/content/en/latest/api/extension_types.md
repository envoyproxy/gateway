--- conflicted
+++ resolved
@@ -460,11 +460,8 @@
 | `useClientProtocol` | _boolean_ |  false  | UseClientProtocol configures Envoy to prefer sending requests to backends using<br />the same HTTP protocol that the incoming request used. Defaults to false, which means<br />that Envoy will use the protocol indicated by the attached BackendRef. |
 | `timeout` | _[Timeout](#timeout)_ |  false  | Timeout settings for the backend connections. |
 | `connection` | _[BackendConnection](#backendconnection)_ |  false  | Connection includes backend connection settings. |
-<<<<<<< HEAD
+| `dns` | _[DNS](#dns)_ |  false  | DNS includes dns resolution settings. |
 | `http2` | _[HTTP2Settings](#http2settings)_ |  false  | HTTP2 provides HTTP/2 configuration for backend connections. |
-=======
-| `dns` | _[DNS](#dns)_ |  false  | DNS includes dns resolution settings. |
->>>>>>> f4c53f48
 
 
 #### BasicAuth
