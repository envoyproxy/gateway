date: Pending

# Changes that are expected to cause an incompatibility with previous versions, such as deletions or modifications to existing APIs.
breaking changes: |
  ALPNProtocols in EnvoyProxy Backend TLS setting use [h2, http/1.1] if not set.
  When a Backend resource specifies TLS settings and SNI is not specified or a BackendTLSPolicy is not attached to it, the value of upstream TLS SNI is determined by the HTTP Host header.
  When a Backend resource specifies TLS settings and SNI is not specified or a BackendTLSPolicy is not attached to it, the upstream certificate is validated for DNS SAN matching the SNI value sent.
  When a MirrorPolicy is used, the shadow host suffix is not appended to the mirrored cluster name.
  When running `egctl experimental collect`, SDS will not be dumped, you can enable it by adding `--sds true`.
  When setting the 'consecutiveGatewayFailure' will 'enforcingConsecutiveGatewayFailure set to 100.

# Updates addressing vulnerabilities, security flaws, or compliance requirements.
security updates: |

# New features or capabilities added in this release.
new features: |
  Added support for mTLS configuration for ExtensionServer.
  Added support for RetryPolicy in gRPC ExtAuth callouts via SecurityPolicy backend settings fields.
  Added support for late response headers in ClientTrafficPolicy.
  Added max connection/stream duration and max requests per connection to ClientTrafficPolicy.
  Added PercentageEnabled to ZoneAware lb config.
  Added cacheDuration for remoteJWKS in SecurityPolicy.
  Added support for DisableTokenEncryption in OIDC authn to disable encryption of ID and access tokens stored in cookies.
  Added support for OCSP stapling in the listener TLS certificates.
  Added support for per-backend client TLS settings in Backend resources. This allows configuring the client certificate as well as TLS protocol parameters such as ciphers, TLS versions, and ALPN protocols on a per-backend basis.
  Added support for returning 503 responses when no valid backend endpoints exist.
  Added support for CSRFTokenTTL in OIDC authn to configure the lifetime of the CSRF token used during the OAuth2 authorization code flow.
  Added support for http2 stream timeout
  Added support for Envoy PreconnectPolicy in BackendTrafficPolicy.
  Added support for binaryData in ConfigMap referenced by HTTPRouteFilter for direct response.

bug fixes: |
  Fixed %ROUTE_KIND% operator to be lower-cased when used by clusterStatName in EnvoyProxy API.
  Fixed maxAcceptPerSocketEvent being ignored in ClientTrafficPolicy.
  Fixed the topologyInjectorDisabled and the local cluster was not defined.
  Fixed log formatting of improper key-value pairs to avoid DPANIC in controller-runtime logger.
  Fixed handling of context-related transient errors to prevent incorrect state reconciliation and unintended behavior.
  Fixed the controller cannot read the EnvoyProxy attached gatewayclass only.
  Fixed adding metadata for proxyService and oidc xds clusters.
  Fixed handling of millisecond-level retry durations and token TTLs in OIDC authn.
  Fixed indexer and controller crashing when BackendTrafficPolicy has a redirect response override.
  Fixed Lua validator log level to be suppressed by default.
  Fixed ProxyTopologyInjector cache sync race condition that caused injection failures
  Fixed validation for grpc routes with extension ref filters.
  Fixed service account token handling in GatewayNamespaceMode to use SDS for properly refreshing expired token.
  Fixed handling of regex meta characters in prefix match replace for URL rewrite.
  Disabled the default emission of `x-envoy-ratelimited` headers from the rate limit filter; re-enable with the `enableEnvoyHeaders` setting in ClientTrafficPolicy.
  Fixed a nil pointer panic in the XDS translator when building API key authentication filter configurations with `sanitize` enabled and no `forwardClientIDHeader` set.
  Truncated Gateway API status condition messages to stay within Kubernetes limits and prevent update failures.
  Fixed an issue in EnvoyPatchPolicy where it didn't match the target Gateway/GatewayClass due to an incorrect name reference.
  Fixed certificate SAN overlap detection in gateway listeners.
<<<<<<< HEAD
  Fixed missing JWT provider configuration when JWT authentication is configured on multiple HTTP listeners sharing the same port.
=======
  Fixed description and translation behavior for PreserveXRequestID
>>>>>>> 273ce8da

# Enhancements that improve performance.
performance improvements: |

# Deprecated features or APIs.
deprecations: |

# Other notable changes not covered by the above sections.
Other changes: |<|MERGE_RESOLUTION|>--- conflicted
+++ resolved
@@ -49,11 +49,8 @@
   Truncated Gateway API status condition messages to stay within Kubernetes limits and prevent update failures.
   Fixed an issue in EnvoyPatchPolicy where it didn't match the target Gateway/GatewayClass due to an incorrect name reference.
   Fixed certificate SAN overlap detection in gateway listeners.
-<<<<<<< HEAD
   Fixed missing JWT provider configuration when JWT authentication is configured on multiple HTTP listeners sharing the same port.
-=======
   Fixed description and translation behavior for PreserveXRequestID
->>>>>>> 273ce8da
 
 # Enhancements that improve performance.
 performance improvements: |
