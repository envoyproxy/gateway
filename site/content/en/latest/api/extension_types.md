+++
title = "Gateway API Extensions"
weight = 1
description = "Envoy Gateway provides these extensions to support additional features not available in the Gateway API today"
+++


## Packages
- [gateway.envoyproxy.io/v1alpha1](#gatewayenvoyproxyiov1alpha1)


## gateway.envoyproxy.io/v1alpha1

Package v1alpha1 contains API schema definitions for the gateway.envoyproxy.io
API group.


### Resource Types
- [Backend](#backend)
- [BackendTrafficPolicy](#backendtrafficpolicy)
- [ClientTrafficPolicy](#clienttrafficpolicy)
- [EnvoyExtensionPolicy](#envoyextensionpolicy)
- [EnvoyGateway](#envoygateway)
- [EnvoyPatchPolicy](#envoypatchpolicy)
- [EnvoyProxy](#envoyproxy)
- [HTTPRouteFilter](#httproutefilter)
- [SecurityPolicy](#securitypolicy)



#### ALPNProtocol

_Underlying type:_ _string_

ALPNProtocol specifies the protocol to be negotiated using ALPN

_Appears in:_
- [BackendTLSConfig](#backendtlsconfig)
- [ClientTLSSettings](#clienttlssettings)
- [TLSSettings](#tlssettings)

| Value | Description |
| ----- | ----------- |
| `http/1.0` | HTTPProtocolVersion1_0 specifies that HTTP/1.0 should be negotiable with ALPN<br /> | 
| `http/1.1` | HTTPProtocolVersion1_1 specifies that HTTP/1.1 should be negotiable with ALPN<br /> | 
| `h2` | HTTPProtocolVersion2 specifies that HTTP/2 should be negotiable with ALPN<br /> | 


#### ALSEnvoyProxyAccessLog



ALSEnvoyProxyAccessLog defines the gRPC Access Log Service (ALS) sink.
The service must implement the Envoy gRPC Access Log Service streaming API:
https://www.envoyproxy.io/docs/envoy/latest/api-v3/service/accesslog/v3/als.proto
Access log format information is passed in the form of gRPC metadata when the
stream is established.

_Appears in:_
- [ProxyAccessLogSink](#proxyaccesslogsink)

| Field | Type | Required | Default | Description |
| ---   | ---  | ---      | ---     | ---         |
| `backendRef` | _[BackendObjectReference](https://gateway-api.sigs.k8s.io/references/spec/#gateway.networking.k8s.io/v1.BackendObjectReference)_ |  false  |  | BackendRef references a Kubernetes object that represents the<br />backend server to which the authorization request will be sent.<br />Deprecated: Use BackendRefs instead. |
| `backendRefs` | _[BackendRef](#backendref) array_ |  false  |  | BackendRefs references a Kubernetes object that represents the<br />backend server to which the authorization request will be sent. |
| `backendSettings` | _[ClusterSettings](#clustersettings)_ |  false  |  | BackendSettings holds configuration for managing the connection<br />to the backend. |
| `logName` | _string_ |  false  |  | LogName defines the friendly name of the access log to be returned in<br />StreamAccessLogsMessage.Identifier. This allows the access log server<br />to differentiate between different access logs coming from the same Envoy. |
| `type` | _[ALSEnvoyProxyAccessLogType](#alsenvoyproxyaccesslogtype)_ |  true  |  | Type defines the type of accesslog. Supported types are "HTTP" and "TCP". |
| `http` | _[ALSEnvoyProxyHTTPAccessLogConfig](#alsenvoyproxyhttpaccesslogconfig)_ |  false  |  | HTTP defines additional configuration specific to HTTP access logs. |


#### ALSEnvoyProxyAccessLogType

_Underlying type:_ _string_



_Appears in:_
- [ALSEnvoyProxyAccessLog](#alsenvoyproxyaccesslog)

| Value | Description |
| ----- | ----------- |
| `HTTP` | ALSEnvoyProxyAccessLogTypeHTTP defines the HTTP access log type and will populate StreamAccessLogsMessage.http_logs.<br /> | 
| `TCP` | ALSEnvoyProxyAccessLogTypeTCP defines the TCP access log type and will populate StreamAccessLogsMessage.tcp_logs.<br /> | 


#### ALSEnvoyProxyHTTPAccessLogConfig





_Appears in:_
- [ALSEnvoyProxyAccessLog](#alsenvoyproxyaccesslog)

| Field | Type | Required | Default | Description |
| ---   | ---  | ---      | ---     | ---         |
| `requestHeaders` | _string array_ |  false  |  | RequestHeaders defines request headers to include in log entries sent to the access log service. |
| `responseHeaders` | _string array_ |  false  |  | ResponseHeaders defines response headers to include in log entries sent to the access log service. |
| `responseTrailers` | _string array_ |  false  |  | ResponseTrailers defines response trailers to include in log entries sent to the access log service. |


#### APIKeyAuth



APIKeyAuth defines the configuration for the API Key Authentication.

_Appears in:_
- [SecurityPolicySpec](#securitypolicyspec)

| Field | Type | Required | Default | Description |
| ---   | ---  | ---      | ---     | ---         |
| `credentialRefs` | _[SecretObjectReference](https://gateway-api.sigs.k8s.io/references/spec/#gateway.networking.k8s.io/v1.SecretObjectReference) array_ |  true  |  | CredentialRefs is the Kubernetes secret which contains the API keys.<br />This is an Opaque secret.<br />Each API key is stored in the key representing the client id.<br />If the secrets have a key for a duplicated client, the first one will be used. |
| `extractFrom` | _[ExtractFrom](#extractfrom) array_ |  true  |  | ExtractFrom is where to fetch the key from the coming request.<br />The value from the first source that has a key will be used. |


#### ActiveHealthCheck



ActiveHealthCheck defines the active health check configuration.
EG supports various types of active health checking including HTTP, TCP.

_Appears in:_
- [HealthCheck](#healthcheck)

| Field | Type | Required | Default | Description |
| ---   | ---  | ---      | ---     | ---         |
| `timeout` | _[Duration](https://kubernetes.io/docs/reference/generated/kubernetes-api/v1.29/#duration-v1-meta)_ |  false  | 1s | Timeout defines the time to wait for a health check response. |
| `interval` | _[Duration](https://kubernetes.io/docs/reference/generated/kubernetes-api/v1.29/#duration-v1-meta)_ |  false  | 3s | Interval defines the time between active health checks. |
| `unhealthyThreshold` | _integer_ |  false  | 3 | UnhealthyThreshold defines the number of unhealthy health checks required before a backend host is marked unhealthy. |
| `healthyThreshold` | _integer_ |  false  | 1 | HealthyThreshold defines the number of healthy health checks required before a backend host is marked healthy. |
| `type` | _[ActiveHealthCheckerType](#activehealthcheckertype)_ |  true  |  | Type defines the type of health checker. |
| `http` | _[HTTPActiveHealthChecker](#httpactivehealthchecker)_ |  false  |  | HTTP defines the configuration of http health checker.<br />It's required while the health checker type is HTTP. |
| `tcp` | _[TCPActiveHealthChecker](#tcpactivehealthchecker)_ |  false  |  | TCP defines the configuration of tcp health checker.<br />It's required while the health checker type is TCP. |
| `grpc` | _[GRPCActiveHealthChecker](#grpcactivehealthchecker)_ |  false  |  | GRPC defines the configuration of the GRPC health checker.<br />It's optional, and can only be used if the specified type is GRPC. |


#### ActiveHealthCheckPayload



ActiveHealthCheckPayload defines the encoding of the payload bytes in the payload.

_Appears in:_
- [HTTPActiveHealthChecker](#httpactivehealthchecker)
- [TCPActiveHealthChecker](#tcpactivehealthchecker)

| Field | Type | Required | Default | Description |
| ---   | ---  | ---      | ---     | ---         |
| `type` | _[ActiveHealthCheckPayloadType](#activehealthcheckpayloadtype)_ |  true  |  | Type defines the type of the payload. |
| `text` | _string_ |  false  |  | Text payload in plain text. |
| `binary` | _integer array_ |  false  |  | Binary payload base64 encoded. |


#### ActiveHealthCheckPayloadType

_Underlying type:_ _string_

ActiveHealthCheckPayloadType is the type of the payload.

_Appears in:_
- [ActiveHealthCheckPayload](#activehealthcheckpayload)

| Value | Description |
| ----- | ----------- |
| `Text` | ActiveHealthCheckPayloadTypeText defines the Text type payload.<br /> | 
| `Binary` | ActiveHealthCheckPayloadTypeBinary defines the Binary type payload.<br /> | 


#### ActiveHealthCheckerType

_Underlying type:_ _string_

ActiveHealthCheckerType is the type of health checker.

_Appears in:_
- [ActiveHealthCheck](#activehealthcheck)

| Value | Description |
| ----- | ----------- |
| `HTTP` | ActiveHealthCheckerTypeHTTP defines the HTTP type of health checking.<br /> | 
| `TCP` | ActiveHealthCheckerTypeTCP defines the TCP type of health checking.<br /> | 
| `GRPC` | ActiveHealthCheckerTypeGRPC defines the GRPC type of health checking.<br /> | 


#### AppProtocolType

_Underlying type:_ _string_

AppProtocolType defines various backend applications protocols supported by Envoy Gateway

_Appears in:_
- [BackendSpec](#backendspec)

| Value | Description |
| ----- | ----------- |
| `gateway.envoyproxy.io/h2c` | AppProtocolTypeH2C defines the HTTP/2 application protocol.<br /> | 
| `gateway.envoyproxy.io/ws` | AppProtocolTypeWS defines the WebSocket over HTTP protocol.<br /> | 
| `gateway.envoyproxy.io/wss` | AppProtocolTypeWSS defines the WebSocket over HTTPS protocol.<br /> | 


#### Authorization



Authorization defines the authorization configuration.

Note: if neither `Rules` nor `DefaultAction` is specified, the default action is to deny all requests.

_Appears in:_
- [SecurityPolicySpec](#securitypolicyspec)

| Field | Type | Required | Default | Description |
| ---   | ---  | ---      | ---     | ---         |
| `rules` | _[AuthorizationRule](#authorizationrule) array_ |  false  |  | Rules defines a list of authorization rules.<br />These rules are evaluated in order, the first matching rule will be applied,<br />and the rest will be skipped.<br />For example, if there are two rules: the first rule allows the request<br />and the second rule denies it, when a request matches both rules, it will be allowed. |
| `defaultAction` | _[AuthorizationAction](#authorizationaction)_ |  false  |  | DefaultAction defines the default action to be taken if no rules match.<br />If not specified, the default action is Deny. |


#### AuthorizationAction

_Underlying type:_ _string_

AuthorizationAction defines the action to be taken if a rule matches.

_Appears in:_
- [Authorization](#authorization)
- [AuthorizationRule](#authorizationrule)

| Value | Description |
| ----- | ----------- |
| `Allow` | AuthorizationActionAllow is the action to allow the request.<br /> | 
| `Deny` | AuthorizationActionDeny is the action to deny the request.<br /> | 


#### AuthorizationHeaderMatch



AuthorizationHeaderMatch specifies how to match against the value of an HTTP header within a authorization rule.

_Appears in:_
- [Principal](#principal)

| Field | Type | Required | Default | Description |
| ---   | ---  | ---      | ---     | ---         |
| `name` | _string_ |  true  |  | Name of the HTTP header.<br />The header name is case-insensitive unless PreserveHeaderCase is set to true.<br />For example, "Foo" and "foo" are considered the same header. |
| `values` | _string array_ |  true  |  | Values are the values that the header must match.<br />If multiple values are specified, the rule will match if any of the values match. |


#### AuthorizationRule



AuthorizationRule defines a single authorization rule.

_Appears in:_
- [Authorization](#authorization)

| Field | Type | Required | Default | Description |
| ---   | ---  | ---      | ---     | ---         |
| `name` | _string_ |  false  |  | Name is a user-friendly name for the rule.<br />If not specified, Envoy Gateway will generate a unique name for the rule. |
| `action` | _[AuthorizationAction](#authorizationaction)_ |  true  |  | Action defines the action to be taken if the rule matches. |
| `operation` | _[Operation](#operation)_ |  false  |  | Operation specifies the operation of a request, such as HTTP methods.<br />If not specified, all operations are matched on. |
| `principal` | _[Principal](#principal)_ |  true  |  | Principal specifies the client identity of a request.<br />If there are multiple principal types, all principals must match for the rule to match.<br />For example, if there are two principals: one for client IP and one for JWT claim,<br />the rule will match only if both the client IP and the JWT claim match. |


#### BackOffPolicy





_Appears in:_
- [PerRetryPolicy](#perretrypolicy)

| Field | Type | Required | Default | Description |
| ---   | ---  | ---      | ---     | ---         |
| `baseInterval` | _[Duration](https://kubernetes.io/docs/reference/generated/kubernetes-api/v1.29/#duration-v1-meta)_ |  true  |  | BaseInterval is the base interval between retries. |
| `maxInterval` | _[Duration](https://kubernetes.io/docs/reference/generated/kubernetes-api/v1.29/#duration-v1-meta)_ |  false  |  | MaxInterval is the maximum interval between retries. This parameter is optional, but must be greater than or equal to the base_interval if set.<br />The default is 10 times the base_interval |


#### Backend



Backend allows the user to configure the endpoints of a backend and
the behavior of the connection from Envoy Proxy to the backend.



| Field | Type | Required | Default | Description |
| ---   | ---  | ---      | ---     | ---         |
| `apiVersion` | _string_ | |`gateway.envoyproxy.io/v1alpha1`
| `kind` | _string_ | |`Backend`
| `metadata` | _[ObjectMeta](https://kubernetes.io/docs/reference/generated/kubernetes-api/v1.29/#objectmeta-v1-meta)_ |  true  |  | Refer to Kubernetes API documentation for fields of `metadata`. |
| `spec` | _[BackendSpec](#backendspec)_ |  true  |  | Spec defines the desired state of Backend. |
| `status` | _[BackendStatus](#backendstatus)_ |  true  |  | Status defines the current status of Backend. |


#### BackendCluster



BackendCluster contains all the configuration required for configuring access
to a backend. This can include multiple endpoints, and settings that apply for
managing the connection to all these endpoints.

_Appears in:_
- [ALSEnvoyProxyAccessLog](#alsenvoyproxyaccesslog)
- [ExtProc](#extproc)
- [GRPCExtAuthService](#grpcextauthservice)
- [HTTPExtAuthService](#httpextauthservice)
- [OIDCProvider](#oidcprovider)
- [OpenTelemetryEnvoyProxyAccessLog](#opentelemetryenvoyproxyaccesslog)
- [ProxyOpenTelemetrySink](#proxyopentelemetrysink)
- [RemoteJWKS](#remotejwks)
- [TracingProvider](#tracingprovider)

| Field | Type | Required | Default | Description |
| ---   | ---  | ---      | ---     | ---         |
| `backendRef` | _[BackendObjectReference](https://gateway-api.sigs.k8s.io/references/spec/#gateway.networking.k8s.io/v1.BackendObjectReference)_ |  false  |  | BackendRef references a Kubernetes object that represents the<br />backend server to which the authorization request will be sent.<br />Deprecated: Use BackendRefs instead. |
| `backendRefs` | _[BackendRef](#backendref) array_ |  false  |  | BackendRefs references a Kubernetes object that represents the<br />backend server to which the authorization request will be sent. |
| `backendSettings` | _[ClusterSettings](#clustersettings)_ |  false  |  | BackendSettings holds configuration for managing the connection<br />to the backend. |






#### BackendConnection



BackendConnection allows users to configure connection-level settings of backend

_Appears in:_
- [BackendTrafficPolicySpec](#backendtrafficpolicyspec)
- [ClusterSettings](#clustersettings)

| Field | Type | Required | Default | Description |
| ---   | ---  | ---      | ---     | ---         |
| `bufferLimit` | _[Quantity](https://kubernetes.io/docs/reference/generated/kubernetes-api/v1.29/#quantity-resource-api)_ |  false  |  | BufferLimit Soft limit on size of the cluster’s connections read and write buffers.<br />BufferLimit applies to connection streaming (maybe non-streaming) channel between processes, it's in user space.<br />If unspecified, an implementation defined default is applied (32768 bytes).<br />For example, 20Mi, 1Gi, 256Ki etc.<br />Note: that when the suffix is not provided, the value is interpreted as bytes. |


#### BackendEndpoint



BackendEndpoint describes a backend endpoint, which can be either a fully-qualified domain name, IP address or unix domain socket
corresponding to Envoy's Address: https://www.envoyproxy.io/docs/envoy/latest/api-v3/config/core/v3/address.proto#config-core-v3-address

_Appears in:_
- [BackendSpec](#backendspec)
- [ExtensionService](#extensionservice)

| Field | Type | Required | Default | Description |
| ---   | ---  | ---      | ---     | ---         |
| `fqdn` | _[FQDNEndpoint](#fqdnendpoint)_ |  false  |  | FQDN defines a FQDN endpoint |
| `ip` | _[IPEndpoint](#ipendpoint)_ |  false  |  | IP defines an IP endpoint. Supports both IPv4 and IPv6 addresses. |
| `unix` | _[UnixSocket](#unixsocket)_ |  false  |  | Unix defines the unix domain socket endpoint |


#### BackendRef



BackendRef defines how an ObjectReference that is specific to BackendRef.

_Appears in:_
- [ALSEnvoyProxyAccessLog](#alsenvoyproxyaccesslog)
- [BackendCluster](#backendcluster)
- [ExtProc](#extproc)
- [GRPCExtAuthService](#grpcextauthservice)
- [HTTPExtAuthService](#httpextauthservice)
- [OIDCProvider](#oidcprovider)
- [OpenTelemetryEnvoyProxyAccessLog](#opentelemetryenvoyproxyaccesslog)
- [ProxyOpenTelemetrySink](#proxyopentelemetrysink)
- [RemoteJWKS](#remotejwks)
- [TracingProvider](#tracingprovider)

| Field | Type | Required | Default | Description |
| ---   | ---  | ---      | ---     | ---         |
| `group` | _[Group](#group)_ |  false  |  | Group is the group of the referent. For example, "gateway.networking.k8s.io".<br />When unspecified or empty string, core API group is inferred. |
| `kind` | _[Kind](#kind)_ |  false  | Service | Kind is the Kubernetes resource kind of the referent. For example<br />"Service".<br />Defaults to "Service" when not specified.<br />ExternalName services can refer to CNAME DNS records that may live<br />outside of the cluster and as such are difficult to reason about in<br />terms of conformance. They also may not be safe to forward to (see<br />CVE-2021-25740 for more information). Implementations SHOULD NOT<br />support ExternalName Services.<br />Support: Core (Services with a type other than ExternalName)<br />Support: Implementation-specific (Services with type ExternalName) |
| `name` | _[ObjectName](#objectname)_ |  true  |  | Name is the name of the referent. |
| `namespace` | _[Namespace](#namespace)_ |  false  |  | Namespace is the namespace of the backend. When unspecified, the local<br />namespace is inferred.<br />Note that when a namespace different than the local namespace is specified,<br />a ReferenceGrant object is required in the referent namespace to allow that<br />namespace's owner to accept the reference. See the ReferenceGrant<br />documentation for details.<br />Support: Core |
| `port` | _[PortNumber](#portnumber)_ |  false  |  | Port specifies the destination port number to use for this resource.<br />Port is required when the referent is a Kubernetes Service. In this<br />case, the port number is the service port number, not the target port.<br />For other resources, destination port might be derived from the referent<br />resource or this field. |
| `fallback` | _boolean_ |  false  |  | Fallback indicates whether the backend is designated as a fallback.<br />Multiple fallback backends can be configured.<br />It is highly recommended to configure active or passive health checks to ensure that failover can be detected<br />when the active backends become unhealthy and to automatically readjust once the primary backends are healthy again.<br />The overprovisioning factor is set to 1.4, meaning the fallback backends will only start receiving traffic when<br />the health of the active backends falls below 72%. |


#### BackendSpec



BackendSpec describes the desired state of BackendSpec.

_Appears in:_
- [Backend](#backend)

| Field | Type | Required | Default | Description |
| ---   | ---  | ---      | ---     | ---         |
| `type` | _[BackendType](#backendtype)_ |  false  | Endpoints | Type defines the type of the backend. Defaults to "Endpoints" |
| `endpoints` | _[BackendEndpoint](#backendendpoint) array_ |  true  |  | Endpoints defines the endpoints to be used when connecting to the backend. |
| `appProtocols` | _[AppProtocolType](#appprotocoltype) array_ |  false  |  | AppProtocols defines the application protocols to be supported when connecting to the backend. |
| `fallback` | _boolean_ |  false  |  | Fallback indicates whether the backend is designated as a fallback.<br />It is highly recommended to configure active or passive health checks to ensure that failover can be detected<br />when the active backends become unhealthy and to automatically readjust once the primary backends are healthy again.<br />The overprovisioning factor is set to 1.4, meaning the fallback backends will only start receiving traffic when<br />the health of the active backends falls below 72%. |


#### BackendStatus



BackendStatus defines the state of Backend

_Appears in:_
- [Backend](#backend)

| Field | Type | Required | Default | Description |
| ---   | ---  | ---      | ---     | ---         |
| `conditions` | _[Condition](https://kubernetes.io/docs/reference/generated/kubernetes-api/v1.29/#condition-v1-meta) array_ |  false  |  | Conditions describe the current conditions of the Backend. |


#### BackendTLSConfig



BackendTLSConfig describes the BackendTLS configuration for Envoy Proxy.

_Appears in:_
- [EnvoyProxySpec](#envoyproxyspec)

| Field | Type | Required | Default | Description |
| ---   | ---  | ---      | ---     | ---         |
| `clientCertificateRef` | _[SecretObjectReference](https://gateway-api.sigs.k8s.io/references/spec/#gateway.networking.k8s.io/v1.SecretObjectReference)_ |  false  |  | ClientCertificateRef defines the reference to a Kubernetes Secret that contains<br />the client certificate and private key for Envoy to use when connecting to<br />backend services and external services, such as ExtAuth, ALS, OpenTelemetry, etc.<br />This secret should be located within the same namespace as the Envoy proxy resource that references it. |
| `minVersion` | _[TLSVersion](#tlsversion)_ |  false  |  | Min specifies the minimal TLS protocol version to allow.<br />The default is TLS 1.2 if this is not specified. |
| `maxVersion` | _[TLSVersion](#tlsversion)_ |  false  |  | Max specifies the maximal TLS protocol version to allow<br />The default is TLS 1.3 if this is not specified. |
| `ciphers` | _string array_ |  false  |  | Ciphers specifies the set of cipher suites supported when<br />negotiating TLS 1.0 - 1.2. This setting has no effect for TLS 1.3.<br />In non-FIPS Envoy Proxy builds the default cipher list is:<br />- [ECDHE-ECDSA-AES128-GCM-SHA256\|ECDHE-ECDSA-CHACHA20-POLY1305]<br />- [ECDHE-RSA-AES128-GCM-SHA256\|ECDHE-RSA-CHACHA20-POLY1305]<br />- ECDHE-ECDSA-AES256-GCM-SHA384<br />- ECDHE-RSA-AES256-GCM-SHA384<br />In builds using BoringSSL FIPS the default cipher list is:<br />- ECDHE-ECDSA-AES128-GCM-SHA256<br />- ECDHE-RSA-AES128-GCM-SHA256<br />- ECDHE-ECDSA-AES256-GCM-SHA384<br />- ECDHE-RSA-AES256-GCM-SHA384 |
| `ecdhCurves` | _string array_ |  false  |  | ECDHCurves specifies the set of supported ECDH curves.<br />In non-FIPS Envoy Proxy builds the default curves are:<br />- X25519<br />- P-256<br />In builds using BoringSSL FIPS the default curve is:<br />- P-256 |
| `signatureAlgorithms` | _string array_ |  false  |  | SignatureAlgorithms specifies which signature algorithms the listener should<br />support. |
| `alpnProtocols` | _[ALPNProtocol](#alpnprotocol) array_ |  false  |  | ALPNProtocols supplies the list of ALPN protocols that should be<br />exposed by the listener or used by the proxy to connect to the backend.<br />Defaults:<br />1. HTTPS Routes: h2 and http/1.1 are enabled in listener context.<br />2. Other Routes: ALPN is disabled.<br />3. Backends: proxy uses the appropriate ALPN options for the backend protocol.<br />When an empty list is provided, the ALPN TLS extension is disabled.<br />Supported values are:<br />- http/1.0<br />- http/1.1<br />- h2 |


#### BackendTLSSettings



BackendTLSSettings holds the TLS settings for the backend.
Only used for DynamicResolver backends.

_Appears in:_
- [BackendSpec](#backendspec)

| Field | Type | Required | Default | Description |
| ---   | ---  | ---      | ---     | ---         |
| `caCertificateRefs` | _LocalObjectReference array_ |  false  |  | CACertificateRefs contains one or more references to Kubernetes objects that<br />contain TLS certificates of the Certificate Authorities that can be used<br />as a trust anchor to validate the certificates presented by the backend.<br />A single reference to a Kubernetes ConfigMap or a Kubernetes Secret,<br />with the CA certificate in a key named `ca.crt` is currently supported.<br />If CACertificateRefs is empty or unspecified, then WellKnownCACertificates must be<br />specified. Only one of CACertificateRefs or WellKnownCACertificates may be specified,<br />not both. |
| `wellKnownCACertificates` | _[WellKnownCACertificatesType](#wellknowncacertificatestype)_ |  false  |  | WellKnownCACertificates specifies whether system CA certificates may be used in<br />the TLS handshake between the gateway and backend pod.<br />If WellKnownCACertificates is unspecified or empty (""), then CACertificateRefs<br />must be specified with at least one entry for a valid configuration. Only one of<br />CACertificateRefs or WellKnownCACertificates may be specified, not both. |


#### BackendTelemetry





_Appears in:_
- [BackendTrafficPolicySpec](#backendtrafficpolicyspec)

| Field | Type | Required | Default | Description |
| ---   | ---  | ---      | ---     | ---         |
| `tracing` | _[Tracing](#tracing)_ |  false  |  | Tracing configures the tracing settings for the backend or HTTPRoute. |


#### BackendTrafficPolicy



BackendTrafficPolicy allows the user to configure the behavior of the connection
between the Envoy Proxy listener and the backend service.



| Field | Type | Required | Default | Description |
| ---   | ---  | ---      | ---     | ---         |
| `apiVersion` | _string_ | |`gateway.envoyproxy.io/v1alpha1`
| `kind` | _string_ | |`BackendTrafficPolicy`
| `metadata` | _[ObjectMeta](https://kubernetes.io/docs/reference/generated/kubernetes-api/v1.29/#objectmeta-v1-meta)_ |  true  |  | Refer to Kubernetes API documentation for fields of `metadata`. |
| `spec` | _[BackendTrafficPolicySpec](#backendtrafficpolicyspec)_ |  true  |  | spec defines the desired state of BackendTrafficPolicy. |
| `status` | _[PolicyStatus](https://gateway-api.sigs.k8s.io/reference/spec/#gateway.networking.k8s.io/v1alpha2.PolicyStatus)_ |  true  |  | status defines the current status of BackendTrafficPolicy. |


#### BackendTrafficPolicySpec



BackendTrafficPolicySpec defines the desired state of BackendTrafficPolicy.

_Appears in:_
- [BackendTrafficPolicy](#backendtrafficpolicy)

| Field | Type | Required | Default | Description |
| ---   | ---  | ---      | ---     | ---         |
| `targetRef` | _[LocalPolicyTargetReferenceWithSectionName](https://gateway-api.sigs.k8s.io/reference/spec/#gateway.networking.k8s.io/v1alpha2.LocalPolicyTargetReferenceWithSectionName)_ |  true  |  | TargetRef is the name of the resource this policy is being attached to.<br />This policy and the TargetRef MUST be in the same namespace for this<br />Policy to have effect<br />Deprecated: use targetRefs/targetSelectors instead |
| `targetRefs` | _[LocalPolicyTargetReferenceWithSectionName](https://gateway-api.sigs.k8s.io/reference/spec/#gateway.networking.k8s.io/v1alpha2.LocalPolicyTargetReferenceWithSectionName) array_ |  true  |  | TargetRefs are the names of the Gateway resources this policy<br />is being attached to. |
| `targetSelectors` | _[TargetSelector](#targetselector) array_ |  true  |  | TargetSelectors allow targeting resources for this policy based on labels |
| `loadBalancer` | _[LoadBalancer](#loadbalancer)_ |  false  |  | LoadBalancer policy to apply when routing traffic from the gateway to<br />the backend endpoints. Defaults to `LeastRequest`. |
| `retry` | _[Retry](#retry)_ |  false  |  | Retry provides more advanced usage, allowing users to customize the number of retries, retry fallback strategy, and retry triggering conditions.<br />If not set, retry will be disabled. |
| `proxyProtocol` | _[ProxyProtocol](#proxyprotocol)_ |  false  |  | ProxyProtocol enables the Proxy Protocol when communicating with the backend. |
| `tcpKeepalive` | _[TCPKeepalive](#tcpkeepalive)_ |  false  |  | TcpKeepalive settings associated with the upstream client connection.<br />Disabled by default. |
| `healthCheck` | _[HealthCheck](#healthcheck)_ |  false  |  | HealthCheck allows gateway to perform active health checking on backends. |
| `circuitBreaker` | _[CircuitBreaker](#circuitbreaker)_ |  false  |  | Circuit Breaker settings for the upstream connections and requests.<br />If not set, circuit breakers will be enabled with the default thresholds |
| `timeout` | _[Timeout](#timeout)_ |  false  |  | Timeout settings for the backend connections. |
| `connection` | _[BackendConnection](#backendconnection)_ |  false  |  | Connection includes backend connection settings. |
| `dns` | _[DNS](#dns)_ |  false  |  | DNS includes dns resolution settings. |
| `http2` | _[HTTP2Settings](#http2settings)_ |  false  |  | HTTP2 provides HTTP/2 configuration for backend connections. |
| `mergeType` | _[MergeType](#mergetype)_ |  false  |  | MergeType determines how this configuration is merged with existing BackendTrafficPolicy<br />configurations targeting a parent resource. When set, this configuration will be merged<br />into a parent BackendTrafficPolicy (i.e. the one targeting a Gateway or Listener).<br />This field cannot be set when targeting a parent resource (Gateway).<br />If unset, no merging occurs, and only the most specific configuration takes effect. |
| `rateLimit` | _[RateLimitSpec](#ratelimitspec)_ |  false  |  | RateLimit allows the user to limit the number of incoming requests<br />to a predefined value based on attributes within the traffic flow. |
| `faultInjection` | _[FaultInjection](#faultinjection)_ |  false  |  | FaultInjection defines the fault injection policy to be applied. This configuration can be used to<br />inject delays and abort requests to mimic failure scenarios such as service failures and overloads |
| `useClientProtocol` | _boolean_ |  false  |  | UseClientProtocol configures Envoy to prefer sending requests to backends using<br />the same HTTP protocol that the incoming request used. Defaults to false, which means<br />that Envoy will use the protocol indicated by the attached BackendRef. |
| `compression` | _[Compression](#compression) array_ |  false  |  | The compression config for the http streams. |
| `responseOverride` | _[ResponseOverride](#responseoverride) array_ |  false  |  | ResponseOverride defines the configuration to override specific responses with a custom one.<br />If multiple configurations are specified, the first one to match wins. |
| `httpUpgrade` | _[ProtocolUpgradeConfig](#protocolupgradeconfig) array_ |  false  |  | HTTPUpgrade defines the configuration for HTTP protocol upgrades.<br />If not specified, the default upgrade configuration(websocket) will be used. |
| `telemetry` | _[BackendTelemetry](#backendtelemetry)_ |  false  |  | Telemetry configures the telemetry settings for the policy target (Gateway or xRoute).<br />This will override the telemetry settings in the EnvoyProxy resource. |


#### BackendType

_Underlying type:_ _string_

BackendType defines the type of the Backend.

_Appears in:_
- [BackendSpec](#backendspec)

| Value | Description |
| ----- | ----------- |
| `Endpoints` | BackendTypeEndpoints defines the type of the backend as Endpoints.<br /> | 
| `DynamicResolver` | BackendTypeDynamicResolver defines the type of the backend as DynamicResolver.<br />When a backend is of type DynamicResolver, the Envoy will resolve the upstream<br />ip address and port from the host header of the incoming request. If the ip address<br />is directly set in the host header, the Envoy will use the ip address and port as the<br />upstream address. If the hostname is set in the host header, the Envoy will resolve the<br />ip address and port from the hostname using the DNS resolver.<br /> | 


#### BasicAuth



BasicAuth defines the configuration for 	the HTTP Basic Authentication.

_Appears in:_
- [SecurityPolicySpec](#securitypolicyspec)

| Field | Type | Required | Default | Description |
| ---   | ---  | ---      | ---     | ---         |
| `users` | _[SecretObjectReference](https://gateway-api.sigs.k8s.io/references/spec/#gateway.networking.k8s.io/v1.SecretObjectReference)_ |  true  |  | The Kubernetes secret which contains the username-password pairs in<br />htpasswd format, used to verify user credentials in the "Authorization"<br />header.<br />This is an Opaque secret. The username-password pairs should be stored in<br />the key ".htpasswd". As the key name indicates, the value needs to be the<br />htpasswd format, for example: "user1:\{SHA\}hashed_user1_password".<br />Right now, only SHA hash algorithm is supported.<br />Reference to https://httpd.apache.org/docs/2.4/programs/htpasswd.html<br />for more details.<br />Note: The secret must be in the same namespace as the SecurityPolicy. |
| `forwardUsernameHeader` | _string_ |  false  |  | This field specifies the header name to forward a successfully authenticated user to<br />the backend. The header will be added to the request with the username as the value.<br />If it is not specified, the username will not be forwarded. |


#### BodyToExtAuth



BodyToExtAuth defines the Body to Ext Auth configuration

_Appears in:_
- [ExtAuth](#extauth)

| Field | Type | Required | Default | Description |
| ---   | ---  | ---      | ---     | ---         |
| `maxRequestBytes` | _integer_ |  true  |  | MaxRequestBytes is the maximum size of a message body that the filter will hold in memory.<br />Envoy will return HTTP 413 and will not initiate the authorization process when buffer<br />reaches the number set in this field.<br />Note that this setting will have precedence over failOpen mode. |


#### BootstrapType

_Underlying type:_ _string_

BootstrapType defines the types of bootstrap supported by Envoy Gateway.

_Appears in:_
- [ProxyBootstrap](#proxybootstrap)

| Value | Description |
| ----- | ----------- |
| `Merge` | Merge merges the provided bootstrap with the default one. The provided bootstrap can add or override a value<br />within a map, or add a new value to a list.<br />Please note that the provided bootstrap can't override a value within a list.<br /> | 
| `Replace` | Replace replaces the default bootstrap with the provided one.<br /> | 
| `JSONPatch` | JSONPatch applies the provided JSONPatches to the default bootstrap.<br /> | 


#### BrotliCompressor



BrotliCompressor defines the config for the Brotli compressor.
The default values can be found here:
https://www.envoyproxy.io/docs/envoy/latest/api-v3/extensions/compression/brotli/compressor/v3/brotli.proto#extension-envoy-compression-brotli-compressor

_Appears in:_
- [Compression](#compression)



#### CIDR

_Underlying type:_ _string_

CIDR defines a CIDR Address range.
A CIDR can be an IPv4 address range such as "192.168.1.0/24" or an IPv6 address range such as "2001:0db8:11a3:09d7::/64".

_Appears in:_
- [Principal](#principal)
- [XForwardedForSettings](#xforwardedforsettings)



#### CORS



CORS defines the configuration for Cross-Origin Resource Sharing (CORS).

_Appears in:_
- [SecurityPolicySpec](#securitypolicyspec)

| Field | Type | Required | Default | Description |
| ---   | ---  | ---      | ---     | ---         |
| `allowOrigins` | _[Origin](#origin) array_ |  false  |  | AllowOrigins defines the origins that are allowed to make requests.<br />It specifies the allowed origins in the Access-Control-Allow-Origin CORS response header.<br />The value "*" allows any origin to make requests. |
| `allowMethods` | _string array_ |  false  |  | AllowMethods defines the methods that are allowed to make requests.<br />It specifies the allowed methods in the Access-Control-Allow-Methods CORS response header..<br />The value "*" allows any method to be used. |
| `allowHeaders` | _string array_ |  false  |  | AllowHeaders defines the headers that are allowed to be sent with requests.<br />It specifies the allowed headers in the Access-Control-Allow-Headers CORS response header..<br />The value "*" allows any header to be sent. |
| `exposeHeaders` | _string array_ |  false  |  | ExposeHeaders defines which response headers should be made accessible to<br />scripts running in the browser.<br />It specifies the headers in the Access-Control-Expose-Headers CORS response header..<br />The value "*" allows any header to be exposed. |
| `maxAge` | _[Duration](https://kubernetes.io/docs/reference/generated/kubernetes-api/v1.29/#duration-v1-meta)_ |  false  |  | MaxAge defines how long the results of a preflight request can be cached.<br />It specifies the value in the Access-Control-Max-Age CORS response header.. |
| `allowCredentials` | _boolean_ |  false  |  | AllowCredentials indicates whether a request can include user credentials<br />like cookies, authentication headers, or TLS client certificates.<br />It specifies the value in the Access-Control-Allow-Credentials CORS response header. |


#### CircuitBreaker



CircuitBreaker defines the Circuit Breaker configuration.

_Appears in:_
- [BackendTrafficPolicySpec](#backendtrafficpolicyspec)
- [ClusterSettings](#clustersettings)

| Field | Type | Required | Default | Description |
| ---   | ---  | ---      | ---     | ---         |
| `maxConnections` | _integer_ |  false  | 1024 | The maximum number of connections that Envoy will establish to the referenced backend defined within a xRoute rule. |
| `maxPendingRequests` | _integer_ |  false  | 1024 | The maximum number of pending requests that Envoy will queue to the referenced backend defined within a xRoute rule. |
| `maxParallelRequests` | _integer_ |  false  | 1024 | The maximum number of parallel requests that Envoy will make to the referenced backend defined within a xRoute rule. |
| `maxParallelRetries` | _integer_ |  false  | 1024 | The maximum number of parallel retries that Envoy will make to the referenced backend defined within a xRoute rule. |
| `maxRequestsPerConnection` | _integer_ |  false  |  | The maximum number of requests that Envoy will make over a single connection to the referenced backend defined within a xRoute rule.<br />Default: unlimited. |
| `perEndpoint` | _[PerEndpointCircuitBreakers](#perendpointcircuitbreakers)_ |  false  |  | PerEndpoint defines Circuit Breakers that will apply per-endpoint for an upstream cluster |


#### ClaimToHeader



ClaimToHeader defines a configuration to convert JWT claims into HTTP headers

_Appears in:_
- [JWTProvider](#jwtprovider)

| Field | Type | Required | Default | Description |
| ---   | ---  | ---      | ---     | ---         |
| `header` | _string_ |  true  |  | Header defines the name of the HTTP request header that the JWT Claim will be saved into. |
| `claim` | _string_ |  true  |  | Claim is the JWT Claim that should be saved into the header : it can be a nested claim of type<br />(eg. "claim.nested.key", "sub"). The nested claim name must use dot "."<br />to separate the JSON name path. |


#### ClientConnection



ClientConnection allows users to configure connection-level settings of client

_Appears in:_
- [ClientTrafficPolicySpec](#clienttrafficpolicyspec)

| Field | Type | Required | Default | Description |
| ---   | ---  | ---      | ---     | ---         |
| `connectionLimit` | _[ConnectionLimit](#connectionlimit)_ |  false  |  | ConnectionLimit defines limits related to connections |
| `bufferLimit` | _[Quantity](https://kubernetes.io/docs/reference/generated/kubernetes-api/v1.29/#quantity-resource-api)_ |  false  |  | BufferLimit provides configuration for the maximum buffer size in bytes for each incoming connection.<br />BufferLimit applies to connection streaming (maybe non-streaming) channel between processes, it's in user space.<br />For example, 20Mi, 1Gi, 256Ki etc.<br />Note that when the suffix is not provided, the value is interpreted as bytes.<br />Default: 32768 bytes. |


#### ClientIPDetectionSettings



ClientIPDetectionSettings provides configuration for determining the original client IP address for requests.

_Appears in:_
- [ClientTrafficPolicySpec](#clienttrafficpolicyspec)

| Field | Type | Required | Default | Description |
| ---   | ---  | ---      | ---     | ---         |
| `xForwardedFor` | _[XForwardedForSettings](#xforwardedforsettings)_ |  false  |  | XForwardedForSettings provides configuration for using X-Forwarded-For headers for determining the client IP address. |
| `customHeader` | _[CustomHeaderExtensionSettings](#customheaderextensionsettings)_ |  false  |  | CustomHeader provides configuration for determining the client IP address for a request based on<br />a trusted custom HTTP header. This uses the custom_header original IP detection extension.<br />Refer to https://www.envoyproxy.io/docs/envoy/latest/api-v3/extensions/http/original_ip_detection/custom_header/v3/custom_header.proto<br />for more details. |


#### ClientTLSSettings





_Appears in:_
- [ClientTrafficPolicySpec](#clienttrafficpolicyspec)

| Field | Type | Required | Default | Description |
| ---   | ---  | ---      | ---     | ---         |
| `clientValidation` | _[ClientValidationContext](#clientvalidationcontext)_ |  false  |  | ClientValidation specifies the configuration to validate the client<br />initiating the TLS connection to the Gateway listener. |
| `minVersion` | _[TLSVersion](#tlsversion)_ |  false  |  | Min specifies the minimal TLS protocol version to allow.<br />The default is TLS 1.2 if this is not specified. |
| `maxVersion` | _[TLSVersion](#tlsversion)_ |  false  |  | Max specifies the maximal TLS protocol version to allow<br />The default is TLS 1.3 if this is not specified. |
| `ciphers` | _string array_ |  false  |  | Ciphers specifies the set of cipher suites supported when<br />negotiating TLS 1.0 - 1.2. This setting has no effect for TLS 1.3.<br />In non-FIPS Envoy Proxy builds the default cipher list is:<br />- [ECDHE-ECDSA-AES128-GCM-SHA256\|ECDHE-ECDSA-CHACHA20-POLY1305]<br />- [ECDHE-RSA-AES128-GCM-SHA256\|ECDHE-RSA-CHACHA20-POLY1305]<br />- ECDHE-ECDSA-AES256-GCM-SHA384<br />- ECDHE-RSA-AES256-GCM-SHA384<br />In builds using BoringSSL FIPS the default cipher list is:<br />- ECDHE-ECDSA-AES128-GCM-SHA256<br />- ECDHE-RSA-AES128-GCM-SHA256<br />- ECDHE-ECDSA-AES256-GCM-SHA384<br />- ECDHE-RSA-AES256-GCM-SHA384 |
| `ecdhCurves` | _string array_ |  false  |  | ECDHCurves specifies the set of supported ECDH curves.<br />In non-FIPS Envoy Proxy builds the default curves are:<br />- X25519<br />- P-256<br />In builds using BoringSSL FIPS the default curve is:<br />- P-256 |
| `signatureAlgorithms` | _string array_ |  false  |  | SignatureAlgorithms specifies which signature algorithms the listener should<br />support. |
| `alpnProtocols` | _[ALPNProtocol](#alpnprotocol) array_ |  false  |  | ALPNProtocols supplies the list of ALPN protocols that should be<br />exposed by the listener or used by the proxy to connect to the backend.<br />Defaults:<br />1. HTTPS Routes: h2 and http/1.1 are enabled in listener context.<br />2. Other Routes: ALPN is disabled.<br />3. Backends: proxy uses the appropriate ALPN options for the backend protocol.<br />When an empty list is provided, the ALPN TLS extension is disabled.<br />Supported values are:<br />- http/1.0<br />- http/1.1<br />- h2 |
| `session` | _[Session](#session)_ |  false  |  | Session defines settings related to TLS session management. |


#### ClientTimeout





_Appears in:_
- [ClientTrafficPolicySpec](#clienttrafficpolicyspec)

| Field | Type | Required | Default | Description |
| ---   | ---  | ---      | ---     | ---         |
| `tcp` | _[TCPClientTimeout](#tcpclienttimeout)_ |  false  |  | Timeout settings for TCP. |
| `http` | _[HTTPClientTimeout](#httpclienttimeout)_ |  false  |  | Timeout settings for HTTP. |


#### ClientTrafficPolicy



ClientTrafficPolicy allows the user to configure the behavior of the connection
between the downstream client and Envoy Proxy listener.



| Field | Type | Required | Default | Description |
| ---   | ---  | ---      | ---     | ---         |
| `apiVersion` | _string_ | |`gateway.envoyproxy.io/v1alpha1`
| `kind` | _string_ | |`ClientTrafficPolicy`
| `metadata` | _[ObjectMeta](https://kubernetes.io/docs/reference/generated/kubernetes-api/v1.29/#objectmeta-v1-meta)_ |  true  |  | Refer to Kubernetes API documentation for fields of `metadata`. |
| `spec` | _[ClientTrafficPolicySpec](#clienttrafficpolicyspec)_ |  true  |  | Spec defines the desired state of ClientTrafficPolicy. |
| `status` | _[PolicyStatus](https://gateway-api.sigs.k8s.io/reference/spec/#gateway.networking.k8s.io/v1alpha2.PolicyStatus)_ |  true  |  | Status defines the current status of ClientTrafficPolicy. |


#### ClientTrafficPolicySpec



ClientTrafficPolicySpec defines the desired state of ClientTrafficPolicy.

_Appears in:_
- [ClientTrafficPolicy](#clienttrafficpolicy)

| Field | Type | Required | Default | Description |
| ---   | ---  | ---      | ---     | ---         |
| `targetRef` | _[LocalPolicyTargetReferenceWithSectionName](https://gateway-api.sigs.k8s.io/reference/spec/#gateway.networking.k8s.io/v1alpha2.LocalPolicyTargetReferenceWithSectionName)_ |  true  |  | TargetRef is the name of the resource this policy is being attached to.<br />This policy and the TargetRef MUST be in the same namespace for this<br />Policy to have effect<br />Deprecated: use targetRefs/targetSelectors instead |
| `targetRefs` | _[LocalPolicyTargetReferenceWithSectionName](https://gateway-api.sigs.k8s.io/reference/spec/#gateway.networking.k8s.io/v1alpha2.LocalPolicyTargetReferenceWithSectionName) array_ |  true  |  | TargetRefs are the names of the Gateway resources this policy<br />is being attached to. |
| `targetSelectors` | _[TargetSelector](#targetselector) array_ |  true  |  | TargetSelectors allow targeting resources for this policy based on labels |
| `tcpKeepalive` | _[TCPKeepalive](#tcpkeepalive)_ |  false  |  | TcpKeepalive settings associated with the downstream client connection.<br />If defined, sets SO_KEEPALIVE on the listener socket to enable TCP Keepalives.<br />Disabled by default. |
| `enableProxyProtocol` | _boolean_ |  false  |  | EnableProxyProtocol interprets the ProxyProtocol header and adds the<br />Client Address into the X-Forwarded-For header.<br />Note Proxy Protocol must be present when this field is set, else the connection<br />is closed. |
| `clientIPDetection` | _[ClientIPDetectionSettings](#clientipdetectionsettings)_ |  false  |  | ClientIPDetectionSettings provides configuration for determining the original client IP address for requests. |
| `tls` | _[ClientTLSSettings](#clienttlssettings)_ |  false  |  | TLS settings configure TLS termination settings with the downstream client. |
| `path` | _[PathSettings](#pathsettings)_ |  false  |  | Path enables managing how the incoming path set by clients can be normalized. |
| `headers` | _[HeaderSettings](#headersettings)_ |  false  |  | HeaderSettings provides configuration for header management. |
| `timeout` | _[ClientTimeout](#clienttimeout)_ |  false  |  | Timeout settings for the client connections. |
| `connection` | _[ClientConnection](#clientconnection)_ |  false  |  | Connection includes client connection settings. |
| `http1` | _[HTTP1Settings](#http1settings)_ |  false  |  | HTTP1 provides HTTP/1 configuration on the listener. |
| `http2` | _[HTTP2Settings](#http2settings)_ |  false  |  | HTTP2 provides HTTP/2 configuration on the listener. |
| `http3` | _[HTTP3Settings](#http3settings)_ |  false  |  | HTTP3 provides HTTP/3 configuration on the listener. |
| `healthCheck` | _[HealthCheckSettings](#healthchecksettings)_ |  false  |  | HealthCheck provides configuration for determining whether the HTTP/HTTPS listener is healthy. |


#### ClientValidationContext



ClientValidationContext holds configuration that can be used to validate the client initiating the TLS connection
to the Gateway.
By default, no client specific configuration is validated.

_Appears in:_
- [ClientTLSSettings](#clienttlssettings)

| Field | Type | Required | Default | Description |
| ---   | ---  | ---      | ---     | ---         |
| `optional` | _boolean_ |  false  |  | Optional set to true accepts connections even when a client doesn't present a certificate.<br />Defaults to false, which rejects connections without a valid client certificate. |
| `caCertificateRefs` | _[SecretObjectReference](https://gateway-api.sigs.k8s.io/references/spec/#gateway.networking.k8s.io/v1.SecretObjectReference) array_ |  false  |  | CACertificateRefs contains one or more references to<br />Kubernetes objects that contain TLS certificates of<br />the Certificate Authorities that can be used<br />as a trust anchor to validate the certificates presented by the client.<br />A single reference to a Kubernetes ConfigMap or a Kubernetes Secret,<br />with the CA certificate in a key named `ca.crt` is currently supported.<br />References to a resource in different namespace are invalid UNLESS there<br />is a ReferenceGrant in the target namespace that allows the certificate<br />to be attached. |


#### ClusterSettings



ClusterSettings provides the various knobs that can be set to control how traffic to a given
backend will be configured.

_Appears in:_
- [ALSEnvoyProxyAccessLog](#alsenvoyproxyaccesslog)
- [BackendCluster](#backendcluster)
- [BackendTrafficPolicySpec](#backendtrafficpolicyspec)
- [ExtProc](#extproc)
- [GRPCExtAuthService](#grpcextauthservice)
- [HTTPExtAuthService](#httpextauthservice)
- [OIDCProvider](#oidcprovider)
- [OpenTelemetryEnvoyProxyAccessLog](#opentelemetryenvoyproxyaccesslog)
- [ProxyOpenTelemetrySink](#proxyopentelemetrysink)
- [RemoteJWKS](#remotejwks)
- [TracingProvider](#tracingprovider)

| Field | Type | Required | Default | Description |
| ---   | ---  | ---      | ---     | ---         |
| `loadBalancer` | _[LoadBalancer](#loadbalancer)_ |  false  |  | LoadBalancer policy to apply when routing traffic from the gateway to<br />the backend endpoints. Defaults to `LeastRequest`. |
| `retry` | _[Retry](#retry)_ |  false  |  | Retry provides more advanced usage, allowing users to customize the number of retries, retry fallback strategy, and retry triggering conditions.<br />If not set, retry will be disabled. |
| `proxyProtocol` | _[ProxyProtocol](#proxyprotocol)_ |  false  |  | ProxyProtocol enables the Proxy Protocol when communicating with the backend. |
| `tcpKeepalive` | _[TCPKeepalive](#tcpkeepalive)_ |  false  |  | TcpKeepalive settings associated with the upstream client connection.<br />Disabled by default. |
| `healthCheck` | _[HealthCheck](#healthcheck)_ |  false  |  | HealthCheck allows gateway to perform active health checking on backends. |
| `circuitBreaker` | _[CircuitBreaker](#circuitbreaker)_ |  false  |  | Circuit Breaker settings for the upstream connections and requests.<br />If not set, circuit breakers will be enabled with the default thresholds |
| `timeout` | _[Timeout](#timeout)_ |  false  |  | Timeout settings for the backend connections. |
| `connection` | _[BackendConnection](#backendconnection)_ |  false  |  | Connection includes backend connection settings. |
| `dns` | _[DNS](#dns)_ |  false  |  | DNS includes dns resolution settings. |
| `http2` | _[HTTP2Settings](#http2settings)_ |  false  |  | HTTP2 provides HTTP/2 configuration for backend connections. |


#### Compression



Compression defines the config of enabling compression.
This can help reduce the bandwidth at the expense of higher CPU.

_Appears in:_
- [BackendTrafficPolicySpec](#backendtrafficpolicyspec)
- [ProxyPrometheusProvider](#proxyprometheusprovider)

| Field | Type | Required | Default | Description |
| ---   | ---  | ---      | ---     | ---         |
| `type` | _[CompressorType](#compressortype)_ |  true  |  | CompressorType defines the compressor type to use for compression. |
| `brotli` | _[BrotliCompressor](#brotlicompressor)_ |  false  |  | The configuration for Brotli compressor. |
| `gzip` | _[GzipCompressor](#gzipcompressor)_ |  false  |  | The configuration for GZIP compressor. |


#### CompressorType

_Underlying type:_ _string_

CompressorType defines the types of compressor library supported by Envoy Gateway.

_Appears in:_
- [Compression](#compression)

| Value | Description |
| ----- | ----------- |
| `Gzip` |  | 
| `Brotli` |  | 


#### ConnectionLimit





_Appears in:_
- [ClientConnection](#clientconnection)

| Field | Type | Required | Default | Description |
| ---   | ---  | ---      | ---     | ---         |
| `value` | _integer_ |  true  |  | Value of the maximum concurrent connections limit.<br />When the limit is reached, incoming connections will be closed after the CloseDelay duration. |
| `closeDelay` | _[Duration](https://gateway-api.sigs.k8s.io/reference/spec/#gateway.networking.k8s.io/v1.Duration)_ |  false  |  | CloseDelay defines the delay to use before closing connections that are rejected<br />once the limit value is reached.<br />Default: none. |


#### ConsistentHash



ConsistentHash defines the configuration related to the consistent hash
load balancer policy.

_Appears in:_
- [LoadBalancer](#loadbalancer)

| Field | Type | Required | Default | Description |
| ---   | ---  | ---      | ---     | ---         |
| `type` | _[ConsistentHashType](#consistenthashtype)_ |  true  |  | ConsistentHashType defines the type of input to hash on. Valid Type values are<br />"SourceIP",<br />"Header",<br />"Cookie". |
| `header` | _[Header](#header)_ |  false  |  | Header configures the header hash policy when the consistent hash type is set to Header. |
| `cookie` | _[Cookie](#cookie)_ |  false  |  | Cookie configures the cookie hash policy when the consistent hash type is set to Cookie. |
| `tableSize` | _integer_ |  false  | 65537 | The table size for consistent hashing, must be prime number limited to 5000011. |


#### ConsistentHashType

_Underlying type:_ _string_

ConsistentHashType defines the type of input to hash on.

_Appears in:_
- [ConsistentHash](#consistenthash)

| Value | Description |
| ----- | ----------- |
| `SourceIP` | SourceIPConsistentHashType hashes based on the source IP address.<br /> | 
| `Header` | HeaderConsistentHashType hashes based on a request header.<br /> | 
| `Cookie` | CookieConsistentHashType hashes based on a cookie.<br /> | 


#### Cookie



Cookie defines the cookie hashing configuration for consistent hash based
load balancing.

_Appears in:_
- [ConsistentHash](#consistenthash)

| Field | Type | Required | Default | Description |
| ---   | ---  | ---      | ---     | ---         |
| `name` | _string_ |  true  |  | Name of the cookie to hash.<br />If this cookie does not exist in the request, Envoy will generate a cookie and set<br />the TTL on the response back to the client based on Layer 4<br />attributes of the backend endpoint, to ensure that these future requests<br />go to the same backend endpoint. Make sure to set the TTL field for this case. |
| `ttl` | _[Duration](https://kubernetes.io/docs/reference/generated/kubernetes-api/v1.29/#duration-v1-meta)_ |  false  |  | TTL of the generated cookie if the cookie is not present. This value sets the<br />Max-Age attribute value. |
| `attributes` | _object (keys:string, values:string)_ |  false  |  | Additional Attributes to set for the generated cookie. |


#### CustomHeaderExtensionSettings



CustomHeaderExtensionSettings provides configuration for determining the client IP address for a request based on
a trusted custom HTTP header. This uses the the custom_header original IP detection extension.
Refer to https://www.envoyproxy.io/docs/envoy/latest/api-v3/extensions/http/original_ip_detection/custom_header/v3/custom_header.proto
for more details.

_Appears in:_
- [ClientIPDetectionSettings](#clientipdetectionsettings)

| Field | Type | Required | Default | Description |
| ---   | ---  | ---      | ---     | ---         |
| `name` | _string_ |  true  |  | Name of the header containing the original downstream remote address, if present. |
| `failClosed` | _boolean_ |  false  |  | FailClosed is a switch used to control the flow of traffic when client IP detection<br />fails. If set to true, the listener will respond with 403 Forbidden when the client<br />IP address cannot be determined. |


#### CustomResponse



CustomResponse defines the configuration for returning a custom response.

_Appears in:_
- [ResponseOverride](#responseoverride)

| Field | Type | Required | Default | Description |
| ---   | ---  | ---      | ---     | ---         |
| `contentType` | _string_ |  false  |  | Content Type of the response. This will be set in the Content-Type header. |
| `body` | _[CustomResponseBody](#customresponsebody)_ |  false  |  | Body of the Custom Response |
| `statusCode` | _integer_ |  false  |  | Status Code of the Custom Response<br />If unset, does not override the status of response. |


#### CustomResponseBody



CustomResponseBody

_Appears in:_
- [CustomResponse](#customresponse)
- [HTTPDirectResponseFilter](#httpdirectresponsefilter)

| Field | Type | Required | Default | Description |
| ---   | ---  | ---      | ---     | ---         |
| `type` | _[ResponseValueType](#responsevaluetype)_ |  true  | Inline | Type is the type of method to use to read the body value.<br />Valid values are Inline and ValueRef, default is Inline. |
| `inline` | _string_ |  false  |  | Inline contains the value as an inline string. |
| `valueRef` | _[LocalObjectReference](#localobjectreference)_ |  false  |  | ValueRef contains the contents of the body<br />specified as a local object reference.<br />Only a reference to ConfigMap is supported.<br />The value of key `response.body` in the ConfigMap will be used as the response body.<br />If the key is not found, the first value in the ConfigMap will be used. |


#### CustomResponseMatch



CustomResponseMatch defines the configuration for matching a user response to return a custom one.

_Appears in:_
- [ResponseOverride](#responseoverride)

| Field | Type | Required | Default | Description |
| ---   | ---  | ---      | ---     | ---         |
| `statusCodes` | _[StatusCodeMatch](#statuscodematch) array_ |  true  |  | Status code to match on. The match evaluates to true if any of the matches are successful. |


#### CustomTag





_Appears in:_
- [ProxyTracing](#proxytracing)
- [Tracing](#tracing)

| Field | Type | Required | Default | Description |
| ---   | ---  | ---      | ---     | ---         |
| `type` | _[CustomTagType](#customtagtype)_ |  true  | Literal | Type defines the type of custom tag. |
| `literal` | _[LiteralCustomTag](#literalcustomtag)_ |  true  |  | Literal adds hard-coded value to each span.<br />It's required when the type is "Literal". |
| `environment` | _[EnvironmentCustomTag](#environmentcustomtag)_ |  true  |  | Environment adds value from environment variable to each span.<br />It's required when the type is "Environment". |
| `requestHeader` | _[RequestHeaderCustomTag](#requestheadercustomtag)_ |  true  |  | RequestHeader adds value from request header to each span.<br />It's required when the type is "RequestHeader". |


#### CustomTagType

_Underlying type:_ _string_



_Appears in:_
- [CustomTag](#customtag)

| Value | Description |
| ----- | ----------- |
| `Literal` | CustomTagTypeLiteral adds hard-coded value to each span.<br /> | 
| `Environment` | CustomTagTypeEnvironment adds value from environment variable to each span.<br /> | 
| `RequestHeader` | CustomTagTypeRequestHeader adds value from request header to each span.<br /> | 


#### DNS





_Appears in:_
- [BackendTrafficPolicySpec](#backendtrafficpolicyspec)
- [ClusterSettings](#clustersettings)

| Field | Type | Required | Default | Description |
| ---   | ---  | ---      | ---     | ---         |
| `dnsRefreshRate` | _[Duration](https://kubernetes.io/docs/reference/generated/kubernetes-api/v1.29/#duration-v1-meta)_ |  true  |  | DNSRefreshRate specifies the rate at which DNS records should be refreshed.<br />Defaults to 30 seconds. |
| `respectDnsTtl` | _boolean_ |  true  |  | RespectDNSTTL indicates whether the DNS Time-To-Live (TTL) should be respected.<br />If the value is set to true, the DNS refresh rate will be set to the resource record’s TTL.<br />Defaults to true. |
| `lookupFamily` | _[DNSLookupFamily](#dnslookupfamily)_ |  false  |  | LookupFamily determines how Envoy would resolve DNS for Routes where the backend is specified as a fully qualified domain name (FQDN).<br />If set, this configuration overrides other defaults. |


#### DNSLookupFamily

_Underlying type:_ _string_

DNSLookupFamily defines the behavior of Envoy when resolving DNS for hostnames

_Appears in:_
- [DNS](#dns)

| Value | Description |
| ----- | ----------- |
| `IPv4` | IPv4DNSLookupFamily means the DNS resolver will first perform a lookup for addresses in the IPv4 family.<br /> | 
| `IPv6` | IPv6DNSLookupFamily means the DNS resolver will first perform a lookup for addresses in the IPv6 family.<br /> | 
| `IPv4Preferred` | IPv4PreferredDNSLookupFamily means the DNS resolver will first perform a lookup for addresses in the IPv4 family and fallback<br />to a lookup for addresses in the IPv6 family.<br /> | 
| `IPv6Preferred` | IPv6PreferredDNSLookupFamily means the DNS resolver will first perform a lookup for addresses in the IPv6 family and fallback<br />to a lookup for addresses in the IPv4 family.<br /> | 
| `IPv4AndIPv6` | IPv4AndIPv6DNSLookupFamily mean the DNS resolver will perform a lookup for both IPv4 and IPv6 families, and return all resolved<br />addresses. When this is used, Happy Eyeballs will be enabled for upstream connections.<br /> | 


#### EnvironmentCustomTag



EnvironmentCustomTag adds value from environment variable to each span.

_Appears in:_
- [CustomTag](#customtag)

| Field | Type | Required | Default | Description |
| ---   | ---  | ---      | ---     | ---         |
| `name` | _string_ |  true  |  | Name defines the name of the environment variable which to extract the value from. |
| `defaultValue` | _string_ |  false  |  | DefaultValue defines the default value to use if the environment variable is not set. |


#### EnvoyExtensionPolicy



EnvoyExtensionPolicy allows the user to configure various envoy extensibility options for the Gateway.



| Field | Type | Required | Default | Description |
| ---   | ---  | ---      | ---     | ---         |
| `apiVersion` | _string_ | |`gateway.envoyproxy.io/v1alpha1`
| `kind` | _string_ | |`EnvoyExtensionPolicy`
| `metadata` | _[ObjectMeta](https://kubernetes.io/docs/reference/generated/kubernetes-api/v1.29/#objectmeta-v1-meta)_ |  true  |  | Refer to Kubernetes API documentation for fields of `metadata`. |
| `spec` | _[EnvoyExtensionPolicySpec](#envoyextensionpolicyspec)_ |  true  |  | Spec defines the desired state of EnvoyExtensionPolicy. |
| `status` | _[PolicyStatus](https://gateway-api.sigs.k8s.io/reference/spec/#gateway.networking.k8s.io/v1alpha2.PolicyStatus)_ |  true  |  | Status defines the current status of EnvoyExtensionPolicy. |


#### EnvoyExtensionPolicySpec



EnvoyExtensionPolicySpec defines the desired state of EnvoyExtensionPolicy.

_Appears in:_
- [EnvoyExtensionPolicy](#envoyextensionpolicy)

| Field | Type | Required | Default | Description |
| ---   | ---  | ---      | ---     | ---         |
| `targetRef` | _[LocalPolicyTargetReferenceWithSectionName](https://gateway-api.sigs.k8s.io/reference/spec/#gateway.networking.k8s.io/v1alpha2.LocalPolicyTargetReferenceWithSectionName)_ |  true  |  | TargetRef is the name of the resource this policy is being attached to.<br />This policy and the TargetRef MUST be in the same namespace for this<br />Policy to have effect<br />Deprecated: use targetRefs/targetSelectors instead |
| `targetRefs` | _[LocalPolicyTargetReferenceWithSectionName](https://gateway-api.sigs.k8s.io/reference/spec/#gateway.networking.k8s.io/v1alpha2.LocalPolicyTargetReferenceWithSectionName) array_ |  true  |  | TargetRefs are the names of the Gateway resources this policy<br />is being attached to. |
| `targetSelectors` | _[TargetSelector](#targetselector) array_ |  true  |  | TargetSelectors allow targeting resources for this policy based on labels |
| `wasm` | _[Wasm](#wasm) array_ |  false  |  | Wasm is a list of Wasm extensions to be loaded by the Gateway.<br />Order matters, as the extensions will be loaded in the order they are<br />defined in this list. |
| `extProc` | _[ExtProc](#extproc) array_ |  false  |  | ExtProc is an ordered list of external processing filters<br />that should be added to the envoy filter chain |
| `lua` | _[Lua](#lua) array_ |  false  |  | Lua is an ordered list of Lua filters<br />that should be added to the envoy filter chain |


#### EnvoyFilter

_Underlying type:_ _string_

EnvoyFilter defines the type of Envoy HTTP filter.

_Appears in:_
- [FilterPosition](#filterposition)

| Value | Description |
| ----- | ----------- |
| `envoy.filters.http.health_check` | EnvoyFilterHealthCheck defines the Envoy HTTP health check filter.<br /> | 
| `envoy.filters.http.fault` | EnvoyFilterFault defines the Envoy HTTP fault filter.<br /> | 
| `envoy.filters.http.cors` | EnvoyFilterCORS defines the Envoy HTTP CORS filter.<br /> | 
| `envoy.filters.http.ext_authz` | EnvoyFilterExtAuthz defines the Envoy HTTP external authorization filter.<br /> | 
| `envoy.filters.http.api_key_auth` | EnvoyFilterAPIKeyAuth defines the Envoy HTTP api key authentication filter.<br /> | 
| `envoy.filters.http.basic_auth` | EnvoyFilterBasicAuth defines the Envoy HTTP basic authentication filter.<br /> | 
| `envoy.filters.http.oauth2` | EnvoyFilterOAuth2 defines the Envoy HTTP OAuth2 filter.<br /> | 
| `envoy.filters.http.jwt_authn` | EnvoyFilterJWTAuthn defines the Envoy HTTP JWT authentication filter.<br /> | 
| `envoy.filters.http.stateful_session` | EnvoyFilterSessionPersistence defines the Envoy HTTP session persistence filter.<br /> | 
| `envoy.filters.http.ext_proc` | EnvoyFilterExtProc defines the Envoy HTTP external process filter.<br /> | 
| `envoy.filters.http.wasm` | EnvoyFilterWasm defines the Envoy HTTP WebAssembly filter.<br /> | 
| `envoy.filters.http.lua` | EnvoyFilterLua defines the Envoy HTTP Lua filter.<br /> | 
| `envoy.filters.http.rbac` | EnvoyFilterRBAC defines the Envoy RBAC filter.<br /> | 
| `envoy.filters.http.local_ratelimit` | EnvoyFilterLocalRateLimit defines the Envoy HTTP local rate limit filter.<br /> | 
| `envoy.filters.http.ratelimit` | EnvoyFilterRateLimit defines the Envoy HTTP rate limit filter.<br /> | 
| `envoy.filters.http.custom_response` | EnvoyFilterCustomResponse defines the Envoy HTTP custom response filter.<br /> | 
| `envoy.filters.http.credential_injector` | EnvoyFilterCredentialInjector defines the Envoy HTTP credential injector filter.<br /> | 
| `envoy.filters.http.compressor` | EnvoyFilterCompressor defines the Envoy HTTP compressor filter.<br /> | 
| `envoy.filters.http.router` | EnvoyFilterRouter defines the Envoy HTTP router filter.<br /> | 


#### EnvoyGateway



EnvoyGateway is the schema for the envoygateways API.



| Field | Type | Required | Default | Description |
| ---   | ---  | ---      | ---     | ---         |
| `apiVersion` | _string_ | |`gateway.envoyproxy.io/v1alpha1`
| `kind` | _string_ | |`EnvoyGateway`
| `gateway` | _[Gateway](#gateway)_ |  false  |  | Gateway defines desired Gateway API specific configuration. If unset,<br />default configuration parameters will apply. |
| `provider` | _[EnvoyGatewayProvider](#envoygatewayprovider)_ |  false  |  | Provider defines the desired provider and provider-specific configuration.<br />If unspecified, the Kubernetes provider is used with default configuration<br />parameters. |
| `logging` | _[EnvoyGatewayLogging](#envoygatewaylogging)_ |  false  | \{ default:info \} | Logging defines logging parameters for Envoy Gateway. |
| `admin` | _[EnvoyGatewayAdmin](#envoygatewayadmin)_ |  false  |  | Admin defines the desired admin related abilities.<br />If unspecified, the Admin is used with default configuration<br />parameters. |
| `telemetry` | _[EnvoyGatewayTelemetry](#envoygatewaytelemetry)_ |  false  |  | Telemetry defines the desired control plane telemetry related abilities.<br />If unspecified, the telemetry is used with default configuration. |
| `rateLimit` | _[RateLimit](#ratelimit)_ |  false  |  | RateLimit defines the configuration associated with the Rate Limit service<br />deployed by Envoy Gateway required to implement the Global Rate limiting<br />functionality. The specific rate limit service used here is the reference<br />implementation in Envoy. For more details visit https://github.com/envoyproxy/ratelimit.<br />This configuration is unneeded for "Local" rate limiting. |
| `extensionManager` | _[ExtensionManager](#extensionmanager)_ |  false  |  | ExtensionManager defines an extension manager to register for the Envoy Gateway Control Plane. |
| `extensionApis` | _[ExtensionAPISettings](#extensionapisettings)_ |  false  |  | ExtensionAPIs defines the settings related to specific Gateway API Extensions<br />implemented by Envoy Gateway |


#### EnvoyGatewayAdmin



EnvoyGatewayAdmin defines the Envoy Gateway Admin configuration.

_Appears in:_
- [EnvoyGateway](#envoygateway)
- [EnvoyGatewaySpec](#envoygatewayspec)

| Field | Type | Required | Default | Description |
| ---   | ---  | ---      | ---     | ---         |
| `address` | _[EnvoyGatewayAdminAddress](#envoygatewayadminaddress)_ |  false  |  | Address defines the address of Envoy Gateway Admin Server. |
| `enableDumpConfig` | _boolean_ |  false  |  | EnableDumpConfig defines if enable dump config in Envoy Gateway logs. |
| `enablePprof` | _boolean_ |  false  |  | EnablePprof defines if enable pprof in Envoy Gateway Admin Server. |


#### EnvoyGatewayAdminAddress



EnvoyGatewayAdminAddress defines the Envoy Gateway Admin Address configuration.

_Appears in:_
- [EnvoyGatewayAdmin](#envoygatewayadmin)

| Field | Type | Required | Default | Description |
| ---   | ---  | ---      | ---     | ---         |
| `port` | _integer_ |  false  | 19000 | Port defines the port the admin server is exposed on. |
| `host` | _string_ |  false  | 127.0.0.1 | Host defines the admin server hostname. |


#### EnvoyGatewayCustomProvider



EnvoyGatewayCustomProvider defines configuration for the Custom provider.

_Appears in:_
- [EnvoyGatewayProvider](#envoygatewayprovider)

| Field | Type | Required | Default | Description |
| ---   | ---  | ---      | ---     | ---         |
| `resource` | _[EnvoyGatewayResourceProvider](#envoygatewayresourceprovider)_ |  true  |  | Resource defines the desired resource provider.<br />This provider is used to specify the provider to be used<br />to retrieve the resource configurations such as Gateway API<br />resources |
| `infrastructure` | _[EnvoyGatewayInfrastructureProvider](#envoygatewayinfrastructureprovider)_ |  false  |  | Infrastructure defines the desired infrastructure provider.<br />This provider is used to specify the provider to be used<br />to provide an environment to deploy the out resources like<br />the Envoy Proxy data plane.<br />Infrastructure is optional, if provider is not specified,<br />No infrastructure provider is available. |


#### EnvoyGatewayFileResourceProvider



EnvoyGatewayFileResourceProvider defines configuration for the File Resource provider.

_Appears in:_
- [EnvoyGatewayResourceProvider](#envoygatewayresourceprovider)

| Field | Type | Required | Default | Description |
| ---   | ---  | ---      | ---     | ---         |
| `paths` | _string array_ |  true  |  | Paths are the paths to a directory or file containing the resource configuration.<br />Recursive subdirectories are not currently supported. |


#### EnvoyGatewayHostInfrastructureProvider



EnvoyGatewayHostInfrastructureProvider defines configuration for the Host Infrastructure provider.

_Appears in:_
- [EnvoyGatewayInfrastructureProvider](#envoygatewayinfrastructureprovider)



#### EnvoyGatewayInfrastructureProvider



EnvoyGatewayInfrastructureProvider defines configuration for the Custom Infrastructure provider.

_Appears in:_
- [EnvoyGatewayCustomProvider](#envoygatewaycustomprovider)

| Field | Type | Required | Default | Description |
| ---   | ---  | ---      | ---     | ---         |
| `type` | _[InfrastructureProviderType](#infrastructureprovidertype)_ |  true  |  | Type is the type of infrastructure providers to use. Supported types are "Host". |
| `host` | _[EnvoyGatewayHostInfrastructureProvider](#envoygatewayhostinfrastructureprovider)_ |  false  |  | Host defines the configuration of the Host provider. Host provides runtime<br />deployment of the data plane as a child process on the host environment. |


#### EnvoyGatewayKubernetesProvider



EnvoyGatewayKubernetesProvider defines configuration for the Kubernetes provider.

_Appears in:_
- [EnvoyGatewayProvider](#envoygatewayprovider)

| Field | Type | Required | Default | Description |
| ---   | ---  | ---      | ---     | ---         |
| `rateLimitDeployment` | _[KubernetesDeploymentSpec](#kubernetesdeploymentspec)_ |  false  |  | RateLimitDeployment defines the desired state of the Envoy ratelimit deployment resource.<br />If unspecified, default settings for the managed Envoy ratelimit deployment resource<br />are applied. |
| `rateLimitHpa` | _[KubernetesHorizontalPodAutoscalerSpec](#kuberneteshorizontalpodautoscalerspec)_ |  false  |  | RateLimitHpa defines the Horizontal Pod Autoscaler settings for Envoy ratelimit Deployment.<br />If the HPA is set, Replicas field from RateLimitDeployment will be ignored. |
| `watch` | _[KubernetesWatchMode](#kuberneteswatchmode)_ |  false  |  | Watch holds configuration of which input resources should be watched and reconciled. |
| `leaderElection` | _[LeaderElection](#leaderelection)_ |  false  |  | LeaderElection specifies the configuration for leader election.<br />If it's not set up, leader election will be active by default, using Kubernetes' standard settings. |
| `shutdownManager` | _[ShutdownManager](#shutdownmanager)_ |  false  |  | ShutdownManager defines the configuration for the shutdown manager. |
<<<<<<< HEAD
| `client` | _[KubernetesClient](#kubernetesclient)_ |  true  |  | Client holds the configuration for the Kubernetes client. |
=======
| `proxyTopologyInjector` | _[EnvoyGatewayTopologyInjector](#envoygatewaytopologyinjector)_ |  false  |  | TopologyInjector defines the configuration for topology injector MutatatingWebhookConfiguration |
>>>>>>> 9798e441


#### EnvoyGatewayLogComponent

_Underlying type:_ _string_

EnvoyGatewayLogComponent defines a component that supports a configured logging level.

_Appears in:_
- [EnvoyGatewayLogging](#envoygatewaylogging)

| Value | Description |
| ----- | ----------- |
| `default` | LogComponentGatewayDefault defines the "default"-wide logging component. When specified,<br />all other logging components are ignored.<br /> | 
| `provider` | LogComponentProviderRunner defines the "provider" runner component.<br /> | 
| `gateway-api` | LogComponentGatewayAPIRunner defines the "gateway-api" runner component.<br /> | 
| `xds-translator` | LogComponentXdsTranslatorRunner defines the "xds-translator" runner component.<br /> | 
| `xds-server` | LogComponentXdsServerRunner defines the "xds-server" runner component.<br /> | 
| `infrastructure` | LogComponentInfrastructureRunner defines the "infrastructure" runner component.<br /> | 
| `global-ratelimit` | LogComponentGlobalRateLimitRunner defines the "global-ratelimit" runner component.<br /> | 


#### EnvoyGatewayLogging



EnvoyGatewayLogging defines logging for Envoy Gateway.

_Appears in:_
- [EnvoyGateway](#envoygateway)
- [EnvoyGatewaySpec](#envoygatewayspec)

| Field | Type | Required | Default | Description |
| ---   | ---  | ---      | ---     | ---         |
| `level` | _object (keys:[EnvoyGatewayLogComponent](#envoygatewaylogcomponent), values:[LogLevel](#loglevel))_ |  true  | \{ default:info \} | Level is the logging level. If unspecified, defaults to "info".<br />EnvoyGatewayLogComponent options: default/provider/gateway-api/xds-translator/xds-server/infrastructure/global-ratelimit.<br />LogLevel options: debug/info/error/warn. |


#### EnvoyGatewayMetricSink



EnvoyGatewayMetricSink defines control plane
metric sinks where metrics are sent to.

_Appears in:_
- [EnvoyGatewayMetrics](#envoygatewaymetrics)

| Field | Type | Required | Default | Description |
| ---   | ---  | ---      | ---     | ---         |
| `type` | _[MetricSinkType](#metricsinktype)_ |  true  | OpenTelemetry | Type defines the metric sink type.<br />EG control plane currently supports OpenTelemetry. |
| `openTelemetry` | _[EnvoyGatewayOpenTelemetrySink](#envoygatewayopentelemetrysink)_ |  true  |  | OpenTelemetry defines the configuration for OpenTelemetry sink.<br />It's required if the sink type is OpenTelemetry. |


#### EnvoyGatewayMetrics



EnvoyGatewayMetrics defines control plane push/pull metrics configurations.

_Appears in:_
- [EnvoyGatewayTelemetry](#envoygatewaytelemetry)

| Field | Type | Required | Default | Description |
| ---   | ---  | ---      | ---     | ---         |
| `sinks` | _[EnvoyGatewayMetricSink](#envoygatewaymetricsink) array_ |  true  |  | Sinks defines the metric sinks where metrics are sent to. |
| `prometheus` | _[EnvoyGatewayPrometheusProvider](#envoygatewayprometheusprovider)_ |  true  |  | Prometheus defines the configuration for prometheus endpoint. |


#### EnvoyGatewayOpenTelemetrySink





_Appears in:_
- [EnvoyGatewayMetricSink](#envoygatewaymetricsink)

| Field | Type | Required | Default | Description |
| ---   | ---  | ---      | ---     | ---         |
| `host` | _string_ |  true  |  | Host define the sink service hostname. |
| `protocol` | _string_ |  true  |  | Protocol define the sink service protocol. |
| `port` | _integer_ |  false  | 4317 | Port defines the port the sink service is exposed on. |
| `exportInterval` | _[Duration](https://gateway-api.sigs.k8s.io/reference/spec/#gateway.networking.k8s.io/v1.Duration)_ |  true  |  | ExportInterval configures the intervening time between exports for a<br />Sink. This option overrides any value set for the<br />OTEL_METRIC_EXPORT_INTERVAL environment variable.<br />If ExportInterval is less than or equal to zero, 60 seconds<br />is used as the default. |
| `exportTimeout` | _[Duration](https://gateway-api.sigs.k8s.io/reference/spec/#gateway.networking.k8s.io/v1.Duration)_ |  true  |  | ExportTimeout configures the time a Sink waits for an export to<br />complete before canceling it. This option overrides any value set for the<br />OTEL_METRIC_EXPORT_TIMEOUT environment variable.<br />If ExportTimeout is less than or equal to zero, 30 seconds<br />is used as the default. |


#### EnvoyGatewayPrometheusProvider



EnvoyGatewayPrometheusProvider will expose prometheus endpoint in pull mode.

_Appears in:_
- [EnvoyGatewayMetrics](#envoygatewaymetrics)

| Field | Type | Required | Default | Description |
| ---   | ---  | ---      | ---     | ---         |
| `disable` | _boolean_ |  true  |  | Disable defines if disables the prometheus metrics in pull mode. |


#### EnvoyGatewayProvider



EnvoyGatewayProvider defines the desired configuration of a provider.

_Appears in:_
- [EnvoyGateway](#envoygateway)
- [EnvoyGatewaySpec](#envoygatewayspec)

| Field | Type | Required | Default | Description |
| ---   | ---  | ---      | ---     | ---         |
| `type` | _[ProviderType](#providertype)_ |  true  |  | Type is the type of provider to use. Supported types are "Kubernetes", "Custom". |
| `kubernetes` | _[EnvoyGatewayKubernetesProvider](#envoygatewaykubernetesprovider)_ |  false  |  | Kubernetes defines the configuration of the Kubernetes provider. Kubernetes<br />provides runtime configuration via the Kubernetes API. |
| `custom` | _[EnvoyGatewayCustomProvider](#envoygatewaycustomprovider)_ |  false  |  | Custom defines the configuration for the Custom provider. This provider<br />allows you to define a specific resource provider and an infrastructure<br />provider. |


#### EnvoyGatewayResourceProvider



EnvoyGatewayResourceProvider defines configuration for the Custom Resource provider.

_Appears in:_
- [EnvoyGatewayCustomProvider](#envoygatewaycustomprovider)

| Field | Type | Required | Default | Description |
| ---   | ---  | ---      | ---     | ---         |
| `type` | _[ResourceProviderType](#resourceprovidertype)_ |  true  |  | Type is the type of resource provider to use. Supported types are "File". |
| `file` | _[EnvoyGatewayFileResourceProvider](#envoygatewayfileresourceprovider)_ |  false  |  | File defines the configuration of the File provider. File provides runtime<br />configuration defined by one or more files. |


#### EnvoyGatewaySpec



EnvoyGatewaySpec defines the desired state of Envoy Gateway.

_Appears in:_
- [EnvoyGateway](#envoygateway)

| Field | Type | Required | Default | Description |
| ---   | ---  | ---      | ---     | ---         |
| `gateway` | _[Gateway](#gateway)_ |  false  |  | Gateway defines desired Gateway API specific configuration. If unset,<br />default configuration parameters will apply. |
| `provider` | _[EnvoyGatewayProvider](#envoygatewayprovider)_ |  false  |  | Provider defines the desired provider and provider-specific configuration.<br />If unspecified, the Kubernetes provider is used with default configuration<br />parameters. |
| `logging` | _[EnvoyGatewayLogging](#envoygatewaylogging)_ |  false  | \{ default:info \} | Logging defines logging parameters for Envoy Gateway. |
| `admin` | _[EnvoyGatewayAdmin](#envoygatewayadmin)_ |  false  |  | Admin defines the desired admin related abilities.<br />If unspecified, the Admin is used with default configuration<br />parameters. |
| `telemetry` | _[EnvoyGatewayTelemetry](#envoygatewaytelemetry)_ |  false  |  | Telemetry defines the desired control plane telemetry related abilities.<br />If unspecified, the telemetry is used with default configuration. |
| `rateLimit` | _[RateLimit](#ratelimit)_ |  false  |  | RateLimit defines the configuration associated with the Rate Limit service<br />deployed by Envoy Gateway required to implement the Global Rate limiting<br />functionality. The specific rate limit service used here is the reference<br />implementation in Envoy. For more details visit https://github.com/envoyproxy/ratelimit.<br />This configuration is unneeded for "Local" rate limiting. |
| `extensionManager` | _[ExtensionManager](#extensionmanager)_ |  false  |  | ExtensionManager defines an extension manager to register for the Envoy Gateway Control Plane. |
| `extensionApis` | _[ExtensionAPISettings](#extensionapisettings)_ |  false  |  | ExtensionAPIs defines the settings related to specific Gateway API Extensions<br />implemented by Envoy Gateway |


#### EnvoyGatewayTelemetry



EnvoyGatewayTelemetry defines telemetry configurations for envoy gateway control plane.
Control plane will focus on metrics observability telemetry and tracing telemetry later.

_Appears in:_
- [EnvoyGateway](#envoygateway)
- [EnvoyGatewaySpec](#envoygatewayspec)

| Field | Type | Required | Default | Description |
| ---   | ---  | ---      | ---     | ---         |
| `metrics` | _[EnvoyGatewayMetrics](#envoygatewaymetrics)_ |  true  |  | Metrics defines metrics configuration for envoy gateway. |


#### EnvoyGatewayTopologyInjector



EnvoyGatewayTopologyInjector defines the configuration for topology injector MutatatingWebhookConfiguration

_Appears in:_
- [EnvoyGatewayKubernetesProvider](#envoygatewaykubernetesprovider)

| Field | Type | Required | Default | Description |
| ---   | ---  | ---      | ---     | ---         |
| `disabled` | _boolean_ |  false  |  |  |


#### EnvoyJSONPatchConfig



EnvoyJSONPatchConfig defines the configuration for patching a Envoy xDS Resource
using JSONPatch semantic

_Appears in:_
- [EnvoyPatchPolicySpec](#envoypatchpolicyspec)

| Field | Type | Required | Default | Description |
| ---   | ---  | ---      | ---     | ---         |
| `type` | _[EnvoyResourceType](#envoyresourcetype)_ |  true  |  | Type is the typed URL of the Envoy xDS Resource |
| `name` | _string_ |  true  |  | Name is the name of the resource |
| `operation` | _[JSONPatchOperation](#jsonpatchoperation)_ |  true  |  | Patch defines the JSON Patch Operation |


#### EnvoyPatchPolicy



EnvoyPatchPolicy allows the user to modify the generated Envoy xDS
resources by Envoy Gateway using this patch API



| Field | Type | Required | Default | Description |
| ---   | ---  | ---      | ---     | ---         |
| `apiVersion` | _string_ | |`gateway.envoyproxy.io/v1alpha1`
| `kind` | _string_ | |`EnvoyPatchPolicy`
| `metadata` | _[ObjectMeta](https://kubernetes.io/docs/reference/generated/kubernetes-api/v1.29/#objectmeta-v1-meta)_ |  true  |  | Refer to Kubernetes API documentation for fields of `metadata`. |
| `spec` | _[EnvoyPatchPolicySpec](#envoypatchpolicyspec)_ |  true  |  | Spec defines the desired state of EnvoyPatchPolicy. |
| `status` | _[PolicyStatus](https://gateway-api.sigs.k8s.io/reference/spec/#gateway.networking.k8s.io/v1alpha2.PolicyStatus)_ |  true  |  | Status defines the current status of EnvoyPatchPolicy. |


#### EnvoyPatchPolicySpec



EnvoyPatchPolicySpec defines the desired state of EnvoyPatchPolicy.

_Appears in:_
- [EnvoyPatchPolicy](#envoypatchpolicy)

| Field | Type | Required | Default | Description |
| ---   | ---  | ---      | ---     | ---         |
| `type` | _[EnvoyPatchType](#envoypatchtype)_ |  true  |  | Type decides the type of patch.<br />Valid EnvoyPatchType values are "JSONPatch". |
| `jsonPatches` | _[EnvoyJSONPatchConfig](#envoyjsonpatchconfig) array_ |  false  |  | JSONPatch defines the JSONPatch configuration. |
| `targetRef` | _[LocalPolicyTargetReference](https://gateway-api.sigs.k8s.io/reference/spec/#gateway.networking.k8s.io/v1alpha2.LocalPolicyTargetReference)_ |  true  |  | TargetRef is the name of the Gateway API resource this policy<br />is being attached to.<br />By default, attaching to Gateway is supported and<br />when mergeGateways is enabled it should attach to GatewayClass.<br />This Policy and the TargetRef MUST be in the same namespace<br />for this Policy to have effect and be applied to the Gateway<br />TargetRef |
| `priority` | _integer_ |  true  |  | Priority of the EnvoyPatchPolicy.<br />If multiple EnvoyPatchPolicies are applied to the same<br />TargetRef, they will be applied in the ascending order of<br />the priority i.e. int32.min has the highest priority and<br />int32.max has the lowest priority.<br />Defaults to 0. |


#### EnvoyPatchType

_Underlying type:_ _string_

EnvoyPatchType specifies the types of Envoy patching mechanisms.

_Appears in:_
- [EnvoyPatchPolicySpec](#envoypatchpolicyspec)

| Value | Description |
| ----- | ----------- |
| `JSONPatch` | JSONPatchEnvoyPatchType allows the user to patch the generated xDS resources using JSONPatch semantics.<br />For more details on the semantics, please refer to https://datatracker.ietf.org/doc/html/rfc6902<br /> | 


#### EnvoyProxy



EnvoyProxy is the schema for the envoyproxies API.



| Field | Type | Required | Default | Description |
| ---   | ---  | ---      | ---     | ---         |
| `apiVersion` | _string_ | |`gateway.envoyproxy.io/v1alpha1`
| `kind` | _string_ | |`EnvoyProxy`
| `metadata` | _[ObjectMeta](https://kubernetes.io/docs/reference/generated/kubernetes-api/v1.29/#objectmeta-v1-meta)_ |  true  |  | Refer to Kubernetes API documentation for fields of `metadata`. |
| `spec` | _[EnvoyProxySpec](#envoyproxyspec)_ |  true  |  | EnvoyProxySpec defines the desired state of EnvoyProxy. |
| `status` | _[EnvoyProxyStatus](#envoyproxystatus)_ |  true  |  | EnvoyProxyStatus defines the actual state of EnvoyProxy. |


#### EnvoyProxyKubernetesProvider



EnvoyProxyKubernetesProvider defines configuration for the Kubernetes resource
provider.

_Appears in:_
- [EnvoyProxyProvider](#envoyproxyprovider)

| Field | Type | Required | Default | Description |
| ---   | ---  | ---      | ---     | ---         |
| `envoyDeployment` | _[KubernetesDeploymentSpec](#kubernetesdeploymentspec)_ |  false  |  | EnvoyDeployment defines the desired state of the Envoy deployment resource.<br />If unspecified, default settings for the managed Envoy deployment resource<br />are applied. |
| `envoyDaemonSet` | _[KubernetesDaemonSetSpec](#kubernetesdaemonsetspec)_ |  false  |  | EnvoyDaemonSet defines the desired state of the Envoy daemonset resource.<br />Disabled by default, a deployment resource is used instead to provision the Envoy Proxy fleet |
| `envoyService` | _[KubernetesServiceSpec](#kubernetesservicespec)_ |  false  |  | EnvoyService defines the desired state of the Envoy service resource.<br />If unspecified, default settings for the managed Envoy service resource<br />are applied. |
| `envoyHpa` | _[KubernetesHorizontalPodAutoscalerSpec](#kuberneteshorizontalpodautoscalerspec)_ |  false  |  | EnvoyHpa defines the Horizontal Pod Autoscaler settings for Envoy Proxy Deployment. |
| `useListenerPortAsContainerPort` | _boolean_ |  false  |  | UseListenerPortAsContainerPort disables the port shifting feature in the Envoy Proxy.<br />When set to false (default value), if the service port is a privileged port (1-1023), add a constant to the value converting it into an ephemeral port.<br />This allows the container to bind to the port without needing a CAP_NET_BIND_SERVICE capability. |
| `envoyPDB` | _[KubernetesPodDisruptionBudgetSpec](#kubernetespoddisruptionbudgetspec)_ |  false  |  | EnvoyPDB allows to control the pod disruption budget of an Envoy Proxy. |


#### EnvoyProxyProvider



EnvoyProxyProvider defines the desired state of a resource provider.

_Appears in:_
- [EnvoyProxySpec](#envoyproxyspec)

| Field | Type | Required | Default | Description |
| ---   | ---  | ---      | ---     | ---         |
| `type` | _[ProviderType](#providertype)_ |  true  |  | Type is the type of resource provider to use. A resource provider provides<br />infrastructure resources for running the data plane, e.g. Envoy proxy, and<br />optional auxiliary control planes. Supported types are "Kubernetes". |
| `kubernetes` | _[EnvoyProxyKubernetesProvider](#envoyproxykubernetesprovider)_ |  false  |  | Kubernetes defines the desired state of the Kubernetes resource provider.<br />Kubernetes provides infrastructure resources for running the data plane,<br />e.g. Envoy proxy. If unspecified and type is "Kubernetes", default settings<br />for managed Kubernetes resources are applied. |


#### EnvoyProxySpec



EnvoyProxySpec defines the desired state of EnvoyProxy.

_Appears in:_
- [EnvoyProxy](#envoyproxy)

| Field | Type | Required | Default | Description |
| ---   | ---  | ---      | ---     | ---         |
| `provider` | _[EnvoyProxyProvider](#envoyproxyprovider)_ |  false  |  | Provider defines the desired resource provider and provider-specific configuration.<br />If unspecified, the "Kubernetes" resource provider is used with default configuration<br />parameters. |
| `logging` | _[ProxyLogging](#proxylogging)_ |  true  | \{ level:map[default:warn] \} | Logging defines logging parameters for managed proxies. |
| `telemetry` | _[ProxyTelemetry](#proxytelemetry)_ |  false  |  | Telemetry defines telemetry parameters for managed proxies. |
| `bootstrap` | _[ProxyBootstrap](#proxybootstrap)_ |  false  |  | Bootstrap defines the Envoy Bootstrap as a YAML string.<br />Visit https://www.envoyproxy.io/docs/envoy/latest/api-v3/config/bootstrap/v3/bootstrap.proto#envoy-v3-api-msg-config-bootstrap-v3-bootstrap<br />to learn more about the syntax.<br />If set, this is the Bootstrap configuration used for the managed Envoy Proxy fleet instead of the default Bootstrap configuration<br />set by Envoy Gateway.<br />Some fields within the Bootstrap that are required to communicate with the xDS Server (Envoy Gateway) and receive xDS resources<br />from it are not configurable and will result in the `EnvoyProxy` resource being rejected.<br />Backward compatibility across minor versions is not guaranteed.<br />We strongly recommend using `egctl x translate` to generate a `EnvoyProxy` resource with the `Bootstrap` field set to the default<br />Bootstrap configuration used. You can edit this configuration, and rerun `egctl x translate` to ensure there are no validation errors. |
| `concurrency` | _integer_ |  false  |  | Concurrency defines the number of worker threads to run. If unset, it defaults to<br />the number of cpuset threads on the platform. |
| `routingType` | _[RoutingType](#routingtype)_ |  false  |  | RoutingType can be set to "Service" to use the Service Cluster IP for routing to the backend,<br />or it can be set to "Endpoint" to use Endpoint routing. The default is "Endpoint". |
| `extraArgs` | _string array_ |  false  |  | ExtraArgs defines additional command line options that are provided to Envoy.<br />More info: https://www.envoyproxy.io/docs/envoy/latest/operations/cli#command-line-options<br />Note: some command line options are used internally(e.g. --log-level) so they cannot be provided here. |
| `mergeGateways` | _boolean_ |  false  |  | MergeGateways defines if Gateway resources should be merged onto the same Envoy Proxy Infrastructure.<br />Setting this field to true would merge all Gateway Listeners under the parent Gateway Class.<br />This means that the port, protocol and hostname tuple must be unique for every listener.<br />If a duplicate listener is detected, the newer listener (based on timestamp) will be rejected and its status will be updated with a "Accepted=False" condition. |
| `shutdown` | _[ShutdownConfig](#shutdownconfig)_ |  false  |  | Shutdown defines configuration for graceful envoy shutdown process. |
| `filterOrder` | _[FilterPosition](#filterposition) array_ |  false  |  | FilterOrder defines the order of filters in the Envoy proxy's HTTP filter chain.<br />The FilterPosition in the list will be applied in the order they are defined.<br />If unspecified, the default filter order is applied.<br />Default filter order is:<br />- envoy.filters.http.health_check<br />- envoy.filters.http.fault<br />- envoy.filters.http.cors<br />- envoy.filters.http.ext_authz<br />- envoy.filters.http.basic_auth<br />- envoy.filters.http.oauth2<br />- envoy.filters.http.jwt_authn<br />- envoy.filters.http.stateful_session<br />- envoy.filters.http.lua<br />- envoy.filters.http.ext_proc<br />- envoy.filters.http.wasm<br />- envoy.filters.http.rbac<br />- envoy.filters.http.local_ratelimit<br />- envoy.filters.http.ratelimit<br />- envoy.filters.http.custom_response<br />- envoy.filters.http.router<br />Note: "envoy.filters.http.router" cannot be reordered, it's always the last filter in the chain. |
| `backendTLS` | _[BackendTLSConfig](#backendtlsconfig)_ |  false  |  | BackendTLS is the TLS configuration for the Envoy proxy to use when connecting to backends.<br />These settings are applied on backends for which TLS policies are specified. |
| `ipFamily` | _[IPFamily](#ipfamily)_ |  false  |  | IPFamily specifies the IP family for the EnvoyProxy fleet.<br />This setting only affects the Gateway listener port and does not impact<br />other aspects of the Envoy proxy configuration.<br />If not specified, the system will operate as follows:<br />- It defaults to IPv4 only.<br />- IPv6 and dual-stack environments are not supported in this default configuration.<br />Note: To enable IPv6 or dual-stack functionality, explicit configuration is required. |
| `preserveRouteOrder` | _boolean_ |  false  |  | PreserveRouteOrder determines if the order of matching for HTTPRoutes is determined by Gateway-API<br />specification (https://gateway-api.sigs.k8s.io/reference/spec/#gateway.networking.k8s.io/v1.HTTPRouteRule)<br />or preserves the order defined by users in the HTTPRoute's HTTPRouteRule list.<br />Default: False |


#### EnvoyProxyStatus



EnvoyProxyStatus defines the observed state of EnvoyProxy. This type is not implemented
until https://github.com/envoyproxy/gateway/issues/1007 is fixed.

_Appears in:_
- [EnvoyProxy](#envoyproxy)



#### EnvoyResourceType

_Underlying type:_ _string_

EnvoyResourceType specifies the type URL of the Envoy resource.

_Appears in:_
- [EnvoyJSONPatchConfig](#envoyjsonpatchconfig)

| Value | Description |
| ----- | ----------- |
| `type.googleapis.com/envoy.config.listener.v3.Listener` | ListenerEnvoyResourceType defines the Type URL of the Listener resource<br /> | 
| `type.googleapis.com/envoy.config.route.v3.RouteConfiguration` | RouteConfigurationEnvoyResourceType defines the Type URL of the RouteConfiguration resource<br /> | 
| `type.googleapis.com/envoy.config.cluster.v3.Cluster` | ClusterEnvoyResourceType defines the Type URL of the Cluster resource<br /> | 
| `type.googleapis.com/envoy.config.endpoint.v3.ClusterLoadAssignment` | ClusterLoadAssignmentEnvoyResourceType defines the Type URL of the ClusterLoadAssignment resource<br /> | 
| `type.googleapis.com/envoy.extensions.transport_sockets.tls.v3.Secret` | SecretEnvoyResourceType defines the Type URL of the Secret resource<br /> | 


#### ExtAuth



ExtAuth defines the configuration for External Authorization.

_Appears in:_
- [SecurityPolicySpec](#securitypolicyspec)

| Field | Type | Required | Default | Description |
| ---   | ---  | ---      | ---     | ---         |
| `grpc` | _[GRPCExtAuthService](#grpcextauthservice)_ |  true  |  | GRPC defines the gRPC External Authorization service.<br />Either GRPCService or HTTPService must be specified,<br />and only one of them can be provided. |
| `http` | _[HTTPExtAuthService](#httpextauthservice)_ |  true  |  | HTTP defines the HTTP External Authorization service.<br />Either GRPCService or HTTPService must be specified,<br />and only one of them can be provided. |
| `headersToExtAuth` | _string array_ |  false  |  | HeadersToExtAuth defines the client request headers that will be included<br />in the request to the external authorization service.<br />Note: If not specified, the default behavior for gRPC and HTTP external<br />authorization services is different due to backward compatibility reasons.<br />All headers will be included in the check request to a gRPC authorization server.<br />Only the following headers will be included in the check request to an HTTP<br />authorization server: Host, Method, Path, Content-Length, and Authorization.<br />And these headers will always be included to the check request to an HTTP<br />authorization server by default, no matter whether they are specified<br />in HeadersToExtAuth or not. |
| `bodyToExtAuth` | _[BodyToExtAuth](#bodytoextauth)_ |  false  |  | BodyToExtAuth defines the Body to Ext Auth configuration. |
| `failOpen` | _boolean_ |  false  | false | FailOpen is a switch used to control the behavior when a response from the External Authorization service cannot be obtained.<br />If FailOpen is set to true, the system allows the traffic to pass through.<br />Otherwise, if it is set to false or not set (defaulting to false),<br />the system blocks the traffic and returns a HTTP 5xx error, reflecting a fail-closed approach.<br />This setting determines whether to prioritize accessibility over strict security in case of authorization service failure. |
| `recomputeRoute` | _boolean_ |  false  |  | RecomputeRoute clears the route cache and recalculates the routing decision.<br />This field must be enabled if the headers added or modified by the ExtAuth are used for<br />route matching decisions. If the recomputation selects a new route, features targeting<br />the new matched route will be applied. |


#### ExtProc



ExtProc defines the configuration for External Processing filter.

_Appears in:_
- [EnvoyExtensionPolicySpec](#envoyextensionpolicyspec)

| Field | Type | Required | Default | Description |
| ---   | ---  | ---      | ---     | ---         |
| `backendRef` | _[BackendObjectReference](https://gateway-api.sigs.k8s.io/references/spec/#gateway.networking.k8s.io/v1.BackendObjectReference)_ |  false  |  | BackendRef references a Kubernetes object that represents the<br />backend server to which the authorization request will be sent.<br />Deprecated: Use BackendRefs instead. |
| `backendRefs` | _[BackendRef](#backendref) array_ |  false  |  | BackendRefs references a Kubernetes object that represents the<br />backend server to which the authorization request will be sent. |
| `backendSettings` | _[ClusterSettings](#clustersettings)_ |  false  |  | BackendSettings holds configuration for managing the connection<br />to the backend. |
| `messageTimeout` | _[Duration](https://gateway-api.sigs.k8s.io/reference/spec/#gateway.networking.k8s.io/v1.Duration)_ |  false  |  | MessageTimeout is the timeout for a response to be returned from the external processor<br />Default: 200ms |
| `failOpen` | _boolean_ |  false  |  | FailOpen defines if requests or responses that cannot be processed due to connectivity to the<br />external processor are terminated or passed-through.<br />Default: false |
| `processingMode` | _[ExtProcProcessingMode](#extprocprocessingmode)_ |  false  |  | ProcessingMode defines how request and response body is processed<br />Default: header and body are not sent to the external processor |
| `metadata` | _[ExtProcMetadata](#extprocmetadata)_ |  false  |  | Refer to Kubernetes API documentation for fields of `metadata`. |


#### ExtProcBodyProcessingMode

_Underlying type:_ _string_



_Appears in:_
- [ProcessingModeOptions](#processingmodeoptions)

| Value | Description |
| ----- | ----------- |
| `Streamed` | StreamedExtProcBodyProcessingMode will stream the body to the server in pieces as they arrive at the proxy.<br /> | 
| `Buffered` | BufferedExtProcBodyProcessingMode will buffer the message body in memory and send the entire body at once. If the body exceeds the configured buffer limit, then the downstream system will receive an error.<br /> | 
| `FullDuplexStreamed` | FullDuplexStreamedExtBodyProcessingMode will send the body in pieces, to be read in a stream. Full details here: https://www.envoyproxy.io/docs/envoy/latest/api-v3/extensions/filters/http/ext_proc/v3/processing_mode.proto.html#enum-extensions-filters-http-ext-proc-v3-processingmode-bodysendmode<br /> | 
| `BufferedPartial` | BufferedPartialExtBodyHeaderProcessingMode will buffer the message body in memory and send the entire body in one chunk. If the body exceeds the configured buffer limit, then the body contents up to the buffer limit will be sent.<br /> | 


#### ExtProcMetadata



ExtProcMetadata defines options related to the sending and receiving of dynamic metadata to and from the
external processor service

_Appears in:_
- [ExtProc](#extproc)

| Field | Type | Required | Default | Description |
| ---   | ---  | ---      | ---     | ---         |
| `accessibleNamespaces` | _string array_ |  false  |  | AccessibleNamespaces are metadata namespaces that are sent to the external processor as context |
| `writableNamespaces` | _string array_ |  false  |  | WritableNamespaces are metadata namespaces that the external processor can write to |


#### ExtProcProcessingMode



ExtProcProcessingMode defines if and how headers and bodies are sent to the service.
https://www.envoyproxy.io/docs/envoy/latest/api-v3/extensions/filters/http/ext_proc/v3/processing_mode.proto#envoy-v3-api-msg-extensions-filters-http-ext-proc-v3-processingmode

_Appears in:_
- [ExtProc](#extproc)

| Field | Type | Required | Default | Description |
| ---   | ---  | ---      | ---     | ---         |
| `request` | _[ProcessingModeOptions](#processingmodeoptions)_ |  false  |  | Defines processing mode for requests. If present, request headers are sent. Request body is processed according<br />to the specified mode. |
| `response` | _[ProcessingModeOptions](#processingmodeoptions)_ |  false  |  | Defines processing mode for responses. If present, response headers are sent. Response body is processed according<br />to the specified mode. |
| `allowModeOverride` | _boolean_ |  false  |  | AllowModeOverride allows the external processor to override the processing mode set via the<br />`mode_override` field in the gRPC response message. This defaults to false. |


#### ExtensionAPISettings



ExtensionAPISettings defines the settings specific to Gateway API Extensions.

_Appears in:_
- [EnvoyGateway](#envoygateway)
- [EnvoyGatewaySpec](#envoygatewayspec)

| Field | Type | Required | Default | Description |
| ---   | ---  | ---      | ---     | ---         |
| `enableEnvoyPatchPolicy` | _boolean_ |  true  |  | EnableEnvoyPatchPolicy enables Envoy Gateway to<br />reconcile and implement the EnvoyPatchPolicy resources. |
| `enableBackend` | _boolean_ |  true  |  | EnableBackend enables Envoy Gateway to<br />reconcile and implement the Backend resources. |


#### ExtensionHooks



ExtensionHooks defines extension hooks across all supported runners

_Appears in:_
- [ExtensionManager](#extensionmanager)

| Field | Type | Required | Default | Description |
| ---   | ---  | ---      | ---     | ---         |
| `xdsTranslator` | _[XDSTranslatorHooks](#xdstranslatorhooks)_ |  true  |  | XDSTranslator defines all the supported extension hooks for the xds-translator runner |


#### ExtensionManager



ExtensionManager defines the configuration for registering an extension manager to
the Envoy Gateway control plane.

_Appears in:_
- [EnvoyGateway](#envoygateway)
- [EnvoyGatewaySpec](#envoygatewayspec)

| Field | Type | Required | Default | Description |
| ---   | ---  | ---      | ---     | ---         |
| `resources` | _[GroupVersionKind](#groupversionkind) array_ |  false  |  | Resources defines the set of K8s resources the extension will handle as route<br />filter resources |
| `policyResources` | _[GroupVersionKind](#groupversionkind) array_ |  false  |  | PolicyResources defines the set of K8S resources the extension server will handle<br />as directly attached GatewayAPI policies |
| `hooks` | _[ExtensionHooks](#extensionhooks)_ |  true  |  | Hooks defines the set of hooks the extension supports |
| `service` | _[ExtensionService](#extensionservice)_ |  true  |  | Service defines the configuration of the extension service that the Envoy<br />Gateway Control Plane will call through extension hooks. |
| `failOpen` | _boolean_ |  false  |  | FailOpen defines if Envoy Gateway should ignore errors returned from the Extension Service hooks.<br />When set to false, Envoy Gateway does not ignore extension Service hook errors. As a result,<br />xDS updates are skipped for the relevant envoy proxy fleet and the previous state is preserved.<br />When set to true, if the Extension Service hooks return an error, no changes will be applied to the<br />source of the configuration which was sent to the extension server. The errors are ignored and the resulting<br />xDS configuration is updated in the xDS snapshot.<br />Default: false |
| `maxMessageSize` | _[Quantity](https://kubernetes.io/docs/reference/generated/kubernetes-api/v1.29/#quantity-resource-api)_ |  false  |  | MaxMessageSize defines the maximum message size in bytes that can be<br />sent to or received from the Extension Service.<br />Default: 4M |


#### ExtensionService



ExtensionService defines the configuration for connecting to a registered extension service.

_Appears in:_
- [ExtensionManager](#extensionmanager)

| Field | Type | Required | Default | Description |
| ---   | ---  | ---      | ---     | ---         |
| `fqdn` | _[FQDNEndpoint](#fqdnendpoint)_ |  false  |  | FQDN defines a FQDN endpoint |
| `ip` | _[IPEndpoint](#ipendpoint)_ |  false  |  | IP defines an IP endpoint. Supports both IPv4 and IPv6 addresses. |
| `unix` | _[UnixSocket](#unixsocket)_ |  false  |  | Unix defines the unix domain socket endpoint |
| `host` | _string_ |  false  |  | Host define the extension service hostname.<br />Deprecated: use the appropriate transport attribute instead (FQDN,IP,Unix) |
| `port` | _integer_ |  false  | 80 | Port defines the port the extension service is exposed on.<br />Deprecated: use the appropriate transport attribute instead (FQDN,IP,Unix) |
| `tls` | _[ExtensionTLS](#extensiontls)_ |  false  |  | TLS defines TLS configuration for communication between Envoy Gateway and<br />the extension service. |
| `retry` | _[ExtensionServiceRetry](#extensionserviceretry)_ |  false  |  | Retry defines the retry policy for to use when errors are encountered in communication with<br />the extension service. |


#### ExtensionServiceRetry



ExtensionServiceRetry defines the retry policy for to use when errors are encountered in communication with the extension service.

_Appears in:_
- [ExtensionService](#extensionservice)

| Field | Type | Required | Default | Description |
| ---   | ---  | ---      | ---     | ---         |
| `maxAttempts` | _integer_ |  false  |  | MaxAttempts defines the maximum number of retry attempts.<br />Default: 4 |
| `initialBackoff` | _[Duration](https://gateway-api.sigs.k8s.io/reference/spec/#gateway.networking.k8s.io/v1.Duration)_ |  false  |  | InitialBackoff defines the initial backoff in seconds for retries, details: https://github.com/grpc/proposal/blob/master/A6-client-retries.md#integration-with-service-config.<br />Default: 0.1s |
| `maxBackoff` | _[Duration](https://gateway-api.sigs.k8s.io/reference/spec/#gateway.networking.k8s.io/v1.Duration)_ |  false  |  | MaxBackoff defines the maximum backoff in seconds for retries.<br />Default: 1s |
| `backoffMultiplier` | _[Fraction](https://gateway-api.sigs.k8s.io/reference/spec/#gateway.networking.k8s.io/v1.Fraction)_ |  false  |  | BackoffMultiplier defines the multiplier to use for exponential backoff for retries.<br />Default: 2.0 |
| `RetryableStatusCodes` | _[RetryableGRPCStatusCode](#retryablegrpcstatuscode) array_ |  false  |  | RetryableStatusCodes defines the grpc status code for which retries will be attempted.<br />Default: [ "UNAVAILABLE" ] |


#### ExtensionTLS



ExtensionTLS defines the TLS configuration when connecting to an extension service.

_Appears in:_
- [ExtensionService](#extensionservice)

| Field | Type | Required | Default | Description |
| ---   | ---  | ---      | ---     | ---         |
| `certificateRef` | _[SecretObjectReference](https://gateway-api.sigs.k8s.io/references/spec/#gateway.networking.k8s.io/v1.SecretObjectReference)_ |  true  |  | CertificateRef is a reference to a Kubernetes Secret with a CA certificate in a key named "tls.crt".<br />The CA certificate is used by Envoy Gateway the verify the server certificate presented by the extension server.<br />At this time, Envoy Gateway does not support Client Certificate authentication of Envoy Gateway towards the extension server (mTLS). |


#### ExtractFrom



ExtractFrom is where to fetch the key from the coming request.
Only one of header, param or cookie is supposed to be specified.

_Appears in:_
- [APIKeyAuth](#apikeyauth)

| Field | Type | Required | Default | Description |
| ---   | ---  | ---      | ---     | ---         |
| `headers` | _string array_ |  false  |  | Headers is the names of the header to fetch the key from.<br />If multiple headers are specified, envoy will look for the api key in the order of the list.<br />This field is optional, but only one of headers, params or cookies is supposed to be specified. |
| `params` | _string array_ |  false  |  | Params is the names of the query parameter to fetch the key from.<br />If multiple params are specified, envoy will look for the api key in the order of the list.<br />This field is optional, but only one of headers, params or cookies is supposed to be specified. |
| `cookies` | _string array_ |  false  |  | Cookies is the names of the cookie to fetch the key from.<br />If multiple cookies are specified, envoy will look for the api key in the order of the list.<br />This field is optional, but only one of headers, params or cookies is supposed to be specified. |


#### FQDNEndpoint



FQDNEndpoint describes TCP/UDP socket address, corresponding to Envoy's Socket Address
https://www.envoyproxy.io/docs/envoy/latest/api-v3/config/core/v3/address.proto#config-core-v3-socketaddress

_Appears in:_
- [BackendEndpoint](#backendendpoint)
- [ExtensionService](#extensionservice)

| Field | Type | Required | Default | Description |
| ---   | ---  | ---      | ---     | ---         |
| `hostname` | _string_ |  true  |  | Hostname defines the FQDN hostname of the backend endpoint. |
| `port` | _integer_ |  true  |  | Port defines the port of the backend endpoint. |


#### FaultInjection



FaultInjection defines the fault injection policy to be applied. This configuration can be used to
inject delays and abort requests to mimic failure scenarios such as service failures and overloads

_Appears in:_
- [BackendTrafficPolicySpec](#backendtrafficpolicyspec)

| Field | Type | Required | Default | Description |
| ---   | ---  | ---      | ---     | ---         |
| `delay` | _[FaultInjectionDelay](#faultinjectiondelay)_ |  false  |  | If specified, a delay will be injected into the request. |
| `abort` | _[FaultInjectionAbort](#faultinjectionabort)_ |  false  |  | If specified, the request will be aborted if it meets the configuration criteria. |


#### FaultInjectionAbort



FaultInjectionAbort defines the abort fault injection configuration

_Appears in:_
- [FaultInjection](#faultinjection)

| Field | Type | Required | Default | Description |
| ---   | ---  | ---      | ---     | ---         |
| `httpStatus` | _integer_ |  false  |  | StatusCode specifies the HTTP status code to be returned |
| `grpcStatus` | _integer_ |  false  |  | GrpcStatus specifies the GRPC status code to be returned |
| `percentage` | _float_ |  false  | 100 | Percentage specifies the percentage of requests to be aborted. Default 100%, if set 0, no requests will be aborted. Accuracy to 0.0001%. |


#### FaultInjectionDelay



FaultInjectionDelay defines the delay fault injection configuration

_Appears in:_
- [FaultInjection](#faultinjection)

| Field | Type | Required | Default | Description |
| ---   | ---  | ---      | ---     | ---         |
| `fixedDelay` | _[Duration](https://kubernetes.io/docs/reference/generated/kubernetes-api/v1.29/#duration-v1-meta)_ |  true  |  | FixedDelay specifies the fixed delay duration |
| `percentage` | _float_ |  false  | 100 | Percentage specifies the percentage of requests to be delayed. Default 100%, if set 0, no requests will be delayed. Accuracy to 0.0001%. |


#### FileEnvoyProxyAccessLog





_Appears in:_
- [ProxyAccessLogSink](#proxyaccesslogsink)

| Field | Type | Required | Default | Description |
| ---   | ---  | ---      | ---     | ---         |
| `path` | _string_ |  true  |  | Path defines the file path used to expose envoy access log(e.g. /dev/stdout). |


#### FilterPosition



FilterPosition defines the position of an Envoy HTTP filter in the filter chain.

_Appears in:_
- [EnvoyProxySpec](#envoyproxyspec)

| Field | Type | Required | Default | Description |
| ---   | ---  | ---      | ---     | ---         |
| `name` | _[EnvoyFilter](#envoyfilter)_ |  true  |  | Name of the filter. |
| `before` | _[EnvoyFilter](#envoyfilter)_ |  true  |  | Before defines the filter that should come before the filter.<br />Only one of Before or After must be set. |
| `after` | _[EnvoyFilter](#envoyfilter)_ |  true  |  | After defines the filter that should come after the filter.<br />Only one of Before or After must be set. |


#### GRPCActiveHealthChecker



GRPCActiveHealthChecker defines the settings of the GRPC health check.

_Appears in:_
- [ActiveHealthCheck](#activehealthcheck)

| Field | Type | Required | Default | Description |
| ---   | ---  | ---      | ---     | ---         |
| `service` | _string_ |  false  |  | Service to send in the health check request.<br />If this is not specified, then the health check request applies to the entire<br />server and not to a specific service. |


#### GRPCExtAuthService



GRPCExtAuthService defines the gRPC External Authorization service
The authorization request message is defined in
https://www.envoyproxy.io/docs/envoy/latest/api-v3/service/auth/v3/external_auth.proto

_Appears in:_
- [ExtAuth](#extauth)

| Field | Type | Required | Default | Description |
| ---   | ---  | ---      | ---     | ---         |
| `backendRef` | _[BackendObjectReference](https://gateway-api.sigs.k8s.io/references/spec/#gateway.networking.k8s.io/v1.BackendObjectReference)_ |  false  |  | BackendRef references a Kubernetes object that represents the<br />backend server to which the authorization request will be sent.<br />Deprecated: Use BackendRefs instead. |
| `backendRefs` | _[BackendRef](#backendref) array_ |  false  |  | BackendRefs references a Kubernetes object that represents the<br />backend server to which the authorization request will be sent. |
| `backendSettings` | _[ClusterSettings](#clustersettings)_ |  false  |  | BackendSettings holds configuration for managing the connection<br />to the backend. |


#### Gateway



Gateway defines the desired Gateway API configuration of Envoy Gateway.

_Appears in:_
- [EnvoyGateway](#envoygateway)
- [EnvoyGatewaySpec](#envoygatewayspec)

| Field | Type | Required | Default | Description |
| ---   | ---  | ---      | ---     | ---         |
| `controllerName` | _string_ |  false  |  | ControllerName defines the name of the Gateway API controller. If unspecified,<br />defaults to "gateway.envoyproxy.io/gatewayclass-controller". See the following<br />for additional details:<br />  https://gateway-api.sigs.k8s.io/reference/spec/#gateway.networking.k8s.io/v1.GatewayClass |


#### GlobalRateLimit



GlobalRateLimit defines global rate limit configuration.

_Appears in:_
- [RateLimitSpec](#ratelimitspec)

| Field | Type | Required | Default | Description |
| ---   | ---  | ---      | ---     | ---         |
| `rules` | _[RateLimitRule](#ratelimitrule) array_ |  true  |  | Rules are a list of RateLimit selectors and limits. Each rule and its<br />associated limit is applied in a mutually exclusive way. If a request<br />matches multiple rules, each of their associated limits get applied, so a<br />single request might increase the rate limit counters for multiple rules<br />if selected. The rate limit service will return a logical OR of the individual<br />rate limit decisions of all matching rules. For example, if a request<br />matches two rules, one rate limited and one not, the final decision will be<br />to rate limit the request. |


#### GroupVersionKind



GroupVersionKind unambiguously identifies a Kind.
It can be converted to k8s.io/apimachinery/pkg/runtime/schema.GroupVersionKind

_Appears in:_
- [ExtensionManager](#extensionmanager)

| Field | Type | Required | Default | Description |
| ---   | ---  | ---      | ---     | ---         |
| `group` | _string_ |  true  |  |  |
| `version` | _string_ |  true  |  |  |
| `kind` | _string_ |  true  |  |  |


#### GzipCompressor



GzipCompressor defines the config for the Gzip compressor.
The default values can be found here:
https://www.envoyproxy.io/docs/envoy/latest/api-v3/extensions/compression/gzip/compressor/v3/gzip.proto#extension-envoy-compression-gzip-compressor

_Appears in:_
- [Compression](#compression)



#### HTTP10Settings



HTTP10Settings provides HTTP/1.0 configuration on the listener.

_Appears in:_
- [HTTP1Settings](#http1settings)

| Field | Type | Required | Default | Description |
| ---   | ---  | ---      | ---     | ---         |
| `useDefaultHost` | _boolean_ |  false  |  | UseDefaultHost defines if the HTTP/1.0 request is missing the Host header,<br />then the hostname associated with the listener should be injected into the<br />request.<br />If this is not set and an HTTP/1.0 request arrives without a host, then<br />it will be rejected. |


#### HTTP1Settings



HTTP1Settings provides HTTP/1 configuration on the listener.

_Appears in:_
- [ClientTrafficPolicySpec](#clienttrafficpolicyspec)

| Field | Type | Required | Default | Description |
| ---   | ---  | ---      | ---     | ---         |
| `enableTrailers` | _boolean_ |  false  |  | EnableTrailers defines if HTTP/1 trailers should be proxied by Envoy. |
| `preserveHeaderCase` | _boolean_ |  false  |  | PreserveHeaderCase defines if Envoy should preserve the letter case of headers.<br />By default, Envoy will lowercase all the headers. |
| `http10` | _[HTTP10Settings](#http10settings)_ |  false  |  | HTTP10 turns on support for HTTP/1.0 and HTTP/0.9 requests. |


#### HTTP2Settings



HTTP2Settings provides HTTP/2 configuration for listeners and backends.

_Appears in:_
- [BackendTrafficPolicySpec](#backendtrafficpolicyspec)
- [ClientTrafficPolicySpec](#clienttrafficpolicyspec)
- [ClusterSettings](#clustersettings)

| Field | Type | Required | Default | Description |
| ---   | ---  | ---      | ---     | ---         |
| `initialStreamWindowSize` | _[Quantity](https://kubernetes.io/docs/reference/generated/kubernetes-api/v1.29/#quantity-resource-api)_ |  false  |  | InitialStreamWindowSize sets the initial window size for HTTP/2 streams.<br />If not set, the default value is 64 KiB(64*1024). |
| `initialConnectionWindowSize` | _[Quantity](https://kubernetes.io/docs/reference/generated/kubernetes-api/v1.29/#quantity-resource-api)_ |  false  |  | InitialConnectionWindowSize sets the initial window size for HTTP/2 connections.<br />If not set, the default value is 1 MiB. |
| `maxConcurrentStreams` | _integer_ |  false  |  | MaxConcurrentStreams sets the maximum number of concurrent streams allowed per connection.<br />If not set, the default value is 100. |
| `onInvalidMessage` | _[InvalidMessageAction](#invalidmessageaction)_ |  false  |  | OnInvalidMessage determines if Envoy will terminate the connection or just the offending stream in the event of HTTP messaging error<br />It's recommended for L2 Envoy deployments to set this value to TerminateStream.<br />https://www.envoyproxy.io/docs/envoy/latest/configuration/best_practices/level_two<br />Default: TerminateConnection |


#### HTTP3Settings



HTTP3Settings provides HTTP/3 configuration on the listener.

_Appears in:_
- [ClientTrafficPolicySpec](#clienttrafficpolicyspec)



#### HTTPActiveHealthChecker



HTTPActiveHealthChecker defines the settings of http health check.

_Appears in:_
- [ActiveHealthCheck](#activehealthcheck)

| Field | Type | Required | Default | Description |
| ---   | ---  | ---      | ---     | ---         |
| `path` | _string_ |  true  |  | Path defines the HTTP path that will be requested during health checking. |
| `method` | _string_ |  false  |  | Method defines the HTTP method used for health checking.<br />Defaults to GET |
| `expectedStatuses` | _[HTTPStatus](#httpstatus) array_ |  false  |  | ExpectedStatuses defines a list of HTTP response statuses considered healthy.<br />Defaults to 200 only |
| `expectedResponse` | _[ActiveHealthCheckPayload](#activehealthcheckpayload)_ |  false  |  | ExpectedResponse defines a list of HTTP expected responses to match. |


#### HTTPClientTimeout





_Appears in:_
- [ClientTimeout](#clienttimeout)

| Field | Type | Required | Default | Description |
| ---   | ---  | ---      | ---     | ---         |
| `requestReceivedTimeout` | _[Duration](https://gateway-api.sigs.k8s.io/reference/spec/#gateway.networking.k8s.io/v1.Duration)_ |  false  |  | RequestReceivedTimeout is the duration envoy waits for the complete request reception. This timer starts upon request<br />initiation and stops when either the last byte of the request is sent upstream or when the response begins. |
| `idleTimeout` | _[Duration](https://gateway-api.sigs.k8s.io/reference/spec/#gateway.networking.k8s.io/v1.Duration)_ |  false  |  | IdleTimeout for an HTTP connection. Idle time is defined as a period in which there are no active requests in the connection.<br />Default: 1 hour. |


#### HTTPCredentialInjectionFilter



HTTPCredentialInjectionFilter defines the configuration to inject credentials into the request.
This is useful when the backend service requires credentials in the request, and the original
request does not contain them. The filter can inject credentials into the request before forwarding
it to the backend service.

_Appears in:_
- [HTTPRouteFilterSpec](#httproutefilterspec)

| Field | Type | Required | Default | Description |
| ---   | ---  | ---      | ---     | ---         |
| `header` | _string_ |  false  |  | Header is the name of the header where the credentials are injected.<br />If not specified, the credentials are injected into the Authorization header. |
| `overwrite` | _boolean_ |  false  |  | Whether to overwrite the value or not if the injected headers already exist.<br />If not specified, the default value is false. |
| `credential` | _[InjectedCredential](#injectedcredential)_ |  true  |  | Credential is the credential to be injected. |


#### HTTPDirectResponseFilter



HTTPDirectResponseFilter defines the configuration to return a fixed response.

_Appears in:_
- [HTTPRouteFilterSpec](#httproutefilterspec)

| Field | Type | Required | Default | Description |
| ---   | ---  | ---      | ---     | ---         |
| `contentType` | _string_ |  false  |  | Content Type of the response. This will be set in the Content-Type header. |
| `body` | _[CustomResponseBody](#customresponsebody)_ |  false  |  | Body of the Response |
| `statusCode` | _integer_ |  false  |  | Status Code of the HTTP response<br />If unset, defaults to 200. |


#### HTTPExtAuthService



HTTPExtAuthService defines the HTTP External Authorization service

_Appears in:_
- [ExtAuth](#extauth)

| Field | Type | Required | Default | Description |
| ---   | ---  | ---      | ---     | ---         |
| `backendRef` | _[BackendObjectReference](https://gateway-api.sigs.k8s.io/references/spec/#gateway.networking.k8s.io/v1.BackendObjectReference)_ |  false  |  | BackendRef references a Kubernetes object that represents the<br />backend server to which the authorization request will be sent.<br />Deprecated: Use BackendRefs instead. |
| `backendRefs` | _[BackendRef](#backendref) array_ |  false  |  | BackendRefs references a Kubernetes object that represents the<br />backend server to which the authorization request will be sent. |
| `backendSettings` | _[ClusterSettings](#clustersettings)_ |  false  |  | BackendSettings holds configuration for managing the connection<br />to the backend. |
| `path` | _string_ |  false  |  | Path is the path of the HTTP External Authorization service.<br />If path is specified, the authorization request will be sent to that path,<br />or else the authorization request will use the path of the original request.<br />Please note that the original request path will be appended to the path specified here.<br />For example, if the original request path is "/hello", and the path specified here is "/auth",<br />then the path of the authorization request will be "/auth/hello". If the path is not specified,<br />the path of the authorization request will be "/hello". |
| `headersToBackend` | _string array_ |  false  |  | HeadersToBackend are the authorization response headers that will be added<br />to the original client request before sending it to the backend server.<br />Note that coexisting headers will be overridden.<br />If not specified, no authorization response headers will be added to the<br />original client request. |


#### HTTPHostnameModifier





_Appears in:_
- [HTTPURLRewriteFilter](#httpurlrewritefilter)

| Field | Type | Required | Default | Description |
| ---   | ---  | ---      | ---     | ---         |
| `type` | _[HTTPHostnameModifierType](#httphostnamemodifiertype)_ |  true  |  |  |
| `header` | _string_ |  false  |  | Header is the name of the header whose value would be used to rewrite the Host header |


#### HTTPHostnameModifierType

_Underlying type:_ _string_

HTTPPathModifierType defines the type of Hostname rewrite.

_Appears in:_
- [HTTPHostnameModifier](#httphostnamemodifier)

| Value | Description |
| ----- | ----------- |
| `Header` | HeaderHTTPHostnameModifier indicates that the Host header value would be replaced with the value of the header specified in header.<br />https://www.envoyproxy.io/docs/envoy/latest/api-v3/config/route/v3/route_components.proto#envoy-v3-api-field-config-route-v3-routeaction-host-rewrite-header<br /> | 
| `Backend` | BackendHTTPHostnameModifier indicates that the Host header value would be replaced by the DNS name of the backend if it exists.<br />https://www.envoyproxy.io/docs/envoy/latest/api-v3/config/route/v3/route_components.proto#envoy-v3-api-field-config-route-v3-routeaction-auto-host-rewrite<br /> | 


#### HTTPPathModifier





_Appears in:_
- [HTTPURLRewriteFilter](#httpurlrewritefilter)

| Field | Type | Required | Default | Description |
| ---   | ---  | ---      | ---     | ---         |
| `type` | _[HTTPPathModifierType](#httppathmodifiertype)_ |  true  |  |  |
| `replaceRegexMatch` | _[ReplaceRegexMatch](#replaceregexmatch)_ |  false  |  | ReplaceRegexMatch defines a path regex rewrite. The path portions matched by the regex pattern are replaced by the defined substitution.<br />https://www.envoyproxy.io/docs/envoy/latest/api-v3/config/route/v3/route_components.proto#envoy-v3-api-field-config-route-v3-routeaction-regex-rewrite<br />Some examples:<br />(1) replaceRegexMatch:<br />      pattern: ^/service/([^/]+)(/.*)$<br />      substitution: \2/instance/\1<br />    Would transform /service/foo/v1/api into /v1/api/instance/foo.<br />(2) replaceRegexMatch:<br />      pattern: one<br />      substitution: two<br />    Would transform /xxx/one/yyy/one/zzz into /xxx/two/yyy/two/zzz.<br />(3) replaceRegexMatch:<br />      pattern: ^(.*?)one(.*)$<br />      substitution: \1two\2<br />    Would transform /xxx/one/yyy/one/zzz into /xxx/two/yyy/one/zzz.<br />(3) replaceRegexMatch:<br />      pattern: (?i)/xxx/<br />      substitution: /yyy/<br />    Would transform path /aaa/XxX/bbb into /aaa/yyy/bbb (case-insensitive). |


#### HTTPPathModifierType

_Underlying type:_ _string_

HTTPPathModifierType defines the type of path redirect or rewrite.

_Appears in:_
- [HTTPPathModifier](#httppathmodifier)

| Value | Description |
| ----- | ----------- |
| `ReplaceRegexMatch` | RegexHTTPPathModifier This type of modifier indicates that the portions of the path that match the specified<br /> regex would be substituted with the specified substitution value<br />https://www.envoyproxy.io/docs/envoy/latest/api-v3/type/matcher/v3/regex.proto#type-matcher-v3-regexmatchandsubstitute<br /> | 


#### HTTPRouteFilter



HTTPRouteFilter is a custom Envoy Gateway HTTPRouteFilter which provides extended
traffic processing options such as path regex rewrite, direct response and more.



| Field | Type | Required | Default | Description |
| ---   | ---  | ---      | ---     | ---         |
| `apiVersion` | _string_ | |`gateway.envoyproxy.io/v1alpha1`
| `kind` | _string_ | |`HTTPRouteFilter`
| `metadata` | _[ObjectMeta](https://kubernetes.io/docs/reference/generated/kubernetes-api/v1.29/#objectmeta-v1-meta)_ |  true  |  | Refer to Kubernetes API documentation for fields of `metadata`. |
| `spec` | _[HTTPRouteFilterSpec](#httproutefilterspec)_ |  true  |  | Spec defines the desired state of HTTPRouteFilter. |


#### HTTPRouteFilterSpec



HTTPRouteFilterSpec defines the desired state of HTTPRouteFilter.

_Appears in:_
- [HTTPRouteFilter](#httproutefilter)

| Field | Type | Required | Default | Description |
| ---   | ---  | ---      | ---     | ---         |
| `urlRewrite` | _[HTTPURLRewriteFilter](#httpurlrewritefilter)_ |  false  |  |  |
| `directResponse` | _[HTTPDirectResponseFilter](#httpdirectresponsefilter)_ |  false  |  |  |
| `credentialInjection` | _[HTTPCredentialInjectionFilter](#httpcredentialinjectionfilter)_ |  false  |  |  |


#### HTTPStatus

_Underlying type:_ _integer_

HTTPStatus defines the http status code.

_Appears in:_
- [HTTPActiveHealthChecker](#httpactivehealthchecker)
- [RetryOn](#retryon)



#### HTTPTimeout





_Appears in:_
- [Timeout](#timeout)

| Field | Type | Required | Default | Description |
| ---   | ---  | ---      | ---     | ---         |
| `connectionIdleTimeout` | _[Duration](https://gateway-api.sigs.k8s.io/reference/spec/#gateway.networking.k8s.io/v1.Duration)_ |  false  |  | The idle timeout for an HTTP connection. Idle time is defined as a period in which there are no active requests in the connection.<br />Default: 1 hour. |
| `maxConnectionDuration` | _[Duration](https://gateway-api.sigs.k8s.io/reference/spec/#gateway.networking.k8s.io/v1.Duration)_ |  false  |  | The maximum duration of an HTTP connection.<br />Default: unlimited. |
| `requestTimeout` | _[Duration](https://gateway-api.sigs.k8s.io/reference/spec/#gateway.networking.k8s.io/v1.Duration)_ |  false  |  | RequestTimeout is the time until which entire response is received from the upstream. |


#### HTTPURLRewriteFilter



HTTPURLRewriteFilter define rewrites of HTTP URL components such as path and host

_Appears in:_
- [HTTPRouteFilterSpec](#httproutefilterspec)

| Field | Type | Required | Default | Description |
| ---   | ---  | ---      | ---     | ---         |
| `hostname` | _[HTTPHostnameModifier](#httphostnamemodifier)_ |  false  |  | Hostname is the value to be used to replace the Host header value during<br />forwarding. |
| `path` | _[HTTPPathModifier](#httppathmodifier)_ |  false  |  | Path defines a path rewrite. |


#### HTTPWasmCodeSource



HTTPWasmCodeSource defines the HTTP URL containing the Wasm code.

_Appears in:_
- [WasmCodeSource](#wasmcodesource)

| Field | Type | Required | Default | Description |
| ---   | ---  | ---      | ---     | ---         |
| `url` | _string_ |  true  |  | URL is the URL containing the Wasm code. |
| `sha256` | _string_ |  false  |  | SHA256 checksum that will be used to verify the Wasm code.<br />If not specified, Envoy Gateway will not verify the downloaded Wasm code.<br />kubebuilder:validation:Pattern=`^[a-f0-9]\{64\}$` |


#### Header



Header defines the header hashing configuration for consistent hash based
load balancing.

_Appears in:_
- [ConsistentHash](#consistenthash)

| Field | Type | Required | Default | Description |
| ---   | ---  | ---      | ---     | ---         |
| `name` | _string_ |  true  |  | Name of the header to hash. |


#### HeaderMatch



HeaderMatch defines the match attributes within the HTTP Headers of the request.

_Appears in:_
- [RateLimitSelectCondition](#ratelimitselectcondition)

| Field | Type | Required | Default | Description |
| ---   | ---  | ---      | ---     | ---         |
| `type` | _[HeaderMatchType](#headermatchtype)_ |  false  | Exact | Type specifies how to match against the value of the header. |
| `name` | _string_ |  true  |  | Name of the HTTP header.<br />The header name is case-insensitive unless PreserveHeaderCase is set to true.<br />For example, "Foo" and "foo" are considered the same header. |
| `value` | _string_ |  false  |  | Value within the HTTP header.<br />Do not set this field when Type="Distinct", implying matching on any/all unique<br />values within the header. |
| `invert` | _boolean_ |  false  | false | Invert specifies whether the value match result will be inverted.<br />Do not set this field when Type="Distinct", implying matching on any/all unique<br />values within the header. |


#### HeaderMatchType

_Underlying type:_ _string_

HeaderMatchType specifies the semantics of how HTTP header values should be compared.
Valid HeaderMatchType values are "Exact", "RegularExpression", and "Distinct".

_Appears in:_
- [HeaderMatch](#headermatch)

| Value | Description |
| ----- | ----------- |
| `Exact` | HeaderMatchExact matches the exact value of the Value field against the value of<br />the specified HTTP Header.<br /> | 
| `RegularExpression` | HeaderMatchRegularExpression matches a regular expression against the value of the<br />specified HTTP Header. The regex string must adhere to the syntax documented in<br />https://github.com/google/re2/wiki/Syntax.<br /> | 
| `Distinct` | HeaderMatchDistinct matches any and all possible unique values encountered in the<br />specified HTTP Header. Note that each unique value will receive its own rate limit<br />bucket.<br /> | 


#### HeaderSettings



HeaderSettings provides configuration options for headers on the listener.

_Appears in:_
- [ClientTrafficPolicySpec](#clienttrafficpolicyspec)

| Field | Type | Required | Default | Description |
| ---   | ---  | ---      | ---     | ---         |
| `enableEnvoyHeaders` | _boolean_ |  false  |  | EnableEnvoyHeaders configures Envoy Proxy to add the "X-Envoy-" headers to requests<br />and responses. |
| `disableRateLimitHeaders` | _boolean_ |  false  |  | DisableRateLimitHeaders configures Envoy Proxy to omit the "X-RateLimit-" response headers<br />when rate limiting is enabled. |
| `xForwardedClientCert` | _[XForwardedClientCert](#xforwardedclientcert)_ |  false  |  | XForwardedClientCert configures how Envoy Proxy handle the x-forwarded-client-cert (XFCC) HTTP header.<br />x-forwarded-client-cert (XFCC) is an HTTP header used to forward the certificate<br />information of part or all of the clients or proxies that a request has flowed through,<br />on its way from the client to the server.<br />Envoy proxy may choose to sanitize/append/forward the XFCC header before proxying the request.<br />If not set, the default behavior is sanitizing the XFCC header. |
| `withUnderscoresAction` | _[WithUnderscoresAction](#withunderscoresaction)_ |  false  |  | WithUnderscoresAction configures the action to take when an HTTP header with underscores<br />is encountered. The default action is to reject the request. |
| `preserveXRequestID` | _boolean_ |  false  |  | PreserveXRequestID configures Envoy to keep the X-Request-ID header if passed for a request that is edge<br />(Edge request is the request from external clients to front Envoy) and not reset it, which is the current Envoy behaviour.<br />Defaults to false and cannot be combined with RequestID.<br />Deprecated: use RequestID=Preserve instead |
| `requestID` | _[RequestIDAction](#requestidaction)_ |  false  |  | RequestID configures Envoy's behavior for handling the `X-Request-ID` header.<br />Defaults to `Generate` and builds the `X-Request-ID` for every request and ignores pre-existing values from the edge.<br />(An "edge request" refers to a request from an external client to the Envoy entrypoint.) |
| `earlyRequestHeaders` | _[HTTPHeaderFilter](#httpheaderfilter)_ |  false  |  | EarlyRequestHeaders defines settings for early request header modification, before envoy performs<br />routing, tracing and built-in header manipulation. |


#### HealthCheck



HealthCheck configuration to decide which endpoints
are healthy and can be used for routing.

_Appears in:_
- [BackendTrafficPolicySpec](#backendtrafficpolicyspec)
- [ClusterSettings](#clustersettings)

| Field | Type | Required | Default | Description |
| ---   | ---  | ---      | ---     | ---         |
| `active` | _[ActiveHealthCheck](#activehealthcheck)_ |  false  |  | Active health check configuration |
| `passive` | _[PassiveHealthCheck](#passivehealthcheck)_ |  false  |  | Passive passive check configuration |
| `panicThreshold` | _integer_ |  false  |  | When number of unhealthy endpoints for a backend reaches this threshold<br />Envoy will disregard health status and balance across all endpoints.<br />It's designed to prevent a situation in which host failures cascade throughout the cluster<br />as load increases. If not set, the default value is 50%. To disable panic mode, set value to `0`. |


#### HealthCheckSettings



HealthCheckSettings provides HealthCheck configuration on the HTTP/HTTPS listener.

_Appears in:_
- [ClientTrafficPolicySpec](#clienttrafficpolicyspec)

| Field | Type | Required | Default | Description |
| ---   | ---  | ---      | ---     | ---         |
| `path` | _string_ |  true  |  | Path specifies the HTTP path to match on for health check requests. |


#### IPEndpoint



IPEndpoint describes TCP/UDP socket address, corresponding to Envoy's Socket Address
https://www.envoyproxy.io/docs/envoy/latest/api-v3/config/core/v3/address.proto#config-core-v3-socketaddress

_Appears in:_
- [BackendEndpoint](#backendendpoint)
- [ExtensionService](#extensionservice)

| Field | Type | Required | Default | Description |
| ---   | ---  | ---      | ---     | ---         |
| `address` | _string_ |  true  |  | Address defines the IP address of the backend endpoint.<br />Supports both IPv4 and IPv6 addresses. |
| `port` | _integer_ |  true  |  | Port defines the port of the backend endpoint. |


#### IPFamily

_Underlying type:_ _string_

IPFamily defines the IP family to use for the Envoy proxy.

_Appears in:_
- [EnvoyProxySpec](#envoyproxyspec)

| Value | Description |
| ----- | ----------- |
| `IPv4` | IPv4 defines the IPv4 family.<br /> | 
| `IPv6` | IPv6 defines the IPv6 family.<br /> | 
| `DualStack` | DualStack defines the dual-stack family.<br />When set to DualStack, Envoy proxy will listen on both IPv4 and IPv6 addresses<br />for incoming client traffic, enabling support for both IP protocol versions.<br /> | 


#### ImagePullPolicy

_Underlying type:_ _string_

ImagePullPolicy defines the policy to use when pulling an OIC image.

_Appears in:_
- [WasmCodeSource](#wasmcodesource)

| Value | Description |
| ----- | ----------- |
| `IfNotPresent` | ImagePullPolicyIfNotPresent will only pull the image if it does not already exist in the EG cache.<br /> | 
| `Always` | ImagePullPolicyAlways will pull the image when the EnvoyExtension resource version changes.<br />Note: EG does not update the Wasm module every time an Envoy proxy requests the Wasm module.<br /> | 


#### ImageWasmCodeSource



ImageWasmCodeSource defines the OCI image containing the Wasm code.

_Appears in:_
- [WasmCodeSource](#wasmcodesource)

| Field | Type | Required | Default | Description |
| ---   | ---  | ---      | ---     | ---         |
| `url` | _string_ |  true  |  | URL is the URL of the OCI image.<br />URL can be in the format of `registry/image:tag` or `registry/image@sha256:digest`. |
| `sha256` | _string_ |  false  |  | SHA256 checksum that will be used to verify the OCI image.<br />It must match the digest of the OCI image.<br />If not specified, Envoy Gateway will not verify the downloaded OCI image.<br />kubebuilder:validation:Pattern=`^[a-f0-9]\{64\}$` |
| `pullSecretRef` | _[SecretObjectReference](https://gateway-api.sigs.k8s.io/references/spec/#gateway.networking.k8s.io/v1.SecretObjectReference)_ |  false  |  | PullSecretRef is a reference to the secret containing the credentials to pull the image.<br />Only support Kubernetes Secret resource from the same namespace. |


#### InfrastructureProviderType

_Underlying type:_ _string_

InfrastructureProviderType defines the types of custom infrastructure providers supported by Envoy Gateway.

_Appears in:_
- [EnvoyGatewayInfrastructureProvider](#envoygatewayinfrastructureprovider)

| Value | Description |
| ----- | ----------- |
| `Host` | InfrastructureProviderTypeHost defines the "Host" provider.<br /> | 


#### InjectedCredential



InjectedCredential defines the credential to be injected.

_Appears in:_
- [HTTPCredentialInjectionFilter](#httpcredentialinjectionfilter)

| Field | Type | Required | Default | Description |
| ---   | ---  | ---      | ---     | ---         |
| `valueRef` | _[SecretObjectReference](https://gateway-api.sigs.k8s.io/references/spec/#gateway.networking.k8s.io/v1.SecretObjectReference)_ |  true  |  | ValueRef is a reference to the secret containing the credentials to be injected.<br />This is an Opaque secret. The credential should be stored in the key<br />"credential", and the value should be the credential to be injected.<br />For example, for basic authentication, the value should be "Basic <base64 encoded username:password>".<br />for bearer token, the value should be "Bearer <token>".<br />Note: The secret must be in the same namespace as the HTTPRouteFilter. |


#### InvalidMessageAction

_Underlying type:_ _string_



_Appears in:_
- [HTTP2Settings](#http2settings)

| Value | Description |
| ----- | ----------- |
| `TerminateConnection` |  | 
| `TerminateStream` |  | 


#### JSONPatchOperation



JSONPatchOperation defines the JSON Patch Operation as defined in
https://datatracker.ietf.org/doc/html/rfc6902

_Appears in:_
- [EnvoyJSONPatchConfig](#envoyjsonpatchconfig)
- [ProxyBootstrap](#proxybootstrap)

| Field | Type | Required | Default | Description |
| ---   | ---  | ---      | ---     | ---         |
| `op` | _[JSONPatchOperationType](#jsonpatchoperationtype)_ |  true  |  | Op is the type of operation to perform |
| `path` | _string_ |  false  |  | Path is a JSONPointer expression. Refer to https://datatracker.ietf.org/doc/html/rfc6901 for more details.<br />It specifies the location of the target document/field where the operation will be performed |
| `jsonPath` | _string_ |  false  |  | JSONPath is a JSONPath expression. Refer to https://datatracker.ietf.org/doc/rfc9535/ for more details.<br />It produces one or more JSONPointer expressions based on the given JSON document.<br />If no JSONPointer is found, it will result in an error.<br />If the 'Path' property is also set, it will be appended to the resulting JSONPointer expressions from the JSONPath evaluation.<br />This is useful when creating a property that does not yet exist in the JSON document.<br />The final JSONPointer expressions specifies the locations in the target document/field where the operation will be applied. |
| `from` | _string_ |  false  |  | From is the source location of the value to be copied or moved. Only valid<br />for move or copy operations<br />Refer to https://datatracker.ietf.org/doc/html/rfc6901 for more details. |
| `value` | _[JSON](https://kubernetes.io/docs/reference/generated/kubernetes-api/v1.29/#json-v1-apiextensions-k8s-io)_ |  false  |  | Value is the new value of the path location. The value is only used by<br />the `add` and `replace` operations. |


#### JSONPatchOperationType

_Underlying type:_ _string_

JSONPatchOperationType specifies the JSON Patch operations that can be performed.

_Appears in:_
- [JSONPatchOperation](#jsonpatchoperation)



#### JWT



JWT defines the configuration for JSON Web Token (JWT) authentication.

_Appears in:_
- [SecurityPolicySpec](#securitypolicyspec)

| Field | Type | Required | Default | Description |
| ---   | ---  | ---      | ---     | ---         |
| `optional` | _boolean_ |  true  |  | Optional determines whether a missing JWT is acceptable, defaulting to false if not specified.<br />Note: Even if optional is set to true, JWT authentication will still fail if an invalid JWT is presented. |
| `providers` | _[JWTProvider](#jwtprovider) array_ |  true  |  | Providers defines the JSON Web Token (JWT) authentication provider type.<br />When multiple JWT providers are specified, the JWT is considered valid if<br />any of the providers successfully validate the JWT. For additional details,<br />see https://www.envoyproxy.io/docs/envoy/latest/configuration/http/http_filters/jwt_authn_filter.html. |


#### JWTClaim



JWTClaim specifies a claim in a JWT token.

_Appears in:_
- [JWTPrincipal](#jwtprincipal)

| Field | Type | Required | Default | Description |
| ---   | ---  | ---      | ---     | ---         |
| `name` | _string_ |  true  |  | Name is the name of the claim.<br />If it is a nested claim, use a dot (.) separated string as the name to<br />represent the full path to the claim.<br />For example, if the claim is in the "department" field in the "organization" field,<br />the name should be "organization.department". |
| `valueType` | _[JWTClaimValueType](#jwtclaimvaluetype)_ |  false  | String | ValueType is the type of the claim value.<br />Only String and StringArray types are supported for now. |
| `values` | _string array_ |  true  |  | Values are the values that the claim must match.<br />If the claim is a string type, the specified value must match exactly.<br />If the claim is a string array type, the specified value must match one of the values in the array.<br />If multiple values are specified, one of the values must match for the rule to match. |


#### JWTClaimValueType

_Underlying type:_ _string_



_Appears in:_
- [JWTClaim](#jwtclaim)

| Value | Description |
| ----- | ----------- |
| `String` |  | 
| `StringArray` |  | 


#### JWTExtractor



JWTExtractor defines a custom JWT token extraction from HTTP request.
If specified, Envoy will extract the JWT token from the listed extractors (headers, cookies, or params) and validate each of them.
If any value extracted is found to be an invalid JWT, a 401 error will be returned.

_Appears in:_
- [JWTProvider](#jwtprovider)

| Field | Type | Required | Default | Description |
| ---   | ---  | ---      | ---     | ---         |
| `headers` | _[JWTHeaderExtractor](#jwtheaderextractor) array_ |  false  |  | Headers represents a list of HTTP request headers to extract the JWT token from. |
| `cookies` | _string array_ |  false  |  | Cookies represents a list of cookie names to extract the JWT token from. |
| `params` | _string array_ |  false  |  | Params represents a list of query parameters to extract the JWT token from. |


#### JWTHeaderExtractor



JWTHeaderExtractor defines an HTTP header location to extract JWT token

_Appears in:_
- [JWTExtractor](#jwtextractor)

| Field | Type | Required | Default | Description |
| ---   | ---  | ---      | ---     | ---         |
| `name` | _string_ |  true  |  | Name is the HTTP header name to retrieve the token |
| `valuePrefix` | _string_ |  false  |  | ValuePrefix is the prefix that should be stripped before extracting the token.<br />The format would be used by Envoy like "\{ValuePrefix\}<TOKEN>".<br />For example, "Authorization: Bearer <TOKEN>", then the ValuePrefix="Bearer " with a space at the end. |


#### JWTPrincipal



JWTPrincipal specifies the client identity of a request based on the JWT claims and scopes.
At least one of the claims or scopes must be specified.
Claims and scopes are And-ed together if both are specified.

_Appears in:_
- [Principal](#principal)

| Field | Type | Required | Default | Description |
| ---   | ---  | ---      | ---     | ---         |
| `provider` | _string_ |  true  |  | Provider is the name of the JWT provider that used to verify the JWT token.<br />In order to use JWT claims for authorization, you must configure the JWT<br />authentication with the same provider in the same `SecurityPolicy`. |
| `claims` | _[JWTClaim](#jwtclaim) array_ |  false  |  | Claims are the claims in a JWT token.<br />If multiple claims are specified, all claims must match for the rule to match.<br />For example, if there are two claims: one for the audience and one for the issuer,<br />the rule will match only if both the audience and the issuer match. |
| `scopes` | _[JWTScope](#jwtscope) array_ |  false  |  | Scopes are a special type of claim in a JWT token that represents the permissions of the client.<br />The value of the scopes field should be a space delimited string that is expected in the scope parameter,<br />as defined in RFC 6749: https://datatracker.ietf.org/doc/html/rfc6749#page-23.<br />If multiple scopes are specified, all scopes must match for the rule to match. |


#### JWTProvider



JWTProvider defines how a JSON Web Token (JWT) can be verified.

_Appears in:_
- [JWT](#jwt)

| Field | Type | Required | Default | Description |
| ---   | ---  | ---      | ---     | ---         |
| `name` | _string_ |  true  |  | Name defines a unique name for the JWT provider. A name can have a variety of forms,<br />including RFC1123 subdomains, RFC 1123 labels, or RFC 1035 labels. |
| `issuer` | _string_ |  false  |  | Issuer is the principal that issued the JWT and takes the form of a URL or email address.<br />For additional details, see https://tools.ietf.org/html/rfc7519#section-4.1.1 for<br />URL format and https://rfc-editor.org/rfc/rfc5322.html for email format. If not provided,<br />the JWT issuer is not checked. |
| `audiences` | _string array_ |  false  |  | Audiences is a list of JWT audiences allowed access. For additional details, see<br />https://tools.ietf.org/html/rfc7519#section-4.1.3. If not provided, JWT audiences<br />are not checked. |
| `remoteJWKS` | _[RemoteJWKS](#remotejwks)_ |  false  |  | RemoteJWKS defines how to fetch and cache JSON Web Key Sets (JWKS) from a remote<br />HTTP/HTTPS endpoint. |
| `localJWKS` | _[LocalJWKS](#localjwks)_ |  false  |  | LocalJWKS defines how to get the JSON Web Key Sets (JWKS) from a local source. |
| `claimToHeaders` | _[ClaimToHeader](#claimtoheader) array_ |  false  |  | ClaimToHeaders is a list of JWT claims that must be extracted into HTTP request headers<br />For examples, following config:<br />The claim must be of type; string, int, double, bool. Array type claims are not supported |
| `recomputeRoute` | _boolean_ |  false  |  | RecomputeRoute clears the route cache and recalculates the routing decision.<br />This field must be enabled if the headers generated from the claim are used for<br />route matching decisions. If the recomputation selects a new route, features targeting<br />the new matched route will be applied. |
| `extractFrom` | _[JWTExtractor](#jwtextractor)_ |  false  |  | ExtractFrom defines different ways to extract the JWT token from HTTP request.<br />If empty, it defaults to extract JWT token from the Authorization HTTP request header using Bearer schema<br />or access_token from query parameters. |


#### JWTScope

_Underlying type:_ _string_



_Appears in:_
- [JWTPrincipal](#jwtprincipal)



#### KubernetesClient





_Appears in:_
- [EnvoyGatewayKubernetesProvider](#envoygatewaykubernetesprovider)

| Field | Type | Required | Default | Description |
| ---   | ---  | ---      | ---     | ---         |
| `rateLimit` | _[KubernetesClientRateLimit](#kubernetesclientratelimit)_ |  true  |  | RateLimit defines the rate limit settings for the Kubernetes client. |


#### KubernetesClientRateLimit



KubernetesClientRateLimit defines the rate limit settings for the Kubernetes client.

_Appears in:_
- [KubernetesClient](#kubernetesclient)

| Field | Type | Required | Default | Description |
| ---   | ---  | ---      | ---     | ---         |
| `qps` | _integer_ |  false  |  | QPS defines the queries per second (QPS) limit for the Kubernetes client.<br />If unspecified, defaults to 50. Min value must be greater than or equal to 1. |
| `burst` | _integer_ |  false  |  | Burst defines the burst limit for the Kubernetes client.<br />If unspecified, defaults to 100. Min value must be greater than or equal to 1. |


#### KubernetesContainerSpec



KubernetesContainerSpec defines the desired state of the Kubernetes container resource.

_Appears in:_
- [KubernetesDaemonSetSpec](#kubernetesdaemonsetspec)
- [KubernetesDeploymentSpec](#kubernetesdeploymentspec)

| Field | Type | Required | Default | Description |
| ---   | ---  | ---      | ---     | ---         |
| `env` | _[EnvVar](https://kubernetes.io/docs/reference/generated/kubernetes-api/v1.29/#envvar-v1-core) array_ |  false  |  | List of environment variables to set in the container. |
| `resources` | _[ResourceRequirements](https://kubernetes.io/docs/reference/generated/kubernetes-api/v1.29/#resourcerequirements-v1-core)_ |  false  |  | Resources required by this container.<br />More info: https://kubernetes.io/docs/concepts/configuration/manage-resources-containers/ |
| `securityContext` | _[SecurityContext](https://kubernetes.io/docs/reference/generated/kubernetes-api/v1.29/#securitycontext-v1-core)_ |  false  |  | SecurityContext defines the security options the container should be run with.<br />If set, the fields of SecurityContext override the equivalent fields of PodSecurityContext.<br />More info: https://kubernetes.io/docs/tasks/configure-pod-container/security-context/ |
| `image` | _string_ |  false  |  | Image specifies the EnvoyProxy container image to be used, instead of the default image. |
| `volumeMounts` | _[VolumeMount](https://kubernetes.io/docs/reference/generated/kubernetes-api/v1.29/#volumemount-v1-core) array_ |  false  |  | VolumeMounts are volumes to mount into the container's filesystem.<br />Cannot be updated. |


#### KubernetesDaemonSetSpec



KubernetesDaemonSetSpec defines the desired state of the Kubernetes daemonset resource.

_Appears in:_
- [EnvoyProxyKubernetesProvider](#envoyproxykubernetesprovider)

| Field | Type | Required | Default | Description |
| ---   | ---  | ---      | ---     | ---         |
| `patch` | _[KubernetesPatchSpec](#kubernetespatchspec)_ |  false  |  | Patch defines how to perform the patch operation to daemonset |
| `strategy` | _[DaemonSetUpdateStrategy](https://kubernetes.io/docs/reference/generated/kubernetes-api/v1.29/#daemonsetupdatestrategy-v1-apps)_ |  false  |  | The daemonset strategy to use to replace existing pods with new ones. |
| `pod` | _[KubernetesPodSpec](#kubernetespodspec)_ |  false  |  | Pod defines the desired specification of pod. |
| `container` | _[KubernetesContainerSpec](#kubernetescontainerspec)_ |  false  |  | Container defines the desired specification of main container. |
| `name` | _string_ |  false  |  | Name of the daemonSet.<br />When unset, this defaults to an autogenerated name. |


#### KubernetesDeployMode



KubernetesDeployMode holds configuration for how to deploy managed resources such as the Envoy Proxy
data plane fleet.

_Appears in:_
- [EnvoyGatewayKubernetesProvider](#envoygatewaykubernetesprovider)

| Field | Type | Required | Default | Description |
| ---   | ---  | ---      | ---     | ---         |
| `type` | _[KubernetesDeployModeType](#kubernetesdeploymodetype)_ |  false  | ControllerNamespace | Type indicates what deployment mode to use. "ControllerNamespace" and<br />"GatewayNamespace" are currently supported.<br />By default, when this field is unset or empty, Envoy Gateway will deploy Envoy Proxy fleet in the Controller namespace. |


#### KubernetesDeployModeType

_Underlying type:_ _string_

KubernetesDeployModeType defines the type of KubernetesDeployMode

_Appears in:_
- [KubernetesDeployMode](#kubernetesdeploymode)



#### KubernetesDeploymentSpec



KubernetesDeploymentSpec defines the desired state of the Kubernetes deployment resource.

_Appears in:_
- [EnvoyGatewayKubernetesProvider](#envoygatewaykubernetesprovider)
- [EnvoyProxyKubernetesProvider](#envoyproxykubernetesprovider)

| Field | Type | Required | Default | Description |
| ---   | ---  | ---      | ---     | ---         |
| `patch` | _[KubernetesPatchSpec](#kubernetespatchspec)_ |  false  |  | Patch defines how to perform the patch operation to deployment |
| `replicas` | _integer_ |  false  |  | Replicas is the number of desired pods. Defaults to 1. |
| `strategy` | _[DeploymentStrategy](https://kubernetes.io/docs/reference/generated/kubernetes-api/v1.29/#deploymentstrategy-v1-apps)_ |  false  |  | The deployment strategy to use to replace existing pods with new ones. |
| `pod` | _[KubernetesPodSpec](#kubernetespodspec)_ |  false  |  | Pod defines the desired specification of pod. |
| `container` | _[KubernetesContainerSpec](#kubernetescontainerspec)_ |  false  |  | Container defines the desired specification of main container. |
| `initContainers` | _[Container](https://kubernetes.io/docs/reference/generated/kubernetes-api/v1.29/#container-v1-core) array_ |  false  |  | List of initialization containers belonging to the pod.<br />More info: https://kubernetes.io/docs/concepts/workloads/pods/init-containers/ |
| `name` | _string_ |  false  |  | Name of the deployment.<br />When unset, this defaults to an autogenerated name. |


#### KubernetesHorizontalPodAutoscalerSpec



KubernetesHorizontalPodAutoscalerSpec defines Kubernetes Horizontal Pod Autoscaler settings of Envoy Proxy Deployment.
When HPA is enabled, it is recommended that the value in `KubernetesDeploymentSpec.replicas` be removed, otherwise
Envoy Gateway will revert back to this value every time reconciliation occurs.
See k8s.io.autoscaling.v2.HorizontalPodAutoScalerSpec.

_Appears in:_
- [EnvoyGatewayKubernetesProvider](#envoygatewaykubernetesprovider)
- [EnvoyProxyKubernetesProvider](#envoyproxykubernetesprovider)

| Field | Type | Required | Default | Description |
| ---   | ---  | ---      | ---     | ---         |
| `minReplicas` | _integer_ |  false  |  | minReplicas is the lower limit for the number of replicas to which the autoscaler<br />can scale down. It defaults to 1 replica. |
| `maxReplicas` | _integer_ |  true  |  | maxReplicas is the upper limit for the number of replicas to which the autoscaler can scale up.<br />It cannot be less that minReplicas. |
| `metrics` | _[MetricSpec](https://kubernetes.io/docs/reference/generated/kubernetes-api/v1.29/#metricspec-v2-autoscaling) array_ |  false  |  | metrics contains the specifications for which to use to calculate the<br />desired replica count (the maximum replica count across all metrics will<br />be used).<br />If left empty, it defaults to being based on CPU utilization with average on 80% usage. |
| `behavior` | _[HorizontalPodAutoscalerBehavior](https://kubernetes.io/docs/reference/generated/kubernetes-api/v1.29/#horizontalpodautoscalerbehavior-v2-autoscaling)_ |  false  |  | behavior configures the scaling behavior of the target<br />in both Up and Down directions (scaleUp and scaleDown fields respectively).<br />If not set, the default HPAScalingRules for scale up and scale down are used.<br />See k8s.io.autoscaling.v2.HorizontalPodAutoScalerBehavior. |
| `patch` | _[KubernetesPatchSpec](#kubernetespatchspec)_ |  false  |  | Patch defines how to perform the patch operation to the HorizontalPodAutoscaler |


#### KubernetesPatchSpec



KubernetesPatchSpec defines how to perform the patch operation.
Note that `value` can be an in-line YAML document, as can be seen in e.g. (the example of patching the Envoy proxy Deployment)[https://gateway.envoyproxy.io/docs/tasks/operations/customize-envoyproxy/#patching-deployment-for-envoyproxy].
Note also that, currently, strings containing literal JSON are _rejected_.

_Appears in:_
- [KubernetesDaemonSetSpec](#kubernetesdaemonsetspec)
- [KubernetesDeploymentSpec](#kubernetesdeploymentspec)
- [KubernetesHorizontalPodAutoscalerSpec](#kuberneteshorizontalpodautoscalerspec)
- [KubernetesPodDisruptionBudgetSpec](#kubernetespoddisruptionbudgetspec)
- [KubernetesServiceSpec](#kubernetesservicespec)

| Field | Type | Required | Default | Description |
| ---   | ---  | ---      | ---     | ---         |
| `type` | _[MergeType](#mergetype)_ |  false  |  | Type is the type of merge operation to perform<br />By default, StrategicMerge is used as the patch type. |
| `value` | _[JSON](https://kubernetes.io/docs/reference/generated/kubernetes-api/v1.29/#json-v1-apiextensions-k8s-io)_ |  true  |  | Object contains the raw configuration for merged object |


#### KubernetesPodDisruptionBudgetSpec



KubernetesPodDisruptionBudgetSpec defines Kubernetes PodDisruptionBudget settings of Envoy Proxy Deployment.

_Appears in:_
- [EnvoyProxyKubernetesProvider](#envoyproxykubernetesprovider)

| Field | Type | Required | Default | Description |
| ---   | ---  | ---      | ---     | ---         |
| `minAvailable` | _[IntOrString](https://kubernetes.io/docs/reference/generated/kubernetes-api/v1.29/#intorstring-intstr-util)_ |  false  |  | MinAvailable specifies the minimum amount of pods (can be expressed as integers or as a percentage) that must be available at all times during voluntary disruptions,<br />such as node drains or updates. This setting ensures that your envoy proxy maintains a certain level of availability<br />and resilience during maintenance operations. Cannot be combined with maxUnavailable. |
| `maxUnavailable` | _[IntOrString](https://kubernetes.io/docs/reference/generated/kubernetes-api/v1.29/#intorstring-intstr-util)_ |  false  |  | MaxUnavailable specifies the maximum amount of pods (can be expressed as integers or as a percentage) that can be unavailable at all times during voluntary disruptions,<br />such as node drains or updates. This setting ensures that your envoy proxy maintains a certain level of availability<br />and resilience during maintenance operations. Cannot be combined with minAvailable. |
| `patch` | _[KubernetesPatchSpec](#kubernetespatchspec)_ |  false  |  | Patch defines how to perform the patch operation to the PodDisruptionBudget |


#### KubernetesPodSpec



KubernetesPodSpec defines the desired state of the Kubernetes pod resource.

_Appears in:_
- [KubernetesDaemonSetSpec](#kubernetesdaemonsetspec)
- [KubernetesDeploymentSpec](#kubernetesdeploymentspec)

| Field | Type | Required | Default | Description |
| ---   | ---  | ---      | ---     | ---         |
| `annotations` | _object (keys:string, values:string)_ |  false  |  | Annotations are the annotations that should be appended to the pods.<br />By default, no pod annotations are appended. |
| `labels` | _object (keys:string, values:string)_ |  false  |  | Labels are the additional labels that should be tagged to the pods.<br />By default, no additional pod labels are tagged. |
| `securityContext` | _[PodSecurityContext](https://kubernetes.io/docs/reference/generated/kubernetes-api/v1.29/#podsecuritycontext-v1-core)_ |  false  |  | SecurityContext holds pod-level security attributes and common container settings.<br />Optional: Defaults to empty.  See type description for default values of each field. |
| `affinity` | _[Affinity](https://kubernetes.io/docs/reference/generated/kubernetes-api/v1.29/#affinity-v1-core)_ |  false  |  | If specified, the pod's scheduling constraints. |
| `tolerations` | _[Toleration](https://kubernetes.io/docs/reference/generated/kubernetes-api/v1.29/#toleration-v1-core) array_ |  false  |  | If specified, the pod's tolerations. |
| `volumes` | _[Volume](https://kubernetes.io/docs/reference/generated/kubernetes-api/v1.29/#volume-v1-core) array_ |  false  |  | Volumes that can be mounted by containers belonging to the pod.<br />More info: https://kubernetes.io/docs/concepts/storage/volumes |
| `imagePullSecrets` | _[LocalObjectReference](https://kubernetes.io/docs/reference/generated/kubernetes-api/v1.29/#localobjectreference-v1-core) array_ |  false  |  | ImagePullSecrets is an optional list of references to secrets<br />in the same namespace to use for pulling any of the images used by this PodSpec.<br />If specified, these secrets will be passed to individual puller implementations for them to use.<br />More info: https://kubernetes.io/docs/concepts/containers/images#specifying-imagepullsecrets-on-a-pod |
| `nodeSelector` | _object (keys:string, values:string)_ |  false  |  | NodeSelector is a selector which must be true for the pod to fit on a node.<br />Selector which must match a node's labels for the pod to be scheduled on that node.<br />More info: https://kubernetes.io/docs/concepts/configuration/assign-pod-node/ |
| `topologySpreadConstraints` | _[TopologySpreadConstraint](https://kubernetes.io/docs/reference/generated/kubernetes-api/v1.29/#topologyspreadconstraint-v1-core) array_ |  false  |  | TopologySpreadConstraints describes how a group of pods ought to spread across topology<br />domains. Scheduler will schedule pods in a way which abides by the constraints.<br />All topologySpreadConstraints are ANDed. |


#### KubernetesServiceSpec



KubernetesServiceSpec defines the desired state of the Kubernetes service resource.

_Appears in:_
- [EnvoyProxyKubernetesProvider](#envoyproxykubernetesprovider)

| Field | Type | Required | Default | Description |
| ---   | ---  | ---      | ---     | ---         |
| `annotations` | _object (keys:string, values:string)_ |  false  |  | Annotations that should be appended to the service.<br />By default, no annotations are appended. |
| `labels` | _object (keys:string, values:string)_ |  false  |  | Labels that should be appended to the service.<br />By default, no labels are appended. |
| `type` | _[ServiceType](#servicetype)_ |  false  | LoadBalancer | Type determines how the Service is exposed. Defaults to LoadBalancer.<br />Valid options are ClusterIP, LoadBalancer and NodePort.<br />"LoadBalancer" means a service will be exposed via an external load balancer (if the cloud provider supports it).<br />"ClusterIP" means a service will only be accessible inside the cluster, via the cluster IP.<br />"NodePort" means a service will be exposed on a static Port on all Nodes of the cluster. |
| `loadBalancerClass` | _string_ |  false  |  | LoadBalancerClass, when specified, allows for choosing the LoadBalancer provider<br />implementation if more than one are available or is otherwise expected to be specified |
| `allocateLoadBalancerNodePorts` | _boolean_ |  false  |  | AllocateLoadBalancerNodePorts defines if NodePorts will be automatically allocated for<br />services with type LoadBalancer. Default is "true". It may be set to "false" if the cluster<br />load-balancer does not rely on NodePorts. If the caller requests specific NodePorts (by specifying a<br />value), those requests will be respected, regardless of this field. This field may only be set for<br />services with type LoadBalancer and will be cleared if the type is changed to any other type. |
| `loadBalancerSourceRanges` | _string array_ |  false  |  | LoadBalancerSourceRanges defines a list of allowed IP addresses which will be configured as<br />firewall rules on the platform providers load balancer. This is not guaranteed to be working as<br />it happens outside of kubernetes and has to be supported and handled by the platform provider.<br />This field may only be set for services with type LoadBalancer and will be cleared if the type<br />is changed to any other type. |
| `loadBalancerIP` | _string_ |  false  |  | LoadBalancerIP defines the IP Address of the underlying load balancer service. This field<br />may be ignored if the load balancer provider does not support this feature.<br />This field has been deprecated in Kubernetes, but it is still used for setting the IP Address in some cloud<br />providers such as GCP. |
| `externalTrafficPolicy` | _[ServiceExternalTrafficPolicy](#serviceexternaltrafficpolicy)_ |  false  | Local | ExternalTrafficPolicy determines the externalTrafficPolicy for the Envoy Service. Valid options<br />are Local and Cluster. Default is "Local". "Local" means traffic will only go to pods on the node<br />receiving the traffic. "Cluster" means connections are loadbalanced to all pods in the cluster. |
| `patch` | _[KubernetesPatchSpec](#kubernetespatchspec)_ |  false  |  | Patch defines how to perform the patch operation to the service |
| `name` | _string_ |  false  |  | Name of the service.<br />When unset, this defaults to an autogenerated name. |


#### KubernetesWatchMode



KubernetesWatchMode holds the configuration for which input resources to watch and reconcile.

_Appears in:_
- [EnvoyGatewayKubernetesProvider](#envoygatewaykubernetesprovider)

| Field | Type | Required | Default | Description |
| ---   | ---  | ---      | ---     | ---         |
| `type` | _[KubernetesWatchModeType](#kuberneteswatchmodetype)_ |  true  |  | Type indicates what watch mode to use. KubernetesWatchModeTypeNamespaces and<br />KubernetesWatchModeTypeNamespaceSelector are currently supported<br />By default, when this field is unset or empty, Envoy Gateway will watch for input namespaced resources<br />from all namespaces. |
| `namespaces` | _string array_ |  true  |  | Namespaces holds the list of namespaces that Envoy Gateway will watch for namespaced scoped<br />resources such as Gateway, HTTPRoute and Service.<br />Note that Envoy Gateway will continue to reconcile relevant cluster scoped resources such as<br />GatewayClass that it is linked to. Precisely one of Namespaces and NamespaceSelector must be set. |
| `namespaceSelector` | _[LabelSelector](https://kubernetes.io/docs/reference/generated/kubernetes-api/v1.29/#labelselector-v1-meta)_ |  true  |  | NamespaceSelector holds the label selector used to dynamically select namespaces.<br />Envoy Gateway will watch for namespaces matching the specified label selector.<br />Precisely one of Namespaces and NamespaceSelector must be set. |


#### KubernetesWatchModeType

_Underlying type:_ _string_

KubernetesWatchModeType defines the type of KubernetesWatchMode

_Appears in:_
- [KubernetesWatchMode](#kuberneteswatchmode)



#### LeaderElection



LeaderElection defines the desired leader election settings.

_Appears in:_
- [EnvoyGatewayKubernetesProvider](#envoygatewaykubernetesprovider)

| Field | Type | Required | Default | Description |
| ---   | ---  | ---      | ---     | ---         |
| `leaseDuration` | _[Duration](https://gateway-api.sigs.k8s.io/reference/spec/#gateway.networking.k8s.io/v1.Duration)_ |  true  |  | LeaseDuration defines the time non-leader contenders will wait before attempting to claim leadership.<br />It's based on the timestamp of the last acknowledged signal. The default setting is 15 seconds. |
| `renewDeadline` | _[Duration](https://gateway-api.sigs.k8s.io/reference/spec/#gateway.networking.k8s.io/v1.Duration)_ |  true  |  | RenewDeadline represents the time frame within which the current leader will attempt to renew its leadership<br />status before relinquishing its position. The default setting is 10 seconds. |
| `retryPeriod` | _[Duration](https://gateway-api.sigs.k8s.io/reference/spec/#gateway.networking.k8s.io/v1.Duration)_ |  true  |  | RetryPeriod denotes the interval at which LeaderElector clients should perform action retries.<br />The default setting is 2 seconds. |
| `disable` | _boolean_ |  true  |  | Disable provides the option to turn off leader election, which is enabled by default. |


#### LiteralCustomTag



LiteralCustomTag adds hard-coded value to each span.

_Appears in:_
- [CustomTag](#customtag)

| Field | Type | Required | Default | Description |
| ---   | ---  | ---      | ---     | ---         |
| `value` | _string_ |  true  |  | Value defines the hard-coded value to add to each span. |


#### LoadBalancer



LoadBalancer defines the load balancer policy to be applied.

_Appears in:_
- [BackendTrafficPolicySpec](#backendtrafficpolicyspec)
- [ClusterSettings](#clustersettings)

| Field | Type | Required | Default | Description |
| ---   | ---  | ---      | ---     | ---         |
| `type` | _[LoadBalancerType](#loadbalancertype)_ |  true  |  | Type decides the type of Load Balancer policy.<br />Valid LoadBalancerType values are<br />"ConsistentHash",<br />"LeastRequest",<br />"Random",<br />"RoundRobin". |
| `consistentHash` | _[ConsistentHash](#consistenthash)_ |  false  |  | ConsistentHash defines the configuration when the load balancer type is<br />set to ConsistentHash |
| `slowStart` | _[SlowStart](#slowstart)_ |  false  |  | SlowStart defines the configuration related to the slow start load balancer policy.<br />If set, during slow start window, traffic sent to the newly added hosts will gradually increase.<br />Currently this is only supported for RoundRobin and LeastRequest load balancers |


#### LoadBalancerType

_Underlying type:_ _string_

LoadBalancerType specifies the types of LoadBalancer.

_Appears in:_
- [LoadBalancer](#loadbalancer)

| Value | Description |
| ----- | ----------- |
| `ConsistentHash` | ConsistentHashLoadBalancerType load balancer policy.<br /> | 
| `LeastRequest` | LeastRequestLoadBalancerType load balancer policy.<br /> | 
| `Random` | RandomLoadBalancerType load balancer policy.<br /> | 
| `RoundRobin` | RoundRobinLoadBalancerType load balancer policy.<br /> | 


#### LocalJWKS



LocalJWKS defines how to load a JSON Web Key Sets (JWKS) from a local source, either inline or from a reference to a ConfigMap.

_Appears in:_
- [JWTProvider](#jwtprovider)

| Field | Type | Required | Default | Description |
| ---   | ---  | ---      | ---     | ---         |
| `type` | _[LocalJWKSType](#localjwkstype)_ |  true  | Inline | Type is the type of method to use to read the body value.<br />Valid values are Inline and ValueRef, default is Inline. |
| `inline` | _string_ |  false  |  | Inline contains the value as an inline string. |
| `valueRef` | _[LocalObjectReference](#localobjectreference)_ |  false  |  | ValueRef is a reference to a local ConfigMap that contains the JSON Web Key Sets (JWKS).<br />The value of key `jwks` in the ConfigMap will be used.<br />If the key is not found, the first value in the ConfigMap will be used. |


#### LocalJWKSType

_Underlying type:_ _string_

LocalJWKSType defines the types of values for Local JWKS.

_Appears in:_
- [LocalJWKS](#localjwks)

| Value | Description |
| ----- | ----------- |
| `Inline` | LocalJWKSTypeInline defines the "Inline" LocalJWKS type.<br /> | 
| `ValueRef` | LocalJWKSTypeValueRef defines the "ValueRef" LocalJWKS type.<br /> | 


#### LocalRateLimit



LocalRateLimit defines local rate limit configuration.

_Appears in:_
- [RateLimitSpec](#ratelimitspec)

| Field | Type | Required | Default | Description |
| ---   | ---  | ---      | ---     | ---         |
| `rules` | _[RateLimitRule](#ratelimitrule) array_ |  false  |  | Rules are a list of RateLimit selectors and limits. If a request matches<br />multiple rules, the strictest limit is applied. For example, if a request<br />matches two rules, one with 10rps and one with 20rps, the final limit will<br />be based on the rule with 10rps. |


#### LogLevel

_Underlying type:_ _string_

LogLevel defines a log level for Envoy Gateway and EnvoyProxy system logs.

_Appears in:_
- [EnvoyGatewayLogging](#envoygatewaylogging)
- [ProxyLogging](#proxylogging)

| Value | Description |
| ----- | ----------- |
| `trace` | LogLevelTrace defines the "Trace" logging level.<br /> | 
| `debug` | LogLevelDebug defines the "debug" logging level.<br /> | 
| `info` | LogLevelInfo defines the "Info" logging level.<br /> | 
| `warn` | LogLevelWarn defines the "Warn" logging level.<br /> | 
| `error` | LogLevelError defines the "Error" logging level.<br /> | 


#### Lua



Lua defines a Lua extension
Only one of Inline or ValueRef must be set

_Appears in:_
- [EnvoyExtensionPolicySpec](#envoyextensionpolicyspec)

| Field | Type | Required | Default | Description |
| ---   | ---  | ---      | ---     | ---         |
| `type` | _[LuaValueType](#luavaluetype)_ |  true  | Inline | Type is the type of method to use to read the Lua value.<br />Valid values are Inline and ValueRef, default is Inline. |
| `inline` | _string_ |  false  |  | Inline contains the source code as an inline string. |
| `valueRef` | _[LocalObjectReference](#localobjectreference)_ |  false  |  | ValueRef has the source code specified as a local object reference.<br />Only a reference to ConfigMap is supported.<br />The value of key `lua` in the ConfigMap will be used.<br />If the key is not found, the first value in the ConfigMap will be used. |


#### LuaValueType

_Underlying type:_ _string_

LuaValueType defines the types of values for Lua supported by Envoy Gateway.

_Appears in:_
- [Lua](#lua)

| Value | Description |
| ----- | ----------- |
| `Inline` | LuaValueTypeInline defines the "Inline" Lua type.<br /> | 
| `ValueRef` | LuaValueTypeValueRef defines the "ValueRef" Lua type.<br /> | 


#### MergeType

_Underlying type:_ _string_

MergeType defines the type of merge operation

_Appears in:_
- [BackendTrafficPolicySpec](#backendtrafficpolicyspec)
- [KubernetesPatchSpec](#kubernetespatchspec)

| Value | Description |
| ----- | ----------- |
| `StrategicMerge` | StrategicMerge indicates a strategic merge patch type<br /> | 
| `JSONMerge` | JSONMerge indicates a JSON merge patch type<br /> | 


#### MetricSinkType

_Underlying type:_ _string_



_Appears in:_
- [EnvoyGatewayMetricSink](#envoygatewaymetricsink)
- [ProxyMetricSink](#proxymetricsink)

| Value | Description |
| ----- | ----------- |
| `OpenTelemetry` |  | 


#### OIDC



OIDC defines the configuration for the OpenID Connect (OIDC) authentication.

_Appears in:_
- [SecurityPolicySpec](#securitypolicyspec)

| Field | Type | Required | Default | Description |
| ---   | ---  | ---      | ---     | ---         |
| `provider` | _[OIDCProvider](#oidcprovider)_ |  true  |  | The OIDC Provider configuration. |
| `clientID` | _string_ |  true  |  | The client ID to be used in the OIDC<br />[Authentication Request](https://openid.net/specs/openid-connect-core-1_0.html#AuthRequest). |
| `clientSecret` | _[SecretObjectReference](https://gateway-api.sigs.k8s.io/references/spec/#gateway.networking.k8s.io/v1.SecretObjectReference)_ |  true  |  | The Kubernetes secret which contains the OIDC client secret to be used in the<br />[Authentication Request](https://openid.net/specs/openid-connect-core-1_0.html#AuthRequest).<br />This is an Opaque secret. The client secret should be stored in the key<br />"client-secret". |
| `cookieNames` | _[OIDCCookieNames](#oidccookienames)_ |  false  |  | The optional cookie name overrides to be used for Bearer and IdToken cookies in the<br />[Authentication Request](https://openid.net/specs/openid-connect-core-1_0.html#AuthRequest).<br />If not specified, uses a randomly generated suffix |
| `cookieDomain` | _string_ |  false  |  | The optional domain to set the access and ID token cookies on.<br />If not set, the cookies will default to the host of the request, not including the subdomains.<br />If set, the cookies will be set on the specified domain and all subdomains.<br />This means that requests to any subdomain will not require reauthentication after users log in to the parent domain. |
| `scopes` | _string array_ |  false  |  | The OIDC scopes to be used in the<br />[Authentication Request](https://openid.net/specs/openid-connect-core-1_0.html#AuthRequest).<br />The "openid" scope is always added to the list of scopes if not already<br />specified. |
| `resources` | _string array_ |  false  |  | The OIDC resources to be used in the<br />[Authentication Request](https://openid.net/specs/openid-connect-core-1_0.html#AuthRequest). |
| `redirectURL` | _string_ |  true  |  | The redirect URL to be used in the OIDC<br />[Authentication Request](https://openid.net/specs/openid-connect-core-1_0.html#AuthRequest).<br />If not specified, uses the default redirect URI "%REQ(x-forwarded-proto)%://%REQ(:authority)%/oauth2/callback" |
| `logoutPath` | _string_ |  true  |  | The path to log a user out, clearing their credential cookies.<br />If not specified, uses a default logout path "/logout" |
| `forwardAccessToken` | _boolean_ |  false  |  | ForwardAccessToken indicates whether the Envoy should forward the access token<br />via the Authorization header Bearer scheme to the upstream.<br />If not specified, defaults to false. |
| `defaultTokenTTL` | _[Duration](https://kubernetes.io/docs/reference/generated/kubernetes-api/v1.29/#duration-v1-meta)_ |  false  |  | DefaultTokenTTL is the default lifetime of the id token and access token.<br />Please note that Envoy will always use the expiry time from the response<br />of the authorization server if it is provided. This field is only used when<br />the expiry time is not provided by the authorization.<br />If not specified, defaults to 0. In this case, the "expires_in" field in<br />the authorization response must be set by the authorization server, or the<br />OAuth flow will fail. |
| `refreshToken` | _boolean_ |  false  |  | RefreshToken indicates whether the Envoy should automatically refresh the<br />id token and access token when they expire.<br />When set to true, the Envoy will use the refresh token to get a new id token<br />and access token when they expire.<br />If not specified, defaults to false. |
| `defaultRefreshTokenTTL` | _[Duration](https://kubernetes.io/docs/reference/generated/kubernetes-api/v1.29/#duration-v1-meta)_ |  false  |  | DefaultRefreshTokenTTL is the default lifetime of the refresh token.<br />This field is only used when the exp (expiration time) claim is omitted in<br />the refresh token or the refresh token is not JWT.<br />If not specified, defaults to 604800s (one week).<br />Note: this field is only applicable when the "refreshToken" field is set to true. |


#### OIDCCookieNames



OIDCCookieNames defines the names of cookies to use in the Envoy OIDC filter.

_Appears in:_
- [OIDC](#oidc)

| Field | Type | Required | Default | Description |
| ---   | ---  | ---      | ---     | ---         |
| `accessToken` | _string_ |  false  |  | The name of the cookie used to store the AccessToken in the<br />[Authentication Request](https://openid.net/specs/openid-connect-core-1_0.html#AuthRequest).<br />If not specified, defaults to "AccessToken-(randomly generated uid)" |
| `idToken` | _string_ |  false  |  | The name of the cookie used to store the IdToken in the<br />[Authentication Request](https://openid.net/specs/openid-connect-core-1_0.html#AuthRequest).<br />If not specified, defaults to "IdToken-(randomly generated uid)" |


#### OIDCProvider



OIDCProvider defines the OIDC Provider configuration.

_Appears in:_
- [OIDC](#oidc)

| Field | Type | Required | Default | Description |
| ---   | ---  | ---      | ---     | ---         |
| `backendRef` | _[BackendObjectReference](https://gateway-api.sigs.k8s.io/references/spec/#gateway.networking.k8s.io/v1.BackendObjectReference)_ |  false  |  | BackendRef references a Kubernetes object that represents the<br />backend server to which the authorization request will be sent.<br />Deprecated: Use BackendRefs instead. |
| `backendRefs` | _[BackendRef](#backendref) array_ |  false  |  | BackendRefs references a Kubernetes object that represents the<br />backend server to which the authorization request will be sent. |
| `backendSettings` | _[ClusterSettings](#clustersettings)_ |  false  |  | BackendSettings holds configuration for managing the connection<br />to the backend. |
| `issuer` | _string_ |  true  |  | The OIDC Provider's [issuer identifier](https://openid.net/specs/openid-connect-discovery-1_0.html#IssuerDiscovery).<br />Issuer MUST be a URI RFC 3986 [RFC3986] with a scheme component that MUST<br />be https, a host component, and optionally, port and path components and<br />no query or fragment components. |
| `authorizationEndpoint` | _string_ |  false  |  | The OIDC Provider's [authorization endpoint](https://openid.net/specs/openid-connect-core-1_0.html#AuthorizationEndpoint).<br />If not provided, EG will try to discover it from the provider's [Well-Known Configuration Endpoint](https://openid.net/specs/openid-connect-discovery-1_0.html#ProviderConfigurationResponse). |
| `tokenEndpoint` | _string_ |  false  |  | The OIDC Provider's [token endpoint](https://openid.net/specs/openid-connect-core-1_0.html#TokenEndpoint).<br />If not provided, EG will try to discover it from the provider's [Well-Known Configuration Endpoint](https://openid.net/specs/openid-connect-discovery-1_0.html#ProviderConfigurationResponse). |


#### OpenTelemetryEnvoyProxyAccessLog



OpenTelemetryEnvoyProxyAccessLog defines the OpenTelemetry access log sink.

_Appears in:_
- [ProxyAccessLogSink](#proxyaccesslogsink)

| Field | Type | Required | Default | Description |
| ---   | ---  | ---      | ---     | ---         |
| `backendRef` | _[BackendObjectReference](https://gateway-api.sigs.k8s.io/references/spec/#gateway.networking.k8s.io/v1.BackendObjectReference)_ |  false  |  | BackendRef references a Kubernetes object that represents the<br />backend server to which the authorization request will be sent.<br />Deprecated: Use BackendRefs instead. |
| `backendRefs` | _[BackendRef](#backendref) array_ |  false  |  | BackendRefs references a Kubernetes object that represents the<br />backend server to which the authorization request will be sent. |
| `backendSettings` | _[ClusterSettings](#clustersettings)_ |  false  |  | BackendSettings holds configuration for managing the connection<br />to the backend. |
| `host` | _string_ |  false  |  | Host define the extension service hostname.<br />Deprecated: Use BackendRefs instead. |
| `port` | _integer_ |  false  | 4317 | Port defines the port the extension service is exposed on.<br />Deprecated: Use BackendRefs instead. |
| `resources` | _object (keys:string, values:string)_ |  false  |  | Resources is a set of labels that describe the source of a log entry, including envoy node info.<br />It's recommended to follow [semantic conventions](https://opentelemetry.io/docs/reference/specification/resource/semantic_conventions/). |


#### Operation



Operation specifies the operation of a request.

_Appears in:_
- [AuthorizationRule](#authorizationrule)

| Field | Type | Required | Default | Description |
| ---   | ---  | ---      | ---     | ---         |
| `methods` | _HTTPMethod array_ |  true  |  | Methods are the HTTP methods of the request.<br />If multiple methods are specified, all specified methods are allowed or denied, based on the action of the rule. |


#### Origin

_Underlying type:_ _string_

Origin is defined by the scheme (protocol), hostname (domain), and port of
the URL used to access it. The hostname can be "precise" which is just the
domain name or "wildcard" which is a domain name prefixed with a single
wildcard label such as "*.example.com".
In addition to that a single wildcard (with or without scheme) can be
configured to match any origin.

For example, the following are valid origins:
- https://foo.example.com
- https://*.example.com
- http://foo.example.com:8080
- http://*.example.com:8080
- https://*

_Appears in:_
- [CORS](#cors)



#### PassiveHealthCheck



PassiveHealthCheck defines the configuration for passive health checks in the context of Envoy's Outlier Detection,
see https://www.envoyproxy.io/docs/envoy/latest/intro/arch_overview/upstream/outlier

_Appears in:_
- [HealthCheck](#healthcheck)

| Field | Type | Required | Default | Description |
| ---   | ---  | ---      | ---     | ---         |
| `splitExternalLocalOriginErrors` | _boolean_ |  false  | false | SplitExternalLocalOriginErrors enables splitting of errors between external and local origin. |
| `interval` | _[Duration](https://kubernetes.io/docs/reference/generated/kubernetes-api/v1.29/#duration-v1-meta)_ |  false  | 3s | Interval defines the time between passive health checks. |
| `consecutiveLocalOriginFailures` | _integer_ |  false  | 5 | ConsecutiveLocalOriginFailures sets the number of consecutive local origin failures triggering ejection.<br />Parameter takes effect only when split_external_local_origin_errors is set to true. |
| `consecutiveGatewayErrors` | _integer_ |  false  | 0 | ConsecutiveGatewayErrors sets the number of consecutive gateway errors triggering ejection. |
| `consecutive5XxErrors` | _integer_ |  false  | 5 | Consecutive5xxErrors sets the number of consecutive 5xx errors triggering ejection. |
| `baseEjectionTime` | _[Duration](https://kubernetes.io/docs/reference/generated/kubernetes-api/v1.29/#duration-v1-meta)_ |  false  | 30s | BaseEjectionTime defines the base duration for which a host will be ejected on consecutive failures. |
| `maxEjectionPercent` | _integer_ |  false  | 10 | MaxEjectionPercent sets the maximum percentage of hosts in a cluster that can be ejected. |


#### PathEscapedSlashAction

_Underlying type:_ _string_

PathEscapedSlashAction determines the action for requests that contain %2F, %2f, %5C, or %5c
sequences in the URI path.

_Appears in:_
- [PathSettings](#pathsettings)

| Value | Description |
| ----- | ----------- |
| `KeepUnchanged` | KeepUnchangedAction keeps escaped slashes as they arrive without changes<br /> | 
| `RejectRequest` | RejectRequestAction rejects client requests containing escaped slashes<br />with a 400 status. gRPC requests will be rejected with the INTERNAL (13)<br />error code.<br />The "httpN.downstream_rq_failed_path_normalization" counter is incremented<br />for each rejected request.<br /> | 
| `UnescapeAndRedirect` | UnescapeAndRedirect unescapes %2F and %5C sequences and redirects to the new path<br />if these sequences were present.<br />Redirect occurs after path normalization and merge slashes transformations if<br />they were configured. gRPC requests will be rejected with the INTERNAL (13)<br />error code.<br />This option minimizes possibility of path confusion exploits by forcing request<br />with unescaped slashes to traverse all parties: downstream client, intermediate<br />proxies, Envoy and upstream server.<br />The “httpN.downstream_rq_redirected_with_normalized_path” counter is incremented<br />for each redirected request.<br /> | 
| `UnescapeAndForward` | UnescapeAndForward unescapes %2F and %5C sequences and forwards the request.<br />Note: this option should not be enabled if intermediaries perform path based access<br />control as it may lead to path confusion vulnerabilities.<br /> | 


#### PathSettings



PathSettings provides settings that managing how the incoming path set by clients is handled.

_Appears in:_
- [ClientTrafficPolicySpec](#clienttrafficpolicyspec)

| Field | Type | Required | Default | Description |
| ---   | ---  | ---      | ---     | ---         |
| `escapedSlashesAction` | _[PathEscapedSlashAction](#pathescapedslashaction)_ |  false  |  | EscapedSlashesAction determines how %2f, %2F, %5c, or %5C sequences in the path URI<br />should be handled.<br />The default is UnescapeAndRedirect. |
| `disableMergeSlashes` | _boolean_ |  false  |  | DisableMergeSlashes allows disabling the default configuration of merging adjacent<br />slashes in the path.<br />Note that slash merging is not part of the HTTP spec and is provided for convenience. |


#### PerEndpointCircuitBreakers



PerEndpointCircuitBreakers defines Circuit Breakers that will apply per-endpoint for an upstream cluster

_Appears in:_
- [CircuitBreaker](#circuitbreaker)

| Field | Type | Required | Default | Description |
| ---   | ---  | ---      | ---     | ---         |
| `maxConnections` | _integer_ |  false  | 1024 | MaxConnections configures the maximum number of connections that Envoy will establish per-endpoint to the referenced backend defined within a xRoute rule. |


#### PerRetryPolicy





_Appears in:_
- [Retry](#retry)

| Field | Type | Required | Default | Description |
| ---   | ---  | ---      | ---     | ---         |
| `timeout` | _[Duration](https://kubernetes.io/docs/reference/generated/kubernetes-api/v1.29/#duration-v1-meta)_ |  false  |  | Timeout is the timeout per retry attempt. |
| `backOff` | _[BackOffPolicy](#backoffpolicy)_ |  false  |  | Backoff is the backoff policy to be applied per retry attempt. gateway uses a fully jittered exponential<br />back-off algorithm for retries. For additional details,<br />see https://www.envoyproxy.io/docs/envoy/latest/configuration/http/http_filters/router_filter#config-http-filters-router-x-envoy-max-retries |


#### PolicyTargetReferences





_Appears in:_
- [BackendTrafficPolicySpec](#backendtrafficpolicyspec)
- [ClientTrafficPolicySpec](#clienttrafficpolicyspec)
- [EnvoyExtensionPolicySpec](#envoyextensionpolicyspec)
- [SecurityPolicySpec](#securitypolicyspec)

| Field | Type | Required | Default | Description |
| ---   | ---  | ---      | ---     | ---         |
| `targetRef` | _[LocalPolicyTargetReferenceWithSectionName](https://gateway-api.sigs.k8s.io/reference/spec/#gateway.networking.k8s.io/v1alpha2.LocalPolicyTargetReferenceWithSectionName)_ |  true  |  | TargetRef is the name of the resource this policy is being attached to.<br />This policy and the TargetRef MUST be in the same namespace for this<br />Policy to have effect<br />Deprecated: use targetRefs/targetSelectors instead |
| `targetRefs` | _[LocalPolicyTargetReferenceWithSectionName](https://gateway-api.sigs.k8s.io/reference/spec/#gateway.networking.k8s.io/v1alpha2.LocalPolicyTargetReferenceWithSectionName) array_ |  true  |  | TargetRefs are the names of the Gateway resources this policy<br />is being attached to. |
| `targetSelectors` | _[TargetSelector](#targetselector) array_ |  true  |  | TargetSelectors allow targeting resources for this policy based on labels |


#### Principal



Principal specifies the client identity of a request.
A client identity can be a client IP, a JWT claim, username from the Authorization header,
or any other identity that can be extracted from a custom header.
If there are multiple principal types, all principals must match for the rule to match.

_Appears in:_
- [AuthorizationRule](#authorizationrule)

| Field | Type | Required | Default | Description |
| ---   | ---  | ---      | ---     | ---         |
| `clientCIDRs` | _[CIDR](#cidr) array_ |  false  |  | ClientCIDRs are the IP CIDR ranges of the client.<br />Valid examples are "192.168.1.0/24" or "2001:db8::/64"<br />If multiple CIDR ranges are specified, one of the CIDR ranges must match<br />the client IP for the rule to match.<br />The client IP is inferred from the X-Forwarded-For header, a custom header,<br />or the proxy protocol.<br />You can use the `ClientIPDetection` or the `EnableProxyProtocol` field in<br />the `ClientTrafficPolicy` to configure how the client IP is detected. |
| `jwt` | _[JWTPrincipal](#jwtprincipal)_ |  false  |  | JWT authorize the request based on the JWT claims and scopes.<br />Note: in order to use JWT claims for authorization, you must configure the<br />JWT authentication in the same `SecurityPolicy`. |
| `headers` | _[AuthorizationHeaderMatch](#authorizationheadermatch) array_ |  false  |  | Headers authorize the request based on user identity extracted from custom headers.<br />If multiple headers are specified, all headers must match for the rule to match. |


#### ProcessingModeOptions



ProcessingModeOptions defines if headers or body should be processed by the external service
and which attributes are sent to the processor

_Appears in:_
- [ExtProcProcessingMode](#extprocprocessingmode)

| Field | Type | Required | Default | Description |
| ---   | ---  | ---      | ---     | ---         |
| `body` | _[ExtProcBodyProcessingMode](#extprocbodyprocessingmode)_ |  false  |  | Defines body processing mode |
| `attributes` | _string array_ |  false  |  | Defines which attributes are sent to the external processor. Envoy Gateway currently<br />supports only the following attribute prefixes: connection, source, destination,<br />request, response, upstream and xds.route.<br />https://www.envoyproxy.io/docs/envoy/latest/intro/arch_overview/advanced/attributes |


#### ProtocolUpgradeConfig





_Appears in:_
- [BackendTrafficPolicySpec](#backendtrafficpolicyspec)

| Field | Type | Required | Default | Description |
| ---   | ---  | ---      | ---     | ---         |
| `type` | _string_ |  true  |  | Type is the case-insensitive type of protocol upgrade.<br />e.g. `websocket`, `CONNECT`, `spdy/3.1` etc. |


#### ProviderType

_Underlying type:_ _string_

ProviderType defines the types of providers supported by Envoy Gateway.

_Appears in:_
- [EnvoyGatewayProvider](#envoygatewayprovider)
- [EnvoyProxyProvider](#envoyproxyprovider)

| Value | Description |
| ----- | ----------- |
| `Kubernetes` | ProviderTypeKubernetes defines the "Kubernetes" provider.<br /> | 
| `Custom` | ProviderTypeCustom defines the "Custom" provider.<br /> | 


#### ProxyAccessLog





_Appears in:_
- [ProxyTelemetry](#proxytelemetry)

| Field | Type | Required | Default | Description |
| ---   | ---  | ---      | ---     | ---         |
| `disable` | _boolean_ |  false  |  | Disable disables access logging for managed proxies if set to true. |
| `settings` | _[ProxyAccessLogSetting](#proxyaccesslogsetting) array_ |  false  |  | Settings defines accesslog settings for managed proxies.<br />If unspecified, will send default format to stdout. |


#### ProxyAccessLogFormat



ProxyAccessLogFormat defines the format of accesslog.
By default accesslogs are written to standard output.

_Appears in:_
- [ProxyAccessLogSetting](#proxyaccesslogsetting)

| Field | Type | Required | Default | Description |
| ---   | ---  | ---      | ---     | ---         |
| `type` | _[ProxyAccessLogFormatType](#proxyaccesslogformattype)_ |  true  |  | Type defines the type of accesslog format. |
| `text` | _string_ |  false  |  | Text defines the text accesslog format, following Envoy accesslog formatting,<br />It's required when the format type is "Text".<br />Envoy [command operators](https://www.envoyproxy.io/docs/envoy/latest/configuration/observability/access_log/usage#command-operators) may be used in the format.<br />The [format string documentation](https://www.envoyproxy.io/docs/envoy/latest/configuration/observability/access_log/usage#config-access-log-format-strings) provides more information. |
| `json` | _object (keys:string, values:string)_ |  false  |  | JSON is additional attributes that describe the specific event occurrence.<br />Structured format for the envoy access logs. Envoy [command operators](https://www.envoyproxy.io/docs/envoy/latest/configuration/observability/access_log/usage#command-operators)<br />can be used as values for fields within the Struct.<br />It's required when the format type is "JSON". |


#### ProxyAccessLogFormatType

_Underlying type:_ _string_



_Appears in:_
- [ProxyAccessLogFormat](#proxyaccesslogformat)

| Value | Description |
| ----- | ----------- |
| `Text` | ProxyAccessLogFormatTypeText defines the text accesslog format.<br /> | 
| `JSON` | ProxyAccessLogFormatTypeJSON defines the JSON accesslog format.<br /> | 


#### ProxyAccessLogSetting





_Appears in:_
- [ProxyAccessLog](#proxyaccesslog)

| Field | Type | Required | Default | Description |
| ---   | ---  | ---      | ---     | ---         |
| `format` | _[ProxyAccessLogFormat](#proxyaccesslogformat)_ |  false  |  | Format defines the format of accesslog.<br />This will be ignored if sink type is ALS. |
| `matches` | _string array_ |  true  |  | Matches defines the match conditions for accesslog in CEL expression.<br />An accesslog will be emitted only when one or more match conditions are evaluated to true.<br />Invalid [CEL](https://www.envoyproxy.io/docs/envoy/latest/xds/type/v3/cel.proto.html#common-expression-language-cel-proto) expressions will be ignored. |
| `sinks` | _[ProxyAccessLogSink](#proxyaccesslogsink) array_ |  true  |  | Sinks defines the sinks of accesslog. |
| `type` | _[ProxyAccessLogType](#proxyaccesslogtype)_ |  false  |  | Type defines the component emitting the accesslog, such as Listener and Route.<br />If type not defined, the setting would apply to:<br />(1) All Routes.<br />(2) Listeners if and only if Envoy does not find a matching route for a request.<br />If type is defined, the accesslog settings would apply to the relevant component (as-is). |


#### ProxyAccessLogSink



ProxyAccessLogSink defines the sink of accesslog.

_Appears in:_
- [ProxyAccessLogSetting](#proxyaccesslogsetting)

| Field | Type | Required | Default | Description |
| ---   | ---  | ---      | ---     | ---         |
| `type` | _[ProxyAccessLogSinkType](#proxyaccesslogsinktype)_ |  true  |  | Type defines the type of accesslog sink. |
| `als` | _[ALSEnvoyProxyAccessLog](#alsenvoyproxyaccesslog)_ |  false  |  | ALS defines the gRPC Access Log Service (ALS) sink. |
| `file` | _[FileEnvoyProxyAccessLog](#fileenvoyproxyaccesslog)_ |  false  |  | File defines the file accesslog sink. |
| `openTelemetry` | _[OpenTelemetryEnvoyProxyAccessLog](#opentelemetryenvoyproxyaccesslog)_ |  false  |  | OpenTelemetry defines the OpenTelemetry accesslog sink. |


#### ProxyAccessLogSinkType

_Underlying type:_ _string_



_Appears in:_
- [ProxyAccessLogSink](#proxyaccesslogsink)

| Value | Description |
| ----- | ----------- |
| `ALS` | ProxyAccessLogSinkTypeALS defines the gRPC Access Log Service (ALS) sink.<br />The service must implement the Envoy gRPC Access Log Service streaming API:<br />https://www.envoyproxy.io/docs/envoy/latest/api-v3/service/accesslog/v3/als.proto<br /> | 
| `File` | ProxyAccessLogSinkTypeFile defines the file accesslog sink.<br /> | 
| `OpenTelemetry` | ProxyAccessLogSinkTypeOpenTelemetry defines the OpenTelemetry accesslog sink.<br />When the provider is Kubernetes, EnvoyGateway always sends `k8s.namespace.name`<br />and `k8s.pod.name` as additional attributes.<br /> | 


#### ProxyAccessLogType

_Underlying type:_ _string_



_Appears in:_
- [ProxyAccessLogSetting](#proxyaccesslogsetting)

| Value | Description |
| ----- | ----------- |
| `Listener` | ProxyAccessLogTypeListener defines the accesslog for Listeners.<br />https://www.envoyproxy.io/docs/envoy/latest/api-v3/config/listener/v3/listener.proto#envoy-v3-api-field-config-listener-v3-listener-access-log<br /> | 
| `Route` | ProxyAccessLogTypeRoute defines the accesslog for HTTP, GRPC, UDP and TCP Routes.<br />https://www.envoyproxy.io/docs/envoy/latest/api-v3/extensions/filters/udp/udp_proxy/v3/udp_proxy.proto#envoy-v3-api-field-extensions-filters-udp-udp-proxy-v3-udpproxyconfig-access-log<br />https://www.envoyproxy.io/docs/envoy/latest/api-v3/extensions/filters/network/tcp_proxy/v3/tcp_proxy.proto#envoy-v3-api-field-extensions-filters-network-tcp-proxy-v3-tcpproxy-access-log<br />https://www.envoyproxy.io/docs/envoy/latest/api-v3/extensions/filters/network/http_connection_manager/v3/http_connection_manager.proto#envoy-v3-api-field-extensions-filters-network-http-connection-manager-v3-httpconnectionmanager-access-log<br /> | 


#### ProxyBootstrap



ProxyBootstrap defines Envoy Bootstrap configuration.

_Appears in:_
- [EnvoyProxySpec](#envoyproxyspec)

| Field | Type | Required | Default | Description |
| ---   | ---  | ---      | ---     | ---         |
| `type` | _[BootstrapType](#bootstraptype)_ |  false  | Replace | Type is the type of the bootstrap configuration, it should be either **Replace**,  **Merge**, or **JSONPatch**.<br />If unspecified, it defaults to Replace. |
| `value` | _string_ |  false  |  | Value is a YAML string of the bootstrap. |
| `jsonPatches` | _[JSONPatchOperation](#jsonpatchoperation) array_ |  true  |  | JSONPatches is an array of JSONPatches to be applied to the default bootstrap. Patches are<br />applied in the order in which they are defined. |


#### ProxyLogComponent

_Underlying type:_ _string_

ProxyLogComponent defines a component that supports a configured logging level.

_Appears in:_
- [ProxyLogging](#proxylogging)

| Value | Description |
| ----- | ----------- |
| `default` | LogComponentDefault defines the default logging component.<br />See more details: https://www.envoyproxy.io/docs/envoy/latest/operations/cli#cmdoption-l<br /> | 
| `upstream` | LogComponentUpstream defines the "upstream" logging component.<br /> | 
| `http` | LogComponentHTTP defines the "http" logging component.<br /> | 
| `connection` | LogComponentConnection defines the "connection" logging component.<br /> | 
| `admin` | LogComponentAdmin defines the "admin" logging component.<br /> | 
| `client` | LogComponentClient defines the "client" logging component.<br /> | 
| `filter` | LogComponentFilter defines the "filter" logging component.<br /> | 
| `main` | LogComponentMain defines the "main" logging component.<br /> | 
| `router` | LogComponentRouter defines the "router" logging component.<br /> | 
| `runtime` | LogComponentRuntime defines the "runtime" logging component.<br /> | 


#### ProxyLogging



ProxyLogging defines logging parameters for managed proxies.

_Appears in:_
- [EnvoyProxySpec](#envoyproxyspec)

| Field | Type | Required | Default | Description |
| ---   | ---  | ---      | ---     | ---         |
| `level` | _object (keys:[ProxyLogComponent](#proxylogcomponent), values:[LogLevel](#loglevel))_ |  true  | \{ default:warn \} | Level is a map of logging level per component, where the component is the key<br />and the log level is the value. If unspecified, defaults to "default: warn". |


#### ProxyMetricSink



ProxyMetricSink defines the sink of metrics.
Default metrics sink is OpenTelemetry.

_Appears in:_
- [ProxyMetrics](#proxymetrics)

| Field | Type | Required | Default | Description |
| ---   | ---  | ---      | ---     | ---         |
| `type` | _[MetricSinkType](#metricsinktype)_ |  true  | OpenTelemetry | Type defines the metric sink type.<br />EG currently only supports OpenTelemetry. |
| `openTelemetry` | _[ProxyOpenTelemetrySink](#proxyopentelemetrysink)_ |  false  |  | OpenTelemetry defines the configuration for OpenTelemetry sink.<br />It's required if the sink type is OpenTelemetry. |


#### ProxyMetrics





_Appears in:_
- [ProxyTelemetry](#proxytelemetry)

| Field | Type | Required | Default | Description |
| ---   | ---  | ---      | ---     | ---         |
| `prometheus` | _[ProxyPrometheusProvider](#proxyprometheusprovider)_ |  true  |  | Prometheus defines the configuration for Admin endpoint `/stats/prometheus`. |
| `sinks` | _[ProxyMetricSink](#proxymetricsink) array_ |  true  |  | Sinks defines the metric sinks where metrics are sent to. |
| `matches` | _[StringMatch](#stringmatch) array_ |  true  |  | Matches defines configuration for selecting specific metrics instead of generating all metrics stats<br />that are enabled by default. This helps reduce CPU and memory overhead in Envoy, but eliminating some stats<br />may after critical functionality. Here are the stats that we strongly recommend not disabling:<br />`cluster_manager.warming_clusters`, `cluster.<cluster_name>.membership_total`,`cluster.<cluster_name>.membership_healthy`,<br />`cluster.<cluster_name>.membership_degraded`，reference  https://github.com/envoyproxy/envoy/issues/9856,<br />https://github.com/envoyproxy/envoy/issues/14610 |
| `enableVirtualHostStats` | _boolean_ |  false  |  | EnableVirtualHostStats enables envoy stat metrics for virtual hosts. |
| `enablePerEndpointStats` | _boolean_ |  false  |  | EnablePerEndpointStats enables per endpoint envoy stats metrics.<br />Please use with caution. |
| `enableRequestResponseSizesStats` | _boolean_ |  false  |  | EnableRequestResponseSizesStats enables publishing of histograms tracking header and body sizes of requests and responses. |


#### ProxyOpenTelemetrySink



ProxyOpenTelemetrySink defines the configuration for OpenTelemetry sink.

_Appears in:_
- [ProxyMetricSink](#proxymetricsink)

| Field | Type | Required | Default | Description |
| ---   | ---  | ---      | ---     | ---         |
| `backendRef` | _[BackendObjectReference](https://gateway-api.sigs.k8s.io/references/spec/#gateway.networking.k8s.io/v1.BackendObjectReference)_ |  false  |  | BackendRef references a Kubernetes object that represents the<br />backend server to which the authorization request will be sent.<br />Deprecated: Use BackendRefs instead. |
| `backendRefs` | _[BackendRef](#backendref) array_ |  false  |  | BackendRefs references a Kubernetes object that represents the<br />backend server to which the authorization request will be sent. |
| `backendSettings` | _[ClusterSettings](#clustersettings)_ |  false  |  | BackendSettings holds configuration for managing the connection<br />to the backend. |
| `host` | _string_ |  false  |  | Host define the service hostname.<br />Deprecated: Use BackendRefs instead. |
| `port` | _integer_ |  false  | 4317 | Port defines the port the service is exposed on.<br />Deprecated: Use BackendRefs instead. |


#### ProxyPrometheusProvider





_Appears in:_
- [ProxyMetrics](#proxymetrics)

| Field | Type | Required | Default | Description |
| ---   | ---  | ---      | ---     | ---         |
| `disable` | _boolean_ |  true  |  | Disable the Prometheus endpoint. |
| `compression` | _[Compression](#compression)_ |  false  |  | Configure the compression on Prometheus endpoint. Compression is useful in situations when bandwidth is scarce and large payloads can be effectively compressed at the expense of higher CPU load. |


#### ProxyProtocol



ProxyProtocol defines the configuration related to the proxy protocol
when communicating with the backend.

_Appears in:_
- [BackendTrafficPolicySpec](#backendtrafficpolicyspec)
- [ClusterSettings](#clustersettings)

| Field | Type | Required | Default | Description |
| ---   | ---  | ---      | ---     | ---         |
| `version` | _[ProxyProtocolVersion](#proxyprotocolversion)_ |  true  |  | Version of ProxyProtol<br />Valid ProxyProtocolVersion values are<br />"V1"<br />"V2" |


#### ProxyProtocolVersion

_Underlying type:_ _string_

ProxyProtocolVersion defines the version of the Proxy Protocol to use.

_Appears in:_
- [ProxyProtocol](#proxyprotocol)

| Value | Description |
| ----- | ----------- |
| `V1` | ProxyProtocolVersionV1 is the PROXY protocol version 1 (human readable format).<br /> | 
| `V2` | ProxyProtocolVersionV2 is the PROXY protocol version 2 (binary format).<br /> | 


#### ProxyTelemetry





_Appears in:_
- [EnvoyProxySpec](#envoyproxyspec)

| Field | Type | Required | Default | Description |
| ---   | ---  | ---      | ---     | ---         |
| `accessLog` | _[ProxyAccessLog](#proxyaccesslog)_ |  false  |  | AccessLogs defines accesslog parameters for managed proxies.<br />If unspecified, will send default format to stdout. |
| `tracing` | _[ProxyTracing](#proxytracing)_ |  false  |  | Tracing defines tracing configuration for managed proxies.<br />If unspecified, will not send tracing data. |
| `metrics` | _[ProxyMetrics](#proxymetrics)_ |  true  |  | Metrics defines metrics configuration for managed proxies. |


#### ProxyTracing



ProxyTracing defines the tracing configuration for a proxy.

_Appears in:_
- [ProxyTelemetry](#proxytelemetry)

| Field | Type | Required | Default | Description |
| ---   | ---  | ---      | ---     | ---         |
| `samplingRate` | _integer_ |  false  |  | SamplingRate controls the rate at which traffic will be<br />selected for tracing if no prior sampling decision has been made.<br />Defaults to 100, valid values [0-100]. 100 indicates 100% sampling.<br />Only one of SamplingRate or SamplingFraction may be specified.<br />If neither field is specified, all requests will be sampled. |
| `samplingFraction` | _[Fraction](https://gateway-api.sigs.k8s.io/reference/spec/#gateway.networking.k8s.io/v1.Fraction)_ |  false  |  | SamplingFraction represents the fraction of requests that should be<br />selected for tracing if no prior sampling decision has been made.<br />Only one of SamplingRate or SamplingFraction may be specified.<br />If neither field is specified, all requests will be sampled. |
| `customTags` | _object (keys:string, values:[CustomTag](#customtag))_ |  false  |  | CustomTags defines the custom tags to add to each span.<br />If provider is kubernetes, pod name and namespace are added by default. |
| `provider` | _[TracingProvider](#tracingprovider)_ |  true  |  | Provider defines the tracing provider. |


#### RateLimit



RateLimit defines the configuration associated with the Rate Limit Service
used for Global Rate Limiting.

_Appears in:_
- [EnvoyGateway](#envoygateway)
- [EnvoyGatewaySpec](#envoygatewayspec)

| Field | Type | Required | Default | Description |
| ---   | ---  | ---      | ---     | ---         |
| `backend` | _[RateLimitDatabaseBackend](#ratelimitdatabasebackend)_ |  true  |  | Backend holds the configuration associated with the<br />database backend used by the rate limit service to store<br />state associated with global ratelimiting. |
| `timeout` | _[Duration](https://kubernetes.io/docs/reference/generated/kubernetes-api/v1.29/#duration-v1-meta)_ |  false  |  | Timeout specifies the timeout period for the proxy to access the ratelimit server<br />If not set, timeout is 20ms. |
| `failClosed` | _boolean_ |  true  |  | FailClosed is a switch used to control the flow of traffic<br />when the response from the ratelimit server cannot be obtained.<br />If FailClosed is false, let the traffic pass,<br />otherwise, don't let the traffic pass and return 500.<br />If not set, FailClosed is False. |
| `telemetry` | _[RateLimitTelemetry](#ratelimittelemetry)_ |  false  |  | Telemetry defines telemetry configuration for RateLimit. |


#### RateLimitCost





_Appears in:_
- [RateLimitRule](#ratelimitrule)

| Field | Type | Required | Default | Description |
| ---   | ---  | ---      | ---     | ---         |
| `request` | _[RateLimitCostSpecifier](#ratelimitcostspecifier)_ |  false  |  | Request specifies the number to reduce the rate limit counters<br />on the request path. If this is not specified, the default behavior<br />is to reduce the rate limit counters by 1.<br />When Envoy receives a request that matches the rule, it tries to reduce the<br />rate limit counters by the specified number. If the counter doesn't have<br />enough capacity, the request is rate limited. |
| `response` | _[RateLimitCostSpecifier](#ratelimitcostspecifier)_ |  false  |  | Response specifies the number to reduce the rate limit counters<br />after the response is sent back to the client or the request stream is closed.<br />The cost is used to reduce the rate limit counters for the matching requests.<br />Since the reduction happens after the request stream is complete, the rate limit<br />won't be enforced for the current request, but for the subsequent matching requests.<br />This is optional and if not specified, the rate limit counters are not reduced<br />on the response path.<br />Currently, this is only supported for HTTP Global Rate Limits. |


#### RateLimitCostFrom

_Underlying type:_ _string_

RateLimitCostFrom specifies the source of the rate limit cost.
Valid RateLimitCostType values are "Number" and "Metadata".

_Appears in:_
- [RateLimitCostSpecifier](#ratelimitcostspecifier)

| Value | Description |
| ----- | ----------- |
| `Number` | RateLimitCostFromNumber specifies the rate limit cost to be a fixed number.<br /> | 
| `Metadata` | RateLimitCostFromMetadata specifies the rate limit cost to be retrieved from the per-request dynamic metadata.<br /> | 


#### RateLimitCostMetadata



RateLimitCostMetadata specifies the filter metadata to retrieve the usage number from.

_Appears in:_
- [RateLimitCostSpecifier](#ratelimitcostspecifier)

| Field | Type | Required | Default | Description |
| ---   | ---  | ---      | ---     | ---         |
| `namespace` | _string_ |  true  |  | Namespace is the namespace of the dynamic metadata. |
| `key` | _string_ |  true  |  | Key is the key to retrieve the usage number from the filter metadata. |


#### RateLimitCostSpecifier



RateLimitCostSpecifier specifies where the Envoy retrieves the number to reduce the rate limit counters.

_Appears in:_
- [RateLimitCost](#ratelimitcost)

| Field | Type | Required | Default | Description |
| ---   | ---  | ---      | ---     | ---         |
| `from` | _[RateLimitCostFrom](#ratelimitcostfrom)_ |  true  |  | From specifies where to get the rate limit cost. Currently, only "Number" and "Metadata" are supported. |
| `number` | _integer_ |  false  |  | Number specifies the fixed usage number to reduce the rate limit counters.<br />Using zero can be used to only check the rate limit counters without reducing them. |
| `metadata` | _[RateLimitCostMetadata](#ratelimitcostmetadata)_ |  false  |  | Refer to Kubernetes API documentation for fields of `metadata`. |


#### RateLimitDatabaseBackend



RateLimitDatabaseBackend defines the configuration associated with
the database backend used by the rate limit service.

_Appears in:_
- [RateLimit](#ratelimit)

| Field | Type | Required | Default | Description |
| ---   | ---  | ---      | ---     | ---         |
| `type` | _[RateLimitDatabaseBackendType](#ratelimitdatabasebackendtype)_ |  true  |  | Type is the type of database backend to use. Supported types are:<br />	* Redis: Connects to a Redis database. |
| `redis` | _[RateLimitRedisSettings](#ratelimitredissettings)_ |  false  |  | Redis defines the settings needed to connect to a Redis database. |


#### RateLimitDatabaseBackendType

_Underlying type:_ _string_

RateLimitDatabaseBackendType specifies the types of database backend
to be used by the rate limit service.

_Appears in:_
- [RateLimitDatabaseBackend](#ratelimitdatabasebackend)

| Value | Description |
| ----- | ----------- |
| `Redis` | RedisBackendType uses a redis database for the rate limit service.<br /> | 


#### RateLimitMetrics





_Appears in:_
- [RateLimitTelemetry](#ratelimittelemetry)

| Field | Type | Required | Default | Description |
| ---   | ---  | ---      | ---     | ---         |
| `prometheus` | _[RateLimitMetricsPrometheusProvider](#ratelimitmetricsprometheusprovider)_ |  true  |  | Prometheus defines the configuration for prometheus endpoint. |


#### RateLimitMetricsPrometheusProvider





_Appears in:_
- [RateLimitMetrics](#ratelimitmetrics)

| Field | Type | Required | Default | Description |
| ---   | ---  | ---      | ---     | ---         |
| `disable` | _boolean_ |  true  |  | Disable the Prometheus endpoint. |


#### RateLimitRedisSettings



RateLimitRedisSettings defines the configuration for connecting to redis database.

_Appears in:_
- [RateLimitDatabaseBackend](#ratelimitdatabasebackend)

| Field | Type | Required | Default | Description |
| ---   | ---  | ---      | ---     | ---         |
| `url` | _string_ |  true  |  | URL of the Redis Database. |
| `tls` | _[RedisTLSSettings](#redistlssettings)_ |  false  |  | TLS defines TLS configuration for connecting to redis database. |


#### RateLimitRule



RateLimitRule defines the semantics for matching attributes
from the incoming requests, and setting limits for them.

_Appears in:_
- [GlobalRateLimit](#globalratelimit)
- [LocalRateLimit](#localratelimit)

| Field | Type | Required | Default | Description |
| ---   | ---  | ---      | ---     | ---         |
| `clientSelectors` | _[RateLimitSelectCondition](#ratelimitselectcondition) array_ |  false  |  | ClientSelectors holds the list of select conditions to select<br />specific clients using attributes from the traffic flow.<br />All individual select conditions must hold True for this rule<br />and its limit to be applied.<br />If no client selectors are specified, the rule applies to all traffic of<br />the targeted Route.<br />If the policy targets a Gateway, the rule applies to each Route of the Gateway.<br />Please note that each Route has its own rate limit counters. For example,<br />if a Gateway has two Routes, and the policy has a rule with limit 10rps,<br />each Route will have its own 10rps limit. |
| `limit` | _[RateLimitValue](#ratelimitvalue)_ |  true  |  | Limit holds the rate limit values.<br />This limit is applied for traffic flows when the selectors<br />compute to True, causing the request to be counted towards the limit.<br />The limit is enforced and the request is ratelimited, i.e. a response with<br />429 HTTP status code is sent back to the client when<br />the selected requests have reached the limit. |
| `cost` | _[RateLimitCost](#ratelimitcost)_ |  false  |  | Cost specifies the cost of requests and responses for the rule.<br />This is optional and if not specified, the default behavior is to reduce the rate limit counters by 1 on<br />the request path and do not reduce the rate limit counters on the response path. |


#### RateLimitSelectCondition



RateLimitSelectCondition specifies the attributes within the traffic flow that can
be used to select a subset of clients to be ratelimited.
All the individual conditions must hold True for the overall condition to hold True.

_Appears in:_
- [RateLimitRule](#ratelimitrule)

| Field | Type | Required | Default | Description |
| ---   | ---  | ---      | ---     | ---         |
| `headers` | _[HeaderMatch](#headermatch) array_ |  false  |  | Headers is a list of request headers to match. Multiple header values are ANDed together,<br />meaning, a request MUST match all the specified headers.<br />At least one of headers or sourceCIDR condition must be specified. |
| `sourceCIDR` | _[SourceMatch](#sourcematch)_ |  false  |  | SourceCIDR is the client IP Address range to match on.<br />At least one of headers or sourceCIDR condition must be specified. |


#### RateLimitSpec



RateLimitSpec defines the desired state of RateLimitSpec.

_Appears in:_
- [BackendTrafficPolicySpec](#backendtrafficpolicyspec)

| Field | Type | Required | Default | Description |
| ---   | ---  | ---      | ---     | ---         |
| `type` | _[RateLimitType](#ratelimittype)_ |  true  |  | Type decides the scope for the RateLimits.<br />Valid RateLimitType values are "Global" or "Local". |
| `global` | _[GlobalRateLimit](#globalratelimit)_ |  false  |  | Global defines global rate limit configuration. |
| `local` | _[LocalRateLimit](#localratelimit)_ |  false  |  | Local defines local rate limit configuration. |


#### RateLimitTelemetry





_Appears in:_
- [RateLimit](#ratelimit)

| Field | Type | Required | Default | Description |
| ---   | ---  | ---      | ---     | ---         |
| `metrics` | _[RateLimitMetrics](#ratelimitmetrics)_ |  true  |  | Metrics defines metrics configuration for RateLimit. |
| `tracing` | _[RateLimitTracing](#ratelimittracing)_ |  true  |  | Tracing defines traces configuration for RateLimit. |


#### RateLimitTracing





_Appears in:_
- [RateLimitTelemetry](#ratelimittelemetry)

| Field | Type | Required | Default | Description |
| ---   | ---  | ---      | ---     | ---         |
| `samplingRate` | _integer_ |  false  |  | SamplingRate controls the rate at which traffic will be<br />selected for tracing if no prior sampling decision has been made.<br />Defaults to 100, valid values [0-100]. 100 indicates 100% sampling. |
| `provider` | _[RateLimitTracingProvider](#ratelimittracingprovider)_ |  true  |  | Provider defines the rateLimit tracing provider.<br />Only OpenTelemetry is supported currently. |


#### RateLimitTracingProvider



RateLimitTracingProvider defines the tracing provider configuration of RateLimit

_Appears in:_
- [RateLimitTracing](#ratelimittracing)

| Field | Type | Required | Default | Description |
| ---   | ---  | ---      | ---     | ---         |
| `type` | _[RateLimitTracingProviderType](#ratelimittracingprovidertype)_ |  true  |  | Type defines the tracing provider type.<br />Since to RateLimit Exporter currently using OpenTelemetry, only OpenTelemetry is supported |
| `url` | _string_ |  true  |  | URL is the endpoint of the trace collector that supports the OTLP protocol |


#### RateLimitTracingProviderType

_Underlying type:_ _string_



_Appears in:_
- [RateLimitTracingProvider](#ratelimittracingprovider)



#### RateLimitType

_Underlying type:_ _string_

RateLimitType specifies the types of RateLimiting.

_Appears in:_
- [RateLimitSpec](#ratelimitspec)

| Value | Description |
| ----- | ----------- |
| `Global` | GlobalRateLimitType allows the rate limits to be applied across all Envoy<br />proxy instances.<br /> | 
| `Local` | LocalRateLimitType allows the rate limits to be applied on a per Envoy<br />proxy instance basis.<br /> | 


#### RateLimitUnit

_Underlying type:_ _string_

RateLimitUnit specifies the intervals for setting rate limits.
Valid RateLimitUnit values are "Second", "Minute", "Hour", and "Day".

_Appears in:_
- [RateLimitValue](#ratelimitvalue)

| Value | Description |
| ----- | ----------- |
| `Second` | RateLimitUnitSecond specifies the rate limit interval to be 1 second.<br /> | 
| `Minute` | RateLimitUnitMinute specifies the rate limit interval to be 1 minute.<br /> | 
| `Hour` | RateLimitUnitHour specifies the rate limit interval to be 1 hour.<br /> | 
| `Day` | RateLimitUnitDay specifies the rate limit interval to be 1 day.<br /> | 


#### RateLimitValue



RateLimitValue defines the limits for rate limiting.

_Appears in:_
- [RateLimitRule](#ratelimitrule)

| Field | Type | Required | Default | Description |
| ---   | ---  | ---      | ---     | ---         |
| `requests` | _integer_ |  true  |  |  |
| `unit` | _[RateLimitUnit](#ratelimitunit)_ |  true  |  |  |


#### RedisTLSSettings



RedisTLSSettings defines the TLS configuration for connecting to redis database.

_Appears in:_
- [RateLimitRedisSettings](#ratelimitredissettings)

| Field | Type | Required | Default | Description |
| ---   | ---  | ---      | ---     | ---         |
| `certificateRef` | _[SecretObjectReference](https://gateway-api.sigs.k8s.io/references/spec/#gateway.networking.k8s.io/v1.SecretObjectReference)_ |  false  |  | CertificateRef defines the client certificate reference for TLS connections.<br />Currently only a Kubernetes Secret of type TLS is supported. |


#### RemoteJWKS



RemoteJWKS defines how to fetch and cache JSON Web Key Sets (JWKS) from a remote HTTP/HTTPS endpoint.

_Appears in:_
- [JWTProvider](#jwtprovider)

| Field | Type | Required | Default | Description |
| ---   | ---  | ---      | ---     | ---         |
| `backendRef` | _[BackendObjectReference](https://gateway-api.sigs.k8s.io/references/spec/#gateway.networking.k8s.io/v1.BackendObjectReference)_ |  false  |  | BackendRef references a Kubernetes object that represents the<br />backend server to which the authorization request will be sent.<br />Deprecated: Use BackendRefs instead. |
| `backendRefs` | _[BackendRef](#backendref) array_ |  false  |  | BackendRefs references a Kubernetes object that represents the<br />backend server to which the authorization request will be sent. |
| `backendSettings` | _[ClusterSettings](#clustersettings)_ |  false  |  | BackendSettings holds configuration for managing the connection<br />to the backend. |
| `uri` | _string_ |  true  |  | URI is the HTTPS URI to fetch the JWKS. Envoy's system trust bundle is used to validate the server certificate.<br />If a custom trust bundle is needed, it can be specified in a BackendTLSConfig resource and target the BackendRefs. |


#### ReplaceRegexMatch





_Appears in:_
- [HTTPPathModifier](#httppathmodifier)

| Field | Type | Required | Default | Description |
| ---   | ---  | ---      | ---     | ---         |
| `pattern` | _string_ |  true  |  | Pattern matches a regular expression against the value of the HTTP Path.The regex string must<br />adhere to the syntax documented in https://github.com/google/re2/wiki/Syntax. |
| `substitution` | _string_ |  true  |  | Substitution is an expression that replaces the matched portion.The expression may include numbered<br />capture groups that adhere to syntax documented in https://github.com/google/re2/wiki/Syntax. |


#### RequestBuffer





_Appears in:_
- [BackendTrafficPolicySpec](#backendtrafficpolicyspec)

| Field | Type | Required | Default | Description |
| ---   | ---  | ---      | ---     | ---         |


#### RequestHeaderCustomTag



RequestHeaderCustomTag adds value from request header to each span.

_Appears in:_
- [CustomTag](#customtag)

| Field | Type | Required | Default | Description |
| ---   | ---  | ---      | ---     | ---         |
| `name` | _string_ |  true  |  | Name defines the name of the request header which to extract the value from. |
| `defaultValue` | _string_ |  false  |  | DefaultValue defines the default value to use if the request header is not set. |


#### RequestIDAction

_Underlying type:_ _string_

RequestIDAction configures Envoy's behavior for handling the `X-Request-ID` header.

_Appears in:_
- [HeaderSettings](#headersettings)

| Value | Description |
| ----- | ----------- |
| `PreserveOrGenerate` | Preserve `X-Request-ID` if already present or generate if empty<br /> | 
| `Preserve` | Preserve `X-Request-ID` if already present, do not generate when empty<br /> | 
| `Generate` | Always generate `X-Request-ID` header, do not preserve `X-Request-ID`<br />header if it exists. This is the default behavior.<br /> | 
| `Disable` | Do not preserve or generate `X-Request-ID` header<br /> | 


#### ResourceProviderType

_Underlying type:_ _string_

ResourceProviderType defines the types of custom resource providers supported by Envoy Gateway.

_Appears in:_
- [EnvoyGatewayResourceProvider](#envoygatewayresourceprovider)

| Value | Description |
| ----- | ----------- |
| `File` | ResourceProviderTypeFile defines the "File" provider.<br /> | 


#### ResponseOverride



ResponseOverride defines the configuration to override specific responses with a custom one.

_Appears in:_
- [BackendTrafficPolicySpec](#backendtrafficpolicyspec)

| Field | Type | Required | Default | Description |
| ---   | ---  | ---      | ---     | ---         |
| `match` | _[CustomResponseMatch](#customresponsematch)_ |  true  |  | Match configuration. |
| `response` | _[CustomResponse](#customresponse)_ |  true  |  | Response configuration. |


#### ResponseValueType

_Underlying type:_ _string_

ResponseValueType defines the types of values for the response body supported by Envoy Gateway.

_Appears in:_
- [CustomResponseBody](#customresponsebody)

| Value | Description |
| ----- | ----------- |
| `Inline` | ResponseValueTypeInline defines the "Inline" response body type.<br /> | 
| `ValueRef` | ResponseValueTypeValueRef defines the "ValueRef" response body type.<br /> | 


#### Retry



Retry defines the retry strategy to be applied.

_Appears in:_
- [BackendTrafficPolicySpec](#backendtrafficpolicyspec)
- [ClusterSettings](#clustersettings)

| Field | Type | Required | Default | Description |
| ---   | ---  | ---      | ---     | ---         |
| `numRetries` | _integer_ |  false  | 2 | NumRetries is the number of retries to be attempted. Defaults to 2. |
| `retryOn` | _[RetryOn](#retryon)_ |  false  |  | RetryOn specifies the retry trigger condition.<br />If not specified, the default is to retry on connect-failure,refused-stream,unavailable,cancelled,retriable-status-codes(503). |
| `perRetry` | _[PerRetryPolicy](#perretrypolicy)_ |  false  |  | PerRetry is the retry policy to be applied per retry attempt. |


#### RetryOn





_Appears in:_
- [Retry](#retry)

| Field | Type | Required | Default | Description |
| ---   | ---  | ---      | ---     | ---         |
| `triggers` | _[TriggerEnum](#triggerenum) array_ |  false  |  | Triggers specifies the retry trigger condition(Http/Grpc). |
| `httpStatusCodes` | _[HTTPStatus](#httpstatus) array_ |  false  |  | HttpStatusCodes specifies the http status codes to be retried.<br />The retriable-status-codes trigger must also be configured for these status codes to trigger a retry. |


#### RetryableGRPCStatusCode

_Underlying type:_ _string_

GRPCStatus defines grpc status codes as defined in https://github.com/grpc/grpc/blob/master/doc/statuscodes.md.

_Appears in:_
- [ExtensionServiceRetry](#extensionserviceretry)



#### RoutingType

_Underlying type:_ _string_

RoutingType defines the type of routing of this Envoy proxy.

_Appears in:_
- [EnvoyProxySpec](#envoyproxyspec)

| Value | Description |
| ----- | ----------- |
| `Service` | ServiceRoutingType is the RoutingType for Service Cluster IP routing.<br /> | 
| `Endpoint` | EndpointRoutingType is the RoutingType for Endpoint routing.<br /> | 


#### SecurityPolicy



SecurityPolicy allows the user to configure various security settings for a
Gateway.



| Field | Type | Required | Default | Description |
| ---   | ---  | ---      | ---     | ---         |
| `apiVersion` | _string_ | |`gateway.envoyproxy.io/v1alpha1`
| `kind` | _string_ | |`SecurityPolicy`
| `metadata` | _[ObjectMeta](https://kubernetes.io/docs/reference/generated/kubernetes-api/v1.29/#objectmeta-v1-meta)_ |  true  |  | Refer to Kubernetes API documentation for fields of `metadata`. |
| `spec` | _[SecurityPolicySpec](#securitypolicyspec)_ |  true  |  | Spec defines the desired state of SecurityPolicy. |
| `status` | _[PolicyStatus](https://gateway-api.sigs.k8s.io/reference/spec/#gateway.networking.k8s.io/v1alpha2.PolicyStatus)_ |  true  |  | Status defines the current status of SecurityPolicy. |


#### SecurityPolicySpec



SecurityPolicySpec defines the desired state of SecurityPolicy.

_Appears in:_
- [SecurityPolicy](#securitypolicy)

| Field | Type | Required | Default | Description |
| ---   | ---  | ---      | ---     | ---         |
| `targetRef` | _[LocalPolicyTargetReferenceWithSectionName](https://gateway-api.sigs.k8s.io/reference/spec/#gateway.networking.k8s.io/v1alpha2.LocalPolicyTargetReferenceWithSectionName)_ |  true  |  | TargetRef is the name of the resource this policy is being attached to.<br />This policy and the TargetRef MUST be in the same namespace for this<br />Policy to have effect<br />Deprecated: use targetRefs/targetSelectors instead |
| `targetRefs` | _[LocalPolicyTargetReferenceWithSectionName](https://gateway-api.sigs.k8s.io/reference/spec/#gateway.networking.k8s.io/v1alpha2.LocalPolicyTargetReferenceWithSectionName) array_ |  true  |  | TargetRefs are the names of the Gateway resources this policy<br />is being attached to. |
| `targetSelectors` | _[TargetSelector](#targetselector) array_ |  true  |  | TargetSelectors allow targeting resources for this policy based on labels |
| `apiKeyAuth` | _[APIKeyAuth](#apikeyauth)_ |  false  |  | APIKeyAuth defines the configuration for the API Key Authentication. |
| `cors` | _[CORS](#cors)_ |  false  |  | CORS defines the configuration for Cross-Origin Resource Sharing (CORS). |
| `basicAuth` | _[BasicAuth](#basicauth)_ |  false  |  | BasicAuth defines the configuration for the HTTP Basic Authentication. |
| `jwt` | _[JWT](#jwt)_ |  false  |  | JWT defines the configuration for JSON Web Token (JWT) authentication. |
| `oidc` | _[OIDC](#oidc)_ |  false  |  | OIDC defines the configuration for the OpenID Connect (OIDC) authentication. |
| `extAuth` | _[ExtAuth](#extauth)_ |  false  |  | ExtAuth defines the configuration for External Authorization. |
| `authorization` | _[Authorization](#authorization)_ |  false  |  | Authorization defines the authorization configuration. |


#### ServiceExternalTrafficPolicy

_Underlying type:_ _string_

ServiceExternalTrafficPolicy describes how nodes distribute service traffic they
receive on one of the Service's "externally-facing" addresses (NodePorts, ExternalIPs,
and LoadBalancer IPs.

_Appears in:_
- [KubernetesServiceSpec](#kubernetesservicespec)

| Value | Description |
| ----- | ----------- |
| `Cluster` | ServiceExternalTrafficPolicyCluster routes traffic to all endpoints.<br /> | 
| `Local` | ServiceExternalTrafficPolicyLocal preserves the source IP of the traffic by<br />routing only to endpoints on the same node as the traffic was received on<br />(dropping the traffic if there are no local endpoints).<br /> | 


#### ServiceType

_Underlying type:_ _string_

ServiceType string describes ingress methods for a service

_Appears in:_
- [KubernetesServiceSpec](#kubernetesservicespec)

| Value | Description |
| ----- | ----------- |
| `ClusterIP` | ServiceTypeClusterIP means a service will only be accessible inside the<br />cluster, via the cluster IP.<br /> | 
| `LoadBalancer` | ServiceTypeLoadBalancer means a service will be exposed via an<br />external load balancer (if the cloud provider supports it).<br /> | 
| `NodePort` | ServiceTypeNodePort means a service will be exposed on each Kubernetes Node<br />at a static Port, common across all Nodes.<br /> | 


#### Session



Session defines settings related to TLS session management.

_Appears in:_
- [ClientTLSSettings](#clienttlssettings)

| Field | Type | Required | Default | Description |
| ---   | ---  | ---      | ---     | ---         |
| `resumption` | _[SessionResumption](#sessionresumption)_ |  false  |  | Resumption determines the proxy's supported TLS session resumption option.<br />By default, Envoy Gateway does not enable session resumption. Use sessionResumption to<br />enable stateful and stateless session resumption. Users should consider security impacts<br />of different resumption methods. Performance gains from resumption are diminished when<br />Envoy proxy is deployed with more than one replica. |


#### SessionResumption



SessionResumption defines supported tls session resumption methods and their associated configuration.

_Appears in:_
- [Session](#session)

| Field | Type | Required | Default | Description |
| ---   | ---  | ---      | ---     | ---         |
| `stateless` | _[StatelessTLSSessionResumption](#statelesstlssessionresumption)_ |  false  |  | Stateless defines setting for stateless (session-ticket based) session resumption |
| `stateful` | _[StatefulTLSSessionResumption](#statefultlssessionresumption)_ |  false  |  | Stateful defines setting for stateful (session-id based) session resumption |


#### ShutdownConfig



ShutdownConfig defines configuration for graceful envoy shutdown process.

_Appears in:_
- [EnvoyProxySpec](#envoyproxyspec)

| Field | Type | Required | Default | Description |
| ---   | ---  | ---      | ---     | ---         |
| `drainTimeout` | _[Duration](https://kubernetes.io/docs/reference/generated/kubernetes-api/v1.29/#duration-v1-meta)_ |  false  |  | DrainTimeout defines the graceful drain timeout. This should be less than the pod's terminationGracePeriodSeconds.<br />If unspecified, defaults to 60 seconds. |
| `minDrainDuration` | _[Duration](https://kubernetes.io/docs/reference/generated/kubernetes-api/v1.29/#duration-v1-meta)_ |  false  |  | MinDrainDuration defines the minimum drain duration allowing time for endpoint deprogramming to complete.<br />If unspecified, defaults to 10 seconds. |


#### ShutdownManager



ShutdownManager defines the configuration for the shutdown manager.

_Appears in:_
- [EnvoyGatewayKubernetesProvider](#envoygatewaykubernetesprovider)

| Field | Type | Required | Default | Description |
| ---   | ---  | ---      | ---     | ---         |
| `image` | _string_ |  true  |  | Image specifies the ShutdownManager container image to be used, instead of the default image. |


#### SlowStart



SlowStart defines the configuration related to the slow start load balancer policy.

_Appears in:_
- [LoadBalancer](#loadbalancer)

| Field | Type | Required | Default | Description |
| ---   | ---  | ---      | ---     | ---         |
| `window` | _[Duration](https://kubernetes.io/docs/reference/generated/kubernetes-api/v1.29/#duration-v1-meta)_ |  true  |  | Window defines the duration of the warm up period for newly added host.<br />During slow start window, traffic sent to the newly added hosts will gradually increase.<br />Currently only supports linear growth of traffic. For additional details,<br />see https://www.envoyproxy.io/docs/envoy/latest/api-v3/config/cluster/v3/cluster.proto#config-cluster-v3-cluster-slowstartconfig |


#### SourceMatch





_Appears in:_
- [RateLimitSelectCondition](#ratelimitselectcondition)

| Field | Type | Required | Default | Description |
| ---   | ---  | ---      | ---     | ---         |
| `type` | _[SourceMatchType](#sourcematchtype)_ |  false  | Exact |  |
| `value` | _string_ |  true  |  | Value is the IP CIDR that represents the range of Source IP Addresses of the client.<br />These could also be the intermediate addresses through which the request has flown through and is part of the  `X-Forwarded-For` header.<br />For example, `192.168.0.1/32`, `192.168.0.0/24`, `001:db8::/64`. |


#### SourceMatchType

_Underlying type:_ _string_



_Appears in:_
- [SourceMatch](#sourcematch)

| Value | Description |
| ----- | ----------- |
| `Exact` | SourceMatchExact All IP Addresses within the specified Source IP CIDR are treated as a single client selector<br />and share the same rate limit bucket.<br /> | 
| `Distinct` | SourceMatchDistinct Each IP Address within the specified Source IP CIDR is treated as a distinct client selector<br />and uses a separate rate limit bucket/counter.<br /> | 


#### StatefulTLSSessionResumption



StatefulTLSSessionResumption defines the stateful (session-id based) type of TLS session resumption.
Note: When Envoy Proxy is deployed with more than one replica, session caches are not synchronized
between instances, possibly leading to resumption failures.
Envoy does not re-validate client certificates upon session resumption.
https://www.envoyproxy.io/docs/envoy/latest/api-v3/config/route/v3/route_components.proto#config-route-v3-routematch-tlscontextmatchoptions

_Appears in:_
- [SessionResumption](#sessionresumption)



#### StatelessTLSSessionResumption



StatelessTLSSessionResumption defines the stateless (session-ticket based) type of TLS session resumption.
Note: When Envoy Proxy is deployed with more than one replica, session ticket encryption keys are not
synchronized between instances, possibly leading to resumption failures.
In-memory session ticket encryption keys are rotated every 48 hours.
https://www.envoyproxy.io/docs/envoy/latest/api-v3/extensions/transport_sockets/tls/v3/common.proto#extensions-transport-sockets-tls-v3-tlssessionticketkeys
https://commondatastorage.googleapis.com/chromium-boringssl-docs/ssl.h.html#Session-tickets

_Appears in:_
- [SessionResumption](#sessionresumption)



#### StatusCodeMatch



StatusCodeMatch defines the configuration for matching a status code.

_Appears in:_
- [CustomResponseMatch](#customresponsematch)

| Field | Type | Required | Default | Description |
| ---   | ---  | ---      | ---     | ---         |
| `type` | _[StatusCodeValueType](#statuscodevaluetype)_ |  true  | Value | Type is the type of value.<br />Valid values are Value and Range, default is Value. |
| `value` | _integer_ |  false  |  | Value contains the value of the status code. |
| `range` | _[StatusCodeRange](#statuscoderange)_ |  false  |  | Range contains the range of status codes. |


#### StatusCodeRange



StatusCodeRange defines the configuration for define a range of status codes.

_Appears in:_
- [StatusCodeMatch](#statuscodematch)

| Field | Type | Required | Default | Description |
| ---   | ---  | ---      | ---     | ---         |
| `start` | _integer_ |  true  |  | Start of the range, including the start value. |
| `end` | _integer_ |  true  |  | End of the range, including the end value. |


#### StatusCodeValueType

_Underlying type:_ _string_

StatusCodeValueType defines the types of values for the status code match supported by Envoy Gateway.

_Appears in:_
- [StatusCodeMatch](#statuscodematch)

| Value | Description |
| ----- | ----------- |
| `Value` | StatusCodeValueTypeValue defines the "Value" status code match type.<br /> | 
| `Range` | StatusCodeValueTypeRange defines the "Range" status code match type.<br /> | 


#### StringMatch



StringMatch defines how to match any strings.
This is a general purpose match condition that can be used by other EG APIs
that need to match against a string.

_Appears in:_
- [ProxyMetrics](#proxymetrics)

| Field | Type | Required | Default | Description |
| ---   | ---  | ---      | ---     | ---         |
| `type` | _[StringMatchType](#stringmatchtype)_ |  false  | Exact | Type specifies how to match against a string. |
| `value` | _string_ |  true  |  | Value specifies the string value that the match must have. |


#### StringMatchType

_Underlying type:_ _string_

StringMatchType specifies the semantics of how a string value should be compared.
Valid MatchType values are "Exact", "Prefix", "Suffix", "RegularExpression".

_Appears in:_
- [StringMatch](#stringmatch)

| Value | Description |
| ----- | ----------- |
| `Exact` | StringMatchExact :the input string must match exactly the match value.<br /> | 
| `Prefix` | StringMatchPrefix :the input string must start with the match value.<br /> | 
| `Suffix` | StringMatchSuffix :the input string must end with the match value.<br /> | 
| `RegularExpression` | StringMatchRegularExpression :The input string must match the regular expression<br />specified in the match value.<br />The regex string must adhere to the syntax documented in<br />https://github.com/google/re2/wiki/Syntax.<br /> | 


#### TCPActiveHealthChecker



TCPActiveHealthChecker defines the settings of tcp health check.

_Appears in:_
- [ActiveHealthCheck](#activehealthcheck)

| Field | Type | Required | Default | Description |
| ---   | ---  | ---      | ---     | ---         |
| `send` | _[ActiveHealthCheckPayload](#activehealthcheckpayload)_ |  false  |  | Send defines the request payload. |
| `receive` | _[ActiveHealthCheckPayload](#activehealthcheckpayload)_ |  false  |  | Receive defines the expected response payload. |


#### TCPClientTimeout



TCPClientTimeout only provides timeout configuration on the listener whose protocol is TCP or TLS.

_Appears in:_
- [ClientTimeout](#clienttimeout)

| Field | Type | Required | Default | Description |
| ---   | ---  | ---      | ---     | ---         |
| `idleTimeout` | _[Duration](https://gateway-api.sigs.k8s.io/reference/spec/#gateway.networking.k8s.io/v1.Duration)_ |  false  |  | IdleTimeout for a TCP connection. Idle time is defined as a period in which there are no<br />bytes sent or received on either the upstream or downstream connection.<br />Default: 1 hour. |


#### TCPKeepalive



TCPKeepalive define the TCP Keepalive configuration.

_Appears in:_
- [BackendTrafficPolicySpec](#backendtrafficpolicyspec)
- [ClientTrafficPolicySpec](#clienttrafficpolicyspec)
- [ClusterSettings](#clustersettings)

| Field | Type | Required | Default | Description |
| ---   | ---  | ---      | ---     | ---         |
| `probes` | _integer_ |  false  |  | The total number of unacknowledged probes to send before deciding<br />the connection is dead.<br />Defaults to 9. |
| `idleTime` | _[Duration](https://gateway-api.sigs.k8s.io/reference/spec/#gateway.networking.k8s.io/v1.Duration)_ |  false  |  | The duration a connection needs to be idle before keep-alive<br />probes start being sent.<br />The duration format is<br />Defaults to `7200s`. |
| `interval` | _[Duration](https://gateway-api.sigs.k8s.io/reference/spec/#gateway.networking.k8s.io/v1.Duration)_ |  false  |  | The duration between keep-alive probes.<br />Defaults to `75s`. |


#### TCPTimeout





_Appears in:_
- [Timeout](#timeout)

| Field | Type | Required | Default | Description |
| ---   | ---  | ---      | ---     | ---         |
| `connectTimeout` | _[Duration](https://gateway-api.sigs.k8s.io/reference/spec/#gateway.networking.k8s.io/v1.Duration)_ |  false  |  | The timeout for network connection establishment, including TCP and TLS handshakes.<br />Default: 10 seconds. |


#### TLSSettings





_Appears in:_
- [BackendTLSConfig](#backendtlsconfig)
- [ClientTLSSettings](#clienttlssettings)

| Field | Type | Required | Default | Description |
| ---   | ---  | ---      | ---     | ---         |
| `minVersion` | _[TLSVersion](#tlsversion)_ |  false  |  | Min specifies the minimal TLS protocol version to allow.<br />The default is TLS 1.2 if this is not specified. |
| `maxVersion` | _[TLSVersion](#tlsversion)_ |  false  |  | Max specifies the maximal TLS protocol version to allow<br />The default is TLS 1.3 if this is not specified. |
| `ciphers` | _string array_ |  false  |  | Ciphers specifies the set of cipher suites supported when<br />negotiating TLS 1.0 - 1.2. This setting has no effect for TLS 1.3.<br />In non-FIPS Envoy Proxy builds the default cipher list is:<br />- [ECDHE-ECDSA-AES128-GCM-SHA256\|ECDHE-ECDSA-CHACHA20-POLY1305]<br />- [ECDHE-RSA-AES128-GCM-SHA256\|ECDHE-RSA-CHACHA20-POLY1305]<br />- ECDHE-ECDSA-AES256-GCM-SHA384<br />- ECDHE-RSA-AES256-GCM-SHA384<br />In builds using BoringSSL FIPS the default cipher list is:<br />- ECDHE-ECDSA-AES128-GCM-SHA256<br />- ECDHE-RSA-AES128-GCM-SHA256<br />- ECDHE-ECDSA-AES256-GCM-SHA384<br />- ECDHE-RSA-AES256-GCM-SHA384 |
| `ecdhCurves` | _string array_ |  false  |  | ECDHCurves specifies the set of supported ECDH curves.<br />In non-FIPS Envoy Proxy builds the default curves are:<br />- X25519<br />- P-256<br />In builds using BoringSSL FIPS the default curve is:<br />- P-256 |
| `signatureAlgorithms` | _string array_ |  false  |  | SignatureAlgorithms specifies which signature algorithms the listener should<br />support. |
| `alpnProtocols` | _[ALPNProtocol](#alpnprotocol) array_ |  false  |  | ALPNProtocols supplies the list of ALPN protocols that should be<br />exposed by the listener or used by the proxy to connect to the backend.<br />Defaults:<br />1. HTTPS Routes: h2 and http/1.1 are enabled in listener context.<br />2. Other Routes: ALPN is disabled.<br />3. Backends: proxy uses the appropriate ALPN options for the backend protocol.<br />When an empty list is provided, the ALPN TLS extension is disabled.<br />Supported values are:<br />- http/1.0<br />- http/1.1<br />- h2 |


#### TLSVersion

_Underlying type:_ _string_

TLSVersion specifies the TLS version

_Appears in:_
- [BackendTLSConfig](#backendtlsconfig)
- [ClientTLSSettings](#clienttlssettings)
- [TLSSettings](#tlssettings)

| Value | Description |
| ----- | ----------- |
| `Auto` | TLSAuto allows Envoy to choose the optimal TLS Version<br /> | 
| `1.0` | TLS1.0 specifies TLS version 1.0<br /> | 
| `1.1` | TLS1.1 specifies TLS version 1.1<br /> | 
| `1.2` | TLSv1.2 specifies TLS version 1.2<br /> | 
| `1.3` | TLSv1.3 specifies TLS version 1.3<br /> | 


#### TargetSelector





_Appears in:_
- [BackendTrafficPolicySpec](#backendtrafficpolicyspec)
- [ClientTrafficPolicySpec](#clienttrafficpolicyspec)
- [EnvoyExtensionPolicySpec](#envoyextensionpolicyspec)
- [PolicyTargetReferences](#policytargetreferences)
- [SecurityPolicySpec](#securitypolicyspec)

| Field | Type | Required | Default | Description |
| ---   | ---  | ---      | ---     | ---         |
| `group` | _[Group](#group)_ |  true  | gateway.networking.k8s.io | Group is the group that this selector targets. Defaults to gateway.networking.k8s.io |
| `kind` | _[Kind](#kind)_ |  true  |  | Kind is the resource kind that this selector targets. |
| `matchLabels` | _object (keys:string, values:string)_ |  false  |  | MatchLabels are the set of label selectors for identifying the targeted resource |
| `matchExpressions` | _[LabelSelectorRequirement](https://kubernetes.io/docs/reference/generated/kubernetes-api/v1.29/#labelselectorrequirement-v1-meta) array_ |  false  |  | MatchExpressions is a list of label selector requirements. The requirements are ANDed. |


#### Timeout



Timeout defines configuration for timeouts related to connections.

_Appears in:_
- [BackendTrafficPolicySpec](#backendtrafficpolicyspec)
- [ClusterSettings](#clustersettings)

| Field | Type | Required | Default | Description |
| ---   | ---  | ---      | ---     | ---         |
| `tcp` | _[TCPTimeout](#tcptimeout)_ |  false  |  | Timeout settings for TCP. |
| `http` | _[HTTPTimeout](#httptimeout)_ |  false  |  | Timeout settings for HTTP. |


#### Tracing



Tracing defines the configuration for tracing.

_Appears in:_
- [BackendTelemetry](#backendtelemetry)

| Field | Type | Required | Default | Description |
| ---   | ---  | ---      | ---     | ---         |
| `samplingFraction` | _[Fraction](https://gateway-api.sigs.k8s.io/reference/spec/#gateway.networking.k8s.io/v1.Fraction)_ |  false  |  | SamplingFraction represents the fraction of requests that should be<br />selected for tracing if no prior sampling decision has been made.<br />This will take precedence over sampling fraction on EnvoyProxy if set. |
| `customTags` | _object (keys:string, values:[CustomTag](#customtag))_ |  false  |  | CustomTags defines the custom tags to add to each span.<br />If provider is kubernetes, pod name and namespace are added by default. |


#### TracingProvider



TracingProvider defines the tracing provider configuration.

_Appears in:_
- [ProxyTracing](#proxytracing)

| Field | Type | Required | Default | Description |
| ---   | ---  | ---      | ---     | ---         |
| `backendRef` | _[BackendObjectReference](https://gateway-api.sigs.k8s.io/references/spec/#gateway.networking.k8s.io/v1.BackendObjectReference)_ |  false  |  | BackendRef references a Kubernetes object that represents the<br />backend server to which the authorization request will be sent.<br />Deprecated: Use BackendRefs instead. |
| `backendRefs` | _[BackendRef](#backendref) array_ |  false  |  | BackendRefs references a Kubernetes object that represents the<br />backend server to which the authorization request will be sent. |
| `backendSettings` | _[ClusterSettings](#clustersettings)_ |  false  |  | BackendSettings holds configuration for managing the connection<br />to the backend. |
| `type` | _[TracingProviderType](#tracingprovidertype)_ |  true  | OpenTelemetry | Type defines the tracing provider type. |
| `host` | _string_ |  false  |  | Host define the provider service hostname.<br />Deprecated: Use BackendRefs instead. |
| `port` | _integer_ |  false  | 4317 | Port defines the port the provider service is exposed on.<br />Deprecated: Use BackendRefs instead. |
| `zipkin` | _[ZipkinTracingProvider](#zipkintracingprovider)_ |  false  |  | Zipkin defines the Zipkin tracing provider configuration |


#### TracingProviderType

_Underlying type:_ _string_



_Appears in:_
- [TracingProvider](#tracingprovider)

| Value | Description |
| ----- | ----------- |
| `OpenTelemetry` |  | 
| `OpenTelemetry` |  | 
| `Zipkin` |  | 
| `Datadog` |  | 


#### TriggerEnum

_Underlying type:_ _string_

TriggerEnum specifies the conditions that trigger retries.

_Appears in:_
- [RetryOn](#retryon)

| Value | Description |
| ----- | ----------- |
| `5xx` | The upstream server responds with any 5xx response code, or does not respond at all (disconnect/reset/read timeout).<br />Includes connect-failure and refused-stream.<br /> | 
| `gateway-error` | The response is a gateway error (502,503 or 504).<br /> | 
| `reset` | The upstream server does not respond at all (disconnect/reset/read timeout.)<br /> | 
| `connect-failure` | Connection failure to the upstream server (connect timeout, etc.). (Included in *5xx*)<br /> | 
| `retriable-4xx` | The upstream server responds with a retriable 4xx response code.<br />Currently, the only response code in this category is 409.<br /> | 
| `refused-stream` | The upstream server resets the stream with a REFUSED_STREAM error code.<br /> | 
| `retriable-status-codes` | The upstream server responds with any response code matching one defined in the RetriableStatusCodes.<br /> | 
| `cancelled` | The gRPC status code in the response headers is “cancelled”.<br /> | 
| `deadline-exceeded` | The gRPC status code in the response headers is “deadline-exceeded”.<br /> | 
| `internal` | The gRPC status code in the response headers is “internal”.<br /> | 
| `resource-exhausted` | The gRPC status code in the response headers is “resource-exhausted”.<br /> | 
| `unavailable` | The gRPC status code in the response headers is “unavailable”.<br /> | 


#### UnixSocket



UnixSocket describes TCP/UDP unix domain socket address, corresponding to Envoy's Pipe
https://www.envoyproxy.io/docs/envoy/latest/api-v3/config/core/v3/address.proto#config-core-v3-pipe

_Appears in:_
- [BackendEndpoint](#backendendpoint)
- [ExtensionService](#extensionservice)

| Field | Type | Required | Default | Description |
| ---   | ---  | ---      | ---     | ---         |
| `path` | _string_ |  true  |  | Path defines the unix domain socket path of the backend endpoint. |


#### Wasm



Wasm defines a Wasm extension.

Note: at the moment, Envoy Gateway does not support configuring Wasm runtime.
v8 is used as the VM runtime for the Wasm extensions.

_Appears in:_
- [EnvoyExtensionPolicySpec](#envoyextensionpolicyspec)

| Field | Type | Required | Default | Description |
| ---   | ---  | ---      | ---     | ---         |
| `name` | _string_ |  false  |  | Name is a unique name for this Wasm extension. It is used to identify the<br />Wasm extension if multiple extensions are handled by the same vm_id and root_id.<br />It's also used for logging/debugging.<br />If not specified, EG will generate a unique name for the Wasm extension. |
| `rootID` | _string_ |  true  |  | RootID is a unique ID for a set of extensions in a VM which will share a<br />RootContext and Contexts if applicable (e.g., an Wasm HttpFilter and an Wasm AccessLog).<br />If left blank, all extensions with a blank root_id with the same vm_id will share Context(s).<br />Note: RootID must match the root_id parameter used to register the Context in the Wasm code. |
| `code` | _[WasmCodeSource](#wasmcodesource)_ |  true  |  | Code is the Wasm code for the extension. |
| `config` | _[JSON](https://kubernetes.io/docs/reference/generated/kubernetes-api/v1.29/#json-v1-apiextensions-k8s-io)_ |  false  |  | Config is the configuration for the Wasm extension.<br />This configuration will be passed as a JSON string to the Wasm extension. |
| `failOpen` | _boolean_ |  false  | false | FailOpen is a switch used to control the behavior when a fatal error occurs<br />during the initialization or the execution of the Wasm extension.<br />If FailOpen is set to true, the system bypasses the Wasm extension and<br />allows the traffic to pass through. Otherwise, if it is set to false or<br />not set (defaulting to false), the system blocks the traffic and returns<br />an HTTP 5xx error. |
| `env` | _[WasmEnv](#wasmenv)_ |  false  |  | Env configures the environment for the Wasm extension |


#### WasmCodeSource



WasmCodeSource defines the source of the Wasm code.

_Appears in:_
- [Wasm](#wasm)

| Field | Type | Required | Default | Description |
| ---   | ---  | ---      | ---     | ---         |
| `type` | _[WasmCodeSourceType](#wasmcodesourcetype)_ |  true  |  | Type is the type of the source of the Wasm code.<br />Valid WasmCodeSourceType values are "HTTP" or "Image". |
| `http` | _[HTTPWasmCodeSource](#httpwasmcodesource)_ |  false  |  | HTTP is the HTTP URL containing the Wasm code.<br />Note that the HTTP server must be accessible from the Envoy proxy. |
| `image` | _[ImageWasmCodeSource](#imagewasmcodesource)_ |  false  |  | Image is the OCI image containing the Wasm code.<br />Note that the image must be accessible from the Envoy Gateway. |
| `pullPolicy` | _[ImagePullPolicy](#imagepullpolicy)_ |  false  |  | PullPolicy is the policy to use when pulling the Wasm module by either the HTTP or Image source.<br />This field is only applicable when the SHA256 field is not set.<br />If not specified, the default policy is IfNotPresent except for OCI images whose tag is latest.<br />Note: EG does not update the Wasm module every time an Envoy proxy requests<br />the Wasm module even if the pull policy is set to Always.<br />It only updates the Wasm module when the EnvoyExtension resource version changes. |


#### WasmCodeSourceTLSConfig



WasmCodeSourceTLSConfig defines the TLS configuration when connecting to the Wasm code source.

_Appears in:_
- [HTTPWasmCodeSource](#httpwasmcodesource)
- [ImageWasmCodeSource](#imagewasmcodesource)

| Field | Type | Required | Default | Description |
| ---   | ---  | ---      | ---     | ---         |
| `caCertificateRef` | _[SecretObjectReference](https://gateway-api.sigs.k8s.io/references/spec/#gateway.networking.k8s.io/v1.SecretObjectReference)_ |  true  |  | CACertificateRef contains a references to<br />Kubernetes objects that contain TLS certificates of<br />the Certificate Authorities that can be used<br />as a trust anchor to validate the certificates presented by the Wasm code source.<br />Kubernetes ConfigMap and Kubernetes Secret are supported.<br />Note: The ConfigMap or Secret must be in the same namespace as the EnvoyExtensionPolicy. |


#### WasmCodeSourceType

_Underlying type:_ _string_

WasmCodeSourceType specifies the types of sources for the Wasm code.

_Appears in:_
- [WasmCodeSource](#wasmcodesource)

| Value | Description |
| ----- | ----------- |
| `HTTP` | HTTPWasmCodeSourceType allows the user to specify the Wasm code in an HTTP URL.<br /> | 
| `Image` | ImageWasmCodeSourceType allows the user to specify the Wasm code in an OCI image.<br /> | 


#### WasmEnv



WasmEnv defines the environment variables for the VM of a Wasm extension

_Appears in:_
- [Wasm](#wasm)

| Field | Type | Required | Default | Description |
| ---   | ---  | ---      | ---     | ---         |
| `hostKeys` | _string array_ |  false  |  | HostKeys is a list of keys for environment variables from the host envoy process<br />that should be passed into the Wasm VM. This is useful for passing secrets to to Wasm extensions. |


#### WithUnderscoresAction

_Underlying type:_ _string_

WithUnderscoresAction configures the action to take when an HTTP header with underscores
is encountered.

_Appears in:_
- [HeaderSettings](#headersettings)

| Value | Description |
| ----- | ----------- |
| `Allow` | WithUnderscoresActionAllow allows headers with underscores to be passed through.<br /> | 
| `RejectRequest` | WithUnderscoresActionRejectRequest rejects the client request. HTTP/1 requests are rejected with<br />the 400 status. HTTP/2 requests end with the stream reset.<br /> | 
| `DropHeader` | WithUnderscoresActionDropHeader drops the client header with name containing underscores. The header<br />is dropped before the filter chain is invoked and as such filters will not see<br />dropped headers.<br /> | 


#### XDSTranslatorHook

_Underlying type:_ _string_

XDSTranslatorHook defines the types of hooks that an Envoy Gateway extension may support
for the xds-translator

_Appears in:_
- [XDSTranslatorHooks](#xdstranslatorhooks)

| Value | Description |
| ----- | ----------- |
| `VirtualHost` |  | 
| `Route` |  | 
| `HTTPListener` |  | 
| `Translation` |  | 


#### XDSTranslatorHooks



XDSTranslatorHooks contains all the pre and post hooks for the xds-translator runner.

_Appears in:_
- [ExtensionHooks](#extensionhooks)

| Field | Type | Required | Default | Description |
| ---   | ---  | ---      | ---     | ---         |
| `pre` | _[XDSTranslatorHook](#xdstranslatorhook) array_ |  true  |  |  |
| `post` | _[XDSTranslatorHook](#xdstranslatorhook) array_ |  true  |  |  |


#### XFCCCertData

_Underlying type:_ _string_

XFCCCertData specifies the fields in the client certificate to be forwarded in the XFCC header.

_Appears in:_
- [XForwardedClientCert](#xforwardedclientcert)

| Value | Description |
| ----- | ----------- |
| `Subject` | XFCCCertDataSubject is the Subject field of the current client certificate.<br /> | 
| `Cert` | XFCCCertDataCert is the entire client certificate in URL encoded PEM format.<br /> | 
| `Chain` | XFCCCertDataChain is the entire client certificate chain (including the leaf certificate) in URL encoded PEM format.<br /> | 
| `DNS` | XFCCCertDataDNS is the DNS type Subject Alternative Name field of the current client certificate.<br /> | 
| `URI` | XFCCCertDataURI is the URI type Subject Alternative Name field of the current client certificate.<br /> | 


#### XFCCForwardMode

_Underlying type:_ _string_

XFCCForwardMode defines how XFCC header is handled by Envoy Proxy.

_Appears in:_
- [XForwardedClientCert](#xforwardedclientcert)

| Value | Description |
| ----- | ----------- |
| `Sanitize` | XFCCForwardModeSanitize removes the XFCC header from the request. This is the default mode.<br /> | 
| `ForwardOnly` | XFCCForwardModeForwardOnly forwards the XFCC header in the request if the client connection is mTLS.<br /> | 
| `AppendForward` | XFCCForwardModeAppendForward appends the client certificate information to the request’s XFCC header and forward it if the client connection is mTLS.<br /> | 
| `SanitizeSet` | XFCCForwardModeSanitizeSet resets the XFCC header with the client certificate information and forward it if the client connection is mTLS.<br />The existing certificate information in the XFCC header is removed.<br /> | 
| `AlwaysForwardOnly` | XFCCForwardModeAlwaysForwardOnly always forwards the XFCC header in the request, regardless of whether the client connection is mTLS.<br /> | 


#### XForwardedClientCert



XForwardedClientCert configures how Envoy Proxy handle the x-forwarded-client-cert (XFCC) HTTP header.

_Appears in:_
- [HeaderSettings](#headersettings)

| Field | Type | Required | Default | Description |
| ---   | ---  | ---      | ---     | ---         |
| `mode` | _[XFCCForwardMode](#xfccforwardmode)_ |  false  |  | Mode defines how XFCC header is handled by Envoy Proxy.<br />If not set, the default mode is `Sanitize`. |
| `certDetailsToAdd` | _[XFCCCertData](#xfcccertdata) array_ |  false  |  | CertDetailsToAdd specifies the fields in the client certificate to be forwarded in the XFCC header.<br />Hash(the SHA 256 digest of the current client certificate) and By(the Subject Alternative Name)<br />are always included if the client certificate is forwarded.<br />This field is only applicable when the mode is set to `AppendForward` or<br />`SanitizeSet` and the client connection is mTLS. |


#### XForwardedForSettings



XForwardedForSettings provides configuration for using X-Forwarded-For headers for determining the client IP address.
Refer to https://www.envoyproxy.io/docs/envoy/latest/configuration/http/http_conn_man/headers#x-forwarded-for
for more details.

_Appears in:_
- [ClientIPDetectionSettings](#clientipdetectionsettings)

| Field | Type | Required | Default | Description |
| ---   | ---  | ---      | ---     | ---         |
| `numTrustedHops` | _integer_ |  false  |  | NumTrustedHops controls the number of additional ingress proxy hops from the right side of XFF HTTP<br />headers to trust when determining the origin client's IP address.<br />Only one of NumTrustedHops and TrustedCIDRs must be set. |
| `trustedCIDRs` | _[CIDR](#cidr) array_ |  false  |  | TrustedCIDRs is a list of CIDR ranges to trust when evaluating<br />the remote IP address to determine the original client’s IP address.<br />When the remote IP address matches a trusted CIDR and the x-forwarded-for header was sent,<br />each entry in the x-forwarded-for header is evaluated from right to left<br />and the first public non-trusted address is used as the original client address.<br />If all addresses in x-forwarded-for are within the trusted list, the first (leftmost) entry is used.<br />Only one of NumTrustedHops and TrustedCIDRs must be set. |


#### ZipkinTracingProvider



ZipkinTracingProvider defines the Zipkin tracing provider configuration.

_Appears in:_
- [TracingProvider](#tracingprovider)

| Field | Type | Required | Default | Description |
| ---   | ---  | ---      | ---     | ---         |
| `enable128BitTraceId` | _boolean_ |  false  |  | Enable128BitTraceID determines whether a 128bit trace id will be used<br />when creating a new trace instance. If set to false, a 64bit trace<br />id will be used. |
| `disableSharedSpanContext` | _boolean_ |  false  |  | DisableSharedSpanContext determines whether the default Envoy behaviour of<br />client and server spans sharing the same span context should be disabled. |

<|MERGE_RESOLUTION|>--- conflicted
+++ resolved
@@ -1267,11 +1267,8 @@
 | `watch` | _[KubernetesWatchMode](#kuberneteswatchmode)_ |  false  |  | Watch holds configuration of which input resources should be watched and reconciled. |
 | `leaderElection` | _[LeaderElection](#leaderelection)_ |  false  |  | LeaderElection specifies the configuration for leader election.<br />If it's not set up, leader election will be active by default, using Kubernetes' standard settings. |
 | `shutdownManager` | _[ShutdownManager](#shutdownmanager)_ |  false  |  | ShutdownManager defines the configuration for the shutdown manager. |
-<<<<<<< HEAD
+| `proxyTopologyInjector` | _[EnvoyGatewayTopologyInjector](#envoygatewaytopologyinjector)_ |  false  |  | TopologyInjector defines the configuration for topology injector MutatatingWebhookConfiguration |
 | `client` | _[KubernetesClient](#kubernetesclient)_ |  true  |  | Client holds the configuration for the Kubernetes client. |
-=======
-| `proxyTopologyInjector` | _[EnvoyGatewayTopologyInjector](#envoygatewaytopologyinjector)_ |  false  |  | TopologyInjector defines the configuration for topology injector MutatatingWebhookConfiguration |
->>>>>>> 9798e441
 
 
 #### EnvoyGatewayLogComponent
