--- conflicted
+++ resolved
@@ -756,15 +756,7 @@
 	return nil
 }
 
-<<<<<<< HEAD
-func (t *Translator) processExtensionRefHTTPFilter(
-	extFilter *gwapiv1.LocalObjectReference,
-	filterContext *HTTPFiltersContext,
-	resources *resource.Resources,
-) {
-=======
 func (t *Translator) processExtensionRefHTTPFilter(extFilter *gwapiv1.LocalObjectReference, filterContext *HTTPFiltersContext, resources *resource.Resources) status.Error {
->>>>>>> 35e3b602
 	// Make sure the config actually exists.
 	if extFilter == nil {
 		return nil
@@ -863,14 +855,8 @@
 					dr := &ir.CustomResponse{}
 					if hrf.Spec.DirectResponse.Body != nil {
 						var err error
-<<<<<<< HEAD
 						if dr.Body, err = t.getCustomResponseBody(hrf.Spec.DirectResponse.Body, filterNs); err != nil {
-							t.processInvalidHTTPFilter(string(extFilter.Kind), filterContext, err)
-							return
-=======
-						if dr.Body, err = getCustomResponseBody(hrf.Spec.DirectResponse.Body, resources, filterNs); err != nil {
 							return t.processInvalidHTTPFilter(string(extFilter.Kind), filterContext, err)
->>>>>>> 35e3b602
 						}
 					}
 
