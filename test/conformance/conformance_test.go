--- conflicted
+++ resolved
@@ -41,26 +41,12 @@
 	}
 
 	cSuite := suite.New(suite.Options{
-<<<<<<< HEAD
 		Client:                   client,
 		GatewayClassName:         *flags.GatewayClassName,
 		Debug:                    *flags.ShowDebug,
 		CleanupBaseResources:     *flags.CleanupBaseResources,
 		ValidUniqueListenerPorts: validUniqueListenerPorts,
-=======
-		Client:               client,
-		GatewayClassName:     *flags.GatewayClassName,
-		Debug:                *flags.ShowDebug,
-		CleanupBaseResources: *flags.CleanupBaseResources,
-		ValidUniqueListenerPorts: []v1alpha2.PortNumber{
-			v1alpha2.PortNumber(int32(80)),
-			v1alpha2.PortNumber(int32(81)),
-			v1alpha2.PortNumber(int32(82)),
-			v1alpha2.PortNumber(int32(83)),
-			v1alpha2.PortNumber(int32(84)),
-		},
 		SupportedFeatures: []suite.SupportedFeature{suite.SupportReferenceGrant},
->>>>>>> 3ed86dfc
 	})
 	cSuite.Setup(t)
 	egTests := []suite.ConformanceTest{
