--- conflicted
+++ resolved
@@ -28,12 +28,9 @@
   Fixed issue which UDP listeners were not created in the Envoy proxy config when Gateway was created.
   Keep ALPN configuration for listeners with overlapping certificates when ALPN is explicitly set in ClientTrafficPolicy.
   Fixed issue that switch on wrong SubjectAltNameType enum value in BackendTLSPolicy.
-<<<<<<< HEAD
+  Fixed issue that BackendTLSPolicy should not reference ConfigMap or Secret across namespace.
   Fixed issue where EnvoyExtensionPolicy ExtProc body processing mode is set to FullDuplexStreamed, but trailers were not sent.
   Fixed validation issue where EnvoyExtensionPolicy ExtProc failOpen is true, and body processing mode FullDuplexStreamed is not rejected.
-=======
-  Fixed issue that BackendTLSPolicy should not reference ConfigMap or Secret across namespace.
->>>>>>> 9925189e
 
 # Enhancements that improve performance.
 performance improvements: |
